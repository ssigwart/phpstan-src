<?php declare(strict_types = 1);

namespace PHPStan\Rules\Comparison;

use PHPStan\Rules\Rule;
use PHPStan\Testing\RuleTestCase;
use stdClass;
use const PHP_VERSION_ID;

/**
 * @extends RuleTestCase<ImpossibleCheckTypeFunctionCallRule>
 */
class ImpossibleCheckTypeFunctionCallRuleTest extends RuleTestCase
{

	private bool $checkAlwaysTrueCheckTypeFunctionCall;

	private bool $treatPhpDocTypesAsCertain;

	protected function getRule(): Rule
	{
		return new ImpossibleCheckTypeFunctionCallRule(
			new ImpossibleCheckTypeHelper(
				$this->createReflectionProvider(),
				$this->getTypeSpecifier(),
				[stdClass::class],
				$this->treatPhpDocTypesAsCertain,
				true,
			),
			$this->checkAlwaysTrueCheckTypeFunctionCall,
			$this->treatPhpDocTypesAsCertain,
		);
	}

	protected function shouldTreatPhpDocTypesAsCertain(): bool
	{
		return $this->treatPhpDocTypesAsCertain;
	}

	public function testImpossibleCheckTypeFunctionCall(): void
	{
		$this->checkAlwaysTrueCheckTypeFunctionCall = true;
		$this->treatPhpDocTypesAsCertain = true;
		$this->analyse(
			[__DIR__ . '/data/check-type-function-call.php'],
			[
				[
					'Call to function is_int() with int will always evaluate to true.',
					25,
				],
				[
					'Call to function is_int() with string will always evaluate to false.',
					31,
				],
				[
					'Call to function is_callable() with array<int> will always evaluate to false.',
					44,
					'Because the type is coming from a PHPDoc, you can turn off this check by setting <fg=cyan>treatPhpDocTypesAsCertain: false</> in your <fg=cyan>%configurationFile%</>.',
				],
				[
					'Call to function assert() with false will always evaluate to false.',
					48,
				],
				[
					'Call to function is_callable() with \'date\' will always evaluate to true.',
					84,
				],
				[
					'Call to function is_callable() with \'nonexistentFunction\' will always evaluate to false.',
					87,
				],
				[
					'Call to function is_numeric() with \'123\' will always evaluate to true.',
					102,
				],
				[
					'Call to function is_numeric() with \'blabla\' will always evaluate to false.',
					105,
				],
				[
					'Call to function is_numeric() with 123|float will always evaluate to true.',
					118,
				],
				[
					'Call to function is_string() with string will always evaluate to true.',
					140,
				],
				[
					'Call to function method_exists() with CheckTypeFunctionCall\Foo and \'doFoo\' will always evaluate to true.',
					179,
				],
				[
					'Call to function method_exists() with $this(CheckTypeFunctionCall\FinalClassWithMethodExists) and \'doFoo\' will always evaluate to true.',
					191,
				],
				[
					'Call to function method_exists() with $this(CheckTypeFunctionCall\FinalClassWithMethodExists) and \'doBar\' will always evaluate to false.',
					194,
				],
				[
					'Call to function property_exists() with $this(CheckTypeFunctionCall\FinalClassWithPropertyExists) and \'fooProperty\' will always evaluate to true.',
					210,
				],
				[
					'Call to function in_array() with arguments int, array{\'foo\', \'bar\'} and true will always evaluate to false.',
					236,
				],
				[
					'Call to function in_array() with arguments \'bar\'|\'foo\', array{\'baz\', \'lorem\'} and true will always evaluate to false.',
					245,
				],
				[
					'Call to function in_array() with arguments \'foo\', array{\'foo\'} and true will always evaluate to true.',
					253,
				],
				[
					'Call to function in_array() with arguments \'foo\', array{\'foo\', \'bar\'} and true will always evaluate to true.',
					257,
				],
				[
					'Call to function in_array() with arguments \'bar\', array{}|array{\'foo\'} and true will always evaluate to false.',
					321,
				],
				[
					'Call to function in_array() with arguments \'baz\', array{0: \'bar\', 1?: \'foo\'} and true will always evaluate to false.',
					337,
				],
				[
					'Call to function in_array() with arguments \'foo\', array{} and true will always evaluate to false.',
					344,
				],
				[
					'Call to function array_key_exists() with \'a\' and array{a: 1, b?: 2} will always evaluate to true.',
					361,
				],
				[
					'Call to function array_key_exists() with \'c\' and array{a: 1, b?: 2} will always evaluate to false.',
					367,
				],
				[
					'Call to function is_string() with mixed will always evaluate to false.',
					561,
				],
				[
					'Call to function is_callable() with mixed will always evaluate to false.',
					572,
				],
				[
					'Call to function method_exists() with \'CheckTypeFunctionCall\\\\MethodExists\' and \'testWithStringFirst…\' will always evaluate to true.',
					586,
				],
				[
					'Call to function method_exists() with \'UndefinedClass\' and string will always evaluate to false.',
					595,
				],
				[
					'Call to function method_exists() with \'UndefinedClass\' and \'test\' will always evaluate to false.',
					598,
				],
				[
					'Call to function method_exists() with CheckTypeFunctionCall\MethodExists and \'testWithNewObjectIn…\' will always evaluate to true.',
					610,
				],
				[
					'Call to function method_exists() with $this(CheckTypeFunctionCall\MethodExistsWithTrait) and \'method\' will always evaluate to true.',
					625,
				],
				[
					'Call to function method_exists() with $this(CheckTypeFunctionCall\MethodExistsWithTrait) and \'someAnother\' will always evaluate to true.',
					628,
				],
				[
					'Call to function method_exists() with $this(CheckTypeFunctionCall\MethodExistsWithTrait) and \'unknown\' will always evaluate to false.',
					631,
				],
				[
					'Call to function method_exists() with \'CheckTypeFunctionCall\\\\MethodExistsWithTrait\' and \'method\' will always evaluate to true.',
					634,
					'Because the type is coming from a PHPDoc, you can turn off this check by setting <fg=cyan>treatPhpDocTypesAsCertain: false</> in your <fg=cyan>%configurationFile%</>.',
				],
				[
					'Call to function method_exists() with \'CheckTypeFunctionCall\\\\MethodExistsWithTrait\' and \'someAnother\' will always evaluate to true.',
					637,
					'Because the type is coming from a PHPDoc, you can turn off this check by setting <fg=cyan>treatPhpDocTypesAsCertain: false</> in your <fg=cyan>%configurationFile%</>.',
				],
				[
					'Call to function method_exists() with \'CheckTypeFunctionCall\\\\MethodExistsWithTrait\' and \'unknown\' will always evaluate to false.',
					640,
					'Because the type is coming from a PHPDoc, you can turn off this check by setting <fg=cyan>treatPhpDocTypesAsCertain: false</> in your <fg=cyan>%configurationFile%</>.',
				],
				[
					'Call to function method_exists() with \'CheckTypeFunctionCall\\\\MethodExistsWithTrait\' and \'method\' will always evaluate to true.',
					643,
				],
				[
					'Call to function method_exists() with \'CheckTypeFunctionCall\\\\MethodExistsWithTrait\' and \'someAnother\' will always evaluate to true.',
					646,
				],
				[
					'Call to function method_exists() with \'CheckTypeFunctionCall\\\\MethodExistsWithTrait\' and \'unknown\' will always evaluate to false.',
					649,
				],
				[
					'Call to function is_string() with string will always evaluate to true.',
					678,
					'Because the type is coming from a PHPDoc, you can turn off this check by setting <fg=cyan>treatPhpDocTypesAsCertain: false</> in your <fg=cyan>%configurationFile%</>.',
				],
				[
					'Call to function assert() with true will always evaluate to true.',
					693,
					'Because the type is coming from a PHPDoc, you can turn off this check by setting <fg=cyan>treatPhpDocTypesAsCertain: false</> in your <fg=cyan>%configurationFile%</>.',
				],
				[
					'Call to function is_numeric() with \'123\' will always evaluate to true.',
					693,
				],
				[
					'Call to function assert() with false will always evaluate to false.',
					694,
					'Because the type is coming from a PHPDoc, you can turn off this check by setting <fg=cyan>treatPhpDocTypesAsCertain: false</> in your <fg=cyan>%configurationFile%</>.',
				],
				[
					'Call to function is_numeric() with \'blabla\' will always evaluate to false.',
					694,
				],
				[
					'Call to function assert() with true will always evaluate to true.',
					701,
					'Because the type is coming from a PHPDoc, you can turn off this check by setting <fg=cyan>treatPhpDocTypesAsCertain: false</> in your <fg=cyan>%configurationFile%</>.',
				],
				[
					'Call to function is_numeric() with 123|float will always evaluate to true.',
					701,
				],
				[
					'Call to function property_exists() with CheckTypeFunctionCall\Bug2221 and \'foo\' will always evaluate to true.',
					784,
				],
				[
					'Call to function property_exists() with CheckTypeFunctionCall\Bug2221 and \'foo\' will always evaluate to true.',
					788,
				],
				[
					'Call to function testIsInt() with int will always evaluate to true.',
					875,
				],
				[
					'Call to function is_int() with int will always evaluate to true.',
					889,
				],
			],
		);
	}

	public function testBug7898(): void
	{
		$this->checkAlwaysTrueCheckTypeFunctionCall = true;
		$this->treatPhpDocTypesAsCertain = true;
		$this->analyse([__DIR__ . '/data/bug-7898.php'], []);
	}

	public function testImpossibleCheckTypeFunctionCallWithoutAlwaysTrue(): void
	{
		$this->checkAlwaysTrueCheckTypeFunctionCall = false;
		$this->treatPhpDocTypesAsCertain = true;
		$this->analyse(
			[__DIR__ . '/data/check-type-function-call.php'],
			[
				[
					'Call to function is_int() with string will always evaluate to false.',
					31,
				],
				[
					'Call to function is_callable() with array<int> will always evaluate to false.',
					44,
					'Because the type is coming from a PHPDoc, you can turn off this check by setting <fg=cyan>treatPhpDocTypesAsCertain: false</> in your <fg=cyan>%configurationFile%</>.',
				],
				[
					'Call to function assert() with false will always evaluate to false.',
					48,
				],
				[
					'Call to function is_callable() with \'nonexistentFunction\' will always evaluate to false.',
					87,
				],
				[
					'Call to function is_numeric() with \'blabla\' will always evaluate to false.',
					105,
				],
				[
					'Call to function method_exists() with $this(CheckTypeFunctionCall\FinalClassWithMethodExists) and \'doBar\' will always evaluate to false.',
					194,
				],
				[
					'Call to function in_array() with arguments int, array{\'foo\', \'bar\'} and true will always evaluate to false.',
					236,
				],
				[
					'Call to function in_array() with arguments \'bar\'|\'foo\', array{\'baz\', \'lorem\'} and true will always evaluate to false.',
					245,
				],
				[
					'Call to function in_array() with arguments \'bar\', array{}|array{\'foo\'} and true will always evaluate to false.',
					321,
				],
				[
					'Call to function in_array() with arguments \'baz\', array{0: \'bar\', 1?: \'foo\'} and true will always evaluate to false.',
					337,
				],
				[
					'Call to function in_array() with arguments \'foo\', array{} and true will always evaluate to false.',
					344,
				],
				[
					'Call to function array_key_exists() with \'c\' and array{a: 1, b?: 2} will always evaluate to false.',
					367,
				],
				[
					'Call to function is_string() with mixed will always evaluate to false.',
					561,
				],
				[
					'Call to function is_callable() with mixed will always evaluate to false.',
					572,
				],
				[
					'Call to function method_exists() with \'UndefinedClass\' and string will always evaluate to false.',
					595,
				],
				[
					'Call to function method_exists() with \'UndefinedClass\' and \'test\' will always evaluate to false.',
					598,
				],
				[
					'Call to function method_exists() with $this(CheckTypeFunctionCall\MethodExistsWithTrait) and \'unknown\' will always evaluate to false.',
					631,
				],
				[
					'Call to function method_exists() with \'CheckTypeFunctionCall\\\\MethodExistsWithTrait\' and \'unknown\' will always evaluate to false.',
					640,
					'Because the type is coming from a PHPDoc, you can turn off this check by setting <fg=cyan>treatPhpDocTypesAsCertain: false</> in your <fg=cyan>%configurationFile%</>.',
				],
				[
					'Call to function method_exists() with \'CheckTypeFunctionCall\\\\MethodExistsWithTrait\' and \'unknown\' will always evaluate to false.',
					649,
				],
				[
					'Call to function assert() with false will always evaluate to false.',
					694,
					'Because the type is coming from a PHPDoc, you can turn off this check by setting <fg=cyan>treatPhpDocTypesAsCertain: false</> in your <fg=cyan>%configurationFile%</>.',
				],
				[
					'Call to function is_numeric() with \'blabla\' will always evaluate to false.',
					694,
				],
			],
		);
	}

	public function testDoNotReportTypesFromPhpDocs(): void
	{
		$this->checkAlwaysTrueCheckTypeFunctionCall = true;
		$this->treatPhpDocTypesAsCertain = false;
		$this->analyse([__DIR__ . '/data/check-type-function-call-not-phpdoc.php'], [
			[
				'Call to function is_int() with int will always evaluate to true.',
				16,
			],
		]);
	}

	public function testReportTypesFromPhpDocs(): void
	{
		$this->checkAlwaysTrueCheckTypeFunctionCall = true;
		$this->treatPhpDocTypesAsCertain = true;
		$this->analyse([__DIR__ . '/data/check-type-function-call-not-phpdoc.php'], [
			[
				'Call to function is_int() with int will always evaluate to true.',
				16,
			],
			[
				'Call to function is_int() with int will always evaluate to true.',
				19,
				'Because the type is coming from a PHPDoc, you can turn off this check by setting <fg=cyan>treatPhpDocTypesAsCertain: false</> in your <fg=cyan>%configurationFile%</>.',
			],
		]);
	}

	public function testBug2550(): void
	{
		$this->checkAlwaysTrueCheckTypeFunctionCall = true;
		$this->treatPhpDocTypesAsCertain = true;
		$this->analyse([__DIR__ . '/data/bug-2550.php'], []);
	}

	public function testBug3994(): void
	{
		$this->checkAlwaysTrueCheckTypeFunctionCall = true;
		$this->treatPhpDocTypesAsCertain = true;
		$this->analyse([__DIR__ . '/data/bug-3994.php'], []);
	}

	public function testBug1613(): void
	{
		$this->checkAlwaysTrueCheckTypeFunctionCall = true;
		$this->treatPhpDocTypesAsCertain = true;
		$this->analyse([__DIR__ . '/data/bug-1613.php'], []);
	}

	public function testBug2714(): void
	{
		$this->checkAlwaysTrueCheckTypeFunctionCall = true;
		$this->treatPhpDocTypesAsCertain = true;
		$this->analyse([__DIR__ . '/data/bug-2714.php'], []);
	}

	public function testBug4657(): void
	{
		$this->checkAlwaysTrueCheckTypeFunctionCall = true;
		$this->treatPhpDocTypesAsCertain = false;
		$this->analyse([__DIR__ . '/data/bug-4657.php'], []);
	}

	public function testBug4999(): void
	{
		$this->checkAlwaysTrueCheckTypeFunctionCall = true;
		$this->treatPhpDocTypesAsCertain = false;
		$this->analyse([__DIR__ . '/data/bug-4999.php'], []);
	}

	public function testArrayIsList(): void
	{
		if (PHP_VERSION_ID < 80100) {
			$this->markTestSkipped('Test requires PHP 8.1.');
		}

		$this->checkAlwaysTrueCheckTypeFunctionCall = true;
		$this->treatPhpDocTypesAsCertain = true;
		$this->analyse([__DIR__ . '/data/array-is-list.php'], [
			[
				'Call to function array_is_list() with array<string, int> will always evaluate to false.',
				13,
				'Because the type is coming from a PHPDoc, you can turn off this check by setting <fg=cyan>treatPhpDocTypesAsCertain: false</> in your <fg=cyan>%configurationFile%</>.',
			],
			[
				'Call to function array_is_list() with array{foo: \'bar\', bar: \'baz\'} will always evaluate to false.',
				40,
			],
			[
				'Call to function array_is_list() with array{0: \'foo\', foo: \'bar\', bar: \'baz\'} will always evaluate to false.',
				44,
			],
		]);
	}

	public function testBug3766(): void
	{
		$this->checkAlwaysTrueCheckTypeFunctionCall = true;
		$this->treatPhpDocTypesAsCertain = true;
		$this->analyse([__DIR__ . '/data/bug-3766.php'], []);
	}

	public function testBug6305(): void
	{
		$this->checkAlwaysTrueCheckTypeFunctionCall = true;
		$this->treatPhpDocTypesAsCertain = true;
		$this->analyse([__DIR__ . '/data/bug-6305.php'], [
			[
				'Call to function is_subclass_of() with Bug6305\B and \'Bug6305\\\A\' will always evaluate to true.',
				11,
			],
			[
				'Call to function is_subclass_of() with Bug6305\B and \'Bug6305\\\B\' will always evaluate to false.',
				14,
			],
		]);
	}

	public function testBug6698(): void
	{
		$this->checkAlwaysTrueCheckTypeFunctionCall = true;
		$this->treatPhpDocTypesAsCertain = true;
		$this->analyse([__DIR__ . '/data/bug-6698.php'], []);
	}

	public function testBug5369(): void
	{
		$this->checkAlwaysTrueCheckTypeFunctionCall = true;
		$this->treatPhpDocTypesAsCertain = true;
		$this->analyse([__DIR__ . '/data/bug-5369.php'], []);
	}

	public function testBugInArrayDateFormat(): void
	{
		$this->checkAlwaysTrueCheckTypeFunctionCall = true;
		$this->treatPhpDocTypesAsCertain = true;
		$this->analyse([__DIR__ . '/data/in-array-date-format.php'], [
			[
				'Call to function in_array() with arguments \'a\', non-empty-array<int, \'a\'> and true will always evaluate to true.',
				39,
				'Because the type is coming from a PHPDoc, you can turn off this check by setting <fg=cyan>treatPhpDocTypesAsCertain: false</> in your <fg=cyan>%configurationFile%</>.',
			],
			[
				'Call to function in_array() with arguments \'b\', non-empty-array<int, \'a\'> and true will always evaluate to false.',
				43,
				//'Because the type is coming from a PHPDoc, you can turn off this check by setting <fg=cyan>treatPhpDocTypesAsCertain: false</> in your <fg=cyan>%configurationFile%</>.',
			],
			[
				'Call to function in_array() with arguments int, array{} and true will always evaluate to false.',
				47,
			],
		]);
	}

	public function testBug5496(): void
	{
		$this->checkAlwaysTrueCheckTypeFunctionCall = true;
		$this->treatPhpDocTypesAsCertain = true;
		$this->analyse([__DIR__ . '/data/bug-5496.php'], []);
	}

	public function testBug3892(): void
	{
		$this->checkAlwaysTrueCheckTypeFunctionCall = true;
		$this->treatPhpDocTypesAsCertain = true;
		$this->analyse([__DIR__ . '/data/bug-3892.php'], []);
	}

	public function testBug3314(): void
	{
		$this->checkAlwaysTrueCheckTypeFunctionCall = true;
		$this->treatPhpDocTypesAsCertain = true;
		$this->analyse([__DIR__ . '/data/bug-3314.php'], []);
	}

	public function testBug2870(): void
	{
		$this->checkAlwaysTrueCheckTypeFunctionCall = true;
		$this->treatPhpDocTypesAsCertain = true;
		$this->analyse([__DIR__ . '/data/bug-2870.php'], []);
	}

	public function testBug5354(): void
	{
		$this->checkAlwaysTrueCheckTypeFunctionCall = true;
		$this->treatPhpDocTypesAsCertain = true;
		$this->analyse([__DIR__ . '/data/bug-5354.php'], []);
	}

	public function testSlevomatCsInArrayBug(): void
	{
		$this->checkAlwaysTrueCheckTypeFunctionCall = true;
		$this->treatPhpDocTypesAsCertain = true;
		$this->analyse([__DIR__ . '/data/slevomat-cs-in-array.php'], []);
	}

	public function testNonEmptySpecifiedString(): void
	{
		$this->checkAlwaysTrueCheckTypeFunctionCall = true;
		$this->treatPhpDocTypesAsCertain = true;
		$this->analyse([__DIR__ . '/data/non-empty-string-impossible-type.php'], []);
	}

	public function testBug2755(): void
	{
		$this->checkAlwaysTrueCheckTypeFunctionCall = true;
		$this->treatPhpDocTypesAsCertain = true;
		$this->analyse([__DIR__ . '/data/bug-2755.php'], []);
	}

	public function testBug7079(): void
	{
		$this->checkAlwaysTrueCheckTypeFunctionCall = true;
		$this->treatPhpDocTypesAsCertain = true;
		$this->analyse([__DIR__ . '/data/bug-7079.php'], []);
	}

	public function testConditionalTypesInference(): void
	{
		$this->checkAlwaysTrueCheckTypeFunctionCall = true;
		$this->treatPhpDocTypesAsCertain = true;
		$this->analyse([__DIR__ . '/../../Analyser/data/conditional-types-inference.php'], [
			[
				'Call to function testIsInt() with string will always evaluate to false.',
				49,
			],
			[
				'Call to function testIsNotInt() with string will always evaluate to true.',
				55,
			],
			[
				'Call to function testIsInt() with int will always evaluate to true.',
				66,
			],
			[
				'Call to function testIsNotInt() with int will always evaluate to false.',
				72,
			],
			[
				'Call to function assertIsInt() with int will always evaluate to true.',
				78,
			],
		]);
	}

	public function testBug6697(): void
	{
		$this->checkAlwaysTrueCheckTypeFunctionCall = true;
		$this->treatPhpDocTypesAsCertain = true;
		$this->analyse([__DIR__ . '/data/bug-6697.php'], []);
	}

	public function testBug6443(): void
	{
		$this->checkAlwaysTrueCheckTypeFunctionCall = true;
		$this->treatPhpDocTypesAsCertain = true;
		$this->analyse([__DIR__ . '/data/bug-6443.php'], []);
	}

	public function testBug7684(): void
	{
		$this->checkAlwaysTrueCheckTypeFunctionCall = false;
		$this->treatPhpDocTypesAsCertain = true;
		$this->analyse([__DIR__ . '/data/bug-7684.php'], []);
	}

	public function testBug7224(): void
	{
		$this->checkAlwaysTrueCheckTypeFunctionCall = true;
		$this->treatPhpDocTypesAsCertain = true;
		$this->analyse([__DIR__ . '/../../Analyser/data/bug-7224.php'], []);
	}

	public function testBug4708(): void
	{
		$this->checkAlwaysTrueCheckTypeFunctionCall = true;
		$this->treatPhpDocTypesAsCertain = true;
		$this->analyse([__DIR__ . '/data/bug-4708.php'], []);
	}

	public function testBug3821(): void
	{
		$this->checkAlwaysTrueCheckTypeFunctionCall = true;
		$this->treatPhpDocTypesAsCertain = true;
		$this->analyse([__DIR__ . '/data/bug-3821.php'], []);
	}

	public function testBug6599(): void
	{
		$this->checkAlwaysTrueCheckTypeFunctionCall = true;
		$this->treatPhpDocTypesAsCertain = true;
		$this->analyse([__DIR__ . '/data/bug-6599.php'], []);
	}

	public function testBug7914(): void
	{
		$this->checkAlwaysTrueCheckTypeFunctionCall = true;
		$this->treatPhpDocTypesAsCertain = true;
		$this->analyse([__DIR__ . '/data/bug-7914.php'], []);
	}

	public function testDocblockAssertEquality(): void
	{
		$this->checkAlwaysTrueCheckTypeFunctionCall = true;
		$this->treatPhpDocTypesAsCertain = true;
		$this->analyse([__DIR__ . '/data/docblock-assert-equality.php'], [
			[
				'Call to function isAnInteger() with int will always evaluate to true.',
				42,
			],
		]);
	}

<<<<<<< HEAD
	public function testBug8076(): void
	{
		$this->checkAlwaysTrueCheckTypeFunctionCall = true;
		$this->treatPhpDocTypesAsCertain = true;
		$this->analyse([__DIR__ . '/data/bug-8076.php'], []);
	}

	public function testBug8562(): void
	{
		$this->checkAlwaysTrueCheckTypeFunctionCall = true;
		$this->treatPhpDocTypesAsCertain = true;
		$this->analyse([__DIR__ . '/data/bug-8562.php'], []);
	}

	public function testBug6938(): void
	{
		$this->checkAlwaysTrueCheckTypeFunctionCall = true;
		$this->treatPhpDocTypesAsCertain = false;
		$this->analyse([__DIR__ . '/data/bug-6938.php'], []);
=======
	public function testBug8727(): void
	{
		$this->checkAlwaysTrueCheckTypeFunctionCall = true;
		$this->treatPhpDocTypesAsCertain = true;
		$this->analyse([__DIR__ . '/data/bug-8727.php'], []);
	}

	public function testBug8474(): void
	{
		$this->checkAlwaysTrueCheckTypeFunctionCall = true;
		$this->treatPhpDocTypesAsCertain = true;
		$this->analyse([__DIR__ . '/data/bug-8474.php'], []);
>>>>>>> 051b06ea
	}

}<|MERGE_RESOLUTION|>--- conflicted
+++ resolved
@@ -671,7 +671,6 @@
 		]);
 	}
 
-<<<<<<< HEAD
 	public function testBug8076(): void
 	{
 		$this->checkAlwaysTrueCheckTypeFunctionCall = true;
@@ -691,7 +690,8 @@
 		$this->checkAlwaysTrueCheckTypeFunctionCall = true;
 		$this->treatPhpDocTypesAsCertain = false;
 		$this->analyse([__DIR__ . '/data/bug-6938.php'], []);
-=======
+	}
+
 	public function testBug8727(): void
 	{
 		$this->checkAlwaysTrueCheckTypeFunctionCall = true;
@@ -704,7 +704,6 @@
 		$this->checkAlwaysTrueCheckTypeFunctionCall = true;
 		$this->treatPhpDocTypesAsCertain = true;
 		$this->analyse([__DIR__ . '/data/bug-8474.php'], []);
->>>>>>> 051b06ea
 	}
 
 }