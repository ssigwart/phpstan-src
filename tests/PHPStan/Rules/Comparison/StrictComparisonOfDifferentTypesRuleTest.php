<?php declare(strict_types = 1);

namespace PHPStan\Rules\Comparison;

use PHPStan\Rules\Rule;
use PHPStan\Testing\RuleTestCase;
use const PHP_INT_SIZE;
use const PHP_VERSION_ID;

/**
 * @extends RuleTestCase<StrictComparisonOfDifferentTypesRule>
 */
class StrictComparisonOfDifferentTypesRuleTest extends RuleTestCase
{

	private bool $checkAlwaysTrueStrictComparison;

	private bool $treatPhpDocTypesAsCertain = true;

	protected function getRule(): Rule
	{
		return new StrictComparisonOfDifferentTypesRule($this->checkAlwaysTrueStrictComparison, $this->treatPhpDocTypesAsCertain);
	}

	protected function shouldTreatPhpDocTypesAsCertain(): bool
	{
		return $this->treatPhpDocTypesAsCertain;
	}

	public function testStrictComparison(): void
	{
		$this->checkAlwaysTrueStrictComparison = true;
		$this->analyse(
			[__DIR__ . '/data/strict-comparison.php'],
			[
				[
					'Strict comparison using === between 1 and 1 will always evaluate to true.',
					10,
				],
				[
					'Strict comparison using === between 1 and \'1\' will always evaluate to false.',
					11,
				],
				[
					'Strict comparison using !== between 1 and \'1\' will always evaluate to true.',
					12,
				],
				[
					'Strict comparison using === between 1 and null will always evaluate to false.',
					14,
				],
				[
					'Strict comparison using === between StrictComparison\Bar and 1 will always evaluate to false.',
					15,
				],
				[
					'Strict comparison using === between 1 and array<StrictComparison\Foo>|bool|StrictComparison\Collection will always evaluate to false.',
					19,
				],
				[
					'Strict comparison using === between true and false will always evaluate to false.',
					30,
				],
				[
					'Strict comparison using === between false and true will always evaluate to false.',
					31,
				],
				[
					'Strict comparison using === between 1.0 and 1 will always evaluate to false.',
					46,
				],
				[
					'Strict comparison using === between 1 and 1.0 will always evaluate to false.',
					47,
				],
				[
					'Strict comparison using === between string and null will always evaluate to false.',
					69,
				],
				[
					'Strict comparison using !== between string and null will always evaluate to true.',
					76,
				],
				[
					'Strict comparison using !== between StrictComparison\Foo|null and 1 will always evaluate to true.',
					88,
				],
				[
					'Strict comparison using === between 1|2|3 and null will always evaluate to false.',
					98,
				],
				[
					'Strict comparison using !== between StrictComparison\Foo|null and 1 will always evaluate to true.',
					130,
				],
				[
					'Strict comparison using === between non-empty-array and null will always evaluate to false.',
					140,
				],
				[
					'Strict comparison using !== between StrictComparison\Foo|null and 1 will always evaluate to true.',
					154,
				],
				[
					'Strict comparison using === between non-empty-array and null will always evaluate to false.',
					164,
				],
				[
					'Strict comparison using !== between StrictComparison\Node|null and false will always evaluate to true.',
					212,
				],
				[
					'Strict comparison using !== between StrictComparison\Node|null and false will always evaluate to true.',
					255,
				],
				[
					'Strict comparison using !== between stdClass and null will always evaluate to true.',
					271,
				],
				[
					'Strict comparison using === between 1 and 2 will always evaluate to false.',
					284,
				],
				[
					'Strict comparison using === between array{X: 1} and array{X: 2} will always evaluate to false.',
					292,
				],
				[
					'Strict comparison using === between array{X: 1, Y: 2} and array{X: 2, Y: 1} will always evaluate to false.',
					300,
				],
				[
					'Strict comparison using === between array{X: 1, Y: 2} and array{Y: 2, X: 1} will always evaluate to false.',
					308,
				],
				[
					'Strict comparison using === between \'/\'|\'\\\\\' and \'//\' will always evaluate to false.',
					320,
				],
				[
					'Strict comparison using === between int<1, max> and \'string\' will always evaluate to false.',
					335,
				],
				[
					'Strict comparison using === between int<0, max> and \'string\' will always evaluate to false.',
					343,
				],
				[
					'Strict comparison using === between int<0, max> and \'string\' will always evaluate to false.',
					360,
				],
				[
					'Strict comparison using === between int<1, max> and \'string\' will always evaluate to false.',
					368,
				],
				[
					'Strict comparison using === between float and \'string\' will always evaluate to false.',
					386,
				],
				[
					'Strict comparison using === between float and \'string\' will always evaluate to false.',
					394,
				],
				[
					'Strict comparison using !== between null and null will always evaluate to false.',
					408,
				],
				[
					'Strict comparison using === between 0 and 0 will always evaluate to true.',
					426,
				],
				[
					'Strict comparison using === between (int<min, 0>|int<2, max>|string) and 1.0 will always evaluate to false.',
					464,
				],
				[
					'Strict comparison using === between (int<min, 0>|int<2, max>|string) and stdClass will always evaluate to false.',
					466,
				],
				[
					'Strict comparison using === between int<0, 1> and 100 will always evaluate to false.',
					622,
				],
				[
					'Strict comparison using === between 100 and \'foo\' will always evaluate to false.',
					624,
				],
				[
					'Strict comparison using === between int<10, max> and \'foo\' will always evaluate to false.',
					635,
				],
				[
					'Strict comparison using === between string|null and 1 will always evaluate to false.',
					685,
				],
				[
					'Strict comparison using === between string|null and 1 will always evaluate to false.',
					695,
				],
				[
					'Strict comparison using === between string|null and 1 will always evaluate to false.',
					705,
				],
				[
					'Strict comparison using === between mixed and \'foo\' will always evaluate to false.',
					808,
				],
				[
					'Strict comparison using !== between mixed and 1 will always evaluate to true.',
					812,
				],
				[
					'Strict comparison using === between \'foo\' and \'foo\' will always evaluate to true.',
					846,
				],
				[
					'Strict comparison using === between \'foo\' and \'foo\' will always evaluate to true.',
					849,
				],
				[
					'Strict comparison using === between \'foo\' and \'foo\' will always evaluate to true.',
					857,
				],
				[
					'Strict comparison using === between \'foo\' and \'foo\' will always evaluate to true.',
					876,
				],
				[
					'Strict comparison using === between \'foo\' and \'foo\' will always evaluate to true.',
					879,
				],
				[
					'Strict comparison using === between \'foo\' and \'foo\' will always evaluate to true.',
					887,
				],
				[
					'Strict comparison using === between 1000 and 1000 will always evaluate to true.',
					910,
				],
				[
					'Strict comparison using === between INF and INF will always evaluate to true.',
					979,
				],
				[
					'Strict comparison using === between NAN and NAN will always evaluate to false.',
					980,
				],
				[
					'Strict comparison using !== between INF and INF will always evaluate to false.',
					982,
				],
				[
					'Strict comparison using !== between NAN and NAN will always evaluate to true.',
					983,
				],
				[
					'Strict comparison using === between \'foofoofoofoofoofoof…\' and \'foofoofoofoofoofoof…\' will always evaluate to true.',
					996,
				],
			],
		);
	}

	public function testStrictComparisonWithoutAlwaysTrue(): void
	{
		$this->checkAlwaysTrueStrictComparison = false;
		$this->analyse(
			[__DIR__ . '/data/strict-comparison.php'],
			[
				[
					'Strict comparison using === between 1 and \'1\' will always evaluate to false.',
					11,
				],
				[
					'Strict comparison using === between 1 and null will always evaluate to false.',
					14,
				],
				[
					'Strict comparison using === between StrictComparison\Bar and 1 will always evaluate to false.',
					15,
				],
				[
					'Strict comparison using === between 1 and array<StrictComparison\Foo>|bool|StrictComparison\Collection will always evaluate to false.',
					19,
				],
				[
					'Strict comparison using === between true and false will always evaluate to false.',
					30,
				],
				[
					'Strict comparison using === between false and true will always evaluate to false.',
					31,
				],
				[
					'Strict comparison using === between 1.0 and 1 will always evaluate to false.',
					46,
				],
				[
					'Strict comparison using === between 1 and 1.0 will always evaluate to false.',
					47,
				],
				[
					'Strict comparison using === between string and null will always evaluate to false.',
					69,
				],
				[
					'Strict comparison using === between 1|2|3 and null will always evaluate to false.',
					98,
				],
				[
					'Strict comparison using === between non-empty-array and null will always evaluate to false.',
					140,
				],
				[
					'Strict comparison using === between non-empty-array and null will always evaluate to false.',
					164,
				],
				[
					'Strict comparison using === between 1 and 2 will always evaluate to false.',
					284,
				],
				[
					'Strict comparison using === between array{X: 1} and array{X: 2} will always evaluate to false.',
					292,
				],
				[
					'Strict comparison using === between array{X: 1, Y: 2} and array{X: 2, Y: 1} will always evaluate to false.',
					300,
				],
				[
					'Strict comparison using === between array{X: 1, Y: 2} and array{Y: 2, X: 1} will always evaluate to false.',
					308,
				],
				[
					'Strict comparison using === between \'/\'|\'\\\\\' and \'//\' will always evaluate to false.',
					320,
				],
				[
					'Strict comparison using === between int<1, max> and \'string\' will always evaluate to false.',
					335,
				],
				[
					'Strict comparison using === between int<0, max> and \'string\' will always evaluate to false.',
					343,
				],
				[
					'Strict comparison using === between int<0, max> and \'string\' will always evaluate to false.',
					360,
				],
				[
					'Strict comparison using === between int<1, max> and \'string\' will always evaluate to false.',
					368,
				],
				[
					'Strict comparison using === between float and \'string\' will always evaluate to false.',
					386,
				],
				[
					'Strict comparison using === between float and \'string\' will always evaluate to false.',
					394,
				],
				[
					'Strict comparison using !== between null and null will always evaluate to false.',
					408,
				],
				[
					'Strict comparison using === between (int<min, 0>|int<2, max>|string) and 1.0 will always evaluate to false.',
					464,
				],
				[
					'Strict comparison using === between (int<min, 0>|int<2, max>|string) and stdClass will always evaluate to false.',
					466,
				],
				[
					'Strict comparison using === between int<0, 1> and 100 will always evaluate to false.',
					622,
				],
				[
					'Strict comparison using === between 100 and \'foo\' will always evaluate to false.',
					624,
				],
				[
					'Strict comparison using === between int<10, max> and \'foo\' will always evaluate to false.',
					635,
				],
				[
					'Strict comparison using === between string|null and 1 will always evaluate to false.',
					685,
				],
				[
					'Strict comparison using === between string|null and 1 will always evaluate to false.',
					695,
				],
				[
					'Strict comparison using === between string|null and 1 will always evaluate to false.',
					705,
				],
				[
					'Strict comparison using === between mixed and \'foo\' will always evaluate to false.',
					808,
				],
				[
					'Strict comparison using === between NAN and NAN will always evaluate to false.',
					980,
				],
				[
					'Strict comparison using !== between INF and INF will always evaluate to false.',
					982,
				],
			],
		);
	}

	public function testStrictComparisonPhp71(): void
	{
		$this->checkAlwaysTrueStrictComparison = true;
		$this->analyse([__DIR__ . '/data/strict-comparison-71.php'], [
			[
				'Strict comparison using === between null and null will always evaluate to true.',
				20,
			],
		]);
	}

	public function testStrictComparisonPropertyNativeTypesPhp74(): void
	{
		$this->checkAlwaysTrueStrictComparison = true;
		$this->analyse([__DIR__ . '/data/strict-comparison-property-native-types.php'], [
			[
				'Strict comparison using === between string and null will always evaluate to false.',
				14,
			],
			[
				'Strict comparison using !== between string and null will always evaluate to true.',
				25,
			],
			[
				'Strict comparison using === between null and string will always evaluate to false.',
				36,
			],
			[
				'Strict comparison using !== between null and string will always evaluate to true.',
				47,
			],
		]);
	}

	public function testBug2835(): void
	{
		$this->checkAlwaysTrueStrictComparison = true;
		$this->analyse([__DIR__ . '/data/bug-2835.php'], []);
	}

	public function testBug1860(): void
	{
		$this->checkAlwaysTrueStrictComparison = true;
		$this->analyse([__DIR__ . '/data/bug-1860.php'], [
			[
				'Strict comparison using === between string and null will always evaluate to false.',
				15,
			],
			[
				'Strict comparison using !== between string and null will always evaluate to true.',
				19,
			],
		]);
	}

	public function testBug3544(): void
	{
		$this->checkAlwaysTrueStrictComparison = true;
		$this->analyse([__DIR__ . '/data/bug-3544.php'], []);
	}

	public function testBug2675(): void
	{
		$this->checkAlwaysTrueStrictComparison = true;
		$this->analyse([__DIR__ . '/data/bug-2675.php'], []);
	}

	public function testBug2220(): void
	{
		$this->checkAlwaysTrueStrictComparison = true;
		$this->analyse([__DIR__ . '/data/bug-2220.php'], []);
	}

	public function testBug1707(): void
	{
		$this->checkAlwaysTrueStrictComparison = true;
		$this->analyse([__DIR__ . '/data/bug-1707.php'], []);
	}

	public function testBug3357(): void
	{
		$this->checkAlwaysTrueStrictComparison = true;
		$this->analyse([__DIR__ . '/data/bug-3357.php'], []);
	}

	public function testBug4848(): void
	{
		if (PHP_INT_SIZE !== 8) {
			$this->markTestSkipped('Test requires 64-bit platform.');
		}
		$this->checkAlwaysTrueStrictComparison = true;
		$this->analyse([__DIR__ . '/data/bug-4848.php'], [
			[
				'Strict comparison using === between \'18446744073709551615\' and \'9223372036854775807\' will always evaluate to false.',
				7,
			],
		]);
	}

	public function testBug4793(): void
	{
		$this->checkAlwaysTrueStrictComparison = true;
		$this->analyse([__DIR__ . '/data/bug-4793.php'], []);
	}

	public function testBug5062(): void
	{
		$this->checkAlwaysTrueStrictComparison = true;
		$this->analyse([__DIR__ . '/data/bug-5062.php'], []);
	}

	public function testBug3366(): void
	{
		$this->checkAlwaysTrueStrictComparison = true;
		$this->analyse([__DIR__ . '/data/bug-3366.php'], []);
	}

	public function testBug5362(): void
	{
		$this->checkAlwaysTrueStrictComparison = true;
		$this->analyse([__DIR__ . '/data/bug-5362.php'], [
			[
				'Strict comparison using === between 0 and 1|2 will always evaluate to false.',
				23,
			],
		]);
	}

	public function testBug6939(): void
	{
		$this->checkAlwaysTrueStrictComparison = true;

		if (PHP_VERSION_ID < 80000) {
			$this->analyse([__DIR__ . '/data/bug-6939.php'], []);
			return;
		}

		$this->analyse([__DIR__ . '/data/bug-6939.php'], [
			[
				'Strict comparison using === between string and false will always evaluate to false.',
				10,
			],
		]);
	}

	public function testBug7166(): void
	{
		$this->checkAlwaysTrueStrictComparison = true;
		$this->analyse([__DIR__ . '/data/bug-7166.php'], []);
	}

	public function testBug7555(): void
	{
		$this->checkAlwaysTrueStrictComparison = true;
		$this->analyse([__DIR__ . '/data/bug-7555.php'], [
			[
				'Strict comparison using === between 2 and 2 will always evaluate to true.',
				11,
			],
		]);
	}

	public function testBug7257(): void
	{
		$this->checkAlwaysTrueStrictComparison = false;
		$this->analyse([__DIR__ . '/data/bug-7257.php'], []);
	}

	public function testBug5474(): void
	{
		$this->checkAlwaysTrueStrictComparison = false;
		$this->analyse([__DIR__ . '/data/bug-5474.php'], [
			[
				'Strict comparison using !== between array{test: 1} and array{test: 1} will always evaluate to false.',
				25,
			],
		]);
	}

	public function testBug7684(): void
	{
		$this->checkAlwaysTrueStrictComparison = false;
		$this->analyse([__DIR__ . '/data/bug-7684.php'], []);
	}

	public function testBug6181(): void
	{
		$this->checkAlwaysTrueStrictComparison = true;
		$this->analyse([__DIR__ . '/data/bug-6181.php'], []);
	}

	public function testBug2851b(): void
	{
		$this->checkAlwaysTrueStrictComparison = true;
		$this->analyse([__DIR__ . '/data/bug-2851b.php'], []);
	}

	public function testBug8158(): void
	{
		$this->checkAlwaysTrueStrictComparison = true;
		$this->analyse([__DIR__ . '/data/bug-8158.php'], []);
	}

<<<<<<< HEAD
	public function testBug8485(): void
	{
		if (PHP_VERSION_ID < 80100) {
			$this->markTestSkipped('Test requires PHP 8.1.');
		}

		$this->checkAlwaysTrueStrictComparison = true;
		$this->analyse([__DIR__ . '/data/bug-8485.php'], [
			[
				'Strict comparison using === between Bug8485\E::c and Bug8485\E::c will always evaluate to true.',
				19,
			],
			[
				'Strict comparison using === between Bug8485\F::c and Bug8485\E::c will always evaluate to false.',
				24,
			],
			[
				'Strict comparison using === between Bug8485\F::c and Bug8485\E::c will always evaluate to false.',
				29,
			],
			[
				'Strict comparison using === between Bug8485\F and Bug8485\E will always evaluate to false.',
				36,
			],
			[
				'Strict comparison using === between Bug8485\F and Bug8485\E::c will always evaluate to false.',
				41,
			],
			[
				'Strict comparison using === between Bug8485\FooEnum::C and Bug8485\FooEnum::C will always evaluate to true.',
				67,
			],
			[
				'Strict comparison using === between Bug8485\FooEnum::C and Bug8485\FooEnum::C will always evaluate to true.',
				74,
			],
		]);
=======
	public function testBug8516(): void
	{
		if (PHP_VERSION_ID < 70400) {
			$this->markTestSkipped('Test requires PHP 7.4.');
		}

		$this->checkAlwaysTrueStrictComparison = true;
		$this->analyse([__DIR__ . '/data/bug-8516.php'], []);
>>>>>>> 4dd92cd9
	}

	public function testPhpUnitIntegration(): void
	{
		$this->checkAlwaysTrueStrictComparison = true;
		$this->analyse([__DIR__ . '/../../Analyser/data/phpunit-integration.php'], []);
	}

	public function testBug8586(): void
	{
		$this->checkAlwaysTrueStrictComparison = true;
		$this->analyse([__DIR__ . '/data/bug-8586.php'], []);
	}

	public function testBug4242(): void
	{
		if (PHP_VERSION_ID < 80100) {
			$this->markTestSkipped('Test requires PHP 8.1.');
		}

		$this->checkAlwaysTrueStrictComparison = true;
		$this->analyse([__DIR__ . '/data/bug-4242.php'], []);
	}

	public function testBug3633(): void
	{
		$this->checkAlwaysTrueStrictComparison = true;
		$this->analyse([__DIR__ . '/data/bug-3633.php'], [
			[
				'Strict comparison using === between class-string<Bug3633\HelloWorld> and \'Bug3633\\\OtherClass\' will always evaluate to false.',
				37,
			],
			[
				'Strict comparison using === between \'Bug3633\\\HelloWorld\' and \'Bug3633\\\HelloWorld\' will always evaluate to true.',
				41,
			],
			[
				'Strict comparison using === between \'Bug3633\\\HelloWorld\' and \'Bug3633\\\OtherClass\' will always evaluate to false.',
				44,
			],
			[
				'Strict comparison using === between class-string<Bug3633\OtherClass> and \'Bug3633\\\HelloWorld\' will always evaluate to false.',
				64,
			],
			[
				'Strict comparison using === between \'Bug3633\\\OtherClass\' and \'Bug3633\\\HelloWorld\' will always evaluate to false.',
				71,
			],
			[
				'Strict comparison using === between \'Bug3633\\\OtherClass\' and \'Bug3633\\\OtherClass\' will always evaluate to true.',
				74,
			],
			[
				'Strict comparison using === between class-string<Bug3633\FinalClass> and \'Bug3633\\\HelloWorld\' will always evaluate to false.',
				93,
			],
			[
				'Strict comparison using === between class-string<Bug3633\FinalClass> and \'Bug3633\\\OtherClass\' will always evaluate to false.',
				96,
			],
			[
				'Strict comparison using === between \'Bug3633\\\FinalClass\' and \'Bug3633\\\FinalClass\' will always evaluate to true.',
				102,
			],
			[
				'Strict comparison using === between \'Bug3633\\\FinalClass\' and \'Bug3633\\\HelloWorld\' will always evaluate to false.',
				106,
			],
			[
				'Strict comparison using === between \'Bug3633\\\FinalClass\' and \'Bug3633\\\OtherClass\' will always evaluate to false.',
				109,
			],
			[
				'Strict comparison using !== between \'Bug3633\\\FinalClass\' and \'Bug3633\\\FinalClass\' will always evaluate to false.',
				112,
			],
			[
				'Strict comparison using === between \'Bug3633\\\FinalClass\' and \'Bug3633\\\FinalClass\' will always evaluate to true.',
				115,
			],
		]);
	}

	public function testLastConditionAlwaysTrue(): void
	{
		$this->checkAlwaysTrueStrictComparison = true;
		$this->analyse([__DIR__ . '/data/strict-comparison-last-condition-always-true.php'], [
			[
				'Strict comparison using === between \'bar\' and \'bar\' will always evaluate to true.',
				15,
			],
		]);
	}

	public function testBug3019(): void
	{
		$this->checkAlwaysTrueStrictComparison = true;
		$this->analyse([__DIR__ . '/../../Analyser/data/bug-3019.php'], []);
	}

	public function testBug7578(): void
	{
		$this->checkAlwaysTrueStrictComparison = true;
		$this->treatPhpDocTypesAsCertain = false;
		$this->analyse([__DIR__ . '/data/bug-7578.php'], []);
	}

	public function testBug6260(): void
	{
		if (PHP_VERSION_ID < 80000) {
			$this->markTestSkipped('Test requires PHP 8.0.');
		}

		$this->checkAlwaysTrueStrictComparison = true;
		$this->treatPhpDocTypesAsCertain = false;
		$this->analyse([__DIR__ . '/data/bug-6260.php'], []);
	}

	public function testBug8736(): void
	{
		$this->checkAlwaysTrueStrictComparison = true;
		$this->analyse([__DIR__ . '/data/bug-8736.php'], []);
	}

}<|MERGE_RESOLUTION|>--- conflicted
+++ resolved
@@ -614,7 +614,6 @@
 		$this->analyse([__DIR__ . '/data/bug-8158.php'], []);
 	}
 
-<<<<<<< HEAD
 	public function testBug8485(): void
 	{
 		if (PHP_VERSION_ID < 80100) {
@@ -652,7 +651,8 @@
 				74,
 			],
 		]);
-=======
+	}
+
 	public function testBug8516(): void
 	{
 		if (PHP_VERSION_ID < 70400) {
@@ -661,7 +661,6 @@
 
 		$this->checkAlwaysTrueStrictComparison = true;
 		$this->analyse([__DIR__ . '/data/bug-8516.php'], []);
->>>>>>> 4dd92cd9
 	}
 
 	public function testPhpUnitIntegration(): void
