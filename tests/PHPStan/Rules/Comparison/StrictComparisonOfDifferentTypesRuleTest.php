--- conflicted
+++ resolved
@@ -21,11 +21,7 @@
 	protected function getRule(): Rule
 	{
 		return new StrictComparisonOfDifferentTypesRule(
-<<<<<<< HEAD
-=======
 			self::getContainer()->getByType(RicherScopeGetTypeHelper::class),
-			$this->checkAlwaysTrueStrictComparison,
->>>>>>> dc5d8f4d
 			$this->treatPhpDocTypesAsCertain,
 			$this->reportAlwaysTrueInLastCondition,
 			true,
@@ -298,173 +294,6 @@
 		);
 	}
 
-<<<<<<< HEAD
-=======
-	public function testStrictComparisonWithoutAlwaysTrue(): void
-	{
-		$this->checkAlwaysTrueStrictComparison = false;
-		$tipText = 'Because the type is coming from a PHPDoc, you can turn off this check by setting <fg=cyan>treatPhpDocTypesAsCertain: false</> in your <fg=cyan>%configurationFile%</>.';
-		$this->analyse(
-			[__DIR__ . '/data/strict-comparison.php'],
-			[
-				[
-					'Strict comparison using === between 1 and \'1\' will always evaluate to false.',
-					11,
-				],
-				[
-					'Strict comparison using === between 1 and null will always evaluate to false.',
-					14,
-				],
-				[
-					'Strict comparison using === between StrictComparison\Bar and 1 will always evaluate to false.',
-					15,
-				],
-				[
-					'Strict comparison using === between 1 and array<StrictComparison\Foo>|bool|StrictComparison\Collection will always evaluate to false.',
-					19,
-					$tipText,
-				],
-				[
-					'Strict comparison using === between true and false will always evaluate to false.',
-					30,
-				],
-				[
-					'Strict comparison using === between false and true will always evaluate to false.',
-					31,
-				],
-				[
-					'Strict comparison using === between 1.0 and 1 will always evaluate to false.',
-					46,
-				],
-				[
-					'Strict comparison using === between 1 and 1.0 will always evaluate to false.',
-					47,
-				],
-				[
-					'Strict comparison using === between string and null will always evaluate to false.',
-					69,
-				],
-				[
-					'Strict comparison using === between 1|2|3 and null will always evaluate to false.',
-					98,
-				],
-				[
-					'Strict comparison using === between non-empty-array and null will always evaluate to false.',
-					140,
-				],
-				[
-					'Strict comparison using === between non-empty-array and null will always evaluate to false.',
-					164,
-				],
-				[
-					'Strict comparison using === between 1 and 2 will always evaluate to false.',
-					284,
-				],
-				[
-					'Strict comparison using === between array{X: 1} and array{X: 2} will always evaluate to false.',
-					292,
-				],
-				[
-					'Strict comparison using === between array{X: 1, Y: 2} and array{X: 2, Y: 1} will always evaluate to false.',
-					300,
-				],
-				[
-					'Strict comparison using === between array{X: 1, Y: 2} and array{Y: 2, X: 1} will always evaluate to false.',
-					308,
-				],
-				[
-					'Strict comparison using === between \'/\'|\'\\\\\' and \'//\' will always evaluate to false.',
-					320,
-				],
-				[
-					'Strict comparison using === between int<1, max> and \'string\' will always evaluate to false.',
-					335,
-				],
-				[
-					'Strict comparison using === between int<0, max> and \'string\' will always evaluate to false.',
-					343,
-				],
-				[
-					'Strict comparison using === between int<0, max> and \'string\' will always evaluate to false.',
-					360,
-				],
-				[
-					'Strict comparison using === between int<1, max> and \'string\' will always evaluate to false.',
-					368,
-				],
-				[
-					'Strict comparison using === between float and \'string\' will always evaluate to false.',
-					386,
-				],
-				[
-					'Strict comparison using === between float and \'string\' will always evaluate to false.',
-					394,
-				],
-				[
-					'Strict comparison using !== between null and null will always evaluate to false.',
-					408,
-				],
-				[
-					'Strict comparison using === between (int<min, 0>|int<2, max>|string) and 1.0 will always evaluate to false.',
-					464,
-				],
-				[
-					'Strict comparison using === between (int<min, 0>|int<2, max>|string) and stdClass will always evaluate to false.',
-					466,
-				],
-				[
-					'Strict comparison using === between int<0, 1> and 100 will always evaluate to false.',
-					622,
-					$tipText,
-				],
-				[
-					'Strict comparison using === between 100 and \'foo\' will always evaluate to false.',
-					624,
-				],
-				[
-					'Strict comparison using === between int<10, max> and \'foo\' will always evaluate to false.',
-					635,
-				],
-				[
-					'Strict comparison using === between string|null and 1 will always evaluate to false.',
-					685,
-				],
-				[
-					'Strict comparison using === between string|null and 1 will always evaluate to false.',
-					695,
-				],
-				[
-					'Strict comparison using === between string|null and 1 will always evaluate to false.',
-					705,
-				],
-				[
-					'Strict comparison using === between mixed and \'foo\' will always evaluate to false.',
-					808,
-					'Type 1|string has already been eliminated from mixed.',
-				],
-				[
-					'Strict comparison using === between NAN and NAN will always evaluate to false.',
-					980,
-				],
-				[
-					'Strict comparison using !== between INF and INF will always evaluate to false.',
-					982,
-				],
-				[
-					'Strict comparison using === between lowercase-string|false and \'AB\' will always evaluate to false.',
-					1014,
-					$tipText,
-				],
-				[
-					'Strict comparison using === between mixed and null will always evaluate to false.',
-					1030,
-					'Type null has already been eliminated from mixed.',
-				],
-			],
-		);
-	}
-
->>>>>>> dc5d8f4d
 	public function testStrictComparisonPhp71(): void
 	{
 		$this->analyse([__DIR__ . '/data/strict-comparison-71.php'], [
