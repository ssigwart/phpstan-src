<?php declare(strict_types = 1);

namespace PHPStan\Rules\Classes;

use PHPStan\Php\PhpVersion;
use PHPStan\Rules\AttributesCheck;
use PHPStan\Rules\ClassCaseSensitivityCheck;
use PHPStan\Rules\ClassForbiddenNameCheck;
use PHPStan\Rules\ClassNameCheck;
use PHPStan\Rules\FunctionCallParametersCheck;
use PHPStan\Rules\NullsafeCheck;
use PHPStan\Rules\PhpDoc\UnresolvableTypeHelper;
use PHPStan\Rules\Properties\PropertyReflectionFinder;
use PHPStan\Rules\Rule;
use PHPStan\Rules\RuleLevelHelper;
use PHPStan\Testing\RuleTestCase;
use const PHP_VERSION_ID;

/**
 * @extends RuleTestCase<ClassAttributesRule>
 */
class ClassAttributesRuleTest extends RuleTestCase
{

	private bool $checkExplicitMixed = false;

	private bool $checkImplicitMixed = false;

	protected function getRule(): Rule
	{
		$reflectionProvider = $this->createReflectionProvider();
		return new ClassAttributesRule(
			new AttributesCheck(
				$reflectionProvider,
				new FunctionCallParametersCheck(
<<<<<<< HEAD
					new RuleLevelHelper($reflectionProvider, true, false, true, false, false, false),
=======
					new RuleLevelHelper($reflectionProvider, true, false, true, $this->checkExplicitMixed, $this->checkImplicitMixed, true, false),
>>>>>>> f158d5bf
					new NullsafeCheck(),
					new PhpVersion(80000),
					new UnresolvableTypeHelper(),
					new PropertyReflectionFinder(),
					true,
					true,
					true,
					true,
				),
				new ClassNameCheck(
					new ClassCaseSensitivityCheck($reflectionProvider, false),
					new ClassForbiddenNameCheck(self::getContainer()),
				),
				true,
			),
		);
	}

	public function testRule(): void
	{
		$this->analyse([__DIR__ . '/data/class-attributes.php'], [
			[
				'Attribute class ClassAttributes\Nonexistent does not exist.',
				22,
			],
			[
				'Class ClassAttributes\Foo is not an Attribute class.',
				28,
			],
			[
				'Class ClassAttributes\Bar referenced with incorrect case: ClassAttributes\baR.',
				34,
			],
			[
				'Attribute class ClassAttributes\Baz does not have the class target.',
				46,
			],
			[
				'Attribute class ClassAttributes\Bar is not repeatable but is already present above the class.',
				59,
			],
			[
				'Attribute class self does not exist.',
				65,
			],
			[
				'Attribute class ClassAttributes\AbstractAttribute is abstract.',
				77,
			],
			[
				'Attribute class ClassAttributes\Bar does not have a constructor and must be instantiated without any parameters.',
				83,
			],
			[
				'Constructor of attribute class ClassAttributes\NonPublicConstructor is not public.',
				100,
			],
			[
				'Attribute class ClassAttributes\AttributeWithConstructor constructor invoked with 0 parameters, 2 required.',
				118,
			],
			[
				'Attribute class ClassAttributes\AttributeWithConstructor constructor invoked with 1 parameter, 2 required.',
				119,
			],
			[
				'Unknown parameter $r in call to ClassAttributes\AttributeWithConstructor constructor.',
				120,
			],
			[
				'Interface ClassAttributes\InterfaceAsAttribute is not an Attribute class.',
				132,
			],
			[
				'Trait ClassAttributes\TraitAsAttribute is not an Attribute class.',
				142,
			],
			[
				'Attribute class ClassAttributes\FlagsAttributeWithPropertyTarget does not have the class target.',
				164,
			],
		]);
	}

	public function testRuleForEnums(): void
	{
		if (PHP_VERSION_ID < 80100) {
			$this->markTestSkipped('Test requires PHP 8.1.');
		}

		$this->analyse([__DIR__ . '/data/enum-attributes.php'], [
			[
				'Attribute class EnumAttributes\AttributeWithPropertyTarget does not have the class target.',
				23,
			],
			[
				'Enum EnumAttributes\EnumAsAttribute is not an Attribute class.',
				35,
			],
		]);
	}

	public function testBug7171(): void
	{
		$this->analyse([__DIR__ . '/data/bug-7171.php'], [
			[
				'Parameter $repositoryClass of attribute class Bug7171\Entity constructor expects class-string<Bug7171\EntityRepository<T of object>>|null, \'stdClass\' given.',
				66,
			],
		]);
	}

	public function testAllowDynamicPropertiesAttribute(): void
	{
		$this->analyse([__DIR__ . '/data/allow-dynamic-properties-attribute.php'], []);
	}

	public function testBug12011(): void
	{
		if (PHP_VERSION_ID < 80300) {
			$this->markTestSkipped('Test requires PHP 8.3.');
		}

		$this->checkExplicitMixed = true;
		$this->checkImplicitMixed = true;
		$this->analyse([__DIR__ . '/data/bug-12011.php'], [
			[
				'Parameter #1 $name of attribute class Bug12011\Table constructor expects string|null, int given.',
				23,
			],
		]);
	}

}<|MERGE_RESOLUTION|>--- conflicted
+++ resolved
@@ -33,11 +33,7 @@
 			new AttributesCheck(
 				$reflectionProvider,
 				new FunctionCallParametersCheck(
-<<<<<<< HEAD
-					new RuleLevelHelper($reflectionProvider, true, false, true, false, false, false),
-=======
-					new RuleLevelHelper($reflectionProvider, true, false, true, $this->checkExplicitMixed, $this->checkImplicitMixed, true, false),
->>>>>>> f158d5bf
+					new RuleLevelHelper($reflectionProvider, true, false, true, $this->checkExplicitMixed, $this->checkImplicitMixed, false),
 					new NullsafeCheck(),
 					new PhpVersion(80000),
 					new UnresolvableTypeHelper(),
