<?php declare(strict_types = 1);

namespace PHPStan\Rules\Arrays;

use PHPStan\Rules\Rule;
use PHPStan\Rules\RuleLevelHelper;
use PHPStan\Testing\RuleTestCase;
use const PHP_VERSION_ID;

/**
 * @extends RuleTestCase<NonexistentOffsetInArrayDimFetchRule>
 */
class NonexistentOffsetInArrayDimFetchRuleTest extends RuleTestCase
{

	private bool $checkExplicitMixed = false;

	protected function getRule(): Rule
	{
		$ruleLevelHelper = new RuleLevelHelper($this->createReflectionProvider(), true, false, true, $this->checkExplicitMixed);

		return new NonexistentOffsetInArrayDimFetchRule(
			$ruleLevelHelper,
			new NonexistentOffsetInArrayDimFetchCheck($ruleLevelHelper, true),
			true,
		);
	}

	public function testRule(): void
	{
		$this->analyse([__DIR__ . '/data/nonexistent-offset.php'], [
			[
				'Offset \'b\' does not exist on array{a: stdClass, 0: 2}.',
				17,
			],
			[
				'Offset 1 does not exist on array{a: stdClass, 0: 2}.',
				18,
			],
			[
				'Offset \'a\' does not exist on array{b: 1}.',
				55,
			],
			[
				'Access to offset \'bar\' on an unknown class NonexistentOffset\Bar.',
				101,
				'Learn more at https://phpstan.org/user-guide/discovering-symbols',
			],
			[
				'Access to an offset on an unknown class NonexistentOffset\Bar.',
				102,
				'Learn more at https://phpstan.org/user-guide/discovering-symbols',
			],
			[
				'Offset 0 does not exist on array<string, string>.',
				111,
			],
			[
				'Offset \'0\' does not exist on array<string, string>.',
				112,
			],
			[
				'Offset int does not exist on array<string, string>.',
				114,
			],
			[
				'Offset \'test\' does not exist on null.',
				126,
			],
			[
				'Cannot access offset 42 on int.',
				142,
			],
			[
				'Cannot access offset 42 on float.',
				143,
			],
			[
				'Cannot access offset 42 on bool.',
				144,
			],
			[
				'Cannot access offset 42 on resource.',
				145,
			],
			[
				'Offset \'c\' does not exist on array{c: bool}|array{e: true}.',
				171,
			],
			[
				'Offset int does not exist on array{}|array{1: 1, 2: 2}|array{3: 3, 4: 4}.',
				190,
			],
			[
				'Offset int does not exist on array{}|array{1: 1, 2: 2}|array{3: 3, 4: 4}.',
				193,
			],
			[
				'Offset \'b\' does not exist on array{a: \'blabla\'}.',
				225,
			],
			[
				'Offset \'b\' does not exist on array{a: \'blabla\'}.',
				228,
			],
			[
				'Offset string does not exist on array<int, mixed>.',
				240,
			],
			[
				'Cannot access offset \'a\' on Closure(): void.',
				253,
			],
			[
				'Cannot access offset \'a\' on array{a: 1, b: 1}|(Closure(): void).',
				258,
			],
			[
				'Offset string does not exist on array<int, string>.',
				308,
			],
			[
				'Offset null does not exist on array<int, string>.',
				310,
			],
			[
				'Offset int does not exist on array<string, string>.',
				312,
			],
			[
				'Offset \'baz\' does not exist on array{bar: 1, baz?: 2}.',
				344,
			],
			[
				'Offset \'foo\' does not exist on ArrayAccess<int, stdClass>.',
				411,
			],
			[
				'Cannot access offset \'foo\' on stdClass.',
				423,
			],
			[
				'Cannot access offset \'foo\' on true.',
				426,
			],
			[
				'Cannot access offset \'foo\' on false.',
				429,
			],
			[
				'Cannot access offset \'foo\' on resource.',
				433,
			],
			[
				'Cannot access offset \'foo\' on 42.',
				436,
			],
			[
				'Cannot access offset \'foo\' on 4.141.',
				439,
			],
			[
				'Cannot access offset \'foo\' on array|int.',
				443,
			],
			[
				'Offset \'feature_pretty…\' does not exist on array{version: non-empty-string, commit: string|null, pretty_version: string|null, feature_version: non-empty-string, feature_pretty_version?: string|null}.',
				504,
			],
		]);
	}

	public function testStrings(): void
	{
		$this->analyse([__DIR__ . '/data/strings-offset-access.php'], [
			[
				'Offset \'foo\' does not exist on \'foo\'.',
				10,
			],
			[
				'Offset 12.34 does not exist on \'foo\'.',
				13,
			],
			[
				'Offset \'foo\' does not exist on array|string.',
				24,
			],
			[
				'Offset 12.34 does not exist on array|string.',
				28,
			],
		]);
	}

	public function testAssignOp(): void
	{
		$this->analyse([__DIR__ . '/data/offset-access-assignop.php'], [
			[
				'Offset \'foo\' does not exist on array{}.',
				4,
			],
			[
				'Offset \'foo\' does not exist on \'Foo\'.',
				10,
			],
			[
				'Cannot access offset \'foo\' on stdClass.',
				13,
			],
			[
				'Cannot access offset \'foo\' on true.',
				16,
			],
			[
				'Cannot access offset \'foo\' on false.',
				19,
			],
			[
				'Cannot access offset \'foo\' on resource.',
				23,
			],
			[
				'Cannot access offset \'foo\' on 4.141.',
				26,
			],
			[
				'Cannot access offset \'foo\' on array|int.',
				30,
			],
			[
				'Cannot access offset \'foo\' on 42.',
				33,
			],
		]);
	}

	public function testCoalesceAssign(): void
	{
		if (!self::$useStaticReflectionProvider && PHP_VERSION_ID < 70400) {
			$this->markTestSkipped('Test requires PHP 7.4.');
		}
		$this->analyse([__DIR__ . '/data/nonexistent-offset-coalesce-assign.php'], []);
	}

	public function testIntersection(): void
	{
		$this->analyse([__DIR__ . '/data/nonexistent-offset-intersection.php'], []);
	}

	public function testBug3782(): void
	{
		$this->analyse([__DIR__ . '/data/bug-3782.php'], [
			[
				'Cannot access offset (int|string) on Bug3782\HelloWorld.',
				11,
			],
		]);
	}

	public function testBug4432(): void
	{
		$this->analyse([__DIR__ . '/data/bug-4432.php'], []);
	}

	public function testBug1664(): void
	{
		$this->analyse([__DIR__ . '/data/bug-1664.php'], []);
	}

	public function testBug2689(): void
	{
		$this->analyse([__DIR__ . '/data/bug-2689.php'], [
			[
				'Cannot access an offset on callable.',
				14,
			],
		]);
	}

	public function testBug5169(): void
	{
		$this->analyse([__DIR__ . '/data/bug-5169.php'], [
			[
				'Cannot access offset mixed on (float|int).',
				29,
			],
		]);
	}

	public function testBug3297(): void
	{
		$this->analyse([__DIR__ . '/data/bug-3297.php'], []);
	}

	public function testBug4829(): void
	{
		$this->analyse([__DIR__ . '/data/bug-4829.php'], []);
	}

	public function testBug3784(): void
	{
		$this->analyse([__DIR__ . '/data/bug-3784.php'], []);
	}

	public function testBug3700(): void
	{
		$this->analyse([__DIR__ . '/data/bug-3700.php'], []);
	}

	public function testBug4842(): void
	{
		$this->analyse([__DIR__ . '/data/bug-4842.php'], []);
	}

	public function testBug5669(): void
	{
		$this->analyse([__DIR__ . '/data/bug-5669.php'], [
			[
				'Access to offset \'%customer…\' on an unknown class Bug5669\arr.',
				26,
				'Learn more at https://phpstan.org/user-guide/discovering-symbols',
			],
		]);
	}

	public function testBug5744(): void
	{
		$this->checkExplicitMixed = true;
		$this->analyse([__DIR__ . '/data/bug-5744.php'], [
			/*[
				'Cannot access offset \'permission\' on mixed.',
				16,
			],*/
			[
				'Cannot access offset \'permission\' on mixed.',
				29,
			],
		]);
	}

	public function testRuleWithNullsafeVariant(): void
	{
		if (PHP_VERSION_ID < 80000) {
			$this->markTestSkipped('Test requires PHP 8.0.');
		}

		$this->analyse([__DIR__ . '/data/nonexistent-offset-nullsafe.php'], [
			[
				'Offset 1 does not exist on array{a: int}.',
				18,
			],
		]);
	}

	public function testBug4926(): void
	{
		$this->analyse([__DIR__ . '/data/bug-4926.php'], []);
	}

	public function testBug3171(): void
	{
		$this->analyse([__DIR__ . '/data/bug-3171.php'], []);
	}

	public function testBug4747(): void
	{
		$this->analyse([__DIR__ . '/data/bug-4747.php'], []);
	}

<<<<<<< HEAD
	public function testBug6379(): void
	{
		$this->analyse([__DIR__ . '/data/bug-6379.php'], []);
=======
	public function testBug4885(): void
	{
		if (PHP_VERSION_ID < 80000) {
			$this->markTestSkipped('Test requires PHP 8.0.');
		}

		$this->analyse([__DIR__ . '/data/bug-4885.php'], []);
>>>>>>> 87bf9b67
	}

}<|MERGE_RESOLUTION|>--- conflicted
+++ resolved
@@ -367,11 +367,11 @@
 		$this->analyse([__DIR__ . '/data/bug-4747.php'], []);
 	}
 
-<<<<<<< HEAD
 	public function testBug6379(): void
 	{
 		$this->analyse([__DIR__ . '/data/bug-6379.php'], []);
-=======
+	}
+
 	public function testBug4885(): void
 	{
 		if (PHP_VERSION_ID < 80000) {
@@ -379,7 +379,6 @@
 		}
 
 		$this->analyse([__DIR__ . '/data/bug-4885.php'], []);
->>>>>>> 87bf9b67
 	}
 
 }