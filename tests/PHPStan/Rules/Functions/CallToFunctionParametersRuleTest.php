--- conflicted
+++ resolved
@@ -1716,7 +1716,6 @@
 		$this->analyse([__DIR__ . '/data/count-array-shift.php'], $errors);
 	}
 
-<<<<<<< HEAD
 	public function testNoNamedArguments(): void
 	{
 		if (PHP_VERSION_ID < 80000) {
@@ -1741,11 +1740,11 @@
 				29,
 			],
 		]);
-=======
+	}
+
 	public function testBug11506(): void
 	{
 		$this->analyse([__DIR__ . '/data/bug-11506.php'], []);
->>>>>>> 9439bba4
 	}
 
 }