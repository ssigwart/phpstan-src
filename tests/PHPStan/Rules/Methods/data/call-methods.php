<?php

namespace Test;

class Foo
{

	private function foo()
	{
		$this->protectedMethodFromChild();
	}

	protected function bar()
	{

	}

	public function ipsum()
	{

	}

	public function test($bar)
	{

	}

}

class Bar extends Foo
{

	private function foobar()
	{

	}

	public function lorem()
	{
		$this->loremipsum(); // nonexistent
		$this->foo(1); // private from an ancestor
		$this->bar();
		$this->ipsum();
		$this->foobar();
		$this->lorem();
		$this->test(); // missing parameter

		$string = 'foo';
		$string->method();
	}

	public function dolor($foo, $bar, $baz)
	{
		// fixing PHP bug #71416
		$methodReflection = new \ReflectionMethod(Bar::class, 'dolor');
		$methodReflection->invoke(new self());
		$methodReflection->invoke(new self(), 'foo', 'bar', 'baz');
	}

	protected function protectedMethodFromChild()
	{
		$foo = new UnknownClass();
		$foo->doFoo();

		$this->returnsVoid();
		$this->dolor($this->returnsVoid(), 'bar', 'baz');

		foreach ($this->returnsVoid() as $void) {
			$this->returnsVoid();
			if ($this->returnsVoid()) {
				$this->returnsVoid();
				$this->returnsVoid() ? 'foo' : 'bar';
				doFoo() ? $this->returnsVoid() : 'bar';
				doFoo() ? 'foo' : $this->returnsVoid();
				$void = $this->returnsVoid();
				$void = $this->returnsVoid() ? 'foo' : 'bar';
				$void = doFoo() ? $this->returnsVoid() : 'bar';
				$void = doFoo() ? 'foo' : $this->returnsVoid();
				$this->returnsVoid() && 'foo';
				'foo' && $this->returnsVoid();
				$this->returnsVoid() || 'foo';
				'foo' || $this->returnsVoid();
				$void = $this->returnsVoid() && 'foo';
				$void = 'foo' && $this->returnsVoid();
				$void = $this->returnsVoid() || 'foo';
				$void = 'foo' || $this->returnsVoid();
			}
		}

		switch ($this->returnsVoid()) {
			case $this->returnsVoid():
				$this->returnsVoid();
		}
	}

	/**
	 * @return void
	 */
	private function returnsVoid()
	{
		@$this->returnsVoid();
	}

}

$f = function () {
	$arrayOfStdClass = new \ArrayObject([new \stdClass()]);
	$arrayOfStdClass->doFoo();
};

$g = function () {
	$pdo = new \PDO('dsn', 'username', 'password');
	$pdo->query();
	$pdo->query('statement');
};

class ClassWithToString
{

	public function __toString()
	{
		return 'foo';
	}

	public function acceptsString(string $foo)
	{

	}

}

function () {
	$foo = new ClassWithToString();
	$foo->acceptsString($foo);

	$closure = function () {

	};
	$closure->__invoke(1, 2, 3);

	$reflectionClass = new \ReflectionClass(Foo::class);
	$reflectionClass->newInstance();
	$reflectionClass->newInstance(1, 2, 3);
};

class ClassWithNullableProperty
{

	/** @var self|null */
	private $foo;

	public function doFoo()
	{
		if ($this->foo === null) {
			$this->foo = new self();
			$this->foo->doFoo();
		}
	}

	public function doBar(&$bar)
	{
		$i = 0;
		$this->doBar($i); // ok

		$arr = [1, 2, 3];
		$this->doBar($arr[0]); // ok
		$this->doBar(rand());
		$this->doBar(null);
	}

	public function doBaz()
	{
		/** @var Foo|null $foo */
		$foo = doFoo();

		/** @var Bar|null $bar */
		$bar = doBar();

		if ($foo === null && $bar === null) {
			throw new \Exception();
		}

		$foo->ipsum();
		$bar->ipsum();
	}

	public function doIpsum(): string
	{
		/** @var Foo|null $foo */
		$foo = doFoo();

		/** @var Bar|null $bar */
		$bar = doBar();

		if ($foo !== null && $bar === null) {
			return '';
		} elseif ($bar !== null && $foo === null) {
			return '';
		}

		$foo->ipsum();
		$bar->ipsum();

		return '';
	}

}

function () {
	$dateTimeZone = new \DateTimeZone('Europe/Prague');
	$dateTimeZone->getTransitions();
	$dateTimeZone->getTransitions(1);
	$dateTimeZone->getTransitions(1, 2);
	$dateTimeZone->getTransitions(1, 2, 3);

	$domDocument = new \DOMDocument('1.0');
	$domDocument->saveHTML();
	$domDocument->saveHTML(new \DOMNode());
	$domDocument->saveHTML(null);
};

class ReturningSomethingFromConstructor
{

	public function __construct()
	{
		return new Foo();
	}

}

function () {
	$obj = new ReturningSomethingFromConstructor();
	$foo = $obj->__construct();
};

class IssueWithEliminatingTypes
{

	public function doBar()
	{
		/** @var \DateTimeImmutable|null $date */
		$date = makeDate();
		if ($date !== null) {
			return;
		}

		if (something()) {
			$date = 'foo';
		} else {
			$date = 1;
		}

		echo $date->foo(); // is surely string|int
	}

}

interface FirstInterface
{

	public function firstMethod();

}

interface SecondInterface
{

	public function secondMethod();

}

class UnionInsteadOfIntersection
{

	public function doFoo($object)
	{
		while ($object instanceof FirstInterface && $object instanceof SecondInterface) {
			$object->firstMethod();
			$object->secondMethod();
			$object->firstMethod(1);
			$object->secondMethod(1);
		}
	}

}

class CallingOnNull
{

	public function doFoo()
	{
		$object = null;

		if ($object === null) {
			// nothing
		}

		$object->foo();
	}

}

class MethodsWithUnknownClasses
{

	/** @var FirstUnknownClass|SecondUnknownClass */
	private $foo;

	public function doFoo()
	{
		$this->foo->test();
	}

}

class IgnoreNullableUnionProperty
{

	/** @var Foo|null */
	private $foo;

	public function doFoo()
	{
		$this->foo->ipsum();
	}

}

interface WithFooMethod
{

	public function foo(): Foo;

}

interface WithFooAndBarMethod
{

	public function foo();

	public function bar();

}

class MethodsOnUnionType
{

	/** @var WithFooMethod|WithFooAndBarMethod */
	private $object;

	public function doFoo()
	{
		$this->object->foo(); // fine
		$this->object->bar(); // WithFooMethod does not have bar()
	}

}

interface SomeInterface
{

}

class MethodsOnIntersectionType
{

	public function doFoo(WithFooMethod $foo)
	{
		if ($foo instanceof SomeInterface) {
			$foo->foo();
			$foo->bar();
			$foo->foo()->test();
		}
	}

}

class ObjectTypehint
{

	public function doFoo(object $object)
	{
		$this->doFoo($object);
		$this->doBar($object);
	}

	public function doBar(Foo $foo)
	{
		$this->doFoo($foo);
		$this->doBar($foo);
	}

}

function () {
	/** @var UnknownClass[] $arrayOfAnUnknownClass */
	$arrayOfAnUnknownClass = doFoo();
	$arrayOfAnUnknownClass->test();
};

function () {
	$foo = false;
	foreach ([] as $val) {
		if ($foo === false) {
			$foo = new Foo();
		} else {
			$foo->ipsum();
			$foo->ipsum(1);
		}
	}
};

class NullableInPhpDoc
{

	/**
	 * @param string|null $test
	 */
	public function doFoo(string $test)
	{

	}

	public function doBar()
	{
		$this->doFoo(null);
	}

}

class ThreeTypesCall
{

	public function twoTypes(string $globalTitle)
	{
		if (($globalTitle = $this->threeTypes($globalTitle)) !== false) {
			return '';
		}

		return false;
	}

	public function floatType(float $globalTitle)
	{
		if (($globalTitle = $this->threeTypes($globalTitle)) !== false) {
			return '';
		}

		return false;
	}

	/**
	 * @param string $globalTitle
	 *
	 * @return int|bool|string
	 */
	private function threeTypes($globalTitle) {
		return false;
	}

}

class ScopeBelowInstanceofIsNoLongerChanged
{

	public function doBar()
	{
		$foo = doFoo();
		if ($foo instanceof Foo) {
		}

		$foo->nonexistentMethodOnFoo();
	}

}

class CallVariadicMethodWithArrayInPhpDoc
{

	/**
	 * @param array ...$args
	 */
	public function variadicMethod(...$args)
	{

	}

	/**
	 * @param string[] ...$args
	 */
	public function variadicArrayMethod(array ...$args)
	{

	}

	public function test()
	{
		$this->variadicMethod(1, 2, 3);
		$this->variadicMethod([1, 2, 3]);
		$this->variadicMethod(...[1, 2, 3]);
		$this->variadicArrayMethod(['foo', 'bar'], ['foo', 'bar']);
		$this->variadicArrayMethod(...[['foo', 'bar'], ['foo', 'bar']]);
	}

}

class NullCoalesce
{

	/** @var self|null */
	private $foo;

	public function doFoo()
	{
		$this->foo->find(1) ?? 'bar';

		if ($this->foo->find(1) ?? 'bar') {

		}

		($this->foo->find(1) ?? 'bar') ? 'foo' : 'bar';

		$this->foo->foo->find(1)->find(1);
	}

	/**
	 * @return self|null
	 */
	public function find()
	{

	}

}

class IncompatiblePhpDocNullableTypeIssue
{

	/**
	 * @param int|null $param
	 */
	public function doFoo(string $param = null)
	{

	}

	public function doBar()
	{
		$this->doFoo('foo'); // OK
		$this->doFoo(123); // error
	}

}

class TernaryEvaluation
{


	/**
	 * @param Foo|false $fooOrFalse
	 */
	public function doFoo($fooOrFalse)
	{
		$fooOrFalse ?: $this->doBar($fooOrFalse);
		$fooOrFalse ?
			$this->doBar($fooOrFalse)
			: $this->doBar($fooOrFalse);
	}

	public function doBar(int $i)
	{

	}

}

class ForeachSituation
{

	public function takesInt(int $s = null)
	{

	}

	/**
	 * @param string[] $letters
	 */
	public function takesStringArray(array $letters)
	{
		$letter = null;
		foreach ($letters as $letter) {

		}
		$this->takesInt($letter);
	}

}

class LogicalAndSupport
{

	public function doFoo()
	{
		if (($object = $this->findObject()) and $object instanceof self) {
			return $object->doFoo();
		}
	}

	/**
	 * @return object|null
	 */
	public function findObject()
	{

	}

}

class LiteralArrayTypeCheck
{

	public function test(string $str)
	{
		$data = [
			'string' => 'foo',
			'int' => 12,
			'bool' => true,
		];

		$this->test($data['string']);
		$this->test($data['int']);
		$this->test($data['bool']);
	}

}

class CallArrayKeyAfterAssigningToIt
{

	public function test()
	{
		$arr = [null, null];
		$arr[1] = new \DateTime();
		$arr[1]->add(new \DateInterval('P1D'));

		$arr[0]->add(new \DateInterval('P1D'));
	}

}

class CheckIsCallable
{

	public function test(callable $str)
	{
		$this->test('date');
		$this->test('nonexistentFunction');
		$this->test('Test\CheckIsCallable::test');
		$this->test('Test\CheckIsCallable::test2');
	}

	public function testClosure(\Closure $closure)
	{
		$this->testClosure(function () {

		});
	}

}

class ArrayKeysNull
{

	public function doFoo()
	{
		$array = [];

		/** @var \DateTimeImmutable|null $nullableDateTime */
		$nullableDateTime = doFoo();
		$array['key'] = $nullableDateTime;
		if ($array['key'] === null) {
			$array['key'] = new \DateTimeImmutable();
			echo $array['key']->format('j. n. Y');
		}
	}

	public function doBar(array $a)
	{
		if ($a['key'] === null) {
			$a['key'] = new \DateTimeImmutable();
			echo $a['key']->format('j. n. Y');
		}
	}

	public function doBaz(array $array)
	{
		if ($array['key'] === null) {
			$array['key'] = new \DateTimeImmutable();
			echo $array['key']->format('j. n. Y');
		}
	}

}

/**
 * @method void definedInPhpDoc(int $first, int ...$rest)
 */
class VariadicAnnotationMethod
{

	public function doFoo()
	{
		$this->definedInPhpDoc();
		$this->definedInPhpDoc(42);
	}

}

class PreIncString
{

	public function doFoo(int $i, string $str)
	{
		$this->doFoo(1, ++$i);
	}

}

class AnonymousClass
{

	public function doFoo()
	{
		$class = new class() {

			/** @var string */
			public $bar;

			/**
			 * @return string
			 */
			public function doBar()
			{
			}
		};
		$class->bar->bar();
		$class->doBar()->bar();
	}

}

class WeirdStaticIssueBase
{

	/**
	 * @param static|int $value
	 */
	public static function get($value)
	{
	}

}

class WeirdStaticIssueImpl extends WeirdStaticIssueBase
{

}

function () {
	/** @var WeirdStaticIssueImpl|int */
	$a = new WeirdStaticIssueImpl();

	WeirdStaticIssueImpl::get($a);
};

class CheckDefaultArrayKeys
{

	/**
	 * @param string[] $array
	 */
	public function doFoo(
		array $array
	)
	{
		foreach ($array as $key => $val) {
			$this->doBar($key);
			$this->doBaz($key);
			$this->doLorem($key);
			$this->doAmet($key);

			if (rand(0, 1) === 0) {
				$key = new \stdClass();
			}

			$this->doBar($key);
			$this->doBaz($key);
			$this->doLorem($key);
			$this->doIpsum($key);
			$this->doDolor($key);
			$this->doSit($key);
			$this->doAmet($key);
		}
	}

	public function doBar(int $i)
	{

	}

	public function doBaz(string $str)
	{

	}

	/**
	 * @param int|string $intOrString
	 */
	public function doLorem($intOrString)
	{

	}

	/**
	 * @param \stdClass|int $stdOrInt
	 */
	public function doIpsum($stdOrInt)
	{

	}

	/**
	 * @param \stdClass|string $stdOrString
	 */
	public function doDolor($stdOrString)
	{

	}

	/**
	 * @param \DateTimeImmutable|string $dateOrString
	 */
	public function doSit($dateOrString)
	{

	}

	public function doAmet(\stdClass $std)
	{

	}

	/**
	 * @param string[] $array
	 */
	public function doConsecteur(array $array)
	{
		foreach ($array as $key => $val) {
			if (rand(0, 1) === 0) {
				$key = 1;
			} else {
				$key = 'str';
			}

			$this->doBar($key);
			$this->doBaz($key);
		}
	}

}

class CallAfterEmpty
{

	public function doFoo(?string $q, ?Foo $foo)
	{
		if (empty($q)) {
			return;
		}
		if (empty($foo)) {
			return;
		}

		$q->test();
		$foo->test();
	}

}

class ReflectionTypeGetString
{

	public function doFoo(\ReflectionType $type)
	{
		echo $type->getName();
		echo $type->getName(123);
	}

}

class MethodExists
{

	public function doFoo(Foo $foo, $mixed)
	{
		$foo->lorem();
		if (method_exists($foo, 'lorem')) {
			$foo->lorem();
		}
		$foo->lorem();

		if (method_exists($mixed, 'foo')) {
			$mixed->foo();
			$this->doBar([$mixed, 'foo']);
			$this->doBar([$mixed, 'bar']);
		}

		if (is_object($mixed) && method_exists($mixed, 'foo')) {
			$this->doBar([$mixed, 'foo']);
			$this->doBar([$mixed, 'bar']);
		}
	}

	public function doBar(callable $callable)
	{

	}

}

class SimpleXMLElementPropertyTypehint
{

	public function doFoo(\SimpleXMLElement $xml)
	{
		if (!isset($xml->branches->branch)) {
			return [];
		}

		echo $xml->branches->children()->count();
		echo $xml->branches->children(123);
	}

}

class IssetCumulativeArray
{

	public function doFoo()
	{
		$arr = [1, 1, 1, 1, 2, 5, 3, 2];
		$cumulative = [];

		foreach ($arr as $val) {
			if (!isset($cumulative[$val])) {
				$cumulative[$val] = 0;
			}

			$cumulative[$val] = $cumulative[$val] + 1;
		}

		foreach ($cumulative as $c) {
			$this->doBar($c);
		}
	}

	public function doBar(string $s)
	{

	}

	public function doBaz()
	{
		$arr = [1, 1, 1, 1, 2, 5, 3, 2];
		$cumulative = [];

		foreach ($arr as $val) {
			if (isset($cumulative[$val])) {
				$cumulative[$val] = $cumulative[$val] + 1;
			} else {
				$cumulative[$val] = 1;
			}
		}

		foreach ($cumulative as $c) {
			$this->doBar($c);
		}
	}

	public function doLorem()
	{
		$arr = [1, 2, 3];
		$cumulative = [];

		foreach ($arr as $val) {
			if (isset($cumulative[$val])) {
				$cumulative[$val] = $cumulative[$val];
			}

			$cumulative[$val] = 1;
		}

		foreach ($cumulative as $c) {
			$this->doBar($c);
		}
	}

}

class DoWhileNeverIssue
{

	public function doFoo(int $i): void
	{
		$ipv4Piece = null;

		do {
			if ($ipv4Piece === null) {
				$ipv4Piece = $i;
			} else {
				$ipv4Piece = $ipv4Piece * 10 + $i;
			}

			$this->requireInt($ipv4Piece);
		} while (true);

		$this->requireInt($ipv4Piece);
	}

	private function requireInt(int $i): void
	{

	}

}

class ArrayOrNullCastToArray
{

	/**
	 * @return \ArrayObject|\self[]|null
	 */
	private function returnsArrayObjectOrNull()
	{

	}

	/**
	 * @param \self[] $array
	 * @return void
	 */
	private function operateOnArray(array $array): void {
	}

	public function doFoo(): void
	{
		$this->operateOnArray((array) $this->returnsArrayObjectOrNull());
		$this->operateOnArray((array) null);
	}

}

class CallAfterPropertyEmpty
{

	private $foo = 1;

	public function doFoo()
	{
		if (!empty($this->foo)) {
			$this->doBar();
		}
	}

}

class ArraySliceWithNonEmptyArray
{

	/**
	 * @param array<int, self> $a
	 */
	public function doFoo(array $a)
	{
		if (count($a) === 0) {
			return;
		}

		$a = array_slice($a, 0, 2);

		$a[0]->doesNotExist();
	}

}

class SwitchWithTypeEliminatingCase
{

	public function doFoo(?string $variable)
	{
		switch (true) {
			case $variable === null:
				throw new \Exception('gotcha');
			default:
				$this->doBar($variable);
		}
	}

	public function doBar(string $str)
	{

	}

}

class AssertInIf
{

	public function doFoo(bool $x)
	{
		if ($x) {
			$o = new Foo();
			assert($o instanceof Bar);
		} else {
			$o = new Bar();
		}

		$this->requireChild($o);
	}

	public function requireChild(Bar $child)
	{

	}

	public function doBar()
	{
		$array = [new Foo(), new Bar()];

		$arrayToPass = [];
		foreach($array as $item) {
			if(!$item instanceof Bar) {
				continue;
			}

			$arrayToPass[] = $item;
		}

		$this->requireChilds($arrayToPass);
	}

	/**
	 * @param Bar[] $bs
	 */
	public function requireChilds(array $bs)
	{

	}

}

class AssertInForeach
{

	/**
	 * @param (self|null)[] $a
	 */
	public function doFoo(iterable $as)
	{
		$bs = [];
		foreach ($as as $a) {
			assert($a !== null);
			$bs[] = $a;
		}

		$this->doBar($bs);
	}

	/**
	 * @param self[] $as
	 */
	public function doBar(array $as)
	{

	}

}

class AssertInFor
{

	/**
	 * @param object[] $objects
	 */
	public function doFoo(array $objects)
	{
		$selfs = [];
		for ($i = 1; $i <= 10; ++$i) {
			$self = $objects[$i];
			assert($self instanceof self);
			$selfs[] = $self;
		}

		foreach ($selfs as $self) {
			$self->doFoo([]);
			$self->doBar([]);
		}
	}

}

class AssignmentInConditionEliminatingNull
{

	public function sayHello(): void
	{
		$edits = [];

		if ($foo = $this->createEdit()) {
			$edits[] = $foo;
		}

		$this->applyEdits($edits);
	}

	/**
	 * @param self[] $edits
	 */
	private function applyEdits(array $edits)
	{
	}

	private function createEdit(): ?self
	{
		return rand(0,1) ? new self() : null;
	}

}

class AssignmentInInstanceOf
{

	public function doFoo()
	{
		$x = ($foo = $this->doBar()) instanceof self
			? $foo->doFoo()
			: [];
	}

	/**
	 * @return self|bool
	 */
	public function doBar()
	{

	}

	public function doBaz()
	{
		if (($foo = $this->doBar()) instanceof self && 'baz' === $foo->doFoo()) {

		}
	}

}

class SubtractedMixed
{

	public function doFoo($mixed)
	{
		if (is_int($mixed)) {
			return;
		}

		$this->requireInt($mixed);
		$this->requireIntOrString($mixed);

		if (is_string($mixed)) {
			return;
		}

		$this->requireInt($mixed);
		$this->requireIntOrString($mixed);
	}

	public function requireInt(int $i)
	{

	}

	/**
	 * @param int|string $parameter
	 */
	public function requireIntOrString($parameter)
	{

	}

}

class IsCallableResultsInMethodExists
{

	/**
	 * @param object $value
	 */
	public function doFoo($value): void
	{
		if (is_callable([$value, 'toArray'])) {
			$value->toArray();
		}
	}

}

class NonEmptyArrayAcceptsBug
{

	public function doFoo(array $elements)
	{
		/** @var \stdClass[] $links */
		$links = [];

		foreach ($elements as $link) {
			$links[] = $link;
		}

		if (!empty($links)) {
			$this->doBar('a', ...$links);
			$this->doBaz('a', $links);
			$this->doLorem('a', $links);
		}
	}

	public function doBar(string $x, \stdClass ...$y)
	{

	}

	/**
	 * @param string $x
	 * @param \stdClass[] $y
	 */
	public function doBaz(string $x, array $y)
	{

	}

	/**
	 * @param string $x
	 * @param iterable<\stdClass> $y
	 */
	public function doLorem(string $x, iterable $y)
	{

	}

}

<<<<<<< HEAD
class ExpectsExceptionGenerics
{

	/**
	 * @template T of \Exception
	 * @param T $a
	 * @param T $b
	 * @return T
	 */
	public function expectsExceptionUpperBound($a, $b)
	{
		return $b;
	}

	public function doFoo(\Throwable $t)
	{
		$exception = $this->expectsExceptionUpperBound(new \Exception(), $t);
		$this->requiresFoo($exception);
	}

	public function requiresFoo(Foo $foo)
=======
class WithStringOrNull
{

	public function bar(ClassWithToString $bar = null): void
	{
		$this->baz($bar);
	}

	public function baz(string $baz = null): void
>>>>>>> d5eb89ba
	{

	}

}<|MERGE_RESOLUTION|>--- conflicted
+++ resolved
@@ -1359,7 +1359,6 @@
 
 }
 
-<<<<<<< HEAD
 class ExpectsExceptionGenerics
 {
 
@@ -1381,7 +1380,12 @@
 	}
 
 	public function requiresFoo(Foo $foo)
-=======
+	{
+
+	}
+
+}
+
 class WithStringOrNull
 {
 
@@ -1391,7 +1395,6 @@
 	}
 
 	public function baz(string $baz = null): void
->>>>>>> d5eb89ba
 	{
 
 	}
