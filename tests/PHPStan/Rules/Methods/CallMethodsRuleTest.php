<?php declare(strict_types = 1);

namespace PHPStan\Rules\Methods;

use PHPStan\Php\PhpVersion;
use PHPStan\Rules\FunctionCallParametersCheck;
use PHPStan\Rules\NullsafeCheck;
use PHPStan\Rules\PhpDoc\UnresolvableTypeHelper;
use PHPStan\Rules\Properties\PropertyReflectionFinder;
use PHPStan\Rules\Rule;
use PHPStan\Rules\RuleLevelHelper;
use PHPStan\Testing\RuleTestCase;
use const PHP_VERSION_ID;

/**
 * @extends RuleTestCase<CallMethodsRule>
 */
class CallMethodsRuleTest extends RuleTestCase
{

	private bool $checkThisOnly;

	private bool $checkNullables;

	private bool $checkUnionTypes;

	private bool $checkExplicitMixed = false;

	private bool $checkImplicitMixed = false;

	private int $phpVersion = PHP_VERSION_ID;

	protected function getRule(): Rule
	{
		$reflectionProvider = $this->createReflectionProvider();
		$ruleLevelHelper = new RuleLevelHelper($reflectionProvider, $this->checkNullables, $this->checkThisOnly, $this->checkUnionTypes, $this->checkExplicitMixed, $this->checkImplicitMixed, true, false);
		return new CallMethodsRule(
			new MethodCallCheck($reflectionProvider, $ruleLevelHelper, true, true),
			new FunctionCallParametersCheck($ruleLevelHelper, new NullsafeCheck(), new PhpVersion($this->phpVersion), new UnresolvableTypeHelper(), new PropertyReflectionFinder(), true, true, true, true, true),
		);
	}

	public function testCallMethods(): void
	{
		$this->checkThisOnly = false;
		$this->checkNullables = true;
		$this->checkUnionTypes = true;
		$this->analyse([ __DIR__ . '/data/call-methods.php'], [
			[
				'Call to an undefined method Test\Foo::protectedMethodFromChild().',
				10,
			],
			[
				'Call to an undefined method Test\Bar::loremipsum().',
				40,
			],
			[
				'Call to private method foo() of class Test\Foo.',
				41,
			],
			[
				'Method Test\Foo::foo() invoked with 1 parameter, 0 required.',
				41,
			],
			[
				'Method Test\Foo::test() invoked with 0 parameters, 1 required.',
				46,
			],
			[
				'Cannot call method method() on string.',
				49,
			],
			[
				'Call to method doFoo() on an unknown class Test\UnknownClass.',
				63,
				'Learn more at https://phpstan.org/user-guide/discovering-symbols',
			],
			[
				'Result of method Test\Bar::returnsVoid() (void) is used.',
				66,
			],
			[
				'Result of method Test\Bar::returnsVoid() (void) is used.',
				68,
			],
			[
				'Result of method Test\Bar::returnsVoid() (void) is used.',
				70,
			],
			[
				'Result of method Test\Bar::returnsVoid() (void) is used.',
				72,
			],
			[
				'Result of method Test\Bar::returnsVoid() (void) is used.',
				75,
			],
			[
				'Result of method Test\Bar::returnsVoid() (void) is used.',
				76,
			],
			[
				'Result of method Test\Bar::returnsVoid() (void) is used.',
				77,
			],
			[
				'Result of method Test\Bar::returnsVoid() (void) is used.',
				78,
			],
			[
				'Result of method Test\Bar::returnsVoid() (void) is used.',
				79,
			],
			[
				'Result of method Test\Bar::returnsVoid() (void) is used.',
				81,
			],
			[
				'Result of method Test\Bar::returnsVoid() (void) is used.',
				83,
			],
			[
				'Result of method Test\Bar::returnsVoid() (void) is used.',
				84,
			],
			[
				'Result of method Test\Bar::returnsVoid() (void) is used.',
				85,
			],
			[
				'Result of method Test\Bar::returnsVoid() (void) is used.',
				86,
			],
			[
				'Result of method Test\Bar::returnsVoid() (void) is used.',
				90,
			],
			[
				'Result of method Test\Bar::returnsVoid() (void) is used.',
				91,
			],
			[
				'Call to an undefined method ArrayObject<int, stdClass>::doFoo().',
				108,
			],
			[
				'Method PDO::query() invoked with 0 parameters, 1-4 required.',
				113,
			],
			[
				'Parameter #1 $bar of method Test\ClassWithNullableProperty::doBar() is passed by reference, so it expects variables only.',
				167,
			],
			[
				'Parameter #1 $bar of method Test\ClassWithNullableProperty::doBar() is passed by reference, so it expects variables only.',
				168,
			],
			[
				'Cannot call method ipsum() on Test\Foo|null.',
				183,
			],
			[
				'Cannot call method ipsum() on Test\Bar|null.',
				184,
			],
			[
				'Cannot call method ipsum() on Test\Foo|null.',
				201,
			],
			[
				'Cannot call method ipsum() on Test\Bar|null.',
				202,
			],
			[
				'Method DateTimeZone::getTransitions() invoked with 3 parameters, 0-2 required.',
				214,
			],
			[
				'Result of method Test\ReturningSomethingFromConstructor::__construct() (void) is used.',
				234,
			],
			[
				'Cannot call method foo() on int|string.',
				254,
			],
			[
				'Method Test\FirstInterface::firstMethod() invoked with 1 parameter, 0 required.',
				281,
			],
			[
				'Method Test\SecondInterface::secondMethod() invoked with 1 parameter, 0 required.',
				282,
			],
			[
				'Cannot call method foo() on null.',
				299,
			],
			[
				'Call to method test() on an unknown class Test\FirstUnknownClass.',
				312,
				'Learn more at https://phpstan.org/user-guide/discovering-symbols',
			],
			[
				'Call to method test() on an unknown class Test\SecondUnknownClass.',
				312,
				'Learn more at https://phpstan.org/user-guide/discovering-symbols',
			],
			[
				'Cannot call method ipsum() on Test\Foo|null.',
				325,
			],
			[
				'Call to an undefined method Test\WithFooAndBarMethod|Test\WithFooMethod::bar().',
				355,
			],
			[
				'Call to an undefined method Test\SomeInterface&Test\WithFooMethod::bar().',
				372,
			],
			[
				'Method Test\Foo::test() invoked with 0 parameters, 1 required.',
				373,
			],
			[
				'Parameter #1 $foo of method Test\ObjectTypehint::doBar() expects Test\Foo, object given.',
				385,
			],
			[
				'Cannot call method test() on array<Test\UnknownClass>.',
				399,
			],
			[
				'Method Test\Foo::ipsum() invoked with 1 parameter, 0 required.',
				409,
			],
			[
				'Parameter #1 $test of method Test\NullableInPhpDoc::doFoo() expects string, null given.',
				427,
			],
			[
				'Parameter #1 $globalTitle of method Test\ThreeTypesCall::threeTypes() expects string, float given.',
				446,
			],
			[
				'Cannot call method find() on Test\NullCoalesce|null.',
				516,
			],
			[
				'Cannot call method find() on Test\NullCoalesce|null.',
				518,
			],
			[
				'Cannot call method find() on Test\NullCoalesce|null.',
				522,
			],
			[
				'Cannot call method find() on Test\NullCoalesce|null.',
				524,
			],
			[
				'Cannot call method find() on Test\NullCoalesce|null.',
				524,
			],
			[
				'Parameter #1 $param of method Test\IncompatiblePhpDocNullableTypeIssue::doFoo() expects string|null, int given.',
				551,
			],
			[
				'Parameter #1 $i of method Test\TernaryEvaluation::doBar() expects int, false given.',
				565,
			],
			[
				'Parameter #1 $i of method Test\TernaryEvaluation::doBar() expects int, Test\Foo given.',
				567,
			],
			[
				'Parameter #1 $i of method Test\TernaryEvaluation::doBar() expects int, false given.',
				568,
			],
			[
				'Parameter #1 $s of method Test\ForeachSituation::takesInt() expects int|null, string|null given.',
				595,
			],
			[
				'Parameter #1 $str of method Test\LiteralArrayTypeCheck::test() expects string, int given.',
				632,
			],
			[
				'Parameter #1 $str of method Test\LiteralArrayTypeCheck::test() expects string, true given.',
				633,
			],
			[
				'Cannot call method add() on null.',
				647,
			],
			[
				'Parameter #1 $str of method Test\CheckIsCallable::test() expects callable(): mixed, \'nonexistentFunction\' given.',
				658,
			],
			[
				'Parameter #1 $str of method Test\CheckIsCallable::test() expects callable(): mixed, \'Test…\' given.',
				660,
			],
			[
				'Method Test\VariadicAnnotationMethod::definedInPhpDoc() invoked with 0 parameters, at least 1 required.',
				714,
			],
			[
				'Parameter #2 $str of method Test\PreIncString::doFoo() expects string, int given.',
				725,
			],
			[
				'Cannot call method bar() on string.',
				747,
			],
			[
				'Cannot call method bar() on string.',
				748,
			],
			[
				'Parameter #1 $std of method Test\CheckDefaultArrayKeys::doAmet() expects stdClass, (int|string) given.',
				791,
			],
			[
				'Parameter #1 $i of method Test\CheckDefaultArrayKeys::doBar() expects int, int|stdClass|string given.',
				797,
			],
			[
				'Parameter #1 $str of method Test\CheckDefaultArrayKeys::doBaz() expects string, int|stdClass|string given.',
				798,
			],
			[
				'Parameter #1 $intOrString of method Test\CheckDefaultArrayKeys::doLorem() expects int|string, int|stdClass|string given.',
				799,
			],
			[
				'Parameter #1 $stdOrInt of method Test\CheckDefaultArrayKeys::doIpsum() expects int|stdClass, int|stdClass|string given.', // should not expect this
				800,
			],
			[
				'Parameter #1 $stdOrString of method Test\CheckDefaultArrayKeys::doDolor() expects stdClass|string, int|stdClass|string given.', // should not expect this
				801,
			],
			[
				'Parameter #1 $dateOrString of method Test\CheckDefaultArrayKeys::doSit() expects DateTimeImmutable|string, int|stdClass|string given.',
				802,
			],
			[
				'Parameter #1 $std of method Test\CheckDefaultArrayKeys::doAmet() expects stdClass, int|stdClass|string given.',
				803,
			],
			[
				'Parameter #1 $i of method Test\CheckDefaultArrayKeys::doBar() expects int, int|string given.',
				866,
			],
			[
				'Parameter #1 $str of method Test\CheckDefaultArrayKeys::doBaz() expects string, int|string given.',
				867,
			],
			[
				'Cannot call method test() on string.',
				885,
			],
			[
				'Method Test\Foo::test() invoked with 0 parameters, 1 required.',
				886,
			],
			[
				'Call to an undefined method ReflectionType::getName().',
				896,
			],
			[
				'Call to an undefined method ReflectionType::getName().',
				897,
			],
			[
				'Call to an undefined method Test\Foo::lorem().',
				907,
			],
			[
				'Call to an undefined method Test\Foo::lorem().',
				911,
			],
			[
				'Cannot call method foo() on class-string|object.',
				914,
			],
			[
				'Parameter #1 $callable of method Test\\MethodExists::doBar() expects callable(): mixed, array{class-string|object, \'foo\'} given.',
				915,
			],
			[
				'Parameter #1 $callable of method Test\\MethodExists::doBar() expects callable(): mixed, array{class-string|object, \'bar\'} given.',
				916,
			],
			[
				'Parameter #1 $callable of method Test\\MethodExists::doBar() expects callable(): mixed, array{object, \'bar\'} given.',
				921,
			],
			[
				'Parameter #1 $namespaceOrPrefix of method SimpleXMLElement::children() expects string|null, int given.',
				942,
			],
			[
				'Parameter #1 $s of method Test\IssetCumulativeArray::doBar() expects string, int<0, max> given.',
				964,
			],
			[
				'Parameter #1 $s of method Test\IssetCumulativeArray::doBar() expects string, int<1, max> given.',
				987,
			],
			[
				'Parameter #1 $s of method Test\IssetCumulativeArray::doBar() expects string, int given.',
				1005,
			],
			[
				'Call to an undefined method Test\CallAfterPropertyEmpty::doBar().',
				1072,
			],
			[
				'Call to an undefined method Test\ArraySliceWithNonEmptyArray::doesNotExist().',
				1092,
			],
			[
				'Call to an undefined method Test\AssertInFor::doBar().',
				1207,
			],
			[
				'Parameter #1 $i of method Test\SubtractedMixed::requireInt() expects int, mixed given.',
				1277,
			],
			[
				'Parameter #1 $i of method Test\SubtractedMixed::requireInt() expects int, mixed given.',
				1284,
			],
			[
				'Parameter #1 $parameter of method Test\SubtractedMixed::requireIntOrString() expects int|string, mixed given.',
				1285,
			],
			[
				'Parameter #2 $b of method Test\ExpectsExceptionGenerics::expectsExceptionUpperBound() expects Exception, Throwable given.',
				1378,
			],
			[
				'Parameter #1 $foo of method Test\ExpectsExceptionGenerics::requiresFoo() expects Test\Foo, Exception given.',
				1379,
			],
			[
				'Only iterables can be unpacked, array<int>|null given in argument #5.',
				1459,
			],
			[
				'Only iterables can be unpacked, int given in argument #6.',
				1460,
			],
			[
				'Only iterables can be unpacked, string given in argument #7.',
				1461,
			],
			[
				'Parameter #1 $s of method Test\ClassStringWithUpperBounds::doFoo() expects class-string<Exception>, string given.',
				1490,
			],
			[
				'Parameter #2 $object of method Test\ClassStringWithUpperBounds::doFoo() expects Exception, Throwable given.',
				1490,
			],
			[
				'Unable to resolve the template type T in call to method Test\ClassStringWithUpperBounds::doFoo()',
				1490,
				'See: https://phpstan.org/blog/solving-phpstan-error-unable-to-resolve-template-type',
			],
			[
				'Parameter #1 $a of method Test\\CallableWithMixedArray::doBar() expects callable(array<string>): array<string>, Closure(array): array{\'foo\'}|null given.',
				1533,
			],
			[
				'Parameter #1 $members of method Test\\ParameterTypeCheckVerbosity::doBar() expects array<array{id: string, code: string}>, array<array{code: string}> given.',
				1589,
				"Array does not have offset 'id'.",
			],
			[
				'Parameter #1 $test of method Test\NumericStringParam::sayHello() expects numeric-string, 123 given.',
				1657,
			],
			[
				'Parameter #1 $test of method Test\NumericStringParam::sayHello() expects numeric-string, \'abc\' given.',
				1658,
			],
			[
				'Parameter #1 $date of method Test\HelloWorld3::sayHello() expects array<DateTime|DateTimeImmutable>|int, DateTimeInterface given.',
				1732,
			],
			[
				'Parameter #1 $a of method Test\InvalidReturnTypeUsingArrayTemplateTypeBound::bar() expects array<string>, array<int, int> given.',
				1751,
			],
			[
				'Unable to resolve the template type T in call to method Test\InvalidReturnTypeUsingArrayTemplateTypeBound::bar()',
				1751,
				'See: https://phpstan.org/blog/solving-phpstan-error-unable-to-resolve-template-type',
			],
			[
				'Parameter #1 $code of method Test\\KeyOfParam::foo() expects \'jfk\'|\'lga\', \'sfo\' given.',
				1777,
			],
			[
				'Parameter #1 $code of method Test\\ValueOfParam::foo() expects \'John F. Kennedy…\'|\'La Guardia Airport\', \'Newark Liberty…\' given.',
				1802,
			],
			[
				'Parameter #1 $string of method Test\NonFalsyString::acceptsNonFalsyString() expects non-falsy-string, numeric-string given.',
				1844,
			],
			[
				'Parameter #1 $string of method Test\NonFalsyString::acceptsNonFalsyString() expects non-falsy-string, \'0\' given.',
				1845,
			],
			[
				'Parameter #1 $string of method Test\NonFalsyString::acceptsNonFalsyString() expects non-falsy-string, string given.',
				1846,
			],
			[
				'Parameter #1 $string of method Test\NonFalsyString::acceptsNonFalsyString() expects non-falsy-string, non-empty-string given.',
				1847,
			],
			[
				'Parameter #1 $string of method Test\NonFalsyString::acceptsNonFalsyString() expects non-falsy-string, literal-string given.',
				1848,
			],
			[
				'Parameter #1 $string of method Test\NonFalsyString::acceptsNonFalsyString() expects non-falsy-string, int given.',
				1849,
			],
		]);
	}

	public function testCallMethodsOnThisOnly(): void
	{
		$this->checkThisOnly = true;
		$this->checkNullables = true;
		$this->checkUnionTypes = true;
		$this->analyse([ __DIR__ . '/data/call-methods.php'], [
			[
				'Call to an undefined method Test\Foo::protectedMethodFromChild().',
				10,
			],
			[
				'Call to an undefined method Test\Bar::loremipsum().',
				40,
			],
			[
				'Call to private method foo() of class Test\Foo.',
				41,
			],
			[
				'Method Test\Foo::foo() invoked with 1 parameter, 0 required.',
				41,
			],
			[
				'Method Test\Foo::test() invoked with 0 parameters, 1 required.',
				46,
			],
			[
				'Result of method Test\Bar::returnsVoid() (void) is used.',
				66,
			],
			[
				'Result of method Test\Bar::returnsVoid() (void) is used.',
				68,
			],
			[
				'Result of method Test\Bar::returnsVoid() (void) is used.',
				70,
			],
			[
				'Result of method Test\Bar::returnsVoid() (void) is used.',
				72,
			],
			[
				'Result of method Test\Bar::returnsVoid() (void) is used.',
				75,
			],
			[
				'Result of method Test\Bar::returnsVoid() (void) is used.',
				76,
			],
			[
				'Result of method Test\Bar::returnsVoid() (void) is used.',
				77,
			],
			[
				'Result of method Test\Bar::returnsVoid() (void) is used.',
				78,
			],
			[
				'Result of method Test\Bar::returnsVoid() (void) is used.',
				79,
			],
			[
				'Result of method Test\Bar::returnsVoid() (void) is used.',
				81,
			],
			[
				'Result of method Test\Bar::returnsVoid() (void) is used.',
				83,
			],
			[
				'Result of method Test\Bar::returnsVoid() (void) is used.',
				84,
			],
			[
				'Result of method Test\Bar::returnsVoid() (void) is used.',
				85,
			],
			[
				'Result of method Test\Bar::returnsVoid() (void) is used.',
				86,
			],
			[
				'Result of method Test\Bar::returnsVoid() (void) is used.',
				90,
			],
			[
				'Result of method Test\Bar::returnsVoid() (void) is used.',
				91,
			],
			[
				'Parameter #1 $bar of method Test\ClassWithNullableProperty::doBar() is passed by reference, so it expects variables only.',
				167,
			],
			[
				'Parameter #1 $bar of method Test\ClassWithNullableProperty::doBar() is passed by reference, so it expects variables only.',
				168,
			],
			[
				'Parameter #1 $foo of method Test\ObjectTypehint::doBar() expects Test\Foo, object given.',
				385,
			],
			[
				'Parameter #1 $test of method Test\NullableInPhpDoc::doFoo() expects string, null given.',
				427,
			],
			[
				'Parameter #1 $globalTitle of method Test\ThreeTypesCall::threeTypes() expects string, float given.',
				446,
			],
			[
				'Parameter #1 $param of method Test\IncompatiblePhpDocNullableTypeIssue::doFoo() expects string|null, int given.',
				551,
			],
			[
				'Parameter #1 $i of method Test\TernaryEvaluation::doBar() expects int, false given.',
				565,
			],
			[
				'Parameter #1 $i of method Test\TernaryEvaluation::doBar() expects int, Test\Foo given.',
				567,
			],
			[
				'Parameter #1 $i of method Test\TernaryEvaluation::doBar() expects int, false given.',
				568,
			],
			[
				'Parameter #1 $s of method Test\ForeachSituation::takesInt() expects int|null, string|null given.',
				595,
			],
			[
				'Parameter #1 $str of method Test\LiteralArrayTypeCheck::test() expects string, int given.',
				632,
			],
			[
				'Parameter #1 $str of method Test\LiteralArrayTypeCheck::test() expects string, true given.',
				633,
			],
			[
				'Parameter #1 $str of method Test\CheckIsCallable::test() expects callable(): mixed, \'nonexistentFunction\' given.',
				658,
			],
			[
				'Parameter #1 $str of method Test\CheckIsCallable::test() expects callable(): mixed, \'Test…\' given.',
				660,
			],
			[
				'Method Test\VariadicAnnotationMethod::definedInPhpDoc() invoked with 0 parameters, at least 1 required.',
				714,
			],
			[
				'Parameter #2 $str of method Test\PreIncString::doFoo() expects string, int given.',
				725,
			],
			[
				'Parameter #1 $std of method Test\CheckDefaultArrayKeys::doAmet() expects stdClass, (int|string) given.',
				791,
			],
			[
				'Parameter #1 $i of method Test\CheckDefaultArrayKeys::doBar() expects int, int|stdClass|string given.',
				797,
			],
			[
				'Parameter #1 $str of method Test\CheckDefaultArrayKeys::doBaz() expects string, int|stdClass|string given.',
				798,
			],
			[
				'Parameter #1 $intOrString of method Test\CheckDefaultArrayKeys::doLorem() expects int|string, int|stdClass|string given.',
				799,
			],
			[
				'Parameter #1 $stdOrInt of method Test\CheckDefaultArrayKeys::doIpsum() expects int|stdClass, int|stdClass|string given.', // should not expect this
				800,
			],
			[
				'Parameter #1 $stdOrString of method Test\CheckDefaultArrayKeys::doDolor() expects stdClass|string, int|stdClass|string given.', // should not expect this
				801,
			],
			[
				'Parameter #1 $dateOrString of method Test\CheckDefaultArrayKeys::doSit() expects DateTimeImmutable|string, int|stdClass|string given.',
				802,
			],
			[
				'Parameter #1 $std of method Test\CheckDefaultArrayKeys::doAmet() expects stdClass, int|stdClass|string given.',
				803,
			],
			[
				'Parameter #1 $i of method Test\CheckDefaultArrayKeys::doBar() expects int, int|string given.',
				866,
			],
			[
				'Parameter #1 $str of method Test\CheckDefaultArrayKeys::doBaz() expects string, int|string given.',
				867,
			],
			[
				'Parameter #1 $callable of method Test\\MethodExists::doBar() expects callable(): mixed, array{class-string|object, \'foo\'} given.',
				915,
			],
			[
				'Parameter #1 $callable of method Test\\MethodExists::doBar() expects callable(): mixed, array{class-string|object, \'bar\'} given.',
				916,
			],
			[
				'Parameter #1 $callable of method Test\\MethodExists::doBar() expects callable(): mixed, array{object, \'bar\'} given.',
				921,
			],
			[
				'Parameter #1 $s of method Test\IssetCumulativeArray::doBar() expects string, int<0, max> given.',
				964,
			],
			[
				'Parameter #1 $s of method Test\IssetCumulativeArray::doBar() expects string, int<1, max> given.',
				987,
			],
			[
				'Parameter #1 $s of method Test\IssetCumulativeArray::doBar() expects string, int given.',
				1005,
			],
			[
				'Call to an undefined method Test\CallAfterPropertyEmpty::doBar().',
				1072,
			],
			[
				'Parameter #1 $i of method Test\SubtractedMixed::requireInt() expects int, mixed given.',
				1277,
			],
			[
				'Parameter #1 $i of method Test\SubtractedMixed::requireInt() expects int, mixed given.',
				1284,
			],
			[
				'Parameter #1 $parameter of method Test\SubtractedMixed::requireIntOrString() expects int|string, mixed given.',
				1285,
			],
			[
				'Parameter #2 $b of method Test\ExpectsExceptionGenerics::expectsExceptionUpperBound() expects Exception, Throwable given.',
				1378,
			],
			[
				'Parameter #1 $foo of method Test\ExpectsExceptionGenerics::requiresFoo() expects Test\Foo, Exception given.',
				1379,
			],
			[
				'Parameter #1 $s of method Test\ClassStringWithUpperBounds::doFoo() expects class-string<Exception>, string given.',
				1490,
			],
			[
				'Parameter #2 $object of method Test\ClassStringWithUpperBounds::doFoo() expects Exception, Throwable given.',
				1490,
			],
			[
				'Unable to resolve the template type T in call to method Test\ClassStringWithUpperBounds::doFoo()',
				1490,
				'See: https://phpstan.org/blog/solving-phpstan-error-unable-to-resolve-template-type',
			],
			[
				'Parameter #1 $a of method Test\\CallableWithMixedArray::doBar() expects callable(array<string>): array<string>, Closure(array): array{\'foo\'}|null given.',
				1533,
			],
			[
				'Parameter #1 $members of method Test\\ParameterTypeCheckVerbosity::doBar() expects array<array{id: string, code: string}>, array<array{code: string}> given.',
				1589,
				"Array does not have offset 'id'.",
			],
			[
				'Parameter #1 $test of method Test\NumericStringParam::sayHello() expects numeric-string, 123 given.',
				1657,
			],
			[
				'Parameter #1 $test of method Test\NumericStringParam::sayHello() expects numeric-string, \'abc\' given.',
				1658,
			],
			[
				'Parameter #1 $date of method Test\HelloWorld3::sayHello() expects array<DateTime|DateTimeImmutable>|int, DateTimeInterface given.',
				1732,
			],
			[
				'Parameter #1 $a of method Test\InvalidReturnTypeUsingArrayTemplateTypeBound::bar() expects array<string>, array<int, int> given.',
				1751,
			],
			[
				'Unable to resolve the template type T in call to method Test\InvalidReturnTypeUsingArrayTemplateTypeBound::bar()',
				1751,
				'See: https://phpstan.org/blog/solving-phpstan-error-unable-to-resolve-template-type',
			],
			[
				'Parameter #1 $code of method Test\\KeyOfParam::foo() expects \'jfk\'|\'lga\', \'sfo\' given.',
				1777,
			],
			[
				'Parameter #1 $code of method Test\\ValueOfParam::foo() expects \'John F. Kennedy…\'|\'La Guardia Airport\', \'Newark Liberty…\' given.',
				1802,
			],
			[
				'Parameter #1 $string of method Test\NonFalsyString::acceptsNonFalsyString() expects non-falsy-string, numeric-string given.',
				1844,
			],
			[
				'Parameter #1 $string of method Test\NonFalsyString::acceptsNonFalsyString() expects non-falsy-string, \'0\' given.',
				1845,
			],
			[
				'Parameter #1 $string of method Test\NonFalsyString::acceptsNonFalsyString() expects non-falsy-string, string given.',
				1846,
			],
			[
				'Parameter #1 $string of method Test\NonFalsyString::acceptsNonFalsyString() expects non-falsy-string, non-empty-string given.',
				1847,
			],
			[
				'Parameter #1 $string of method Test\NonFalsyString::acceptsNonFalsyString() expects non-falsy-string, literal-string given.',
				1848,
			],
			[
				'Parameter #1 $string of method Test\NonFalsyString::acceptsNonFalsyString() expects non-falsy-string, int given.',
				1849,
			],
		]);
	}

	public function testCallTraitMethods(): void
	{
		$this->checkThisOnly = false;
		$this->checkNullables = true;
		$this->checkUnionTypes = true;
		$this->analyse([__DIR__ . '/data/call-trait-methods.php'], [
			[
				'Call to an undefined method CallTraitMethods\Baz::unexistentMethod().',
				26,
			],
		]);
	}

	public function testCallTraitOverridenMethods(): void
	{
		$this->checkThisOnly = false;
		$this->checkNullables = true;
		$this->checkUnionTypes = true;
		$this->analyse([__DIR__ . '/data/call-trait-overridden-methods.php'], []);
	}

	public function testCallInterfaceMethods(): void
	{
		$this->checkThisOnly = false;
		$this->checkNullables = true;
		$this->checkUnionTypes = true;
		$this->analyse([__DIR__ . '/data/call-interface-methods.php'], [
			[
				'Call to an undefined method InterfaceMethods\Baz::barMethod().',
				25,
			],
		]);
	}

	public function testClosureBind(): void
	{
		$this->checkThisOnly = false;
		$this->checkNullables = true;
		$this->checkUnionTypes = true;
		$this->analyse([__DIR__ . '/data/closure-bind.php'], [
			[
				'Call to an undefined method CallClosureBind\Foo::nonexistentMethod().',
				12,
			],
			[
				'Call to an undefined method CallClosureBind\Bar::barMethod().',
				16,
			],
			[
				'Call to private method privateMethod() of class CallClosureBind\Foo.',
				18,
			],
			[
				'Call to an undefined method CallClosureBind\Foo::nonexistentMethod().',
				19,
			],
			[
				'Call to an undefined method CallClosureBind\Bar::barMethod().',
				23,
			],
			[
				'Call to an undefined method CallClosureBind\Foo::nonexistentMethod().',
				28,
			],
			[
				'Call to an undefined method CallClosureBind\Foo::nonexistentMethod().',
				33,
			],
			[
				'Call to an undefined method CallClosureBind\Foo::nonexistentMethod().',
				38,
			],
			[
				'Call to an undefined method CallClosureBind\Foo::nonexistentMethod().',
				44,
			],
		]);
	}

	public function testArrowFunctionClosureBind(): void
	{
		$this->checkThisOnly = false;
		$this->checkNullables = true;
		$this->checkUnionTypes = true;
		$this->analyse([__DIR__ . '/data/arrow-function-bind.php'], [
			[
				'Call to an undefined method CallArrowFunctionBind\Foo::nonexistentMethod().',
				27,
			],
			[
				'Call to an undefined method CallArrowFunctionBind\Bar::barMethod().',
				29,
			],
			[
				'Call to an undefined method CallArrowFunctionBind\Foo::nonexistentMethod().',
				31,
			],
			[
				'Call to an undefined method CallArrowFunctionBind\Foo::nonexistentMethod().',
				33,
			],
			[
				'Call to an undefined method CallArrowFunctionBind\Foo::nonexistentMethod().',
				35,
			],
		]);
	}

	public function testCallVariadicMethods(): void
	{
		$this->checkThisOnly = false;
		$this->checkNullables = true;
		$this->checkUnionTypes = true;
		$this->analyse([__DIR__ . '/data/call-variadic-methods.php'], [
			[
				'Method CallVariadicMethods\Foo::baz() invoked with 0 parameters, at least 1 required.',
				10,
			],
			[
				'Method CallVariadicMethods\Foo::lorem() invoked with 0 parameters, at least 2 required.',
				11,
			],
			[
				'Parameter #2 ...$strings of method CallVariadicMethods\Foo::doVariadicString() expects string, int given.',
				32,
			],
			[
				'Parameter #3 ...$strings of method CallVariadicMethods\Foo::doVariadicString() expects string, int given.',
				32,
			],
			[
				'Parameter #1 $int of method CallVariadicMethods\Foo::doVariadicString() expects int, string given.',
				34,
			],
			[
				'Parameter #3 ...$strings of method CallVariadicMethods\Foo::doVariadicString() expects string, int given.',
				42,
			],
			[
				'Parameter #4 ...$strings of method CallVariadicMethods\Foo::doVariadicString() expects string, int given.',
				42,
			],
			[
				'Parameter #5 ...$strings of method CallVariadicMethods\Foo::doVariadicString() expects string, int given.',
				42,
			],
			[
				'Parameter #6 ...$strings of method CallVariadicMethods\Foo::doVariadicString() expects string, int given.',
				42,
			],
			[
				'Method CallVariadicMethods\Foo::doIntegerParameters() invoked with 3 parameters, 2 required.',
				43,
			],
			[
				'Parameter #1 $foo of method CallVariadicMethods\Foo::doIntegerParameters() expects int, string given.',
				43,
			],
			[
				'Parameter #2 $bar of method CallVariadicMethods\Foo::doIntegerParameters() expects int, string given.',
				43,
			],
			[
				'Method CallVariadicMethods\Foo::doIntegerParameters() invoked with 3 parameters, 2 required.',
				44,
			],
			[
				'Parameter #1 ...$strings of method CallVariadicMethods\Bar::variadicStrings() expects string, int given.',
				85,
			],
			[
				'Parameter #2 ...$strings of method CallVariadicMethods\Bar::variadicStrings() expects string, int given.',
				85,
			],
			[
				'Parameter #1 ...$strings of method CallVariadicMethods\Bar::anotherVariadicStrings() expects string, int given.',
				88,
			],
			[
				'Parameter #2 ...$strings of method CallVariadicMethods\Bar::anotherVariadicStrings() expects string, int given.',
				88,
			],
		]);
	}

	public function testCallToIncorrectCaseMethodName(): void
	{
		$this->checkThisOnly = false;
		$this->checkNullables = true;
		$this->checkUnionTypes = true;
		$this->analyse([__DIR__ . '/data/incorrect-method-case.php'], [
			[
				'Call to method IncorrectMethodCase\Foo::fooBar() with incorrect case: foobar',
				10,
			],
		]);
	}

	public function testNullableParameters(): void
	{
		$this->checkThisOnly = false;
		$this->checkNullables = true;
		$this->checkUnionTypes = true;
		$this->analyse([__DIR__ . '/data/nullable-parameters.php'], [
			[
				'Method NullableParameters\Foo::doFoo() invoked with 0 parameters, 2 required.',
				6,
			],
			[
				'Method NullableParameters\Foo::doFoo() invoked with 1 parameter, 2 required.',
				7,
			],
			[
				'Method NullableParameters\Foo::doFoo() invoked with 3 parameters, 2 required.',
				10,
			],
		]);
	}

	public function testProtectedMethodCallFromParent(): void
	{
		$this->checkThisOnly = false;
		$this->checkNullables = true;
		$this->checkUnionTypes = true;
		$this->analyse([__DIR__ . '/data/protected-method-call-from-parent.php'], []);
	}

	public function testSiblingMethodPrototype(): void
	{
		$this->checkThisOnly = false;
		$this->checkNullables = true;
		$this->checkUnionTypes = true;
		$this->analyse([__DIR__ . '/data/sibling-method-prototype.php'], []);
	}

	public function testOverridenMethodPrototype(): void
	{
		$this->checkThisOnly = false;
		$this->checkNullables = true;
		$this->checkUnionTypes = true;
		$this->analyse([__DIR__ . '/data/overriden-method-prototype.php'], []);
	}

	public function testCallMethodWithInheritDoc(): void
	{
		$this->checkThisOnly = false;
		$this->checkNullables = true;
		$this->checkUnionTypes = true;
		$this->analyse([__DIR__ . '/data/calling-method-with-inheritdoc.php'], [
			[
				'Parameter #1 $i of method MethodWithInheritDoc\Baz::doFoo() expects int, string given.',
				65,
			],
			[
				'Parameter #1 $str of method MethodWithInheritDoc\Foo::doBar() expects string, int given.',
				67,
			],
		]);
	}

	public function testCallMethodWithInheritDocWithoutCurlyBraces(): void
	{
		$this->checkThisOnly = false;
		$this->checkNullables = true;
		$this->checkUnionTypes = true;
		$this->analyse([__DIR__ . '/data/calling-method-with-inheritdoc-without-curly-braces.php'], [
			[
				'Parameter #1 $i of method MethodWithInheritDocWithoutCurlyBraces\Baz::doFoo() expects int, string given.',
				65,
			],
			[
				'Parameter #1 $str of method MethodWithInheritDocWithoutCurlyBraces\Foo::doBar() expects string, int given.',
				67,
			],
		]);
	}

	public function testCallMethodWithPhpDocsImplicitInheritance(): void
	{
		$this->checkThisOnly = false;
		$this->checkNullables = true;
		$this->checkUnionTypes = true;
		$this->analyse([__DIR__ . '/data/calling-method-with-phpDocs-implicit-inheritance.php'], [
			[
				'Parameter #1 $i of method MethodWithPhpDocsImplicitInheritance\Baz::doFoo() expects int, string given.',
				56,
			],
			[
				'Parameter #1 $str of method MethodWithPhpDocsImplicitInheritance\Foo::doBar() expects string, int given.',
				58,
			],
			[
				'Parameter #1 $x of method MethodWithPhpDocsImplicitInheritance\Ipsum::doLorem() expects MethodWithPhpDocsImplicitInheritance\A, int given.',
				89,
			],
			[
				'Parameter #2 $y of method MethodWithPhpDocsImplicitInheritance\Ipsum::doLorem() expects MethodWithPhpDocsImplicitInheritance\B, int given.',
				89,
			],
			[
				'Parameter #3 $z of method MethodWithPhpDocsImplicitInheritance\Ipsum::doLorem() expects MethodWithPhpDocsImplicitInheritance\C, int given.',
				89,
			],
			[
				'Parameter #4 $d of method MethodWithPhpDocsImplicitInheritance\Ipsum::doLorem() expects MethodWithPhpDocsImplicitInheritance\D, int given.',
				89,
			],
			[
				'Parameter #1 $g of method MethodWithPhpDocsImplicitInheritance\Dolor::doLorem() expects MethodWithPhpDocsImplicitInheritance\A, int given.',
				104,
			],
			[
				'Parameter #2 $h of method MethodWithPhpDocsImplicitInheritance\Dolor::doLorem() expects MethodWithPhpDocsImplicitInheritance\B, int given.',
				104,
			],
			[
				'Parameter #3 $i of method MethodWithPhpDocsImplicitInheritance\Dolor::doLorem() expects MethodWithPhpDocsImplicitInheritance\C, int given.',
				104,
			],
			[
				'Parameter #4 $d of method MethodWithPhpDocsImplicitInheritance\Dolor::doLorem() expects MethodWithPhpDocsImplicitInheritance\D, int given.',
				104,
			],
			[
				'Parameter #1 $value of method ArrayObject<int,stdClass>::append() expects stdClass, Exception given.',
				115,
			],
			[
				'Parameter #1 $value of method ArrayObject<int,stdClass>::append() expects stdClass, Exception given.',
				129,
			],
			[
				'Parameter #1 $someValue of method MethodWithPhpDocsImplicitInheritance\TestArrayObject3::append() expects stdClass, Exception given.',
				146,
			],
		]);
	}

	public function testNegatedInstanceof(): void
	{
		$this->checkThisOnly = false;
		$this->checkNullables = true;
		$this->checkUnionTypes = true;
		$this->analyse([__DIR__ . '/data/negated-instanceof.php'], []);
	}

	public function testInvokeMagicInvokeMethod(): void
	{
		$this->checkThisOnly = false;
		$this->checkNullables = true;
		$this->checkUnionTypes = true;
		$this->analyse([__DIR__ . '/data/invoke-magic-method.php'], [
			[
				'Parameter #1 $foo of method InvokeMagicInvokeMethod\ClassForCallable::doFoo() expects callable(): mixed, InvokeMagicInvokeMethod\ClassForCallable given.',
				27,
			],
		]);
	}

	public function testCheckNullables(): void
	{
		$this->checkThisOnly = false;
		$this->checkNullables = true;
		$this->checkUnionTypes = true;
		$this->analyse([__DIR__ . '/data/check-nullables.php'], [
			[
				'Parameter #1 $foo of method CheckNullables\Foo::doFoo() expects string, null given.',
				11,
			],
			[
				'Parameter #1 $foo of method CheckNullables\Foo::doFoo() expects string, string|null given.',
				15,
			],
		]);
	}

	public function testDoNotCheckNullables(): void
	{
		$this->checkThisOnly = false;
		$this->checkNullables = false;
		$this->checkUnionTypes = true;
		$this->analyse([__DIR__ . '/data/check-nullables.php'], [
			[
				'Parameter #1 $foo of method CheckNullables\Foo::doFoo() expects string, null given.',
				11,
			],
		]);
	}

	public function testMysqliQuery(): void
	{
		$this->checkThisOnly = false;
		$this->checkNullables = false;
		$this->checkUnionTypes = true;
		$this->analyse([__DIR__ . '/data/mysqli-query.php'], [
			[
				'Method mysqli::query() invoked with 0 parameters, 1-2 required.',
				4,
			],
		]);
	}

	public function testCallMethodsNullIssue(): void
	{
		$this->checkThisOnly = false;
		$this->checkNullables = false;
		$this->checkUnionTypes = true;
		$this->analyse([__DIR__ . '/data/order.php'], []);
	}

	public function dataIterable(): array
	{
		return [
			[
				true,
			],
			[
				false,
			],
		];
	}

	/**
	 * @dataProvider dataIterable
	 */
	public function testIterables(bool $checkNullables): void
	{
		$this->checkThisOnly = false;
		$this->checkNullables = $checkNullables;
		$this->checkUnionTypes = true;
		$this->analyse([__DIR__ . '/data/call-methods-iterable.php'], [
			[
				'Parameter #1 $ids of method CallMethodsIterables\Uuid::bar() expects iterable<CallMethodsIterables\Uuid>, array<int, null> given.',
				14,
			],
			[
				'Parameter #1 $iterable of method CallMethodsIterables\Foo::acceptsSelfIterable() expects iterable<CallMethodsIterables\Foo>, iterable<CallMethodsIterables\Bar> given.',
				59,
			],
			[
				'Parameter #1 $iterable of method CallMethodsIterables\Foo::acceptsSelfIterable() expects iterable<CallMethodsIterables\Foo>, string given.',
				60,
			],
			[
				'Parameter #1 $iterableWithoutTypehint of method CallMethodsIterables\Foo::doFoo() expects iterable, int given.',
				62,
			],
			[
				'Parameter #2 $iterableWithIterableTypehint of method CallMethodsIterables\Foo::doFoo() expects iterable, int given.',
				62,
			],
			[
				'Parameter #3 $iterableWithConcreteTypehint of method CallMethodsIterables\Foo::doFoo() expects iterable<CallMethodsIterables\Bar>, int given.',
				62,
			],
			[
				'Parameter #4 $arrayWithIterableTypehint of method CallMethodsIterables\Foo::doFoo() expects array, int given.',
				62,
			],
			[
				'Parameter #5 $unionIterableType of method CallMethodsIterables\Foo::doFoo() expects CallMethodsIterables\Collection&iterable<CallMethodsIterables\Bar>, int given.',
				62,
			],
			[
				'Parameter #6 $mixedUnionIterableType of method CallMethodsIterables\Foo::doFoo() expects array, int given.',
				62,
			],
			[
				'Parameter #7 $unionIterableIterableType of method CallMethodsIterables\Foo::doFoo() expects CallMethodsIterables\Collection&iterable<CallMethodsIterables\Bar>, int given.',
				62,
			],
			[
				'Parameter #9 $integers of method CallMethodsIterables\Foo::doFoo() expects iterable<int>, int given.',
				62,
			],
			[
				'Parameter #10 $mixeds of method CallMethodsIterables\Foo::doFoo() expects iterable, int given.',
				62,
			],
		]);
	}

	public function testAcceptThrowable(): void
	{
		$this->checkThisOnly = false;
		$this->checkNullables = true;
		$this->checkUnionTypes = true;
		$this->analyse([__DIR__ . '/data/accept-throwable.php'], [
			[
				'Parameter #1 $i of method AcceptThrowable\Foo::doBar() expects int, AcceptThrowable\SomeInterface&Throwable given.',
				41,
			],
			[
				'Parameter #1 $i of method AcceptThrowable\Foo::doBar() expects int, AcceptThrowable\InterfaceExtendingThrowable given.',
				44,
			],
			[
				'Parameter #1 $i of method AcceptThrowable\Foo::doBar() expects int, AcceptThrowable\NonExceptionClass&Throwable given.',
				47,
			],
			[
				'Parameter #1 $i of method AcceptThrowable\Foo::doBar() expects int, Exception given.',
				50,
			],
		]);
	}

	public function testWithoutCheckUnionTypes(): void
	{
		$this->checkThisOnly = false;
		$this->checkNullables = true;
		$this->checkUnionTypes = false;
		$this->analyse([__DIR__ . '/data/without-union-types.php'], [
			[
				'Method CallMethodsWithoutUnionTypes\Foo::doFoo() invoked with 3 parameters, 0 required.',
				14,
			],
		]);
	}

	public function testStrictTypes(): void
	{
		$this->checkThisOnly = false;
		$this->checkNullables = true;
		$this->checkUnionTypes = true;
		$this->analyse([__DIR__ . '/data/call-methods-strict.php'], [
			[
				'Parameter #1 $foo of method Test\ClassWithToString::acceptsString() expects string, Test\ClassWithToString given.',
				7,
			],
		]);
	}

	public function testAliasedTraitsProblem(): void
	{
		$this->checkThisOnly = false;
		$this->checkNullables = true;
		$this->checkUnionTypes = true;
		$this->analyse([__DIR__ . '/data/aliased-traits-problem.php'], []);
	}

	public function testClosureCallInvocations(): void
	{
		$this->checkThisOnly = false;
		$this->checkNullables = true;
		$this->checkUnionTypes = true;
		$this->analyse([__DIR__ . '/data/closure-call.php'], [
			[
				'Method Closure::call() invoked with 0 parameters, 2 required.',
				9,
			],
			[
				'Method Closure::call() invoked with 1 parameter, 2 required.',
				10,
			],
			[
				'Method Closure::call() invoked with 1 parameter, 2 required.',
				11,
			],
			[
				'Parameter #1 $newThis of method Closure::call() expects object, int given.',
				11,
			],
			[
				'Parameter #2 $thing of method Closure::call() expects object, int given.',
				12,
			],
			[
				'Parameter #1 $newThis of method Closure::call() expects object, int given.',
				13,
			],
			[
				'Method Closure::call() invoked with 3 parameters, 2 required.',
				14,
			],
			[
				'Result of method Closure::call() (void) is used.',
				18,
			],
		]);
	}

	public function testMixin(): void
	{
		$this->checkThisOnly = false;
		$this->checkNullables = true;
		$this->checkUnionTypes = true;
		$this->analyse([__DIR__ . '/data/mixin.php'], [
			[
				'Method MixinMethods\Foo::doFoo() invoked with 1 parameter, 0 required.',
				30,
			],
			[
				'Method MixinMethods\Foo::doFoo() invoked with 1 parameter, 0 required.',
				40,
			],
			[
				'Method Exception::getMessage() invoked with 1 parameter, 0 required.',
				61,
			],
			[
				'Call to an undefined method MixinMethods\GenericFoo<Exception>::getMessagee().',
				62,
			],
		]);
	}

	public function testRecursiveIteratorIterator(): void
	{
		$this->checkThisOnly = false;
		$this->checkNullables = true;
		$this->checkUnionTypes = true;
		$this->analyse([__DIR__ . '/data/recursive-iterator-iterator.php'], [
			[
				'Method RecursiveDirectoryIterator::getSubPathname() invoked with 1 parameter, 0 required.',
				14,
			],
		]);
	}

	public function testMergeInheritedPhpDocs(): void
	{
		$this->checkThisOnly = false;
		$this->checkNullables = true;
		$this->checkUnionTypes = true;
		$this->analyse([__DIR__ . '/data/merge-inherited-param.php'], [
			[
				'Parameter #1 $uno of method CallMethodsPhpDocMergeParamInherited\ParentClass::method() expects CallMethodsPhpDocMergeParamInherited\A, CallMethodsPhpDocMergeParamInherited\D given.',
				37,
			],
			[
				'Parameter #2 $dos of method CallMethodsPhpDocMergeParamInherited\ParentClass::method() expects CallMethodsPhpDocMergeParamInherited\B, CallMethodsPhpDocMergeParamInherited\D given.',
				37,
			],
			[
				'Parameter #1 $one of method CallMethodsPhpDocMergeParamInherited\ChildClass::method() expects CallMethodsPhpDocMergeParamInherited\C, CallMethodsPhpDocMergeParamInherited\B given.',
				42,
			],
			[
				'Parameter #2 $two of method CallMethodsPhpDocMergeParamInherited\ChildClass::method() expects CallMethodsPhpDocMergeParamInherited\B, CallMethodsPhpDocMergeParamInherited\D given.',
				42,
			],
		]);
	}

	public function testShadowedTraitMethod(): void
	{
		$this->checkThisOnly = false;
		$this->checkNullables = true;
		$this->checkUnionTypes = true;
		$this->analyse([__DIR__ . '/data/shadowed-trait-method.php'], []);
	}

	public function dataExplicitMixed(): array
	{
		return [
			[
				true,
				[
					[
						'Cannot call method foo() on mixed.',
						17,
					],
					[
						'Parameter #1 $i of method CheckExplicitMixedMethodCall\Bar::doBar() expects int, mixed given.',
						43,
					],
					[
						'Parameter #1 $i of method CheckExplicitMixedMethodCall\Bar::doBar() expects int, T given.',
						65,
					],
					[
						'Parameter #1 $cb of method CheckExplicitMixedMethodCall\CallableMixed::doFoo() expects callable(mixed): void, Closure(int): void given.',
						133,
					],
					[
						'Parameter #1 $cb of method CheckExplicitMixedMethodCall\CallableMixed::doBar2() expects callable(): int, Closure(): mixed given.',
						152,
					],
				],
			],
			[
				false,
				[],
			],
		];
	}

	/**
	 * @dataProvider dataExplicitMixed
	 * @param list<array{0: string, 1: int, 2?: string}> $errors
	 */
	public function testExplicitMixed(bool $checkExplicitMixed, array $errors): void
	{
		$this->checkThisOnly = false;
		$this->checkNullables = true;
		$this->checkUnionTypes = true;
		$this->checkExplicitMixed = $checkExplicitMixed;
		$this->analyse([__DIR__ . '/data/check-explicit-mixed.php'], $errors);
	}

	public function dataImplicitMixed(): array
	{
		return [
			[
				true,
				[
					[
						'Cannot call method foo() on mixed.',
						16,
					],
					[
						'Parameter #1 $i of method CheckImplicitMixedMethodCall\Bar::doBar() expects int, mixed given.',
						42,
					],
					[
						'Parameter #1 $i of method CheckImplicitMixedMethodCall\Bar::doBar() expects int, T given.',
						65,
					],
					[
						'Parameter #1 $cb of method CheckImplicitMixedMethodCall\CallableMixed::doBar2() expects callable(): int, Closure(): mixed given.',
						139,
					],
				],
			],
			[
				false,
				[],
			],
		];
	}

	/**
	 * @dataProvider dataImplicitMixed
	 * @param list<array{0: string, 1: int, 2?: string}> $errors
	 */
	public function testImplicitMixed(bool $checkImplicitMixed, array $errors): void
	{
		$this->checkThisOnly = false;
		$this->checkNullables = true;
		$this->checkUnionTypes = true;
		$this->checkImplicitMixed = $checkImplicitMixed;
		$this->analyse([__DIR__ . '/data/check-implicit-mixed.php'], $errors);
	}

	public function testBug3409(): void
	{
		$this->checkThisOnly = false;
		$this->checkNullables = true;
		$this->checkUnionTypes = true;
		$this->analyse([__DIR__ . '/data/bug-3409.php'], []);
	}

	public function testBug2600(): void
	{
		$this->checkThisOnly = false;
		$this->checkNullables = true;
		$this->checkUnionTypes = true;
		$this->analyse([__DIR__ . '/data/bug-2600.php'], [
			[
				'Method Bug2600\Foo::doBar() invoked with 3 parameters, 0-1 required.',
				10,
			],
		]);
	}

	public function testBug3415(): void
	{
		$this->checkThisOnly = false;
		$this->checkNullables = true;
		$this->checkUnionTypes = true;
		$this->analyse([__DIR__ . '/data/bug-3415.php'], []);
	}

	public function testBug3415Two(): void
	{
		$this->checkThisOnly = false;
		$this->checkNullables = true;
		$this->checkUnionTypes = true;
		$this->analyse([__DIR__ . '/data/bug-3415-2.php'], []);
	}

	public function testBug3445(): void
	{
		$this->checkThisOnly = false;
		$this->checkNullables = true;
		$this->checkUnionTypes = true;
		$this->analyse([__DIR__ . '/data/bug-3445.php'], [
			[
				'Parameter #1 $test of method Bug3445\Foo::doFoo() expects Bug3445\Foo, $this(Bug3445\Bar) given.',
				26,
			],
		]);
	}

	public function testBug3481(): void
	{
		$this->checkThisOnly = false;
		$this->checkNullables = true;
		$this->checkUnionTypes = true;
		$this->analyse([__DIR__ . '/data/bug-3481.php'], [
			[
				'Method Bug3481\Foo::doSomething() invoked with 2 parameters, 3 required.',
				34,
			],
			[
				'Parameter #1 $a of method Bug3481\Foo::doSomething() expects string, int|string given.',
				44,
			],
		]);
	}

	public function testBug3683(): void
	{
		$this->checkThisOnly = false;
		$this->checkNullables = true;
		$this->checkUnionTypes = true;
		$this->analyse([__DIR__ . '/data/bug-3683.php'], [
			[
				'Parameter #1 $exception of method Generator<mixed,mixed,mixed,mixed>::throw() expects Throwable, int given.',
				7,
			],
		]);
	}

	public function testStringable(): void
	{
		if (PHP_VERSION_ID < 80000) {
			$this->markTestSkipped('Test requires PHP 8.0.');
		}

		$this->checkThisOnly = false;
		$this->checkNullables = true;
		$this->checkUnionTypes = true;
		$this->analyse([__DIR__ . '/data/stringable.php'], []);
	}

	public function testStringableStrictTypes(): void
	{
		$this->checkThisOnly = false;
		$this->checkNullables = true;
		$this->checkUnionTypes = true;
		$this->analyse([__DIR__ . '/data/stringable-strict.php'], [
			[
				'Parameter #1 $s of method TestStringables\Dolor::doFoo() expects string, TestStringables\Bar given.',
				15,
			],
		]);
	}

	public function testMatchExpressionVoidIsUsed(): void
	{
		$this->checkThisOnly = false;
		$this->checkNullables = true;
		$this->checkUnionTypes = true;
		$this->analyse([__DIR__ . '/data/match-expr-void-used.php'], [
			[
				'Result of method MatchExprVoidUsed\Foo::doLorem() (void) is used.',
				10,
			],
			[
				'Result of method MatchExprVoidUsed\Foo::doBar() (void) is used.',
				11,
			],
		]);
	}

	public function testNullSafe(): void
	{
		$this->checkThisOnly = false;
		$this->checkNullables = true;
		$this->checkUnionTypes = true;

		$this->analyse([__DIR__ . '/data/nullsafe-method-call.php'], [
			[
				'Method NullsafeMethodCall\Foo::doBar() invoked with 1 parameter, 0 required.',
				11,
			],
			[
				'Parameter #1 $passedByRef of method NullsafeMethodCall\Foo::doBaz() is passed by reference, so it expects variables only.',
				26,
			],
			[
				'Parameter #1 $passedByRef of method NullsafeMethodCall\Foo::doBaz() is passed by reference, so it expects variables only.',
				27,
			],
		]);
	}

	public function testDisallowNamedArguments(): void
	{
		if (PHP_VERSION_ID >= 80000) {
			$this->markTestSkipped('Test requires PHP earlier than 8.0.');
		}

		$this->checkThisOnly = false;
		$this->checkNullables = true;
		$this->checkUnionTypes = true;

		$this->analyse([__DIR__ . '/data/disallow-named-arguments.php'], [
			[
				'Named arguments are supported only on PHP 8.0 and later.',
				10,
			],
		]);
	}

	public function testNamedArguments(): void
	{
		$this->checkThisOnly = false;
		$this->checkNullables = true;
		$this->checkUnionTypes = true;
		$this->phpVersion = 80000;

		$this->analyse([__DIR__ . '/data/named-arguments.php'], [
			[
				'Named argument cannot be followed by a positional argument.',
				21,
			],
			[
				'Named argument cannot be followed by a positional argument.',
				22,
			],
			[
				'Missing parameter $j (int) in call to method NamedArgumentsMethod\Foo::doFoo().',
				19,
			],
			[
				'Missing parameter $k (int) in call to method NamedArgumentsMethod\Foo::doFoo().',
				19,
			],
			[
				'Argument for parameter $i has already been passed.',
				26,
			],
			[
				'Argument for parameter $i has already been passed.',
				32,
			],
			[
				'Missing parameter $k (int) in call to method NamedArgumentsMethod\Foo::doFoo().',
				37,
			],
			[
				'Unknown parameter $z in call to method NamedArgumentsMethod\Foo::doFoo().',
				46,
			],
			[
				'Parameter #1 $i of method NamedArgumentsMethod\Foo::doFoo() expects int, string given.',
				50,
			],
			[
				'Parameter $j of method NamedArgumentsMethod\Foo::doFoo() expects int, string given.',
				57,
			],
			[
				'Parameter $i of method NamedArgumentsMethod\Foo::doBaz() is passed by reference, so it expects variables only.',
				70,
			],
			[
				'Parameter $i of method NamedArgumentsMethod\Foo::doBaz() is passed by reference, so it expects variables only.',
				71,
			],
			[
				'Named argument cannot be followed by an unpacked (...) argument.',
				73,
			],
			[
				'Parameter $j of method NamedArgumentsMethod\Foo::doFoo() expects int, string given.',
				75,
			],
			[
				'Named argument cannot be followed by a positional argument.',
				77,
			],
			[
				'Missing parameter $j (int) in call to method NamedArgumentsMethod\Foo::doFoo().',
				77,
			],
			[
				'Parameter #3 ...$args of method NamedArgumentsMethod\Foo::doIpsum() expects string, int given.',
				87,
			],
			[
				'Parameter $b of method NamedArgumentsMethod\Foo::doIpsum() expects int, string given.',
				90,
			],
			[
				'Parameter $b of method NamedArgumentsMethod\Foo::doIpsum() expects int, string given.',
				91,
			],
			[
				'Parameter ...$args of method NamedArgumentsMethod\Foo::doIpsum() expects string, int given.',
				91,
			],
			[
				'Missing parameter $b (int) in call to method NamedArgumentsMethod\Foo::doIpsum().',
				92,
			],
			[
				'Missing parameter $a (int) in call to method NamedArgumentsMethod\Foo::doIpsum().',
				93,
			],
			[
				'Unpacked argument (...) cannot be followed by a non-unpacked argument.',
				94,
			],
		]);
	}

	public function testBug4199(): void
	{
		$this->checkThisOnly = false;
		$this->checkNullables = true;
		$this->checkUnionTypes = true;

		$this->analyse([__DIR__ . '/data/bug-4199.php'], [
			[
				'Cannot call method answer() on Bug4199\Baz|null.',
				37,
			],
		]);
	}

	public function testBug4188(): void
	{
		$this->checkThisOnly = false;
		$this->checkNullables = true;
		$this->checkUnionTypes = true;

		$this->analyse([__DIR__ . '/data/bug-4188.php'], []);
	}

	public function testOnlyRelevantUnableToResolveTemplateType(): void
	{
		$this->checkThisOnly = false;
		$this->checkNullables = true;
		$this->checkUnionTypes = true;
		$this->analyse([__DIR__ . '/data/only-relevant-unable-to-resolve-template-type.php'], [
			[
				'Parameter #1 $a of method OnlyRelevantUnableToResolve\Foo::doBaz() expects array, int given.',
				41,
			],
			[
				'Unable to resolve the template type T in call to method OnlyRelevantUnableToResolve\Foo::doBaz()',
				41,
				'See: https://phpstan.org/blog/solving-phpstan-error-unable-to-resolve-template-type',
			],
		]);
	}

	public function testBug4552(): void
	{
		$this->checkThisOnly = false;
		$this->checkNullables = true;
		$this->checkUnionTypes = true;
		$this->analyse([__DIR__ . '/data/bug-4552.php'], []);
	}

	public function testBug2837(): void
	{
		$this->checkThisOnly = false;
		$this->checkNullables = true;
		$this->checkUnionTypes = true;
		$this->analyse([__DIR__ . '/data/bug-2837.php'], []);
	}

	public function testBug2298(): void
	{
		$this->checkThisOnly = false;
		$this->checkNullables = true;
		$this->checkUnionTypes = true;
		$this->analyse([__DIR__ . '/data/bug-2298.php'], []);
	}

	public function testBug1661(): void
	{
		$this->checkThisOnly = false;
		$this->checkNullables = true;
		$this->checkUnionTypes = true;
		$this->analyse([__DIR__ . '/data/bug-1661.php'], []);
	}

	public function testBug1656(): void
	{
		$this->checkThisOnly = false;
		$this->checkNullables = true;
		$this->checkUnionTypes = true;
		$this->analyse([__DIR__ . '/data/bug-1656.php'], []);
	}

	public function testBug3534(): void
	{
		$this->checkThisOnly = false;
		$this->checkNullables = true;
		$this->checkUnionTypes = true;
		$this->analyse([__DIR__ . '/data/bug-3534.php'], []);
	}

	public function testBug4557(): void
	{
		$this->checkThisOnly = false;
		$this->checkNullables = true;
		$this->checkUnionTypes = true;
		$this->analyse([__DIR__ . '/../../Analyser/data/bug-4557.php'], []);
	}

	public function testBug4209(): void
	{
		$this->checkThisOnly = false;
		$this->checkNullables = true;
		$this->checkUnionTypes = true;
		$this->analyse([__DIR__ . '/../../Analyser/data/bug-4209.php'], []);
	}

	public function testBug4209Two(): void
	{
		$this->checkThisOnly = false;
		$this->checkNullables = true;
		$this->checkUnionTypes = true;
		$this->analyse([__DIR__ . '/../../Analyser/data/bug-4209-2.php'], []);
	}

	public function testBug3321(): void
	{
		$this->checkThisOnly = false;
		$this->checkNullables = true;
		$this->checkUnionTypes = true;
		$this->analyse([__DIR__ . '/../../Analyser/data/bug-3321.php'], []);
	}

	public function testBug4498(): void
	{
		$this->checkThisOnly = false;
		$this->checkNullables = true;
		$this->checkUnionTypes = true;
		$this->analyse([__DIR__ . '/../../Analyser/data/bug-4498.php'], []);
	}

	public function testBug3922(): void
	{
		$this->checkThisOnly = false;
		$this->checkNullables = true;
		$this->checkUnionTypes = true;
		$this->analyse([__DIR__ . '/../../Analyser/data/bug-3922.php'], [
			[
				'Parameter #1 $query of method Bug3922\FooQueryHandler::handle() expects Bug3922\FooQuery, Bug3922\BarQuery given.',
				63,
			],
		]);
	}

	public function testBug4642(): void
	{
		$this->checkThisOnly = false;
		$this->checkNullables = true;
		$this->checkUnionTypes = true;
		$this->analyse([__DIR__ . '/../../Analyser/data/bug-4642.php'], []);
	}

	public function testBug4008(): void
	{
		$this->checkThisOnly = false;
		$this->checkNullables = true;
		$this->checkUnionTypes = true;
		$this->analyse([__DIR__ . '/data/bug-4008.php'], []);
	}

	public function testBug3546(): void
	{
		$this->checkThisOnly = false;
		$this->checkNullables = true;
		$this->checkUnionTypes = true;
		$this->analyse([__DIR__ . '/data/bug-3546.php'], []);
	}

	public function testBug4800(): void
	{
		$this->checkThisOnly = false;
		$this->checkNullables = true;
		$this->checkUnionTypes = true;
		$this->phpVersion = 80000;
		$this->analyse([__DIR__ . '/data/bug-4800.php'], [
			[
				'Missing parameter $bar (string) in call to method Bug4800\HelloWorld2::a().',
				36,
			],
		]);
	}

	public function testGenericReturnTypeResolvedToNever(): void
	{
		$this->checkThisOnly = false;
		$this->checkNullables = true;
		$this->checkUnionTypes = true;
		$this->analyse([__DIR__ . '/data/generic-return-type-never.php'], [
			[
				'Return type of call to method GenericReturnTypeNever\Foo::doBar() contains unresolvable type.',
				70,
			],
			[
				'Return type of call to method GenericReturnTypeNever\Foo::doBazBaz() contains unresolvable type.',
				73,
			],
		]);
	}

	public function testUnableToResolveCallbackParameterType(): void
	{
		$this->checkThisOnly = false;
		$this->checkNullables = true;
		$this->checkUnionTypes = true;
		$this->analyse([__DIR__ . '/data/unable-to-resolve-callback-parameter-type.php'], []);
	}

	public function testBug4083(): void
	{
		$this->checkThisOnly = false;
		$this->checkNullables = true;
		$this->checkUnionTypes = true;
		$this->analyse([__DIR__ . '/data/bug-4083.php'], []);
	}

	public function testBug5253(): void
	{
		$this->checkThisOnly = false;
		$this->checkNullables = true;
		$this->checkUnionTypes = true;
		$this->analyse([__DIR__ . '/data/bug-5253.php'], []);
	}

	public function testBug4844(): void
	{
		$this->checkThisOnly = false;
		$this->checkNullables = true;
		$this->checkUnionTypes = true;
		$this->analyse([__DIR__ . '/data/bug-4844.php'], []);
	}

	public function testBug5258(): void
	{
		$this->checkThisOnly = false;
		$this->checkNullables = true;
		$this->checkUnionTypes = true;
		$this->analyse([__DIR__ . '/data/bug-5258.php'], []);
	}

	public function testBug5591(): void
	{
		$this->checkThisOnly = false;
		$this->checkNullables = true;
		$this->checkUnionTypes = true;
		$this->analyse([__DIR__ . '/data/bug-5591.php'], []);
	}

	public function testGenericObjectLowerBound(): void
	{
		$this->checkThisOnly = false;
		$this->checkNullables = true;
		$this->checkUnionTypes = true;
		$this->analyse([__DIR__ . '/../../Analyser/data/generic-object-lower-bound.php'], [
			[
				'Parameter #1 $c of method GenericObjectLowerBound\Foo::doFoo() expects GenericObjectLowerBound\Collection<GenericObjectLowerBound\Cat|GenericObjectLowerBound\Dog>, GenericObjectLowerBound\Collection<GenericObjectLowerBound\Dog> given.',
				48,
				'Template type T on class GenericObjectLowerBound\Collection is not covariant. Learn more: <fg=cyan>https://phpstan.org/blog/whats-up-with-template-covariant</>',
			],
		]);
	}

	public function testNonEmptyStringVerbosity(): void
	{
		$this->checkThisOnly = false;
		$this->checkNullables = true;
		$this->checkUnionTypes = true;
		$this->analyse([__DIR__ . '/data/non-empty-string-verbosity.php'], [
			[
				'Parameter #1 $i of method NonEmptyStringVerbosity\Foo::doBar() expects int, string given.',
				13,
			],
		]);
	}

	public function testBug5536(): void
	{
		$this->checkThisOnly = false;
		$this->checkNullables = true;
		$this->checkUnionTypes = true;
		$this->analyse([__DIR__ . '/data/bug-5536.php'], []);
	}

	public function testBug5372(): void
	{
		$this->checkThisOnly = false;
		$this->checkNullables = true;
		$this->checkUnionTypes = true;
		$this->analyse([__DIR__ . '/data/bug-5372.php'], [
			[
				'Parameter #1 $list of method Bug5372\Foo::takesStrings() expects Bug5372\Collection<int, string>, Bug5372\Collection<int, class-string> given.',
				68,
				'Template type T on class Bug5372\Collection is not covariant. Learn more: <fg=cyan>https://phpstan.org/blog/whats-up-with-template-covariant</>',
			],
			[
				'Parameter #1 $list of method Bug5372\Foo::takesStrings() expects Bug5372\Collection<int, string>, Bug5372\Collection<int, class-string> given.',
				72,
				'Template type T on class Bug5372\Collection is not covariant. Learn more: <fg=cyan>https://phpstan.org/blog/whats-up-with-template-covariant</>',
			],
			[
				'Parameter #1 $list of method Bug5372\Foo::takesStrings() expects Bug5372\Collection<int, string>, Bug5372\Collection<int, literal-string> given.',
				85,
				'Template type T on class Bug5372\Collection is not covariant. Learn more: <fg=cyan>https://phpstan.org/blog/whats-up-with-template-covariant</>',
			],
		]);
	}

	public function testLiteralString(): void
	{
		$this->checkThisOnly = false;
		$this->checkNullables = true;
		$this->checkUnionTypes = true;
		$this->analyse([__DIR__ . '/data/literal-string.php'], [
			[
				'Parameter #1 $s of method LiteralStringMethod\Foo::requireLiteralString() expects literal-string, string given.',
				18,
			],
			[
				'Parameter #1 $s of method LiteralStringMethod\Foo::requireLiteralString() expects literal-string, int given.',
				21,
			],
			[
				'Parameter #1 $s of method LiteralStringMethod\Foo::requireLiteralString() expects literal-string, 1 given.',
				22,
			],
			[
				'Parameter #1 $s of method LiteralStringMethod\Foo::requireLiteralString() expects literal-string, mixed given.',
				25,
			],
			[
				'Parameter #1 $a of method LiteralStringMethod\Foo::requireArrayOfLiteralStrings() expects array<literal-string>, array<string> given.',
				58,
			],
			[
				'Parameter #1 $a of method LiteralStringMethod\Foo::requireArrayOfLiteralStrings() expects array<literal-string>, array given.',
				60,
			],
			[
				'Parameter #1 $s of method LiteralStringMethod\Foo::requireLiteralString() expects literal-string, array<string, mixed> given.',
				65,
			],
			[
				'Parameter #1 $s of method LiteralStringMethod\Foo::requireLiteralString() expects literal-string, mixed given.',
				66,
			],
			[
				'Parameter #1 $s of method LiteralStringMethod\Foo::requireLiteralString() expects literal-string, mixed given.',
				67,
			],
		]);
	}

	public function testBug3555(): void
	{
		$this->checkThisOnly = false;
		$this->checkNullables = true;
		$this->checkUnionTypes = true;
		$this->analyse([__DIR__ . '/data/bug-3555.php'], [
			[
				'Parameter #1 $arg of method Bug3555\Enum::run() expects 1|2|3|4|5|6|7|8|9, 100 given.',
				28,
			],
		]);
	}

	public function testBug3530(): void
	{
		$this->checkThisOnly = false;
		$this->checkNullables = true;
		$this->checkUnionTypes = true;
		$this->analyse([__DIR__ . '/data/bug-3530.php'], []);
	}

	public function testBug5562(): void
	{
		$this->checkThisOnly = false;
		$this->checkNullables = true;
		$this->checkUnionTypes = true;
		$this->analyse([__DIR__ . '/data/bug-5562.php'], []);
	}

	public function testBug4211(): void
	{
		$this->checkThisOnly = false;
		$this->checkNullables = true;
		$this->checkUnionTypes = true;
		$this->analyse([__DIR__ . '/data/bug-4211.php'], []);
	}

	public function testBug3514(): void
	{
		$this->checkThisOnly = false;
		$this->checkNullables = true;
		$this->checkUnionTypes = true;
		$this->analyse([__DIR__ . '/data/bug-3514.php'], []);
	}

	public function testBug3465(): void
	{
		$this->checkThisOnly = false;
		$this->checkNullables = true;
		$this->checkUnionTypes = true;
		$this->analyse([__DIR__ . '/data/bug-3465.php'], []);
	}

	public function testBug5868(): void
	{
		if (PHP_VERSION_ID < 80000) {
			$this->markTestSkipped('Test requires PHP 8.0');
		}

		$this->checkThisOnly = false;
		$this->checkNullables = true;
		$this->checkUnionTypes = true;
		$this->analyse([__DIR__ . '/data/bug-5868.php'], [
			[
				'Cannot call method nullable1() on Bug5868\HelloWorld|null.',
				14,
			],
			[
				'Cannot call method nullable2() on Bug5868\HelloWorld|null.',
				15,
			],
			[
				'Cannot call method nullable3() on Bug5868\HelloWorld|null.',
				16,
			],
		]);
	}

	public function testBug5460(): void
	{
		$this->checkThisOnly = false;
		$this->checkNullables = true;
		$this->checkUnionTypes = true;
		$this->analyse([__DIR__ . '/data/bug-5460.php'], []);
	}

	public function testFirstClassCallable(): void
	{
		$this->checkThisOnly = false;
		$this->checkNullables = true;
		$this->checkUnionTypes = true;

		// handled by a different rule
		$this->analyse([__DIR__ . '/data/first-class-method-callable.php'], []);
	}

	public function testEnums(): void
	{
		if (PHP_VERSION_ID < 80100) {
			$this->markTestSkipped('This test needs PHP 8.1');
		}

		$this->checkThisOnly = false;
		$this->checkNullables = true;
		$this->checkUnionTypes = true;

		$this->analyse([__DIR__ . '/data/call-method-in-enum.php'], [
			[
				'Call to an undefined method CallMethodInEnum\Foo::doNonexistent().',
				11,
			],
			[
				'Call to an undefined method CallMethodInEnum\Bar::doNonexistent().',
				22,
			],
			[
				'Parameter #1 $countryName of method CallMethodInEnum\FooCall::hello() expects \'The Netherlands\'|\'United States\', CallMethodInEnum\CountryNo::NL given.',
				63,
			],
			[
				'Parameter #1 $countryMap of method CallMethodInEnum\FooCall::helloArray() expects array<\'The Netherlands\'|\'United States\', bool>, array{abc: true} given.',
				66,
			],
			[
				'Parameter #1 $countryMap of method CallMethodInEnum\FooCall::helloArray() expects array<\'The Netherlands\'|\'United States\', bool>, array{abc: 123} given.',
				67,
			],
			[
				'Parameter #1 $countryMap of method CallMethodInEnum\FooCall::helloArray() expects array<\'The Netherlands\'|\'United States\', bool>, array{true} given.',
				70,
			],
		]);
	}

	public function testBug6239(): void
	{
		if (PHP_VERSION_ID < 80000) {
			$this->markTestSkipped('This test needs PHP 8.0');
		}

		$this->checkThisOnly = false;
		$this->checkNullables = true;
		$this->checkUnionTypes = true;
		$this->analyse([__DIR__ . '/../../Analyser/data/bug-6293.php'], []);
	}

	public function testBug6306(): void
	{
		$this->checkThisOnly = false;
		$this->checkNullables = true;
		$this->checkUnionTypes = true;
		$this->analyse([__DIR__ . '/data/bug-6306.php'], []);
	}

	public function testRectorDoWhileVarIssue(): void
	{
		$this->checkThisOnly = false;
		$this->checkNullables = true;
		$this->checkUnionTypes = true;
		$this->analyse([__DIR__ . '/data/rector-do-while-var-issue.php'], [
			[
				'Parameter #1 $cls of method RectorDoWhileVarIssue\Foo::processCharacterClass() expects string, int|string given.',
				24,
			],
		]);
	}

	public function testReadOnlyPropertyPassedByReference(): void
	{
		if (PHP_VERSION_ID < 80100) {
			$this->markTestSkipped('Test requires PHP 8.1.');
		}

		$this->checkThisOnly = false;
		$this->checkNullables = true;
		$this->checkUnionTypes = true;
		$this->analyse([__DIR__ . '/data/readonly-property-passed-by-reference.php'], [
			[
				'Parameter #1 $param is passed by reference so it does not accept readonly property ReadonlyPropertyPassedByRef\Foo::$bar.',
				15,
			],
			[
				'Parameter $param is passed by reference so it does not accept readonly property ReadonlyPropertyPassedByRef\Foo::$bar.',
				16,
			],
		]);
	}

	public function testBug6055(): void
	{
		$this->checkThisOnly = false;
		$this->checkNullables = true;
		$this->checkUnionTypes = true;
		$this->checkExplicitMixed = true;
		$this->analyse([__DIR__ . '/data/bug-6055.php'], []);
	}

	public function testBug6081(): void
	{
		$this->checkThisOnly = false;
		$this->checkNullables = true;
		$this->checkUnionTypes = true;
		$this->checkExplicitMixed = true;
		$this->analyse([__DIR__ . '/data/bug-6081.php'], []);
	}

	public function testBug6236(): void
	{
		$this->checkThisOnly = false;
		$this->checkNullables = true;
		$this->checkUnionTypes = true;
		$this->checkExplicitMixed = true;
		$this->analyse([__DIR__ . '/data/bug-6236.php'], []);
	}

	public function testBug6118(): void
	{
		if (PHP_VERSION_ID < 80000) {
			$this->markTestSkipped('Test requires PHP 8.0');
		}

		$this->checkThisOnly = false;
		$this->checkNullables = true;
		$this->checkUnionTypes = true;
		$this->checkExplicitMixed = true;
		$this->analyse([__DIR__ . '/data/bug-6118.php'], []);
	}

	public function testBug6464(): void
	{
		$this->checkThisOnly = false;
		$this->checkNullables = true;
		$this->checkUnionTypes = true;
		$this->checkExplicitMixed = true;
		$this->analyse([__DIR__ . '/data/bug-6464.php'], []);
	}

	public function testBug6423(): void
	{
		$this->checkThisOnly = false;
		$this->checkNullables = true;
		$this->checkUnionTypes = true;
		$this->checkExplicitMixed = true;
		$this->analyse([__DIR__ . '/data/bug-6423.php'], []);
	}

	public function testBug5869(): void
	{
		$this->checkThisOnly = false;
		$this->checkNullables = true;
		$this->checkUnionTypes = true;
		$this->checkExplicitMixed = true;
		$this->analyse([__DIR__ . '/data/bug-5869.php'], []);
	}

	public function testGenericsEmptyArray(): void
	{
		$this->checkThisOnly = false;
		$this->checkNullables = true;
		$this->checkUnionTypes = true;
		$this->checkExplicitMixed = true;
		$this->analyse([__DIR__ . '/data/generics-empty-array.php'], []);
	}

	public function testGenericsInferCollection(): void
	{
		$this->checkThisOnly = false;
		$this->checkNullables = true;
		$this->checkUnionTypes = true;
		$this->checkExplicitMixed = true;
		$this->analyse([__DIR__ . '/data/generics-infer-collection.php'], [
			[
				'Parameter #1 $c of method GenericsInferCollection\Foo::doBar() expects GenericsInferCollection\ArrayCollection<int, int>, GenericsInferCollection\ArrayCollection<int, string> given.',
				43,
			],
			[
				'Parameter #1 $c of method GenericsInferCollection\Bar::doBar() expects GenericsInferCollection\ArrayCollection2<int, int>, GenericsInferCollection\ArrayCollection2<(int|string), mixed> given.',
				62,
			],
			[
				'Parameter #1 $c of method GenericsInferCollection\Bar::doBar() expects GenericsInferCollection\ArrayCollection2<int, int>, GenericsInferCollection\ArrayCollection2<(int|string), mixed> given.',
				63,
			],
			[
				'Parameter #1 $c of method GenericsInferCollection\Bar::doBar() expects GenericsInferCollection\ArrayCollection2<int, int>, GenericsInferCollection\ArrayCollection2<(int|string), mixed> given.',
				64,
			],
		]);
	}

	public function testGenericsInferCollectionLevel8(): void
	{
		$this->checkThisOnly = false;
		$this->checkNullables = true;
		$this->checkUnionTypes = true;
		$this->checkExplicitMixed = false;
		$this->analyse([__DIR__ . '/data/generics-infer-collection.php'], [
			[
				'Parameter #1 $c of method GenericsInferCollection\Foo::doBar() expects GenericsInferCollection\ArrayCollection<int, int>, GenericsInferCollection\ArrayCollection<int, string> given.',
				43,
			],
		]);
	}

	public function testGenericVariance(): void
	{
		$this->checkThisOnly = false;
		$this->checkNullables = true;
		$this->checkUnionTypes = true;
		$this->checkExplicitMixed = false;
		$this->analyse([__DIR__ . '/data/generic-variance.php'], [
			[
				'Parameter #1 $param of method GenericVarianceCall\Foo::invariant() expects GenericVarianceCall\Invariant<GenericVarianceCall\B>, GenericVarianceCall\Invariant<GenericVarianceCall\A> given.',
				45,
			],
			[
				'Parameter #1 $param of method GenericVarianceCall\Foo::invariant() expects GenericVarianceCall\Invariant<GenericVarianceCall\B>, GenericVarianceCall\Invariant<GenericVarianceCall\C> given.',
				53,
				'Template type T on class GenericVarianceCall\Invariant is not covariant. Learn more: <fg=cyan>https://phpstan.org/blog/whats-up-with-template-covariant</>',
			],
			[
				'Parameter #1 $param of method GenericVarianceCall\Foo::covariant() expects GenericVarianceCall\Covariant<GenericVarianceCall\B>, GenericVarianceCall\Covariant<GenericVarianceCall\A> given.',
				60,
			],
			[
				'Parameter #1 $param of method GenericVarianceCall\Foo::contravariant() expects GenericVarianceCall\Contravariant<GenericVarianceCall\B>, GenericVarianceCall\Contravariant<GenericVarianceCall\C> given.',
				83,
			],
			[
				'Parameter #1 $param of method GenericVarianceCall\Foo::invariantArray() expects array{GenericVarianceCall\Invariant<GenericVarianceCall\B>}, array{GenericVarianceCall\Invariant<GenericVarianceCall\C>} given.',
				97,
				'Offset 0 (GenericVarianceCall\Invariant<GenericVarianceCall\B>) does not accept type GenericVarianceCall\Invariant<GenericVarianceCall\C>: Template type T on class GenericVarianceCall\Invariant is not covariant. Learn more: <fg=cyan>https://phpstan.org/blog/whats-up-with-template-covariant</>',
			],
		]);
	}

	public function testBug6904(): void
	{
		if (PHP_VERSION_ID < 80100) {
			$this->markTestSkipped('Test requires PHP 8.1');
		}

		$this->checkThisOnly = false;
		$this->checkNullables = true;
		$this->checkUnionTypes = true;
		$this->checkExplicitMixed = true;
		$this->analyse([__DIR__ . '/data/bug-6904.php'], []);
	}

	public function testBug6917(): void
	{
		$this->checkThisOnly = false;
		$this->checkNullables = true;
		$this->checkUnionTypes = true;
		$this->checkExplicitMixed = true;
		$this->analyse([__DIR__ . '/data/bug-6917.php'], []);
	}

	public function testBug3284(): void
	{
		$this->checkThisOnly = false;
		$this->checkNullables = true;
		$this->checkUnionTypes = true;
		$this->checkExplicitMixed = false;
		$this->analyse([__DIR__ . '/data/bug-3284.php'], []);
	}

	public function testUnresolvableParameter(): void
	{
		$this->checkThisOnly = false;
		$this->checkNullables = true;
		$this->checkUnionTypes = true;
		$this->checkExplicitMixed = false;
		$this->analyse([__DIR__ . '/data/unresolvable-parameter.php'], [
			[
				'Parameter #2 $v of method UnresolvableParameter\HelloWorld::foo() contains unresolvable type.',
				18,
			],
			[
				'Parameter #2 $v of method UnresolvableParameter\HelloWorld::foo() contains unresolvable type.',
				19,
			],
		]);
	}

	public function testConditionalComplexTemplates(): void
	{
		$this->checkThisOnly = false;
		$this->checkNullables = true;
		$this->checkUnionTypes = true;
		$this->checkExplicitMixed = false;
		$this->analyse([__DIR__ . '/data/conditional-complex-templates.php'], []);
	}

	public function testBug6291(): void
	{
		if (PHP_VERSION_ID < 80000) {
			$this->markTestSkipped('Test requires PHP 8.0');
		}

		$this->checkThisOnly = false;
		$this->checkNullables = true;
		$this->checkUnionTypes = true;
		$this->checkExplicitMixed = true;
		$this->analyse([__DIR__ . '/data/bug-6291.php'], []);
	}

	public function testBug1517(): void
	{
		$this->checkThisOnly = false;
		$this->checkNullables = true;
		$this->checkUnionTypes = true;
		$this->checkExplicitMixed = true;
		$this->analyse([__DIR__ . '/data/bug-1517.php'], []);
	}

	public function testBug7593(): void
	{
		$this->checkThisOnly = false;
		$this->checkNullables = true;
		$this->checkUnionTypes = true;
		$this->checkExplicitMixed = true;
		$this->analyse([__DIR__ . '/data/bug-7593.php'], []);
	}

	public function testBug6946(): void
	{
		$this->checkThisOnly = false;
		$this->checkNullables = true;
		$this->checkUnionTypes = true;
		$this->checkExplicitMixed = true;
		$this->analyse([__DIR__ . '/data/bug-6946.php'], []);
	}

	public function testBug5754(): void
	{
		$this->checkThisOnly = false;
		$this->checkNullables = true;
		$this->checkUnionTypes = true;
		$this->checkExplicitMixed = true;
		$this->analyse([__DIR__ . '/data/bug-5754.php'], []);
	}

	public function testBug7600(): void
	{
		$this->checkThisOnly = false;
		$this->checkNullables = true;
		$this->checkUnionTypes = true;
		$this->checkExplicitMixed = true;
		$this->analyse([__DIR__ . '/data/bug-7600.php'], []);
	}

	public function testBug8058(): void
	{
		if (PHP_VERSION_ID < 80200) {
			$this->markTestSkipped('Test requires PHP 8.2');
		}
		$this->checkThisOnly = false;
		$this->checkNullables = false;
		$this->checkUnionTypes = false;
		$this->checkExplicitMixed = false;
		$this->analyse([__DIR__ . '/data/bug-8058.php'], []);
	}

	public function testBug8058b(): void
	{
		if (PHP_VERSION_ID >= 80200) {
			$this->markTestSkipped('Test requires PHP before 8.2');
		}
		$this->checkThisOnly = false;
		$this->checkNullables = false;
		$this->checkUnionTypes = false;
		$this->checkExplicitMixed = false;
		$this->analyse([__DIR__ . '/data/bug-8058.php'], [
			[
				'Call to an undefined method mysqli::execute_query().',
				11,
			],
		]);
	}

	public function testArrayCastListTypes(): void
	{
		$this->checkThisOnly = false;
		$this->checkNullables = false;
		$this->checkUnionTypes = false;
		$this->checkExplicitMixed = false;
		$this->analyse([__DIR__ . '/data/array-cast-list-types.php'], []);
	}

	public function testBug5623(): void
	{
		$this->checkThisOnly = false;
		$this->checkNullables = false;
		$this->checkUnionTypes = true;
		$this->checkExplicitMixed = false;
		$this->analyse([__DIR__ . '/data/bug-5623.php'], []);
	}

	public function testImagickPixel(): void
	{
		$this->checkThisOnly = false;
		$this->checkNullables = false;
		$this->checkUnionTypes = true;
		$this->checkExplicitMixed = false;
		$this->analyse([__DIR__ . '/data/imagick-pixel.php'], []);
	}

	public function testNewInstanceArgsIssue8679(): void
	{
		$this->checkThisOnly = false;
		$this->checkNullables = true;
		$this->checkUnionTypes = true;
		$this->checkExplicitMixed = true;
		$this->analyse([__DIR__ . '/data/reflection-class-issue-8679.php'], []);
	}

	public function testNonEmptyArray(): void
	{
		$this->checkThisOnly = false;
		$this->checkNullables = true;
		$this->checkUnionTypes = true;

		$this->analyse([__DIR__ . '/data/non-empty-array.php'], [
			[
				'Parameter #1 $nonEmpty of method AcceptNonEmptyArray\Foo::requireNonEmpty() expects non-empty-array<int>, array<int> given.',
				15,
				'array<int> might be empty.',
			],
			[
				'Parameter #1 $nonEmpty of method AcceptNonEmptyArray\Foo::requireNonEmpty() expects non-empty-array<int>, array{} given.',
				17,
				'array{} is empty.',
			],
		]);
	}

	public function testBug8752(): void
	{
		$this->checkThisOnly = false;
		$this->checkNullables = true;
		$this->checkUnionTypes = true;
		$this->checkExplicitMixed = true;
		$this->analyse([__DIR__ . '/../../Analyser/data/bug-8752.php'], [
			[
				'Cannot call method abc() on class-string.',
				18,
			],
		]);
	}

<<<<<<< HEAD
	public function dataCallablesWithoutCheckNullables(): iterable
	{
		yield [false, false, []];
		yield [true, false, []];

		$errors = [
			[
				'Parameter #1 $cb of method CallablesWithoutCheckNullables\Foo::doBar() expects callable(float|null): float|null, Closure(float): float given.',
				25,
			],
			[
				'Parameter #1 $cb of method CallablesWithoutCheckNullables\Foo::doBaz() expects Closure(float|null): float|null, Closure(float): float given.',
				28,
			],
			[
				'Parameter #1 $cb of method CallablesWithoutCheckNullables\Foo::doBar2() expects callable(float|null): float, Closure(float|null): float|null given.',
				32,
			],
			[
				'Parameter #1 $cb of method CallablesWithoutCheckNullables\Foo::doBaz2() expects Closure(float|null): float, Closure(float|null): float|null given.',
				35,
			],
			[
				'Parameter #1 $cb of method CallablesWithoutCheckNullables\Foo::doBar2() expects callable(float|null): float, Closure(float): float given.',
				45,
			],
			[
				'Parameter #1 $cb of method CallablesWithoutCheckNullables\Foo::doBaz2() expects Closure(float|null): float, Closure(float): float given.',
				48,
			],
		];
		yield [false, true, $errors];
		yield [true, true, $errors];
	}

	/**
	 * @dataProvider dataCallablesWithoutCheckNullables
	 * @param list<array{0: string, 1: int, 2?: string}> $expectedErrors
	 */
	public function testCallablesWithoutCheckNullables(bool $checkNullables, bool $checkUnionTypes, array $expectedErrors): void
	{
		$this->checkThisOnly = false;
		$this->checkNullables = $checkNullables;
		$this->checkUnionTypes = $checkUnionTypes;
		$this->analyse([__DIR__ . '/data/callables-without-check-nullables.php'], $expectedErrors);
=======
	public function testBug8713(): void
	{
		if (PHP_VERSION_ID < 80000) {
			$this->markTestSkipped('Test requires PHP 8.0');
		}

		$this->checkThisOnly = false;
		$this->checkNullables = true;
		$this->checkUnionTypes = true;
		$this->checkExplicitMixed = true;
		$this->analyse([__DIR__ . '/data/bug-8713.php'], []);
>>>>>>> a6bb647c
	}

	public function testCannotCallOnGenericClassString(): void
	{
		$this->checkThisOnly = false;
		$this->checkNullables = true;
		$this->checkUnionTypes = true;
		$this->checkExplicitMixed = true;

		$this->analyse([__DIR__ . '/../Comparison/data/impossible-method-exists-on-generic-class-string.php'], [
			[
				'Cannot call method nonExistent() on class-string<ImpossibleMethodExistsOnGenericClassString\S>.',
				14,
			],
			[
				'Cannot call method staticAbc() on class-string<ImpossibleMethodExistsOnGenericClassString\S>.',
				20,
			],
			[
				'Cannot call method nonStaticAbc() on class-string<ImpossibleMethodExistsOnGenericClassString\S>.',
				25,
			],
			[
				'Cannot call method nonExistent() on class-string<ImpossibleMethodExistsOnGenericClassString\FinalS>.',
				35,
			],
			[
				'Cannot call method staticAbc() on class-string<ImpossibleMethodExistsOnGenericClassString\FinalS>.',
				41,
			],
			[
				'Cannot call method nonStaticAbc() on class-string<ImpossibleMethodExistsOnGenericClassString\FinalS>.',
				46,
			],
		]);
	}

}<|MERGE_RESOLUTION|>--- conflicted
+++ resolved
@@ -2765,7 +2765,6 @@
 		]);
 	}
 
-<<<<<<< HEAD
 	public function dataCallablesWithoutCheckNullables(): iterable
 	{
 		yield [false, false, []];
@@ -2811,7 +2810,8 @@
 		$this->checkNullables = $checkNullables;
 		$this->checkUnionTypes = $checkUnionTypes;
 		$this->analyse([__DIR__ . '/data/callables-without-check-nullables.php'], $expectedErrors);
-=======
+	}
+
 	public function testBug8713(): void
 	{
 		if (PHP_VERSION_ID < 80000) {
@@ -2823,7 +2823,6 @@
 		$this->checkUnionTypes = true;
 		$this->checkExplicitMixed = true;
 		$this->analyse([__DIR__ . '/data/bug-8713.php'], []);
->>>>>>> a6bb647c
 	}
 
 	public function testCannotCallOnGenericClassString(): void
