<?php declare(strict_types = 1);

namespace PHPStan\Rules\Methods;

use PHPStan\Rules\FunctionReturnTypeCheck;
use PHPStan\Rules\Rule;
use PHPStan\Rules\RuleLevelHelper;
use PHPStan\Testing\RuleTestCase;
use const PHP_VERSION_ID;

/**
 * @extends RuleTestCase<ReturnTypeRule>
 */
class ReturnTypeRuleTest extends RuleTestCase
{

	private bool $checkExplicitMixed = false;

	private bool $checkUnionTypes = true;

	private bool $checkBenevolentUnionTypes = false;

	protected function getRule(): Rule
	{
		return new ReturnTypeRule(new FunctionReturnTypeCheck(new RuleLevelHelper($this->createReflectionProvider(), true, false, $this->checkUnionTypes, $this->checkExplicitMixed, false, true, $this->checkBenevolentUnionTypes)));
	}

	public function testReturnTypeRule(): void
	{
		$this->analyse([__DIR__ . '/data/returnTypes.php'], [
			[
				'Method ReturnTypes\Foo::returnInteger() should return int but returns string.',
				20,
			],
			[
				'Method ReturnTypes\Foo::returnObject() should return ReturnTypes\Bar but returns int.',
				30,
			],
			[
				'Method ReturnTypes\Foo::returnObject() should return ReturnTypes\Bar but returns ReturnTypes\Foo.',
				34,
			],
			[
				'Method ReturnTypes\Foo::returnChild() should return ReturnTypes\Foo but returns ReturnTypes\OtherInterfaceImpl.',
				53,
			],
			[
				'Method ReturnTypes\Foo::returnVoid() with return type void returns null but should not return anything.',
				86,
			],
			[
				'Method ReturnTypes\Foo::returnVoid() with return type void returns int but should not return anything.',
				90,
			],
			[
				'Method ReturnTypes\Foo::returnStatic() should return static(ReturnTypes\Foo) but returns ReturnTypes\FooParent.',
				106,
			],
			[
				'Method ReturnTypes\Foo::returnUnionIterableType() should return array<ReturnTypes\Foo>|(iterable<ReturnTypes\Foo>&ReturnTypes\Collection) but returns ReturnTypes\Foo.',
				139,
			],
			[
				'Method ReturnTypes\Foo::returnUnionIterableType() should return array<ReturnTypes\Foo>|(iterable<ReturnTypes\Foo>&ReturnTypes\Collection) but returns ReturnTypes\Bar.',
				147,
			],
			[
				'Method ReturnTypes\Foo::returnUnionIterableType() should return array<ReturnTypes\Foo>|(iterable<ReturnTypes\Foo>&ReturnTypes\Collection) but returns array<int, ReturnTypes\Bar>.',
				151,
			],
			[
				'Method ReturnTypes\Foo::returnUnionIterableType() should return array<ReturnTypes\Foo>|(iterable<ReturnTypes\Foo>&ReturnTypes\Collection) but returns int.',
				155,
			],
			[
				'Method ReturnTypes\Foo::returnUnionIterableType() should return array<ReturnTypes\Foo>|(iterable<ReturnTypes\Foo>&ReturnTypes\Collection) but empty return statement found.',
				159,
			],
			[
				'Method ReturnTypes\Foo::returnUnionIterableType() should return array<ReturnTypes\Foo>|(iterable<ReturnTypes\Foo>&ReturnTypes\Collection) but returns iterable<ReturnTypes\Bar>&ReturnTypes\Collection.',
				166,
			],
			[
				'Method ReturnTypes\Foo::returnUnionIterableType() should return array<ReturnTypes\Foo>|(iterable<ReturnTypes\Foo>&ReturnTypes\Collection) but returns iterable<ReturnTypes\Foo>&ReturnTypes\AnotherCollection.',
				173,
			],
			[
				'Method ReturnTypes\Foo::returnUnionIterableType() should return array<ReturnTypes\Foo>|(iterable<ReturnTypes\Foo>&ReturnTypes\Collection) but returns (iterable<ReturnTypes\Foo>&ReturnTypes\AnotherCollection)|(iterable<ReturnTypes\Foo>&ReturnTypes\Collection).',
				180,
			],
			[
				'Method ReturnTypes\Foo::returnUnionIterableType() should return array<ReturnTypes\Foo>|(iterable<ReturnTypes\Foo>&ReturnTypes\Collection) but returns iterable<ReturnTypes\Bar>&ReturnTypes\AnotherCollection.',
				187,
			],
			[
				'Method ReturnTypes\Foo::returnUnionIterableType() should return array<ReturnTypes\Foo>|(iterable<ReturnTypes\Foo>&ReturnTypes\Collection) but returns null.',
				191,
			],
			[
				'Method ReturnTypes\Foo::returnThis() should return $this(ReturnTypes\Foo) but returns ReturnTypes\Foo.',
				219,
			],
			[
				'Method ReturnTypes\Foo::returnThis() should return $this(ReturnTypes\Foo) but returns int.',
				222,
			],
			[
				'Method ReturnTypes\Foo::returnThis() should return $this(ReturnTypes\Foo) but returns static(ReturnTypes\Foo).',
				225,
			],
			[
				'Method ReturnTypes\Foo::returnThis() should return $this(ReturnTypes\Foo) but returns null.',
				229,
			],
			[
				'Method ReturnTypes\Foo::returnThisOrNull() should return $this(ReturnTypes\Foo)|null but returns ReturnTypes\Foo.',
				247,
			],
			[
				'Method ReturnTypes\Foo::returnThisOrNull() should return $this(ReturnTypes\Foo)|null but returns int.',
				250,
			],
			[
				'Method ReturnTypes\Foo::returnThisOrNull() should return $this(ReturnTypes\Foo)|null but returns static(ReturnTypes\Foo).',
				259,
			],
			[
				'Method ReturnTypes\Foo::returnsParent() should return ReturnTypes\FooParent but returns int.',
				282,
			],
			[
				'Method ReturnTypes\Foo::returnsParent() should return ReturnTypes\FooParent but returns null.',
				285,
			],
			[
				'Method ReturnTypes\Foo::returnsPhpDocParent() should return ReturnTypes\FooParent but returns int.',
				298,
			],
			[
				'Method ReturnTypes\Foo::returnsPhpDocParent() should return ReturnTypes\FooParent but returns null.',
				301,
			],
			[
				'Method ReturnTypes\Foo::returnScalar() should return bool|float|int|string but returns stdClass.',
				323,
			],
			[
				'Method ReturnTypes\Foo::returnsNullInTernary() should return int but returns int|null.',
				342,
			],
			[
				'Method ReturnTypes\Foo::returnsNullInTernary() should return int but returns int|null.',
				348,
			],
			[
				'Method ReturnTypes\Foo::misleadingBoolReturnType() should return ReturnTypes\boolean but returns true.',
				355,
			],
			[
				'Method ReturnTypes\Foo::misleadingBoolReturnType() should return ReturnTypes\boolean but returns int.',
				358,
			],
			[
				'Method ReturnTypes\Foo::misleadingIntReturnType() should return ReturnTypes\integer but returns int.',
				368,
			],
			[
				'Method ReturnTypes\Foo::misleadingIntReturnType() should return ReturnTypes\integer but returns true.',
				371,
			],
			[
				'Method ReturnTypes\Stock::getAnotherStock() should return ReturnTypes\Stock but returns ReturnTypes\Stock|null.',
				429,
			],
			[
				'Method ReturnTypes\Stock::returnSelfAgainError() should return ReturnTypes\Stock but returns ReturnTypes\Stock|null.',
				484,
			],
			[
				'Method ReturnTypes\Stock::returnYetSelfAgainError() should return ReturnTypes\Stock but returns ReturnTypes\Stock|null.',
				508,
			],
			[
				'Method ReturnTypes\ReturningSomethingFromConstructor::__construct() with return type void returns ReturnTypes\Foo but should not return anything.',
				552,
			],
			[
				'Method ReturnTypes\ReturnTernary::returnTernary() should return ReturnTypes\Foo but returns false.',
				627,
			],
			[
				'Method ReturnTypes\TrickyVoid::returnVoidOrInt() should return int|void but returns string.',
				658,
			],
			[
				'Method ReturnTypes\TernaryWithJsonEncode::toJson() should return string but returns string|false.',
				689,
			],
			[
				'Method ReturnTypes\AppendedArrayReturnType::foo() should return array<int> but returns array<int, stdClass>.',
				702,
			],
			[
				'Method ReturnTypes\AppendedArrayReturnType::bar() should return array<int> but returns array<int|stdClass>.',
				712,
			],
			[
				'Method ReturnTypes\WrongMagicMethods::__toString() should return string but returns true.',
				722,
			],
			[
				'Method ReturnTypes\WrongMagicMethods::__isset() should return bool but returns int.',
				727,
			],
			[
				'Method ReturnTypes\WrongMagicMethods::__destruct() with return type void returns int but should not return anything.',
				732,
			],
			[
				'Method ReturnTypes\WrongMagicMethods::__unset() with return type void returns int but should not return anything.',
				737,
			],
			[
				'Method ReturnTypes\WrongMagicMethods::__sleep() should return array<int, string> but returns array<int, stdClass>.',
				742,
			],
			[
				'Method ReturnTypes\WrongMagicMethods::__wakeup() with return type void returns int but should not return anything.',
				749,
			],
			[
				'Method ReturnTypes\WrongMagicMethods::__set_state() should return object but returns array<string, string>.',
				754,
			],
			[
				'Method ReturnTypes\WrongMagicMethods::__clone() with return type void returns int but should not return anything.',
				759,
			],
			[
				'Method ReturnTypes\ArrayFillKeysIssue::getIPs2() should return array<string, array<ReturnTypes\Foo>> but returns array<string, array<int, ReturnTypes\Bar>>.',
				817,
			],
			[
				'Method ReturnTypes\AssertThisInstanceOf::doBar() should return $this(ReturnTypes\AssertThisInstanceOf) but returns ReturnTypes\AssertThisInstanceOf&ReturnTypes\FooInterface.',
				840,
			],
			[
				'Method ReturnTypes\NestedArrayCheck::doFoo() should return array<string, bool> but returns array<string, array<int, string>>.',
				860,
			],
			[
				'Method ReturnTypes\NestedArrayCheck::doBar() should return array<string, bool> but returns array<string, array<string, string>>.',
				875,
			],
			[
				'Method ReturnTypes\Foo2::returnIntFromParent() should return int but returns string.',
				950,
			],
			[
				'Method ReturnTypes\Foo2::returnIntFromParent() should return int but returns ReturnTypes\integer.',
				953,
			],
			[
				'Method ReturnTypes\VariableOverwrittenInForeach::doFoo() should return int but returns int|string.',
				1011,
			],
			[
				'Method ReturnTypes\VariableOverwrittenInForeach::doBar() should return int but returns int|string.',
				1026,
			],
			[
				'Method ReturnTypes\ReturnStaticGeneric::instanceReturnsStatic() should return static(ReturnTypes\ReturnStaticGeneric) but returns ReturnTypes\ReturnStaticGeneric.',
				1066,
			],
			[
				'Method ReturnTypes\NeverReturn::doFoo() should never return but return statement found.',
				1241,
			],
			[
				'Method ReturnTypes\NeverReturn::doBaz3() should never return but return statement found.',
				1254,
			],
		]);
	}

	public function testMisleadingTypehintsInClassWithoutNamespace(): void
	{
		$this->analyse([__DIR__ . '/data/misleadingTypehints.php'], [
			[
				'Method FooWithoutNamespace::misleadingBoolReturnType() should return boolean but returns true.',
				9,
			],
			[
				'Method FooWithoutNamespace::misleadingBoolReturnType() should return boolean but returns int.',
				13,
			],
			[
				'Method FooWithoutNamespace::misleadingIntReturnType() should return integer but returns int.',
				24,
			],
			[
				'Method FooWithoutNamespace::misleadingIntReturnType() should return integer but returns true.',
				28,
			],
		]);
	}

	public function testOverridenTypeFromIfConditionShouldNotBeMixedAfterBranch(): void
	{
		$this->analyse([__DIR__ . '/data/returnTypes-overridenTypeInIfCondition.php'], [
			[
				'Method ReturnTypes\OverridenTypeInIfCondition::getAnotherAnotherStock() should return ReturnTypes\Stock but returns ReturnTypes\Stock|null.',
				15,
			],
		]);
	}

	public function testReturnStaticFromParent(): void
	{
		$this->analyse([__DIR__ . '/data/return-static-from-parent.php'], []);
	}

	public function testReturnIterable(): void
	{
		$this->analyse([__DIR__ . '/data/returnTypes-iterable.php'], [
			[
				'Method ReturnTypesIterable\Foo::stringIterable() should return iterable<string> but returns array<int, int>.',
				27,
			],
			[
				'Method ReturnTypesIterable\Foo::stringIterablePipe() should return iterable<string> but returns array<int, int>.',
				36,
			],
		]);
	}

	public function testBug2676(): void
	{
		$this->analyse([__DIR__ . '/data/bug-2676.php'], []);
	}

	public function testBug2885(): void
	{
		$this->analyse([__DIR__ . '/data/bug-2885.php'], []);
	}

	public function testMergeInheritedPhpDocs(): void
	{
		$this->analyse([__DIR__ . '/data/merge-inherited-return.php'], [
			[
				'Method ReturnTypePhpDocMergeReturnInherited\ParentClass::method() should return ReturnTypePhpDocMergeReturnInherited\B but returns ReturnTypePhpDocMergeReturnInherited\A.',
				33,
			],
			[
				'Method ReturnTypePhpDocMergeReturnInherited\ChildClass::method() should return ReturnTypePhpDocMergeReturnInherited\B but returns ReturnTypePhpDocMergeReturnInherited\A.',
				41,
			],
			[
				'Method ReturnTypePhpDocMergeReturnInherited\ChildClass2::method() should return ReturnTypePhpDocMergeReturnInherited\D but returns ReturnTypePhpDocMergeReturnInherited\B.',
				52,
			],
		]);
	}

	public function testReturnTypeRulePhp70(): void
	{
		$this->analyse([__DIR__ . '/data/returnTypes-7.0.php'], [
			[
				'Method ReturnTypes\FooPhp70::returnInteger() should return int but empty return statement found.',
				10,
			],
		]);
	}

	public function testBug3997(): void
	{
		$this->analyse([__DIR__ . '/data/bug-3997.php'], [
			[
				"Method Bug3997\Foo::count() should return int<0, max> but returns 'foo'.",
				13,
			],
			[
				"Method Bug3997\Bar::count() should return int<0, max> but returns 'foo'.",
				24,
			],
			[
				'Method Bug3997\Baz::count() should return int but returns string.',
				38,
			],
			[
				'Method Bug3997\Lorem::count() should return int but returns string.',
				52,
			],
			[
				'Method Bug3997\Dolor::count() should return int<0, max> but returns -1.',
				78,
			],
		]);
	}

	public function testBug1903(): void
	{
		$this->analyse([__DIR__ . '/data/bug-1903.php'], [
			[
				'Method Bug1903\Test::doFoo() should return array but returns int.',
				19,
			],
		]);
	}

	public function testBug3117(): void
	{
		$this->analyse([__DIR__ . '/data/bug-3117.php'], [
			[
				'Method Bug3117\SimpleTemporal::adjustInto() should return T of Bug3117\Temporal but returns $this(Bug3117\SimpleTemporal).',
				35,
				'Type $this(Bug3117\SimpleTemporal) is not always the same as T. It breaks the contract for some argument types, typically subtypes.',
			],
		]);
	}

	public function testBug3034(): void
	{
		$this->analyse([__DIR__ . '/data/bug-3034.php'], []);
	}

	public function testBug3951(): void
	{
		$this->analyse([__DIR__ . '/data/bug-3951.php'], []);
	}

	public function testInferArrayKey(): void
	{
		$this->analyse([__DIR__ . '/data/infer-array-key.php'], []);
	}

	public function testBug4590(): void
	{
		$this->analyse([__DIR__ . '/data/bug-4590.php'], [
			[
				'Method Bug4590\\Controller::test1() should return Bug4590\\OkResponse<array<string, string>> but returns Bug4590\\OkResponse<array{ok: string}>.',
				39,
				'Template type T on class Bug4590\OkResponse is not covariant. Learn more: <fg=cyan>https://phpstan.org/blog/whats-up-with-template-covariant</>',
			],
			[
				'Method Bug4590\\Controller::test2() should return Bug4590\\OkResponse<array<int, string>> but returns Bug4590\\OkResponse<array{string}>.',
				47,
				'Template type T on class Bug4590\OkResponse is not covariant. Learn more: <fg=cyan>https://phpstan.org/blog/whats-up-with-template-covariant</>',
			],
			[
				'Method Bug4590\\Controller::test3() should return Bug4590\\OkResponse<array<string>> but returns Bug4590\\OkResponse<array{string}>.',
				55,
				'Template type T on class Bug4590\OkResponse is not covariant. Learn more: <fg=cyan>https://phpstan.org/blog/whats-up-with-template-covariant</>',
			],
		]);
	}

	public function testTemplateStringBound(): void
	{
		$this->analyse([__DIR__ . '/data/template-string-bound.php'], []);
	}

	public function testBug4605(): void
	{
		$this->analyse([__DIR__ . '/data/bug-4605.php'], []);
	}

	public function testReturnStatic(): void
	{
		$this->analyse([__DIR__ . '/data/return-static.php'], []);
	}

	public function testBug4648(): void
	{
		$this->analyse([__DIR__ . '/data/bug-4648.php'], []);
	}

	public function testBug3523(): void
	{
		$this->analyse([__DIR__ . '/data/bug-3523.php'], [
			[
				'Method Bug3523\Bar::deserialize() should return static(Bug3523\Bar) but returns Bug3523\Bar.',
				31,
			],
		]);
	}

	public function testBug3120(): void
	{
		$this->analyse([__DIR__ . '/data/bug-3120.php'], []);
	}

	public function testBug3118(): void
	{
		$this->analyse([__DIR__ . '/data/bug-3118.php'], [
			[
				'Method Bug3118\CustomEnum2::all() should return Bug3118\EnumSet<static(Bug3118\CustomEnum2)> but returns Bug3118\CustomEnumSet.',
				56,
			],
		]);
	}

	public function testBug4795(): void
	{
		$this->analyse([__DIR__ . '/data/bug-4795.php'], []);
	}

	public function testBug4803(): void
	{
		$this->analyse([__DIR__ . '/../../Analyser/data/bug-4803.php'], []);
	}

	public function testBug7020(): void
	{
		$this->analyse([__DIR__ . '/data/bug-7020.php'], []);
	}

	public function testBug2573(): void
	{
		$this->analyse([__DIR__ . '/data/bug-2573-return.php'], []);
	}

	public function testBug4603(): void
	{
		$this->analyse([__DIR__ . '/data/bug-4603.php'], []);
	}

	public function testBug3151(): void
	{
		$this->analyse([__DIR__ . '/data/bug-3151.php'], []);
	}

	public function testTemplateUnion(): void
	{
		$this->analyse([__DIR__ . '/data/return-template-union.php'], [
			[
				'Method ReturnTemplateUnion\Foo::doFoo2() should return T of bool|float|int|string but returns (T of bool|float|int|string)|null.',
				25,
			],
		]);
	}

	public function dataBug5218(): array
	{
		return [
			[
				true,
				[
					[
						'Method Bug5218\IA::getIterator() should return Traversable<string, int> but returns ArrayIterator<string, mixed>.',
						14,
					],
				],
			],
			[
				false,
				[],
			],
		];
	}

	/**
	 * @dataProvider dataBug5218
	 * @param list<array{0: string, 1: int, 2?: string}> $errors
	 */
	public function testBug5218(bool $checkExplicitMixed, array $errors): void
	{
		$this->checkExplicitMixed = $checkExplicitMixed;
		$this->analyse([__DIR__ . '/data/bug-5218.php'], $errors);
	}

	public function testBug5979(): void
	{
		$this->analyse([__DIR__ . '/data/bug-5979.php'], []);
	}

	public function testBug4165(): void
	{
		$this->analyse([__DIR__ . '/data/bug-4165.php'], []);
	}

	public function testBug6053(): void
	{
		$this->checkExplicitMixed = true;
		$this->analyse([__DIR__ . '/data/bug-6053.php'], []);
	}

	public function testBug6438(): void
	{
		$this->checkExplicitMixed = true;
		$this->analyse([__DIR__ . '/data/bug-6438.php'], []);
	}

	public function testBug6589(): void
	{
		$this->checkUnionTypes = false;
		$this->analyse([__DIR__ . '/data/bug-6589.php'], [
			[
				'Method Bug6589\HelloWorldTemplated::getField() should return TField of Bug6589\Field2 but returns Bug6589\Field.',
				17,
			],
			[
				'Method Bug6589\HelloWorldSimple::getField() should return Bug6589\Field2 but returns Bug6589\Field.',
				31,
			],
		]);
	}

	public function testBug6418(): void
	{
		$this->checkExplicitMixed = true;
		$this->analyse([__DIR__ . '/data/bug-6418.php'], []);
	}

	public function testBug6230(): void
	{
		$this->checkExplicitMixed = true;
		$this->analyse([__DIR__ . '/data/bug-6230.php'], []);
	}

	public function testBug5860(): void
	{
		$this->checkExplicitMixed = true;
		$this->analyse([__DIR__ . '/data/bug-5860.php'], []);
	}

	public function testBug6266(): void
	{
		$this->checkExplicitMixed = true;
		$this->analyse([__DIR__ . '/data/bug-6266.php'], []);
	}

	public function testBug6023(): void
	{
		$this->checkExplicitMixed = true;
		$this->analyse([__DIR__ . '/data/bug-6023.php'], []);
	}

	public function testBug5065(): void
	{
		$this->checkExplicitMixed = false;
		$this->analyse([__DIR__ . '/data/bug-5065.php'], []);
	}

	public function testBug5065ExplicitMixed(): void
	{
		$this->checkExplicitMixed = true;
		$this->analyse([__DIR__ . '/data/bug-5065.php'], [
			[
				'Method Bug5065\Collection::emptyWorkaround2() should return Bug5065\Collection<NewTKey of (int|string), NewT> but returns Bug5065\Collection<(int|string), mixed>.',
				60,
			],
		]);
	}

	public function testBug3400(): void
	{
		$this->checkExplicitMixed = true;
		$this->analyse([__DIR__ . '/data/bug-3400.php'], []);
	}

	public function testBug6353(): void
	{
		$this->checkExplicitMixed = true;
		$this->analyse([__DIR__ . '/data/bug-6353.php'], []);
	}

	public function testBug6635Level9(): void
	{
		$this->checkExplicitMixed = true;
		$this->analyse([__DIR__ . '/data/bug-6635.php'], []);
	}

	public function testBug6635Level8(): void
	{
		$this->checkExplicitMixed = false;
		$this->analyse([__DIR__ . '/data/bug-6635.php'], []);
	}

	public function testBug6552(): void
	{
		$this->checkExplicitMixed = true;
		$this->analyse([__DIR__ . '/data/bug-6552.php'], []);
	}

	public function testConditionalTypes(): void
	{
		$this->checkExplicitMixed = true;
		$this->analyse([__DIR__ . '/data/return-rule-conditional-types.php'], [
			[
				'Method ReturnRuleConditionalTypes\Foo::doFoo() should return int|string but returns stdClass.',
				15,
			],
			[
				'Method ReturnRuleConditionalTypes\Bar::doFoo() should return int|string but returns stdClass.',
				29,
			],
			[
				'Method ReturnRuleConditionalTypes\Bar2::doFoo() should return int|string but returns stdClass.',
				43,
			],
		]);
	}

	public function testBug7265(): void
	{
		$this->analyse([__DIR__ . '/data/bug-7265.php'], []);
	}

	public function testBug7460(): void
	{
		$this->checkExplicitMixed = true;
		$this->analyse([__DIR__ . '/data/bug-7460.php'], []);
	}

	public function testBug4117(): void
	{
		$this->checkExplicitMixed = true;
		$this->analyse([__DIR__ . '/data/bug-4117.php'], []);
	}

	public function testBug5232(): void
	{
		$this->checkExplicitMixed = true;
		$this->analyse([__DIR__ . '/data/bug-5232.php'], []);
	}

	public function testBug7511(): void
	{
		$this->checkExplicitMixed = true;
		$this->analyse([__DIR__ . '/data/bug-7511.php'], []);
	}

	public function testTaggedUnions(): void
	{
		$this->checkExplicitMixed = true;
		$this->analyse([__DIR__ . '/data/tagged-unions.php'], [
			[
				'Method TaggedUnionReturnCheck\HelloWorld::sayHello() should return array{updated: false, id: null}|array{updated: true, id: int} but returns array{updated: false, id: 5}.',
				12,
				"• Type #1 from the union: Offset 'id' (null) does not accept type int.
• Type #2 from the union: Offset 'updated' (true) does not accept type false.",
			],
		]);
	}

	public function testBug7904(): void
	{
		if (PHP_VERSION_ID < 80000) {
			$this->markTestSkipped('Test requires PHP 8.0.');
		}

		$this->checkExplicitMixed = true;
		$this->analyse([__DIR__ . '/data/bug-7904.php'], []);
	}

	public function testBug7996(): void
	{
		$this->checkExplicitMixed = false;
		$this->analyse([__DIR__ . '/../../Analyser/data/bug-7996.php'], []);
	}

	public function testBug6358(): void
	{
		$this->checkExplicitMixed = true;
		$this->analyse([__DIR__ . '/data/bug-6358.php'], [
			[
				'Method Bug6358\HelloWorld::sayHello() should return list<stdClass> but returns array{1: stdClass}.',
				14,
				'array{1: stdClass} is not a list.',
			],
		]);
	}

	public function testBug8071(): void
	{
		$this->checkExplicitMixed = true;
		$this->analyse([__DIR__ . '/data/bug-8071.php'], [
			[
				// there should be no errors
				'Method Bug8071\Inheritance::inherit() should return array<TKey of (int|string), TValues of bool|float|int|string|null> but returns array<string>.',
				17,
				'Type string is not always the same as TValues. It breaks the contract for some argument types, typically subtypes.',
			],
		]);
	}

	public function testBug3499(): void
	{
		$this->checkExplicitMixed = true;
		$this->analyse([__DIR__ . '/data/bug-3499.php'], []);
	}

	public function testBug8174(): void
	{
		$this->checkExplicitMixed = true;
		$this->analyse([__DIR__ . '/data/bug-8174.php'], [
			[
				"Method Bug8174\HelloWorld::filterList() should return list<string> but returns array<int<0, max>, '23423'>.",
				21,
				"array<int<0, max>, '23423'> might not be a list.",
			],
		]);
	}

	public function testBug7519(): void
	{
		$this->checkExplicitMixed = true;
		$this->analyse([__DIR__ . '/data/bug-7519.php'], []);
	}

	public function testBug8223(): void
	{
		$this->checkBenevolentUnionTypes = true;
		$this->analyse([__DIR__ . '/data/bug-8223.php'], [
			[
				'Method Bug8223\HelloWorld::sayHello() should return DateTimeImmutable but returns (DateTimeImmutable|false).',
				11,
			],
			[
				'Method Bug8223\HelloWorld::sayHello2() should return array<DateTimeImmutable> but returns array<int, (DateTimeImmutable|false)>.',
				21,
			],
		]);
	}

	public function testBug8146bErrors(): void
	{
		$this->checkBenevolentUnionTypes = true;
		$this->analyse([__DIR__ . '/data/bug-8146b-errors.php'], [
			[
				"Method Bug8146bError\LocationFixtures::getData() should return array<non-empty-string, array<non-empty-string, array{constituencies: non-empty-list<non-empty-string>, coordinates: array{lat: float, lng: float}}>> but returns array{Bács-Kiskun: array{Ágasegyháza: array{constituencies: array{'Bács-Kiskun 4.', true, false, Bug8146bError\X, null}, coordinates: array{lat: 46.8386043, lng: 19.4502899}}, Akasztó: array{constituencies: array{'Bács-Kiskun 3.'}, coordinates: array{lat: 46.6898175, lng: 19.205086}}, Apostag: array{constituencies: array{'Bács-Kiskun 3.'}, coordinates: array{lat: 46.8812652, lng: 18.9648478}}, Bácsalmás: array{constituencies: array{'Bács-Kiskun 5.'}, coordinates: array{lat: 46.1250396, lng: 19.3357509}}, Bácsbokod: array{constituencies: array{'Bács-Kiskun 6.'}, coordinates: array{lat: 46.1234737, lng: 19.155708}}, Bácsborsód: array{constituencies: array{'Bács-Kiskun 6.'}, coordinates: array{lat: 46.0989373, lng: 19.1566725}}, Bácsszentgyörgy: array{constituencies: array{'Bács-Kiskun 6.'}, coordinates: array{lat: 45.9746039, lng: 19.0398066}}, Bácsszőlős: array{constituencies: array{'Bács-Kiskun 5.'}, coordinates: array{lat: 46.1352003, lng: 19.4215997}}, ...}, Baranya: non-empty-array<literal-string&non-falsy-string, array<literal-string&non-falsy-string, array<int<0, max>|(literal-string&non-falsy-string), float|(literal-string&non-falsy-string)>>>, Békés: array{Almáskamarás: array{constituencies: array{'Békés 4.'}, coordinates: array{lat: 46.4617785, lng: 21.092448}}, Battonya: array{constituencies: array{'Békés 4.'}, coordinates: array{lat: 46.2902462, lng: 21.0199215}}, Békés: array{constituencies: array{'Békés 2.'}, coordinates: array{lat: 46.6704899, lng: 21.0434996}}, Békéscsaba: array{constituencies: array{'Békés 1.'}, coordinates: array{lat: 46.6735939, lng: 21.0877309}}, Békéssámson: array{constituencies: array{'Békés 4.'}, coordinates: array{lat: 46.4208677, lng: 20.6176498}}, Békésszentandrás: array{constituencies: array{'Békés 2.'}, coordinates: array{lat: 46.8715996, lng: 20.48336}}, Bélmegyer: array{constituencies: array{'Békés 3.'}, coordinates: array{lat: 46.8726019, lng: 21.1832832}}, Biharugra: array{constituencies: array{'Békés 3.'}, coordinates: array{lat: 46.9691009, lng: 21.5987651}}, ...}, Borsod-Abaúj-Zemplén: non-empty-array<literal-string&non-falsy-string, array<literal-string&non-falsy-string, array<int<0, max>|(literal-string&non-falsy-string), float|(literal-string&non-falsy-string)>>>, Budapest: array{Budapest I. ker.: array{constituencies: array{'Budapest 01.'}, coordinates: array{lat: 47.4968219, lng: 19.037458}}, Budapest II. ker.: array{constituencies: array{'Budapest 03.', 'Budapest 04.'}, coordinates: array{lat: 47.5393329, lng: 18.986934}}, Budapest III. ker.: array{constituencies: array{'Budapest 04.', 'Budapest 10.'}, coordinates: array{lat: 47.5671768, lng: 19.0368517}}, Budapest IV. ker.: array{constituencies: array{'Budapest 11.', 'Budapest 12.'}, coordinates: array{lat: 47.5648915, lng: 19.0913149}}, Budapest V. ker.: array{constituencies: array{'Budapest 01.'}, coordinates: array{lat: 47.5002319, lng: 19.0520181}}, Budapest VI. ker.: array{constituencies: array{'Budapest 05.'}, coordinates: array{lat: 47.509863, lng: 19.0625813}}, Budapest VII. ker.: array{constituencies: array{'Budapest 05.'}, coordinates: array{lat: 47.5027289, lng: 19.073376}}, Budapest VIII. ker.: array{constituencies: array{'Budapest 01.', 'Budapest 06.'}, coordinates: array{lat: 47.4894184, lng: 19.070668}}, ...}, Csongrád-Csanád: array{Algyő: array{constituencies: array{'Csongrád-Csanád 4.'}, coordinates: array{lat: 46.3329625, lng: 20.207889}}, Ambrózfalva: array{constituencies: array{'Csongrád-Csanád 4.'}, coordinates: array{lat: 46.3501417, lng: 20.7313995}}, Apátfalva: array{constituencies: array{'Csongrád-Csanád 4.'}, coordinates: array{lat: 46.173317, lng: 20.5800472}}, Árpádhalom: array{constituencies: array{'Csongrád-Csanád 3.'}, coordinates: array{lat: 46.6158286, lng: 20.547733}}, Ásotthalom: array{constituencies: array{'Csongrád-Csanád 2.'}, coordinates: array{lat: 46.1995983, lng: 19.7833756}}, Baks: array{constituencies: array{'Csongrád-Csanád 3.'}, coordinates: array{lat: 46.5518708, lng: 20.1064166}}, Balástya: array{constituencies: array{'Csongrád-Csanád 3.'}, coordinates: array{lat: 46.4261828, lng: 20.004933}}, Bordány: array{constituencies: array{'Csongrád-Csanád 2.'}, coordinates: array{lat: 46.3194213, lng: 19.9227063}}, ...}, Fejér: array{Aba: array{constituencies: array{'Fejér 5.'}, coordinates: array{lat: 47.0328193, lng: 18.522359}}, Adony: array{constituencies: array{'Fejér 4.'}, coordinates: array{lat: 47.119831, lng: 18.8612469}}, Alap: array{constituencies: array{'Fejér 5.'}, coordinates: array{lat: 46.8075763, lng: 18.684028}}, Alcsútdoboz: array{constituencies: array{'Fejér 3.'}, coordinates: array{lat: 47.4277067, lng: 18.6030325}}, Alsószentiván: array{constituencies: array{'Fejér 5.'}, coordinates: array{lat: 46.7910573, lng: 18.732161}}, Bakonycsernye: array{constituencies: array{'Fejér 2.'}, coordinates: array{lat: 47.321719, lng: 18.0907379}}, Bakonykúti: array{constituencies: array{'Fejér 2.'}, coordinates: array{lat: 47.2458464, lng: 18.195769}}, Balinka: array{constituencies: array{'Fejér 2.'}, coordinates: array{lat: 47.3135736, lng: 18.1907168}}, ...}, Győr-Moson-Sopron: array{Abda: array{constituencies: array{'Győr-Moson-Sopron 5.'}, coordinates: array{lat: 47.6962149, lng: 17.5445786}}, Acsalag: array{constituencies: array{'Győr-Moson-Sopron 3.'}, coordinates: array{lat: 47.676095, lng: 17.1977771}}, Ágfalva: array{constituencies: array{'Győr-Moson-Sopron 4.'}, coordinates: array{lat: 47.688862, lng: 16.5110233}}, Agyagosszergény: array{constituencies: array{'Győr-Moson-Sopron 3.'}, coordinates: array{lat: 47.608545, lng: 16.9409912}}, Árpás: array{constituencies: array{'Győr-Moson-Sopron 3.'}, coordinates: array{lat: 47.5134127, lng: 17.3931579}}, Ásványráró: array{constituencies: array{'Győr-Moson-Sopron 5.'}, coordinates: array{lat: 47.8287695, lng: 17.499195}}, Babót: array{constituencies: array{'Győr-Moson-Sopron 3.'}, coordinates: array{lat: 47.5752269, lng: 17.0758604}}, Bágyogszovát: array{constituencies: array{'Győr-Moson-Sopron 3.'}, coordinates: array{lat: 47.5866036, lng: 17.3617273}}, ...}, ...}.",
				12,
				"Offset 'constituencies' (non-empty-list<non-empty-string>) does not accept type array{'Bács-Kiskun 4.', true, false, Bug8146bError\X, null}.",
			],
		]);
	}

	public function testBug8573(): void
	{
		$this->analyse([__DIR__ . '/data/bug-8573.php'], []);
	}

	public function testBug8879(): void
	{
		$this->analyse([__DIR__ . '/data/bug-8879.php'], []);
	}

	public function testBug9011(): void
	{
		$errors = [];
		if (PHP_VERSION_ID < 80000) {
			$errors = [
				[
					'Method Bug9011\HelloWorld::getX() should return array<string> but returns false.',
					16,
				],
			];
		}

		$this->analyse([__DIR__ . '/data/bug-9011.php'], $errors);
	}

	public function testMagicSerialization(): void
	{
		$this->analyse([__DIR__ . '/data/magic-serialization.php'], [
			[
				'Method MagicSerialization\WrongSignature::__serialize() should return array but returns string.',
				23,
			],
			[
				'Method MagicSerialization\WrongSignature::__unserialize() with return type void returns string but should not return anything.',
				28,
			],
		]);
	}

	public function testBug7574(): void
	{
		$this->analyse([__DIR__ . '/../Classes/data/bug-7574.php'], []);
	}

	public function testMagicSignatures(): void
	{
		$this->analyse([__DIR__ . '/data/magic-signatures.php'], [
			[
				'Method MagicSignatures\WrongSignature::__isset() should return bool but returns string.',
				39,
			],
			[
				'Method MagicSignatures\WrongSignature::__clone() with return type void returns string but should not return anything.',
				43,
			],
			[
				'Method MagicSignatures\WrongSignature::__debugInfo() should return array|null but returns string.',
				47,
			],
			[
				'Method MagicSignatures\WrongSignature::__set() with return type void returns string but should not return anything.',
				51,
			],
			[
				'Method MagicSignatures\WrongSignature::__set_state() should return object but returns string.',
				55,
			],
			[
				'Method MagicSignatures\WrongSignature::__sleep() should return array<int, string> but returns string.',
				59,
			],
			[
				'Method MagicSignatures\WrongSignature::__unset() with return type void returns string but should not return anything.',
				63,
			],
			[
				'Method MagicSignatures\WrongSignature::__wakeup() with return type void returns string but should not return anything.',
				67,
			],
		]);
	}

	public function testLists(): void
	{
		$this->analyse([__DIR__ . '/data/return-list.php'], [
			[
				"Method ReturnList\Foo::getList1() should return list<string> but returns array{0?: 'foo', 1?: 'bar'}.",
				10,
				"array{0?: 'foo', 1?: 'bar'} might not be a list.",
			],
			[
				"Method ReturnList\Foo::getList2() should return list<string> but returns array{0?: 'foo', 1?: 'bar'}.",
				19,
				"array{0?: 'foo', 1?: 'bar'} might not be a list.",
			],
		]);
	}

	public function testConditionalListRule(): void
	{
		$this->analyse([__DIR__ . '/data/return-list-rule.php'], []);
	}

	public function testBug6856(): void
	{
		$this->analyse([__DIR__ . '/data/bug-6856.php'], []);
	}

<<<<<<< HEAD
	public function testRuleError(): void
	{
		$this->analyse([__DIR__ . '/data/return-rule-error.php'], [
			[
				"Method ReturnRuleError\Bar::processNode() should return list<PHPStan\Rules\IdentifierRuleError> but returns array{'foo'}.",
				47,
				'Rules can no longer return plain strings. See: https://phpstan.org/blog/using-rule-error-builder',
			],
			[
				'Method ReturnRuleError\Baz::processNode() should return list<PHPStan\Rules\IdentifierRuleError> but returns array{PHPStan\Rules\RuleError}.',
				66,
				'Error is missing an identifier. See: https://phpstan.org/blog/using-rule-error-builder',
			],
			[
				'Method ReturnRuleError\Lorem::processNode() should return list<PHPStan\Rules\IdentifierRuleError> but returns array{1: PHPStan\Rules\IdentifierRuleError}.',
				88,
				'array{1: PHPStan\Rules\IdentifierRuleError} is not a list.',
			],
		]);
=======
	public function testBug6175(): void
	{
		$this->analyse([__DIR__ . '/data/bug-6175.php'], []);
>>>>>>> 377fe5c5
	}

}<|MERGE_RESOLUTION|>--- conflicted
+++ resolved
@@ -944,7 +944,6 @@
 		$this->analyse([__DIR__ . '/data/bug-6856.php'], []);
 	}
 
-<<<<<<< HEAD
 	public function testRuleError(): void
 	{
 		$this->analyse([__DIR__ . '/data/return-rule-error.php'], [
@@ -964,11 +963,11 @@
 				'array{1: PHPStan\Rules\IdentifierRuleError} is not a list.',
 			],
 		]);
-=======
+	}
+
 	public function testBug6175(): void
 	{
 		$this->analyse([__DIR__ . '/data/bug-6175.php'], []);
->>>>>>> 377fe5c5
 	}
 
 }