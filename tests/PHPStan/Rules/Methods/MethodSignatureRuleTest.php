--- conflicted
+++ resolved
@@ -415,7 +415,6 @@
 		]);
 	}
 
-<<<<<<< HEAD
 	public function testRuleError(): void
 	{
 		$this->reportMaybes = true;
@@ -442,13 +441,13 @@
 				'Return type must be a list. See: https://phpstan.org/blog/using-rule-error-builder',
 			],
 		]);
-=======
+	}
+
 	public function testBug9905(): void
 	{
 		$this->reportMaybes = true;
 		$this->reportStatic = true;
 		$this->analyse([__DIR__ . '/data/bug-9905.php'], []);
->>>>>>> f57052d2
 	}
 
 }