<?php declare(strict_types = 1);

namespace PHPStan\Rules\Methods;

use PHPStan\Php\PhpVersion;
use PHPStan\Rules\ClassCaseSensitivityCheck;
use PHPStan\Rules\ClassForbiddenNameCheck;
use PHPStan\Rules\ClassNameCheck;
use PHPStan\Rules\FunctionCallParametersCheck;
use PHPStan\Rules\NullsafeCheck;
use PHPStan\Rules\PhpDoc\UnresolvableTypeHelper;
use PHPStan\Rules\Properties\PropertyReflectionFinder;
use PHPStan\Rules\Rule;
use PHPStan\Rules\RuleLevelHelper;
use PHPStan\Testing\RuleTestCase;
use function array_merge;
use function usort;
use const PHP_VERSION_ID;

/**
 * @extends RuleTestCase<CallStaticMethodsRule>
 */
class CallStaticMethodsRuleTest extends RuleTestCase
{

	private bool $checkThisOnly;

	private bool $checkExplicitMixed = false;

	private bool $checkImplicitMixed = false;

	protected function getRule(): Rule
	{
		$reflectionProvider = $this->createReflectionProvider();
		$ruleLevelHelper = new RuleLevelHelper($reflectionProvider, true, $this->checkThisOnly, true, $this->checkExplicitMixed, $this->checkImplicitMixed, true, false);
		return new CallStaticMethodsRule(
			new StaticMethodCallCheck(
				$reflectionProvider,
				$ruleLevelHelper,
				new ClassNameCheck(
					new ClassCaseSensitivityCheck($reflectionProvider, true),
					new ClassForbiddenNameCheck(self::getContainer()),
				),
				true,
				true,
			),
			new FunctionCallParametersCheck(
				$ruleLevelHelper,
				new NullsafeCheck(),
				new PhpVersion(80000),
				new UnresolvableTypeHelper(),
				new PropertyReflectionFinder(),
				true,
				true,
				true,
				true,
				true,
			),
		);
	}

	public function testCallStaticMethods(): void
	{
		$this->checkThisOnly = false;
		$this->analyse([__DIR__ . '/data/call-static-methods.php'], [
			[
				'Call to an undefined static method CallStaticMethods\Foo::bar().',
				39,
			],
			[
				'Call to an undefined static method CallStaticMethods\Bar::bar().',
				40,
			],
			[
				'Call to an undefined static method CallStaticMethods\Foo::bar().',
				41,
			],
			[
				'Static call to instance method CallStaticMethods\Foo::loremIpsum().',
				42,
			],
			[
				'Call to private static method dolor() of class CallStaticMethods\Foo.',
				43,
			],
			[
				'CallStaticMethods\Ipsum::ipsumTest() calls parent::lorem() but CallStaticMethods\Ipsum does not extend any class.',
				63,
			],
			[
				'Static method CallStaticMethods\Foo::test() invoked with 1 parameter, 0 required.',
				65,
			],
			[
				'Call to protected static method baz() of class CallStaticMethods\Foo.',
				66,
			],
			[
				'Call to static method loremIpsum() on an unknown class CallStaticMethods\UnknownStaticMethodClass.',
				67,
				'Learn more at https://phpstan.org/user-guide/discovering-symbols',
			],
			[
				'Call to private method __construct() of class CallStaticMethods\ClassWithConstructor.',
				87,
			],
			[
				'Method CallStaticMethods\ClassWithConstructor::__construct() invoked with 0 parameters, 1 required.',
				87,
			],
			[
				'Calling self::someStaticMethod() outside of class scope.',
				93,
			],
			[
				'Calling static::someStaticMethod() outside of class scope.',
				94,
			],
			[
				'Calling parent::someStaticMethod() outside of class scope.',
				95,
			],
			[
				'Call to protected static method baz() of class CallStaticMethods\Foo.',
				97,
			],
			[
				'Call to an undefined static method CallStaticMethods\Foo::bar().',
				98,
			],
			[
				'Static call to instance method CallStaticMethods\Foo::loremIpsum().',
				99,
			],
			[
				'Call to private static method dolor() of class CallStaticMethods\Foo.',
				100,
			],
			[
				'Static method Locale::getDisplayLanguage() invoked with 3 parameters, 1-2 required.',
				104,
			],
			[
				'Static method CallStaticMethods\Foo::test() invoked with 3 parameters, 0 required.',
				115,
			],
			[
				'Cannot call static method foo() on int|string.',
				120,
			],
			[
				'Class CallStaticMethods\Foo referenced with incorrect case: CallStaticMethods\FOO.',
				127,
			],
			[
				'Call to an undefined static method CallStaticMethods\Foo::unknownMethod().',
				127,
			],
			[
				'Class CallStaticMethods\Foo referenced with incorrect case: CallStaticMethods\FOO.',
				128,
			],
			[
				'Static call to instance method CallStaticMethods\Foo::loremIpsum().',
				128,
			],
			[
				'Class CallStaticMethods\Foo referenced with incorrect case: CallStaticMethods\FOO.',
				129,
			],
			[
				'Call to private static method dolor() of class CallStaticMethods\Foo.',
				129,
			],
			[
				'Class CallStaticMethods\Foo referenced with incorrect case: CallStaticMethods\FOO.',
				130,
			],
			[
				'Static method CallStaticMethods\Foo::test() invoked with 3 parameters, 0 required.',
				130,
			],
			[
				'Class CallStaticMethods\Foo referenced with incorrect case: CallStaticMethods\FOO.',
				131,
			],
			[
				'Call to static method CallStaticMethods\Foo::test() with incorrect case: TEST',
				131,
			],
			[
				'Class CallStaticMethods\Foo referenced with incorrect case: CallStaticMethods\FOO.',
				132,
			],
			[
				'Call to an undefined static method CallStaticMethods\Foo::__construct().',
				144,
			],
			[
				'Call to an undefined static method CallStaticMethods\Foo::nonexistent().',
				154,
			],
			[
				'Call to an undefined static method CallStaticMethods\Foo::nonexistent().',
				159,
			],
			[
				'Static call to instance method CallStaticMethods\Foo::loremIpsum().',
				160,
			],
			[
				'Static method CallStaticMethods\ClassOrString::calledMethod() invoked with 1 parameter, 0 required.',
				173,
			],
			[
				'Cannot call abstract static method CallStaticMethods\InterfaceWithStaticMethod::doFoo().',
				208,
			],
			[
				'Call to an undefined static method CallStaticMethods\InterfaceWithStaticMethod::doBar().',
				209,
			],
			[
				'Static call to instance method CallStaticMethods\InterfaceWithStaticMethod::doInstanceFoo().',
				212,
			],
			[
				'Static call to instance method CallStaticMethods\InterfaceWithStaticMethod::doInstanceFoo().',
				213,
			],
			[
				'Static method CallStaticMethods\Foo::test() invoked with 3 parameters, 0 required.',
				298,
			],
			[
				'Call to an undefined static method T of CallStaticMethods\Foo::nonexistentMethod().',
				299,
			],
			[
				'Static method CallStaticMethods\Foo::test() invoked with 3 parameters, 0 required.',
				302,
			],
			[
				'Call to an undefined static method CallStaticMethods\Foo::nonexistentMethod().',
				303,
			],
			[
				'Call to static method doFoo() on an unknown class CallStaticMethods\TraitWithStaticMethod.',
				328,
				'Learn more at https://phpstan.org/user-guide/discovering-symbols',
			],
			[
				'Call to an undefined static method CallStaticMethods\CallWithStatic::nonexistent().',
				344,
			],
		]);
	}

	public function testCallInterfaceMethods(): void
	{
		$this->checkThisOnly = false;
		$this->analyse([__DIR__ . '/data/call-interface-methods.php'], [
			[
				'Cannot call abstract static method InterfaceMethods\Foo::fooStaticMethod().',
				26,
			],
			[
				'Call to an undefined static method InterfaceMethods\Baz::barStaticMethod().',
				27,
			],
		]);
	}

	public function testCallToIncorrectCaseMethodName(): void
	{
		$this->checkThisOnly = false;
		$this->analyse([__DIR__ . '/data/incorrect-static-method-case.php'], [
			[
				'Call to static method IncorrectStaticMethodCase\Foo::fooBar() with incorrect case: foobar',
				10,
			],
		]);
	}

	public function testStaticCallsToInstanceMethods(): void
	{
		$this->checkThisOnly = false;
		$this->analyse([__DIR__ . '/data/static-calls-to-instance-methods.php'], [
			[
				'Static call to instance method StaticCallsToInstanceMethods\Foo::doFoo().',
				10,
			],
			[
				'Static call to instance method StaticCallsToInstanceMethods\Bar::doBar().',
				16,
			],
			[
				'Static call to instance method StaticCallsToInstanceMethods\Foo::doFoo().',
				36,
			],
			[
				'Call to method StaticCallsToInstanceMethods\Foo::doFoo() with incorrect case: dofoo',
				42,
			],
			[
				'Method StaticCallsToInstanceMethods\Foo::doFoo() invoked with 1 parameter, 0 required.',
				43,
			],
			[
				'Call to private method doPrivateFoo() of class StaticCallsToInstanceMethods\Foo.',
				45,
			],
			[
				'Method StaticCallsToInstanceMethods\Foo::doFoo() invoked with 1 parameter, 0 required.',
				48,
			],
		]);
	}

	public function testStaticCallOnExpression(): void
	{
		$this->checkThisOnly = false;
		$this->analyse([__DIR__ . '/data/static-call-on-expression.php'], [
			[
				'Call to an undefined static method StaticCallOnExpression\Foo::doBar().',
				16,
			],
		]);
	}

	public function testStaticCallOnExpressionWithCheckDisabled(): void
	{
		$this->checkThisOnly = true;
		$this->analyse([__DIR__ . '/data/static-call-on-expression.php'], []);
	}

	public function testReturnStatic(): void
	{
		$this->checkThisOnly = false;
		$this->analyse([__DIR__ . '/data/return-static-static-method.php'], [
			[
				'Call to an undefined static method ReturnStaticStaticMethod\Bar::doBaz().',
				24,
			],
		]);
	}

	public function testCallParentAbstractMethod(): void
	{
		$this->checkThisOnly = false;
		$this->analyse([__DIR__ . '/data/call-parent-abstract-method.php'], [
			[
				'Cannot call abstract method CallParentAbstractMethod\Baz::uninstall().',
				21,
			],
			[
				'Cannot call abstract method CallParentAbstractMethod\Lorem::doFoo().',
				38,
			],
			[
				'Cannot call abstract method CallParentAbstractMethod\Lorem::doFoo().',
				48,
			],
			[
				'Cannot call abstract static method CallParentAbstractMethod\SitAmet::doFoo().',
				61,
			],
		]);
	}

	public function testClassExists(): void
	{
		$this->checkThisOnly = false;
		$this->analyse([__DIR__ . '/data/static-methods-class-exists.php'], []);
	}

	public function testBug3448(): void
	{
		$this->checkThisOnly = false;
		$this->analyse([__DIR__ . '/data/bug-3448.php'], [
			[
				'Parameter #1 $lall of static method Bug3448\Foo::add() expects int, string given.',
				21,
			],
			[
				'Parameter #1 $lall of static method Bug3448\Foo::add() expects int, string given.',
				22,
			],
		]);
	}

	public function testBug3641(): void
	{
		$this->checkThisOnly = false;
		$this->analyse([__DIR__ . '/data/bug-3641.php'], [
			[
				'Static method Bug3641\Foo::bar() invoked with 1 parameter, 0 required.',
				32,
			],
		]);
	}

	public function testBug2164(): void
	{
		$this->checkThisOnly = false;
		$this->analyse([__DIR__ . '/data/bug-2164.php'], [
			[
				'Parameter #1 $arg of static method Bug2164\A::staticTest() expects static(Bug2164\B)|string, Bug2164\B|string given.',
				24,
			],
		]);
	}

	public function testNamedArguments(): void
	{
		$this->checkThisOnly = false;

		$this->analyse([__DIR__ . '/data/static-method-named-arguments.php'], [
			[
				'Missing parameter $j (int) in call to static method StaticMethodNamedArguments\Foo::doFoo().',
				15,
			],
			[
				'Unknown parameter $z in call to static method StaticMethodNamedArguments\Foo::doFoo().',
				16,
			],
		]);
	}

	public function testBug577(): void
	{
		$this->checkThisOnly = false;
		$this->analyse([__DIR__ . '/data/bug-577.php'], []);
	}

	public function testBug4550(): void
	{
		$this->checkThisOnly = false;
		$this->analyse([__DIR__ . '/data/bug-4550.php'], [
			[
				'Parameter #1 $class of static method Bug4550\Test::valuesOf() expects class-string<Person>, string given.',
				34,
			],
			[
				'Parameter #1 $class of static method Bug4550\Test::valuesOf() expects class-string<Person>, string given.',
				44,
			],
		]);
	}

	public function testBug1971(): void
	{
		if (PHP_VERSION_ID >= 80000) {
			$this->markTestSkipped('Test requires PHP 7.x');
		}

		$this->checkThisOnly = false;
		$this->analyse([__DIR__ . '/data/bug-1971.php'], [
			[
				'Parameter #1 $callback of static method Closure::fromCallable() expects callable(): mixed, array{class-string<static(Bug1971\\HelloWorld)>, \'sayHello2\'} given.',
				16,
			],
		]);
	}

	public function testBug1971Php8(): void
	{
		if (PHP_VERSION_ID < 80000) {
			$this->markTestSkipped('Test requires PHP 8.0');
		}

		$this->checkThisOnly = false;
		$this->analyse([__DIR__ . '/data/bug-1971.php'], [
			[
				'Parameter #1 $callback of static method Closure::fromCallable() expects callable(): mixed, array{\'Bug1971\\\HelloWorld\', \'sayHello\'} given.',
				14,
			],
			[
				'Parameter #1 $callback of static method Closure::fromCallable() expects callable(): mixed, array{class-string<static(Bug1971\\HelloWorld)>, \'sayHello\'} given.',
				15,
			],
			[
				'Parameter #1 $callback of static method Closure::fromCallable() expects callable(): mixed, array{class-string<static(Bug1971\\HelloWorld)>, \'sayHello2\'} given.',
				16,
			],
		]);
	}

	public function testBug5259(): void
	{
		$this->checkThisOnly = false;
		$this->analyse([__DIR__ . '/data/bug-5259.php'], []);
	}

	public function testBug5536(): void
	{
		$this->checkThisOnly = false;
		$this->analyse([__DIR__ . '/data/bug-5536.php'], []);
	}

	public function testBug4886(): void
	{
		$this->checkThisOnly = false;
		$this->analyse([__DIR__ . '/data/bug-4886.php'], []);
	}

	public function testFirstClassCallables(): void
	{
		$this->checkThisOnly = false;

		// handled by a different rule
		$this->analyse([__DIR__ . '/data/first-class-static-method-callable.php'], []);
	}

	public function testBug5893(): void
	{
		$this->checkThisOnly = false;
		$this->checkExplicitMixed = true;
		$this->analyse([__DIR__ . '/data/bug-5893.php'], []);
	}

	public function testBug6249(): void
	{
		// discussion https://github.com/phpstan/phpstan/discussions/6249
		$this->checkThisOnly = false;
		$this->checkExplicitMixed = true;
		$this->analyse([__DIR__ . '/data/bug-6249.php'], []);
	}

	public function testBug5749(): void
	{
		$this->checkThisOnly = false;
		$this->checkExplicitMixed = true;
		$this->analyse([__DIR__ . '/data/bug-5749.php'], []);
	}

	public function testBug5757(): void
	{
		$this->checkThisOnly = false;
		$this->checkExplicitMixed = true;
		$this->analyse([__DIR__ . '/data/bug-5757.php'], []);
	}

	public function testDiscussion7004(): void
	{
		$this->checkThisOnly = false;
		$this->checkExplicitMixed = true;
		$this->analyse([__DIR__ . '/data/discussion-7004.php'], [
			[
				'Parameter #1 $data of static method Discussion7004\Foo::fromArray1() expects array<array{newsletterName: string, subscriberCount: int}>, array given.',
				46,
			],
			[
				'Parameter #1 $data of static method Discussion7004\Foo::fromArray2() expects array{array{newsletterName: string, subscriberCount: int}}, array given.',
				47,
			],
			[
				'Parameter #1 $data of static method Discussion7004\Foo::fromArray3() expects array{newsletterName: string, subscriberCount: int}, array given.',
				48,
			],
		]);
	}

	public function testTemplateTypeInOneBranchOfConditional(): void
	{
		$this->checkThisOnly = false;
		$this->checkExplicitMixed = true;
		$this->analyse([__DIR__ . '/data/template-type-in-one-branch-of-conditional.php'], [
			[
				'Parameter #1 $params of static method TemplateTypeInOneBranchOfConditional\DriverManager::getConnection() expects array{wrapperClass?: class-string<TemplateTypeInOneBranchOfConditional\Connection>}, array{wrapperClass: \'stdClass\'} given.',
				27,
				"Offset 'wrapperClass' (class-string<TemplateTypeInOneBranchOfConditional\Connection>) does not accept type string.",
			],
			[
				'Unable to resolve the template type T in call to method static method TemplateTypeInOneBranchOfConditional\DriverManager::getConnection()',
				27,
				'See: https://phpstan.org/blog/solving-phpstan-error-unable-to-resolve-template-type',
			],
		]);
	}

	public function testBug7489(): void
	{
		$this->checkThisOnly = false;
		$this->checkExplicitMixed = true;
		$this->analyse([__DIR__ . '/data/bug-7489.php'], []);
	}

	public function testHasMethodStaticCall(): void
	{
		$this->checkThisOnly = false;
		$this->checkExplicitMixed = false;
		$this->analyse([__DIR__ . '/data/static-has-method.php'], [
			[
				'Call to an undefined static method StaticHasMethodCall\rex_var::doesNotExist().',
				38,
			],
			[
				'Call to an undefined static method StaticHasMethodCall\rex_var::doesNotExist().',
				48,
			],
		]);
	}

	public function testBug1267(): void
	{
		$this->checkThisOnly = false;
		$this->checkExplicitMixed = false;
		$this->analyse([__DIR__ . '/data/bug-1267.php'], []);
	}

	public function testBug6147(): void
	{
		$this->checkThisOnly = false;
		$this->checkExplicitMixed = false;
		$this->analyse([__DIR__ . '/data/bug-6147.php'], []);
	}

	public function testBug5781(): void
	{
		$this->checkThisOnly = false;
		$this->checkExplicitMixed = false;
		$this->analyse([__DIR__ . '/data/bug-5781.php'], [
			[
				'Parameter #1 $param of static method Bug5781\Foo::bar() expects array{a: bool, b: bool, c: bool, d: bool, e: bool, f: bool, g: bool, h: bool, ...}, array{} given.',
				17,
				"Array does not have offset 'a'.",
			],
		]);
	}

	public function testBug8296(): void
	{
		$this->checkThisOnly = false;
		$this->analyse([__DIR__ . '/data/bug-8296.php'], [
			[
				'Parameter #1 $objects of static method Bug8296\VerifyLoginTask::continueDump() expects array<string, object>, array<string, Bug8296\stdClass|true> given.',
				12,
			],
			[
				'Parameter #1 $string of static method Bug8296\VerifyLoginTask::stringByRef() expects string, int given.',
				15,
			],
		]);
	}

	public function testRequireExtends(): void
	{
		$this->checkThisOnly = false;
		$this->checkExplicitMixed = false;

		$this->analyse([__DIR__ . '/../Properties/data/require-extends.php'], [
			[
				'Call to an undefined static method RequireExtends\MyInterface::doesNotExistStatic().',
				44,
			],
		]);
	}

	public function testRequireImplements(): void
	{
		$this->checkThisOnly = false;
		$this->checkExplicitMixed = false;

		$this->analyse([__DIR__ . '/../Properties/data/require-implements.php'], [
			[
				'Call to an undefined static method RequireImplements\MyBaseClass::doesNotExistStatic().',
				45,
			],
		]);
	}

	public function dataMixed(): array
	{
		$explicitOnlyErrors = [
			[
				'Cannot call static method foo() on mixed.',
				17,
			],
			[
				'Cannot call static method foo() on T of mixed.',
				26,
			],
			[
				'Parameter #1 $i of static method CallStaticMethodMixed\Bar::doBar() expects int, mixed given.',
				43,
			],
			[
				'Only iterables can be unpacked, mixed given in argument #1.',
				52,
			],
			[
				'Parameter #1 $i of static method CallStaticMethodMixed\Bar::doBar() expects int, T given.',
				81,
			],
			[
				'Only iterables can be unpacked, T of mixed given in argument #1.',
				84,
			],
			[
				'Parameter #1 $cb of static method CallStaticMethodMixed\CallableMixed::callAcceptsExplicitMixed() expects callable(mixed): void, Closure(int): void given.',
				134,
				'Type int of parameter #1 $i of passed callable needs to be same or wider than parameter type mixed of accepting callable.',
			],
			[
				'Parameter #1 $cb of static method CallStaticMethodMixed\CallableMixed::callReturnsInt() expects callable(): int, Closure(): mixed given.',
				161,
			],
		];
		$implicitOnlyErrors = [
			[
				'Cannot call static method foo() on mixed.',
				16,
			],
			[
				'Parameter #1 $i of static method CallStaticMethodMixed\Bar::doBar() expects int, mixed given.',
				42,
			],
			[
				'Only iterables can be unpacked, mixed given in argument #1.',
				51,
			],
			[
				'Parameter #1 $cb of static method CallStaticMethodMixed\CallableMixed::callReturnsInt() expects callable(): int, Closure(): mixed given.',
				168,
			],
		];
		$combinedErrors = array_merge($explicitOnlyErrors, $implicitOnlyErrors);
		usort($combinedErrors, static fn (array $a, array $b): int => $a[1] <=> $b[1]);

		return [
			[
				true,
				false,
				$explicitOnlyErrors,
			],
			[
				false,
				true,
				$implicitOnlyErrors,
			],
			[
				true,
				true,
				$combinedErrors,
			],
			[
				false,
				false,
				[],
			],
		];
	}

	/**
	 * @dataProvider dataMixed
	 * @param list<array{0: string, 1: int, 2?: string}> $errors
	 */
	public function testMixed(bool $checkExplicitMixed, bool $checkImplicitMixed, array $errors): void
	{
		$this->checkThisOnly = false;
		$this->checkExplicitMixed = $checkExplicitMixed;
		$this->checkImplicitMixed = $checkImplicitMixed;
		$this->analyse([__DIR__ . '/data/call-static-method-mixed.php'], $errors);
	}

	public function testBugWrongMethodNameWithTemplateMixed(): void
	{
		if (PHP_VERSION_ID < 80100) {
			$this->markTestSkipped('Test requires PHP 8.1');
		}

		$this->checkThisOnly = false;
		$this->checkExplicitMixed = true;
		$this->checkImplicitMixed = true;

		$this->analyse([__DIR__ . '/data/bug-wrong-method-name-with-template-mixed.php'], [
			[
				'Call to an undefined static method T of mixed&UnitEnum::from().',
				14,
			],
			[
				'Call to an undefined static method T of mixed&UnitEnum::from().',
				25,
			],
			[
				'Call to an undefined static method T of object&UnitEnum::from().',
				36,
			],
			[
				'Call to an undefined static method UnitEnum::from().',
				43,
			],
		]);
	}

	public function testConditionalParam(): void
	{
		$this->checkThisOnly = false;
		$this->checkExplicitMixed = true;
		$this->checkImplicitMixed = true;

		$this->analyse([__DIR__ . '/data/conditional-param.php'], [
			[
				'Parameter #1 $demoArg of static method ConditionalParam\HelloWorld::replaceCallback() expects string, true given.',
				16,
			],
			[
				'Parameter #1 $demoArg of static method ConditionalParam\HelloWorld::replaceCallback() expects bool, string given.',
				20,
			],
			[
				// wrong
				'Parameter #1 $demoArg of static method ConditionalParam\HelloWorld::replaceCallback() expects string, true given.',
				22,
			],
		]);
	}

<<<<<<< HEAD
	public function testClosureBindParamClosureThis(): void
	{
		$this->checkThisOnly = false;
		$this->checkExplicitMixed = true;
		$this->checkImplicitMixed = true;
		$this->analyse([__DIR__ . '/data/closure-bind-param-closure-this.php'], [
			[
				'Parameter #2 $newThis of static method Closure::bind() expects stdClass, ClosureBindParamClosureThis\Foo given.',
				25,
=======
	public function testClosureBind(): void
	{
		$this->checkThisOnly = false;
		$this->analyse([__DIR__ . '/data/closure-bind.php'], [
			[
				'Parameter #3 $newScope of static method Closure::bind() expects \'static\'|class-string|object|null, \'CallClosureBind\\\Bar3\' given.',
				68,
>>>>>>> 542cb0a7
			],
		]);
	}

}<|MERGE_RESOLUTION|>--- conflicted
+++ resolved
@@ -817,7 +817,6 @@
 		]);
 	}
 
-<<<<<<< HEAD
 	public function testClosureBindParamClosureThis(): void
 	{
 		$this->checkThisOnly = false;
@@ -827,7 +826,10 @@
 			[
 				'Parameter #2 $newThis of static method Closure::bind() expects stdClass, ClosureBindParamClosureThis\Foo given.',
 				25,
-=======
+			],
+		]);
+	}
+
 	public function testClosureBind(): void
 	{
 		$this->checkThisOnly = false;
@@ -835,7 +837,6 @@
 			[
 				'Parameter #3 $newScope of static method Closure::bind() expects \'static\'|class-string|object|null, \'CallClosureBind\\\Bar3\' given.',
 				68,
->>>>>>> 542cb0a7
 			],
 		]);
 	}
