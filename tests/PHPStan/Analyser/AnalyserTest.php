--- conflicted
+++ resolved
@@ -707,11 +707,8 @@
 				$lexer,
 				new NameResolver(),
 				self::getContainer(),
-<<<<<<< HEAD
 				new IgnoreLexer(),
-=======
 				$enableIgnoreErrorsWithinPhpDocs,
->>>>>>> 880ffbcd
 			),
 			new DependencyResolver($fileHelper, $reflectionProvider, new ExportedNodeResolver($fileTypeMapper, new ExprPrinter(new Printer())), $fileTypeMapper),
 			new RuleErrorTransformer(),
