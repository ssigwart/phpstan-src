--- conflicted
+++ resolved
@@ -1017,7 +1017,6 @@
 		$this->assertSame(14, $errors[0]->getLine());
 	}
 
-<<<<<<< HEAD
 	public function testBug7110(): void
 	{
 		$errors = $this->runAnalyse(__DIR__ . '/data/bug-7110.php');
@@ -1034,7 +1033,8 @@
 		$this->assertSame(218, $errors[0]->getLine());
 		$this->assertSame('Call to method AssertDocblock\A::testNotInt() with int will always evaluate to false.', $errors[1]->getMessage());
 		$this->assertSame(238, $errors[1]->getLine());
-=======
+	}
+
 	public function testBug8147(): void
 	{
 		if (PHP_VERSION_ID < 80000) {
@@ -1043,7 +1043,6 @@
 
 		$errors = $this->runAnalyse(__DIR__ . '/data/bug-8147.php');
 		$this->assertNoErrors($errors);
->>>>>>> 9bf56940
 	}
 
 	/**
