<?php declare(strict_types = 1);

namespace PHPStan\Analyser;

use Bug4288\MyClass;
use Bug4713\Service;
use ExtendingKnownClassWithCheck\Foo;
use PHPStan\File\FileHelper;
use PHPStan\Reflection\InitializerExprContext;
use PHPStan\Reflection\InitializerExprTypeResolver;
use PHPStan\Reflection\ParametersAcceptorSelector;
use PHPStan\Reflection\SignatureMap\SignatureMapProvider;
use PHPStan\Testing\PHPStanTestCase;
use PHPStan\Type\Constant\ConstantIntegerType;
use PHPStan\Type\Constant\ConstantStringType;
use function extension_loaded;
use function restore_error_handler;
use function sprintf;
use const PHP_VERSION_ID;

class AnalyserIntegrationTest extends PHPStanTestCase
{

	public function testUndefinedVariableFromAssignErrorHasLine(): void
	{
		$errors = $this->runAnalyse(__DIR__ . '/data/undefined-variable-assign.php');
		$this->assertCount(2, $errors);
		$error = $errors[0];
		$this->assertSame('Undefined variable: $bar', $error->getMessage());
		$this->assertSame(3, $error->getLine());

		$error = $errors[1];
		$this->assertSame('Variable $foo might not be defined.', $error->getMessage());
		$this->assertSame(6, $error->getLine());
	}

	public function testMissingPropertyAndMethod(): void
	{
		$errors = $this->runAnalyse(__DIR__ . '/../../notAutoloaded/Foo.php');
		$this->assertNoErrors($errors);
	}

	public function testMissingClassErrorAboutMisconfiguredAutoloader(): void
	{
		$errors = $this->runAnalyse(__DIR__ . '/../../notAutoloaded/Bar.php');
		$this->assertNoErrors($errors);
	}

	public function testMissingFunctionErrorAboutMisconfiguredAutoloader(): void
	{
		$errors = $this->runAnalyse(__DIR__ . '/../../notAutoloaded/functionFoo.php');
		$this->assertCount(1, $errors);
		$this->assertSame('Function doSomething not found.', $errors[0]->getMessage());
		$this->assertSame(7, $errors[0]->getLine());
	}

	public function testAnonymousClassWithInheritedConstructor(): void
	{
		$errors = $this->runAnalyse(__DIR__ . '/data/anonymous-class-with-inherited-constructor.php');
		$this->assertNoErrors($errors);
	}

	public function testNestedFunctionCallsDoNotCauseExcessiveFunctionNesting(): void
	{
		if (extension_loaded('xdebug')) {
			$this->markTestSkipped('This test takes too long with XDebug enabled.');
		}
		$errors = $this->runAnalyse(__DIR__ . '/data/nested-functions.php');
		$this->assertNoErrors($errors);
	}

	public function testExtendingUnknownClass(): void
	{
		$errors = $this->runAnalyse(__DIR__ . '/data/extending-unknown-class.php');
		$this->assertCount(1, $errors);

		$this->assertSame(5, $errors[0]->getLine());
		$this->assertSame('Class ExtendingUnknownClass\Foo extends unknown class ExtendingUnknownClass\Bar.', $errors[0]->getMessage());
	}

	public function testExtendingKnownClassWithCheck(): void
	{
		$errors = $this->runAnalyse(__DIR__ . '/data/extending-known-class-with-check.php');
		$this->assertNoErrors($errors);

		$reflectionProvider = $this->createReflectionProvider();
		$this->assertTrue($reflectionProvider->hasClass(Foo::class));
	}

	public function testInfiniteRecursionWithCallable(): void
	{
		$errors = $this->runAnalyse(__DIR__ . '/data/Foo-callable.php');
		$this->assertNoErrors($errors);
	}

	public function testClassThatExtendsUnknownClassIn3rdPartyPropertyTypeShouldNotCauseAutoloading(): void
	{
		// no error about PHPStan\Tests\Baz not being able to be autoloaded
		$errors = $this->runAnalyse(__DIR__ . '/data/ExtendsClassWithUnknownPropertyType.php');
		$this->assertCount(1, $errors);
		//$this->assertSame(11, $errors[0]->getLine());
		$this->assertSame('Call to an undefined method ExtendsClassWithUnknownPropertyType::foo().', $errors[0]->getMessage());
	}

	public function testAnonymousClassesWithComments(): void
	{
		$errors = $this->runAnalyse(__DIR__ . '/data/AnonymousClassesWithComments.php');
		$this->assertCount(3, $errors);
		foreach ($errors as $error) {
			$this->assertStringContainsString('Call to an undefined method', $error->getMessage());
		}
	}

	public function testUniversalObjectCrateIssue(): void
	{
		$errors = $this->runAnalyse(__DIR__ . '/data/universal-object-crate.php');
		$this->assertCount(1, $errors);
		$this->assertSame('Parameter #1 $i of method UniversalObjectCrate\Foo::doBaz() expects int, string given.', $errors[0]->getMessage());
		$this->assertSame(19, $errors[0]->getLine());
	}

	public function testCustomFunctionWithNameEquivalentInSignatureMap(): void
	{
		$signatureMapProvider = self::getContainer()->getByType(SignatureMapProvider::class);
		if (!$signatureMapProvider->hasFunctionSignature('bcompiler_write_file')) {
			$this->fail();
		}
		require_once __DIR__ . '/data/custom-function-in-signature-map.php';
		$errors = $this->runAnalyse(__DIR__ . '/data/custom-function-in-signature-map.php');
		$this->assertNoErrors($errors);
	}

	public function testAnonymousClassWithWrongFilename(): void
	{
		$errors = $this->runAnalyse(__DIR__ . '/data/anonymous-class-wrong-filename-regression.php');
		$this->assertCount(5, $errors);
		$this->assertStringContainsString('Method', $errors[0]->getMessage());
		$this->assertStringContainsString('has invalid return type', $errors[0]->getMessage());
		$this->assertSame(16, $errors[0]->getLine());
		$this->assertStringContainsString('Method', $errors[1]->getMessage());
		$this->assertStringContainsString('has invalid return type', $errors[1]->getMessage());
		$this->assertSame(16, $errors[1]->getLine());
		$this->assertSame('Instantiated class AnonymousClassWrongFilename\Bar not found.', $errors[2]->getMessage());
		$this->assertSame(18, $errors[2]->getLine());
		$this->assertStringContainsString('Parameter #1 $test of method', $errors[3]->getMessage());
		$this->assertStringContainsString('$this(AnonymousClassWrongFilename\Foo) given', $errors[3]->getMessage());
		$this->assertSame(23, $errors[3]->getLine());
		$this->assertSame('Call to method test() on an unknown class AnonymousClassWrongFilename\Bar.', $errors[4]->getMessage());
		$this->assertSame(24, $errors[4]->getLine());
	}

	public function testExtendsPdoStatementCrash(): void
	{
		$errors = $this->runAnalyse(__DIR__ . '/data/extends-pdo-statement.php');
		$this->assertNoErrors($errors);
	}

	public function testArrayDestructuringArrayDimFetch(): void
	{
		$errors = $this->runAnalyse(__DIR__ . '/data/array-destructuring-array-dim-fetch.php');
		$this->assertNoErrors($errors);
	}

	public function testNestedNamespaces(): void
	{
		$errors = $this->runAnalyse(__DIR__ . '/data/nested-namespaces.php');
		$this->assertCount(2, $errors);
		$this->assertSame('Property y\x::$baz has unknown class x\baz as its type.', $errors[0]->getMessage());
		$this->assertSame(15, $errors[0]->getLine());
		$this->assertSame('Parameter $baz of method y\x::__construct() has invalid type x\baz.', $errors[1]->getMessage());
		$this->assertSame(16, $errors[1]->getLine());
	}

	public function testClassExistsAutoloadingError(): void
	{
		$errors = $this->runAnalyse(__DIR__ . '/data/class-exists.php');
		$this->assertNoErrors($errors);
	}

	public function testCollectWarnings(): void
	{
		restore_error_handler();
		$errors = $this->runAnalyse(__DIR__ . '/data/declaration-warning.php');
		$this->assertCount(1, $errors);
		$this->assertSame('Parameter #1 $i of method DeclarationWarning\Bar::doFoo() is not optional.', $errors[0]->getMessage());
		$this->assertSame(22, $errors[0]->getLine());
	}

	public function testPropertyAssignIntersectionStaticTypeBug(): void
	{
		$errors = $this->runAnalyse(__DIR__ . '/data/property-assign-intersection-static-type-bug.php');
		$this->assertNoErrors($errors);
	}

	public function testBug2823(): void
	{
		$errors = $this->runAnalyse(__DIR__ . '/data/bug-2823.php');
		$this->assertNoErrors($errors);
	}

	public function testTwoSameClassesInSingleFile(): void
	{
		$errors = $this->runAnalyse(__DIR__ . '/data/two-same-classes.php');
		$this->assertCount(5, $errors);

		$error = $errors[0];
		$this->assertSame('Property TwoSame\Foo::$prop (string) does not accept default value of type int.', $error->getMessage());
		$this->assertSame(9, $error->getLine());

		$error = $errors[1];
		$this->assertSame('Access to undefined constant TwoSame\Foo::FOO_CONST.', $error->getMessage());
		$this->assertSame(13, $error->getLine());

		$error = $errors[2];
		$this->assertSame('If condition is always false.', $error->getMessage());
		$this->assertSame(26, $error->getLine());

		$error = $errors[3];
		$this->assertSame('Property TwoSame\Foo::$prop (int) does not accept default value of type string.', $error->getMessage());
		$this->assertSame(33, $error->getLine());

		$error = $errors[4];
		$this->assertSame('Property TwoSame\Foo::$prop2 (int) does not accept default value of type string.', $error->getMessage());
		$this->assertSame(36, $error->getLine());
	}

	public function testBug6936(): void
	{
		$errors = $this->runAnalyse(__DIR__ . '/data/bug-6936.php');
		$this->assertNoErrors($errors);
	}

	public function testBug3405(): void
	{
		$errors = $this->runAnalyse(__DIR__ . '/data/bug-3405.php');
		$this->assertNoErrors($errors);
	}

	public function testBug3415(): void
	{
		$errors = $this->runAnalyse(__DIR__ . '/../Rules/Methods/data/bug-3415.php');
		$this->assertNoErrors($errors);
	}

	public function testBug3415Two(): void
	{
		$errors = $this->runAnalyse(__DIR__ . '/../Rules/Methods/data/bug-3415-2.php');
		$this->assertNoErrors($errors);
	}

	public function testBug3468(): void
	{
		$errors = $this->runAnalyse(__DIR__ . '/data/bug-3468.php');
		$this->assertNoErrors($errors);
	}

	public function testBug3686(): void
	{
		$errors = $this->runAnalyse(__DIR__ . '/data/bug-3686.php');
		$this->assertNoErrors($errors);
	}

	public function testBug3379(): void
	{
		$errors = $this->runAnalyse(__DIR__ . '/data/bug-3379.php');
		$this->assertCount(1, $errors);
		$this->assertSame('Constant SOME_UNKNOWN_CONST not found.', $errors[0]->getMessage());
	}

	public function testBug3798(): void
	{
		$errors = $this->runAnalyse(__DIR__ . '/data/bug-3798.php');
		$this->assertNoErrors($errors);
	}

	public function testBug3909(): void
	{
		$errors = $this->runAnalyse(__DIR__ . '/data/bug-3909.php');
		$this->assertNoErrors($errors);
	}

	public function testBug4097(): void
	{
		$errors = $this->runAnalyse(__DIR__ . '/data/bug-4097.php');
		$this->assertNoErrors($errors);
	}

	public function testBug4300(): void
	{
		$errors = $this->runAnalyse(__DIR__ . '/data/bug-4300.php');
		$this->assertCount(1, $errors);
		$this->assertSame('Comparison operation ">" between 0 and 0 is always false.', $errors[0]->getMessage());
		$this->assertSame(13, $errors[0]->getLine());
	}

	public function testBug4513(): void
	{
		$errors = $this->runAnalyse(__DIR__ . '/data/bug-4513.php');
		$this->assertNoErrors($errors);
	}

	public function testBug1871(): void
	{
		$errors = $this->runAnalyse(__DIR__ . '/data/bug-1871.php');
		$this->assertNoErrors($errors);
	}

	public function testBug3309(): void
	{
		$errors = $this->runAnalyse(__DIR__ . '/data/bug-3309.php');
		$this->assertNoErrors($errors);
	}

	public function testBug6872(): void
	{
		if (PHP_VERSION_ID < 80000) {
			$this->markTestSkipped('Test requires PHP 8.0.');
		}

		$errors = $this->runAnalyse(__DIR__ . '/data/bug-6872.php');
		$this->assertNoErrors($errors);
	}

	public function testBug3769(): void
	{
		require_once __DIR__ . '/../Rules/Generics/data/bug-3769.php';
		$errors = $this->runAnalyse(__DIR__ . '/../Rules/Generics/data/bug-3769.php');
		$this->assertNoErrors($errors);
	}

	public function testBug6301(): void
	{
		require_once __DIR__ . '/../Rules/Generics/data/bug-6301.php';
		$errors = $this->runAnalyse(__DIR__ . '/../Rules/Generics/data/bug-6301.php');
		$this->assertNoErrors($errors);
	}

	public function testBug3922(): void
	{
		$errors = $this->runAnalyse(__DIR__ . '/data/bug-3922-integration.php');
		$this->assertNoErrors($errors);
	}

	public function testBug1843(): void
	{
		$errors = $this->runAnalyse(__DIR__ . '/data/bug-1843.php');
		$this->assertNoErrors($errors);
	}

	public function testBug9711(): void
	{
		$errors = $this->runAnalyse(__DIR__ . '/data/bug-9711.php');
		$this->assertCount(1, $errors);
		$this->assertSame('Function in_array invoked with 1 parameter, 2-3 required.', $errors[0]->getMessage());
	}

	public function testBug4713(): void
	{
		$errors = $this->runAnalyse(__DIR__ . '/data/bug-4713.php');
		$this->assertCount(1, $errors);
		$this->assertSame('Method Bug4713\Service::createInstance() should return Bug4713\Service but returns object.', $errors[0]->getMessage());

		$reflectionProvider = $this->createReflectionProvider();
		$class = $reflectionProvider->getClass(Service::class);
		$parameter = ParametersAcceptorSelector::selectSingle($class->getNativeMethod('createInstance')->getVariants())->getParameters()[0];
		$defaultValue = $parameter->getDefaultValue();
		$this->assertInstanceOf(ConstantStringType::class, $defaultValue);
		$this->assertSame(Service::class, $defaultValue->getValue());
	}

	public function testBug4288(): void
	{
		$errors = $this->runAnalyse(__DIR__ . '/data/bug-4288.php');
		$this->assertNoErrors($errors);

		$reflectionProvider = $this->createReflectionProvider();
		$class = $reflectionProvider->getClass(MyClass::class);
		$parameter = ParametersAcceptorSelector::selectSingle($class->getNativeMethod('paginate')->getVariants())->getParameters()[0];
		$defaultValue = $parameter->getDefaultValue();
		$this->assertInstanceOf(ConstantIntegerType::class, $defaultValue);
		$this->assertSame(10, $defaultValue->getValue());

		$nativeProperty = $class->getNativeReflection()->getProperty('test');
		$initializerExprTypeResolver = self::getContainer()->getByType(InitializerExprTypeResolver::class);
		$defaultValueType = $initializerExprTypeResolver->getType(
			$nativeProperty->getDefaultValueExpression(),
			InitializerExprContext::fromClassReflection($class->getNativeProperty('test')->getDeclaringClass()),
		);
		$this->assertInstanceOf(ConstantIntegerType::class, $defaultValueType);
		$this->assertSame(10, $defaultValueType->getValue());
	}

	public function testBug4702(): void
	{
		$errors = $this->runAnalyse(__DIR__ . '/data/bug-4702.php');
		$this->assertNoErrors($errors);
	}

	public function testFunctionThatExistsOn72AndLater(): void
	{
		$errors = $this->runAnalyse(__DIR__ . '/data/ldap-exop-passwd.php');
		if (PHP_VERSION_ID < 80100) {
			$this->assertNoErrors($errors);
			return;
		}

		$this->assertCount(1, $errors);
		$this->assertSame('Parameter #1 $ldap of function ldap_exop_passwd expects LDAP\Connection, resource given.', $errors[0]->getMessage());
	}

	public function testBug4715(): void
	{
		if (PHP_VERSION_ID < 70400) {
			$this->markTestSkipped('Test requires PHP 7.4.');
		}
		$errors = $this->runAnalyse(__DIR__ . '/data/bug-4715.php');
		$this->assertNoErrors($errors);
	}

	public function testBug4734(): void
	{
		$errors = $this->runAnalyse(__DIR__ . '/data/bug-4734.php');
		$this->assertCount(3, $errors);

		$this->assertSame('Unsafe access to private property Bug4734\Foo::$httpMethodParameterOverride through static::.', $errors[0]->getMessage());
		$this->assertSame('Access to an undefined static property static(Bug4734\Foo)::$httpMethodParameterOverride3.', $errors[1]->getMessage());
		$this->assertSame('Access to an undefined property Bug4734\Foo::$httpMethodParameterOverride4.', $errors[2]->getMessage());
	}

	public function testBug5231(): void
	{
		$errors = $this->runAnalyse(__DIR__ . '/data/bug-5231.php');
		$this->assertNotEmpty($errors);
	}

	public function testBug5231Two(): void
	{
		$errors = $this->runAnalyse(__DIR__ . '/data/bug-5231_2.php');
		$this->assertNotEmpty($errors);
	}

	public function testBug5529(): void
	{
		$errors = $this->runAnalyse(__DIR__ . '/data/bug-5529.php');
		$this->assertNoErrors($errors);
	}

	public function testBug5527(): void
	{
		$errors = $this->runAnalyse(__DIR__ . '/data/bug-5527.php');
		$this->assertNoErrors($errors);
	}

	public function testBug5639(): void
	{
		$errors = $this->runAnalyse(__DIR__ . '/data/bug-5639.php');
		$this->assertNoErrors($errors);
	}

	public function testBug5657(): void
	{
		$errors = $this->runAnalyse(__DIR__ . '/data/bug-5657.php');
		$this->assertNoErrors($errors);
	}

	public function testBug5951(): void
	{
		if (PHP_VERSION_ID < 80000) {
			$this->markTestSkipped('Test requires PHP 8.0.');
		}
		$errors = $this->runAnalyse(__DIR__ . '/data/bug-5951.php');
		$this->assertNoErrors($errors);
	}

	public function testEnums(): void
	{
		if (PHP_VERSION_ID < 80100) {
			$this->markTestSkipped('Test requires PHP 8.1.');
		}

		$errors = $this->runAnalyse(__DIR__ . '/data/enums-integration.php');
		$this->assertCount(3, $errors);
		$this->assertSame('Access to an undefined property EnumIntegrationTest\Foo::TWO::$value.', $errors[0]->getMessage());
		$this->assertSame(22, $errors[0]->getLine());
		$this->assertSame('Access to undefined constant EnumIntegrationTest\Bar::NONEXISTENT.', $errors[1]->getMessage());
		$this->assertSame(49, $errors[1]->getLine());
		$this->assertSame('Strict comparison using === between EnumIntegrationTest\Foo::ONE and EnumIntegrationTest\Foo::TWO will always evaluate to false.', $errors[2]->getMessage());
		$this->assertSame(79, $errors[2]->getLine());
	}

	public function testBug6255(): void
	{
		$errors = $this->runAnalyse(__DIR__ . '/data/bug-6255.php');
		$this->assertNoErrors($errors);
	}

	public function testBug6300(): void
	{
		$errors = $this->runAnalyse(__DIR__ . '/data/bug-6300.php');
		$this->assertCount(2, $errors);
		$this->assertSame('Call to an undefined method Bug6300\Bar::get().', $errors[0]->getMessage());
		$this->assertSame(23, $errors[0]->getLine());

		$this->assertSame('Access to an undefined property Bug6300\Bar::$fooProp.', $errors[1]->getMessage());
		$this->assertSame(24, $errors[1]->getLine());
	}

	public function testBug6466(): void
	{
		$errors = $this->runAnalyse(__DIR__ . '/data/bug-6466.php');
		$this->assertNoErrors($errors);
	}

	public function testBug6494(): void
	{
		if (PHP_VERSION_ID < 80100) {
			$this->markTestSkipped('Test requires PHP 8.1.');
		}
		$errors = $this->runAnalyse(__DIR__ . '/data/bug-6494.php');
		$this->assertNoErrors($errors);
	}

	public function testBug6253(): void
	{
		$errors = $this->runAnalyse(
			__DIR__ . '/data/bug-6253.php',
			[
				__DIR__ . '/data/bug-6253.php',
				__DIR__ . '/data/bug-6253-app-scope-trait.php',
				__DIR__ . '/data/bug-6253-collection-trait.php',
			],
		);
		$this->assertNoErrors($errors);
	}

	public function testBug6442(): void
	{
		$errors = $this->runAnalyse(__DIR__ . '/data/bug-6442.php');
		$this->assertCount(2, $errors);
		$this->assertSame('Dumped type: \'Bug6442\\\A\'', $errors[0]->getMessage());
		$this->assertSame(9, $errors[0]->getLine());
		$this->assertSame('Dumped type: \'Bug6442\\\B\'', $errors[1]->getMessage());
		$this->assertSame(9, $errors[1]->getLine());
	}

	public function testBug6375(): void
	{
		$errors = $this->runAnalyse(__DIR__ . '/data/bug-6375.php');
		$this->assertNoErrors($errors);
	}

	public function testBug6501(): void
	{
		$errors = $this->runAnalyse(__DIR__ . '/data/bug-6501.php');
		$this->assertCount(1, $errors);
		$this->assertSame('PHPDoc tag @var with type R of Exception|stdClass is not subtype of native type stdClass.', $errors[0]->getMessage());
		$this->assertSame(24, $errors[0]->getLine());
	}

	public function testBug6114(): void
	{
		if (PHP_VERSION_ID < 80000) {
			$this->markTestSkipped('Test requires PHP 8.0.');
		}

		$errors = $this->runAnalyse(__DIR__ . '/data/bug-6114.php');
		$this->assertNoErrors($errors);
	}

	public function testBug6681(): void
	{
		$errors = $this->runAnalyse(__DIR__ . '/data/bug-6681.php');
		$this->assertNoErrors($errors);
	}

	public function testBug6212(): void
	{
		$errors = $this->runAnalyse(__DIR__ . '/data/bug-6212.php');
		$this->assertNoErrors($errors);
	}

	public function testBug6740(): void
	{
		$errors = $this->runAnalyse(__DIR__ . '/data/bug-6740-b.php');
		$this->assertNoErrors($errors);
	}

	public function testBug6866(): void
	{
		$errors = $this->runAnalyse(__DIR__ . '/data/bug-6866.php');
		$this->assertNoErrors($errors);
	}

	public function testBug6649(): void
	{
		$errors = $this->runAnalyse(__DIR__ . '/data/bug-6649.php');
		$this->assertNoErrors($errors);
	}

	public function testBug6842(): void
	{
		$errors = $this->runAnalyse(__DIR__ . '/data/bug-6842.php');
		$this->assertCount(2, $errors);
		$this->assertSame('Generator expects value type T of DateTimeInterface, DateTime|DateTimeImmutable|T of DateTimeInterface given.', $errors[0]->getMessage());
		$this->assertSame(28, $errors[0]->getLine());

		$this->assertSame('Generator expects value type T of DateTimeInterface, DateTime|DateTimeImmutable|T of DateTimeInterface given.', $errors[1]->getMessage());
		$this->assertSame(54, $errors[1]->getLine());
	}

	public function testBug6896(): void
	{
		if (PHP_VERSION_ID < 80000) {
			$this->markTestSkipped('Test requires PHP 8.0.');
		}

		$errors = $this->runAnalyse(__DIR__ . '/data/bug-6896.php');
		$this->assertCount(4, $errors);
		$this->assertSame('Generic type IteratorIterator<(int|string), mixed> in PHPDoc tag @return does not specify all template types of class IteratorIterator: TKey, TValue, TIterator', $errors[0]->getMessage());
		$this->assertSame(38, $errors[0]->getLine());
		$this->assertSame('Generic type LimitIterator<(int|string), mixed> in PHPDoc tag @return does not specify all template types of class LimitIterator: TKey, TValue, TIterator', $errors[1]->getMessage());
		$this->assertSame(38, $errors[1]->getLine());
		$this->assertSame('Method Bug6896\RandHelper::getPseudoRandomWithUrl() return type with generic class Bug6896\XIterator does not specify its types: TKey, TValue', $errors[2]->getMessage());
		$this->assertSame(38, $errors[2]->getLine());
		$this->assertSame('Method Bug6896\RandHelper::getPseudoRandomWithUrl() should return array<TRandKey of (int|string), TRandVal>|Bug6896\XIterator<TRandKey of (int|string), TRandVal>|IteratorIterator<TRandKey of (int|string), TRandVal>|LimitIterator<TRandKey of (int|string), TRandVal> but returns TRandList of array<TRandKey of (int|string), TRandVal>|Traversable<TRandKey of (int|string), TRandVal>.', $errors[3]->getMessage());
		$this->assertSame(42, $errors[3]->getLine());
	}

	public function testBug6940(): void
	{
		$errors = $this->runAnalyse(__DIR__ . '/data/bug-6940.php');
		$this->assertCount(1, $errors);
		$this->assertSame('Loose comparison using == between array{} and array{} will always evaluate to true.', $errors[0]->getMessage());
		$this->assertSame(12, $errors[0]->getLine());
	}

	public function testBug1447(): void
	{
		$errors = $this->runAnalyse(__DIR__ . '/data/bug-1447.php');
		$this->assertNoErrors($errors);
	}

	public function testBug5081(): void
	{
		$errors = $this->runAnalyse(__DIR__ . '/data/bug-5081.php');
		$this->assertNoErrors($errors);
	}

	public function testBug1388(): void
	{
		$errors = $this->runAnalyse(__DIR__ . '/data/bug-1388.php');
		$this->assertNoErrors($errors);
	}

	public function testBug4308(): void
	{
		if (PHP_VERSION_ID < 80000) {
			$this->markTestSkipped('Test requires PHP 8.0.');
		}

		$errors = $this->runAnalyse(__DIR__ . '/data/bug-4308.php');
		$this->assertNoErrors($errors);
	}

	public function testBug4732(): void
	{
		$errors = $this->runAnalyse(__DIR__ . '/data/bug-4732.php');
		$this->assertNoErrors($errors);
	}

	public function testBug6160(): void
	{
		$errors = $this->runAnalyse(__DIR__ . '/data/bug-6160.php');
		$this->assertCount(2, $errors);
		$this->assertSame('Parameter #1 $flags of static method Bug6160\HelloWorld::split() expects 0|1|2, 94561 given.', $errors[0]->getMessage());
		$this->assertSame(19, $errors[0]->getLine());
		$this->assertSame('Parameter #1 $flags of static method Bug6160\HelloWorld::split() expects 0|1|2, \'sdf\' given.', $errors[1]->getMessage());
		$this->assertSame(23, $errors[1]->getLine());
	}

	public function testBug6979(): void
	{
		$errors = $this->runAnalyse(__DIR__ . '/data/bug-6979.php');
		$this->assertNoErrors($errors);
	}

	public function testBug7030(): void
	{
		$errors = $this->runAnalyse(__DIR__ . '/data/bug-7030.php');
		$this->assertCount(1, $errors);
		$this->assertSame('PHPDoc tag @method has invalid value (array  getItemsForID($id, $quantity, $shippingPostCode = null, $wholesalerList = null, $shippingLatitude =
	null, $shippingLongitude = null, $shippingNeutralShipping = null)): Unexpected token "\n * ", expected type at offset 193 on line 6', $errors[0]->getMessage());
	}

	public function testBug7012(): void
	{
		if (PHP_VERSION_ID < 80100) {
			$this->markTestSkipped('Test requires PHP 8.1.');
		}

		$errors = $this->runAnalyse(__DIR__ . '/data/bug-7012.php');
		$this->assertNoErrors($errors);
	}

	public function testBug6192(): void
	{
		if (PHP_VERSION_ID < 80100) {
			$this->markTestSkipped('Test requires PHP 8.1.');
		}

		$errors = $this->runAnalyse(__DIR__ . '/data/bug-6192.php');
		$this->assertNoErrors($errors);
	}

	public function testBug7068(): void
	{
		$errors = $this->runAnalyse(__DIR__ . '/data/bug-7068.php');
		$this->assertNoErrors($errors);
	}

	public function testDiscussion6993(): void
	{
		if (PHP_VERSION_ID < 80000) {
			$this->markTestSkipped('Test requires PHP 8.0.');
		}

		$errors = $this->runAnalyse(__DIR__ . '/data/bug-6993.php');
		$this->assertCount(1, $errors);
		$this->assertSame('Parameter #1 $specificable of method Bug6993\AndSpecificationValidator<Bug6993\TestSpecification,Bug6993\Foo>::isSatisfiedBy() expects Bug6993\Foo, Bug6993\Bar given.', $errors[0]->getMessage());
	}

	public function testBug7077(): void
	{
		$errors = $this->runAnalyse(__DIR__ . '/data/bug-7077.php');
		$this->assertNoErrors($errors);
	}

	public function testBug7078(): void
	{
		if (PHP_VERSION_ID < 80000) {
			$this->markTestSkipped('Test requires PHP 8.0.');
		}

		$errors = $this->runAnalyse(__DIR__ . '/data/bug-7078.php');
		$this->assertNoErrors($errors);
	}

	public function testBug7116(): void
	{
		if (PHP_VERSION_ID < 80000) {
			$this->markTestSkipped('Test requires PHP 8.0.');
		}

		$errors = $this->runAnalyse(__DIR__ . '/data/bug-7116.php');
		$this->assertNoErrors($errors);
	}

	public function testBug3853(): void
	{
		$errors = $this->runAnalyse(__DIR__ . '/data/bug-3853.php');
		$this->assertNoErrors($errors);
	}

	public function testBug7135(): void
	{
		if (PHP_VERSION_ID < 80100) {
			$this->markTestSkipped('Test requires PHP 8.1.');
		}

		$errors = $this->runAnalyse(__DIR__ . '/data/bug-7135.php');
		$this->assertCount(1, $errors);
		$this->assertSame('Cannot create callable from the new operator.', $errors[0]->getMessage());
	}

	public function testDiscussion7124(): void
	{
		if (PHP_VERSION_ID < 80000) {
			$this->markTestSkipped('Test requires PHP 8.0.');
		}

		$errors = $this->runAnalyse(__DIR__ . '/data/discussion-7124.php');
		$this->assertCount(4, $errors);
		$this->assertSame('Parameter #2 $callback of function Discussion7124\filter expects callable(bool, int=): bool, Closure(int, bool): bool given.', $errors[0]->getMessage());
		$this->assertSame(38, $errors[0]->getLine());
		$this->assertSame('Parameter #2 $callback of function Discussion7124\filter expects callable(bool, int=): bool, Closure(int): bool given.', $errors[1]->getMessage());
		$this->assertSame(45, $errors[1]->getLine());
		$this->assertSame('Parameter #2 $callback of function Discussion7124\filter expects callable(int): bool, Closure(bool): bool given.', $errors[2]->getMessage());
		$this->assertSame(52, $errors[2]->getLine());
		$this->assertSame('Parameter #2 $callback of function Discussion7124\filter expects callable(bool): bool, Closure(int): bool given.', $errors[3]->getMessage());
		$this->assertSame(59, $errors[3]->getLine());
	}

	public function testBug7214(): void
	{
		$errors = $this->runAnalyse(__DIR__ . '/data/bug-7214.php');
		$this->assertCount(1, $errors);
		$this->assertSame('Method Bug7214\HelloWorld::getFoo() has no return type specified.', $errors[0]->getMessage());
		$this->assertSame(6, $errors[0]->getLine());
	}

	public function testBug7215(): void
	{
		$errors = $this->runAnalyse(__DIR__ . '/data/bug-7215.php');
		$this->assertNoErrors($errors);
	}

	public function testBug7094(): void
	{
		$errors = $this->runAnalyse(__DIR__ . '/data/bug-7094.php');
		$this->assertCount(6, $errors);

		$this->assertSame('Parameter #2 $val of method Bug7094\Foo::setAttribute() contains unresolvable type.', $errors[0]->getMessage());
		$this->assertSame(74, $errors[0]->getLine());
		$this->assertSame('Parameter #2 $val of method Bug7094\Foo::setAttribute() expects string, int given.', $errors[1]->getMessage());
		$this->assertSame(75, $errors[1]->getLine());
		$this->assertSame('Parameter #2 $val of method Bug7094\Foo::setAttribute() expects 5|6|7, 3 given.', $errors[2]->getMessage());
		$this->assertSame(76, $errors[2]->getLine());
		$this->assertSame('Parameter #2 $val of method Bug7094\Foo::setAttribute() expects string, int given.', $errors[3]->getMessage());
		$this->assertSame(78, $errors[3]->getLine());
		$this->assertSame('Return type of call to method Bug7094\Foo::getAttribute() contains unresolvable type.', $errors[4]->getMessage());
		$this->assertSame(79, $errors[4]->getLine());

		$this->assertSame('Parameter #1 $attr of method Bug7094\Foo::setAttributes() expects array{foo?: string, bar?: 5|6|7, baz?: bool}, non-empty-array<K of string, 5|6|7|bool|string> given.', $errors[5]->getMessage());
		$this->assertSame(29, $errors[5]->getLine());
	}

	public function testOffsetAccess(): void
	{
		$errors = $this->runAnalyse(__DIR__ . '/data/offset-access.php');
		$this->assertCount(1, $errors);
		$this->assertSame('PHPDoc tag @return contains unresolvable type.', $errors[0]->getMessage());
		$this->assertSame(42, $errors[0]->getLine());
	}

	public function testUnresolvableParameter(): void
	{
		$errors = $this->runAnalyse(__DIR__ . '/data/unresolvable-parameter.php');
		$this->assertCount(3, $errors);
		$this->assertSame('Parameter #2 $array of function array_map expects array, array<int, string>|false given.', $errors[0]->getMessage());
		$this->assertSame(18, $errors[0]->getLine());
		$this->assertSame('Method UnresolvableParameter\Collection::pipeInto() has parameter $class with no type specified.', $errors[1]->getMessage());
		$this->assertSame(30, $errors[1]->getLine());
		$this->assertSame('PHPDoc tag @param for parameter $class contains unresolvable type.', $errors[2]->getMessage());
		$this->assertSame(30, $errors[2]->getLine());
	}

	public function testBug7248(): void
	{
		$errors = $this->runAnalyse(__DIR__ . '/data/bug-7248.php');
		$this->assertNoErrors($errors);
	}

	public function testBug7351(): void
	{
		$errors = $this->runAnalyse(__DIR__ . '/data/bug-7351.php');
		$this->assertNoErrors($errors);
	}

	public function testBug7381(): void
	{
		$errors = $this->runAnalyse(__DIR__ . '/data/bug-7381.php');
		$this->assertNoErrors($errors);
	}

	public function testBug7153(): void
	{
		$errors = $this->runAnalyse(__DIR__ . '/data/bug-7153.php');
		$this->assertNoErrors($errors);
	}

	public function testBug7275(): void
	{
		$errors = $this->runAnalyse(__DIR__ . '/data/bug-7275.php');
		$this->assertNoErrors($errors);
	}

	public function testBug7500(): void
	{
		$errors = $this->runAnalyse(__DIR__ . '/data/bug-7500.php');
		$this->assertNoErrors($errors);
	}

	public function testBug7554(): void
	{
		$errors = $this->runAnalyse(__DIR__ . '/data/bug-7554.php');
		$this->assertCount(2, $errors);

		$this->assertSame(sprintf('Parameter #1 $%s of function count expects array|Countable, array<int, array<int, int|string>>|false given.', PHP_VERSION_ID < 80000 ? 'var' : 'value'), $errors[0]->getMessage());
		$this->assertSame(26, $errors[0]->getLine());

		$this->assertSame('Cannot access offset int<1, max> on list<array{string, int<0, max>}>|false.', $errors[1]->getMessage());
		$this->assertSame(27, $errors[1]->getLine());
	}

	public function testBug7637(): void
	{
		$errors = $this->runAnalyse(__DIR__ . '/data/bug-7637.php');
		$this->assertCount(3, $errors);

		$this->assertSame('Method Bug7637\HelloWorld::getProperty() has invalid return type Bug7637\rex_backend_login.', $errors[0]->getMessage());
		$this->assertSame(54, $errors[0]->getLine());

		$this->assertSame('Method Bug7637\HelloWorld::getProperty() has invalid return type Bug7637\rex_timer.', $errors[1]->getMessage());
		$this->assertSame(54, $errors[1]->getLine());

		$this->assertSame('Call to function is_string() with string will always evaluate to true.', $errors[2]->getMessage());
		$this->assertSame(57, $errors[2]->getLine());
	}

	public function testBug7737(): void
	{
		$errors = $this->runAnalyse(__DIR__ . '/data/bug-7737.php');
		$this->assertNoErrors($errors);
	}

	public function testBug7762(): void
	{
		$errors = $this->runAnalyse(__DIR__ . '/data/bug-7762.php');
		$this->assertCount(2, $errors);
		$this->assertSame('Function json_decode invoked with 0 parameters, 1-4 required.', $errors[0]->getMessage());
		$this->assertSame('Function json_encode invoked with 0 parameters, 1-3 required.', $errors[1]->getMessage());
	}

	public function testPrestashopInfiniteRunXmlLoaderBug(): void
	{
		$errors = $this->runAnalyse(__DIR__ . '/data/prestashop-xml-loader.php');
		$this->assertCount(4, $errors);
		$this->assertSame('Property PrestaShopBundleInfiniteRunBug\XmlLoader::$data_path has no type specified.', $errors[0]->getMessage());
		$this->assertSame('Method PrestaShopBundleInfiniteRunBug\XmlLoader::getEntityInfo() has no return type specified.', $errors[1]->getMessage());
		$this->assertSame('Method PrestaShopBundleInfiniteRunBug\XmlLoader::getEntityInfo() has parameter $entity with no type specified.', $errors[2]->getMessage());
		$this->assertSame('Method PrestaShopBundleInfiniteRunBug\XmlLoader::getEntityInfo() has parameter $exists with no type specified.', $errors[3]->getMessage());
	}

	public function testBug7320(): void
	{
		$errors = $this->runAnalyse(__DIR__ . '/data/bug-7320.php');
		$this->assertCount(1, $errors);
		$this->assertSame('Parameter #1 $c of function Bug7320\foo expects callable(int=): void, Closure(int): void given.', $errors[0]->getMessage());
		$this->assertSame(13, $errors[0]->getLine());
	}

	public function testBug7581(): void
	{
		$errors = $this->runAnalyse(__DIR__ . '/data/bug-7581.php');
		$this->assertNoErrors($errors);
	}

	public function testBug7903(): void
	{
		$errors = $this->runAnalyse(__DIR__ . '/data/bug-7903.php');
		$this->assertNoErrors($errors);
	}

	public function testBug7901(): void
	{
		$errors = $this->runAnalyse(__DIR__ . '/data/bug-7901.php');
		$this->assertNoErrors($errors);
	}

	public function testBug7918(): void
	{
		$errors = $this->runAnalyse(__DIR__ . '/data/bug-7918.php');
		$this->assertNoErrors($errors);
	}

	public function testBug7140(): void
	{
		$errors = $this->runAnalyse(__DIR__ . '/data/bug-7140.php');
		$this->assertNoErrors($errors);
	}

	public function testArrayUnion(): void
	{
		$errors = $this->runAnalyse(__DIR__ . '/data/array-union.php');
		$this->assertNoErrors($errors);
	}

	public function testBug7963(): void
	{
		$errors = $this->runAnalyse(__DIR__ . '/data/bug-7963.php');
		$this->assertNoErrors($errors);
	}

	public function testBug7963Two(): void
	{
		$errors = $this->runAnalyse(__DIR__ . '/data/bug-7963-two.php');
		$this->assertNoErrors($errors);
	}

	public function testBug8078(): void
	{
		if (PHP_VERSION_ID < 80100) {
			$this->markTestSkipped('Test requires PHP 8.1.');
		}

		$errors = $this->runAnalyse(__DIR__ . '/data/bug-8078.php');
		$this->assertNoErrors($errors);
	}

	public function testBug8072(): void
	{
		if (PHP_VERSION_ID < 80100) {
			$this->markTestSkipped('Test requires PHP 8.1.');
		}

		$errors = $this->runAnalyse(__DIR__ . '/data/bug-8072.php');
		$this->assertNoErrors($errors);
	}

	public function testBug7787(): void
	{
		$errors = $this->runAnalyse(__DIR__ . '/data/bug-7787.php');
		$this->assertCount(1, $errors);
		$this->assertSame('Reflection error: Circular reference to class "Bug7787\TestClass"', $errors[0]->getMessage());
	}

	public function testBug3865(): void
	{
		$errors = $this->runAnalyse(__DIR__ . '/data/bug-3865.php');
		$this->assertCount(1, $errors);
		$this->assertSame('The @extends tag of class Bug3865\RecursiveClass describes Bug3865\RecursiveClass but the class extends Bug3865\EntityRepository.', $errors[0]->getMessage());
		$this->assertSame(14, $errors[0]->getLine());
	}

	public function testBug5312(): void
	{
		$errors = $this->runAnalyse(__DIR__ . '/data/bug-5312.php');
		$this->assertCount(3, $errors);
		$this->assertSame('Parameter $object of method Bug5312\Updatable::update() has invalid type Bug5312\T.', $errors[0]->getMessage());
		$this->assertSame(13, $errors[0]->getLine());
		$this->assertSame('Type Bug5312\T in generic type Bug5312\Updatable<Bug5312\T> in PHPDoc tag @param for parameter $object is not subtype of template type T of Bug5312\Updatable<Bug5312\T> of interface Bug5312\Updatable.', $errors[1]->getMessage());
		$this->assertSame(13, $errors[1]->getLine());
		$this->assertSame('Type Bug5312\T in generic type Bug5312\Updatable<Bug5312\T> in PHPDoc tag @param for parameter $object is not subtype of template type T of Bug5312\Updatable<Bug5312\T> of interface Bug5312\Updatable.', $errors[2]->getMessage());
		$this->assertSame(13, $errors[2]->getLine());
	}

	public function testBug5390(): void
	{
		$errors = $this->runAnalyse(__DIR__ . '/data/bug-5390.php');
		$this->assertCount(3, $errors);
		$this->assertSame('Property Bug5390\A::$b is never written, only read.', $errors[0]->getMessage());
		$this->assertSame(9, $errors[0]->getLine());
		$this->assertSame('Method Bug5390\A::infiniteRecursion() has no return type specified.', $errors[1]->getMessage());
		$this->assertSame(11, $errors[1]->getLine());
		$this->assertSame('Call to an undefined method Bug5390\B::someMethod().', $errors[2]->getMessage());
		$this->assertSame(12, $errors[2]->getLine());
	}

	public function testBug7110(): void
	{
		$errors = $this->runAnalyse(__DIR__ . '/data/bug-7110.php');
		$this->assertCount(1, $errors);
		$this->assertSame('Parameter #1 $s of function Bug7110\takesInt expects int, string given.', $errors[0]->getMessage());
		$this->assertSame(30, $errors[0]->getLine());
	}

	public function testBug8376(): void
	{
		$errors = $this->runAnalyse(__DIR__ . '/data/bug-8376.php');
		$this->assertNoErrors($errors);
	}

	public function testAssertDocblock(): void
	{
		$errors = $this->runAnalyse(__DIR__ . '/data/assert-docblock.php');
		$this->assertCount(4, $errors);
		$this->assertSame('Call to method AssertDocblock\A::testInt() with string will always evaluate to false.', $errors[0]->getMessage());
		$this->assertSame(218, $errors[0]->getLine());
		$this->assertSame('Call to method AssertDocblock\A::testNotInt() with string will always evaluate to true.', $errors[1]->getMessage());
		$this->assertSame(224, $errors[1]->getLine());
		$this->assertSame('Call to method AssertDocblock\A::testInt() with int will always evaluate to true.', $errors[2]->getMessage());
		$this->assertSame(232, $errors[2]->getLine());
		$this->assertSame('Call to method AssertDocblock\A::testNotInt() with int will always evaluate to false.', $errors[3]->getMessage());
		$this->assertSame(238, $errors[3]->getLine());
	}

	public function testBug8147(): void
	{
		if (PHP_VERSION_ID < 80000) {
			$this->markTestSkipped('Test requires PHP 8.0.');
		}

		$errors = $this->runAnalyse(__DIR__ . '/data/bug-8147.php');
		$this->assertNoErrors($errors);
	}

	public function testConditionalExpressionInfiniteLoop(): void
	{
		$errors = $this->runAnalyse(__DIR__ . '/data/conditional-expression-infinite-loop.php');
		$this->assertNoErrors($errors);
	}

	public function testPr2030(): void
	{
		$errors = $this->runAnalyse(__DIR__ . '/data/pr-2030.php');
		$this->assertNoErrors($errors);
	}

	public function testBug6265(): void
	{
		$errors = $this->runAnalyse(__DIR__ . '/data/bug-6265.php');
		$this->assertNotEmpty($errors);
	}

	public function testBug8503(): void
	{
		$errors = $this->runAnalyse(__DIR__ . '/data/bug-8503.php');
		$this->assertNoErrors($errors);
	}

	public function testBug8537(): void
	{
		if (PHP_VERSION_ID < 80000) {
			$this->markTestSkipped('Test requires PHP 8.0.');
		}

		$errors = $this->runAnalyse(__DIR__ . '/data/bug-8537.php');
		$this->assertNoErrors($errors);
	}

	public function testBug8146(): void
	{
		$errors = $this->runAnalyse(__DIR__ . '/data/bug-8146b.php');
		$this->assertNoErrors($errors);
	}

	public function testBug8215(): void
	{
		$errors = $this->runAnalyse(__DIR__ . '/data/bug-8215.php');
		$this->assertNoErrors($errors);
	}

	public function testBug8146a(): void
	{
		$errors = $this->runAnalyse(__DIR__ . '/data/bug-8146a.php');
		$this->assertNoErrors($errors);
	}

	public static function getAdditionalConfigFiles(): array
	{
		return [
			__DIR__ . '/../../../conf/bleedingEdge.neon',
		];
	}

	public function testBug8004(): void
	{
		$errors = $this->runAnalyse(__DIR__ . '/data/bug-8004.php');
		$this->assertCount(2, $errors);
		$this->assertSame('Strict comparison using !== between null and DateTimeInterface|string will always evaluate to true.', $errors[0]->getMessage());
		$this->assertSame(49, $errors[0]->getLine());

		$this->assertSame('Strict comparison using !== between null and DateTimeInterface|string will always evaluate to true.', $errors[1]->getMessage());
		$this->assertSame(59, $errors[1]->getLine());
	}

	public function testSkipCheckNoGenericClasses(): void
	{
		$errors = $this->runAnalyse(__DIR__ . '/data/skip-check-no-generic-classes.php');
		$this->assertCount(1, $errors);
		$this->assertSame('Method SkipCheckNoGenericClasses\Foo::doFoo() has parameter $i with generic class LimitIterator but does not specify its types: TKey, TValue, TIterator', $errors[0]->getMessage());
	}

	public function testBug8983(): void
	{
		if (PHP_VERSION_ID < 80100) {
			$this->markTestSkipped('Test requires PHP 8.1.');
		}

		$errors = $this->runAnalyse(__DIR__ . '/data/bug-8983.php');
		$this->assertNoErrors($errors);
	}

	public function testBug9008(): void
	{
		$errors = $this->runAnalyse(__DIR__ . '/data/bug-9008.php');
		$this->assertNoErrors($errors);
	}

	public function testBug5091(): void
	{
		$errors = $this->runAnalyse(__DIR__ . '/data/bug-5091.php');
		$this->assertNoErrors($errors);
	}

	public function testBug9459(): void
	{
		$errors = $this->runAnalyse(__DIR__ . '/data/bug-9459.php');
		$this->assertCount(1, $errors);
		$this->assertSame('PHPDoc tag @var with type callable(): array is not subtype of native type Closure(): array{}.', $errors[0]->getMessage());
		$this->assertSame(10, $errors[0]->getLine());
	}

	public function testBug9039(): void
	{
		$errors = $this->runAnalyse(__DIR__ . '/data/bug-9039.php');
		$this->assertCount(1, $errors);
		$this->assertSame('Constant Bug9039\Test::RULES is unused.', $errors[0]->getMessage());
	}

	public function testDiscussion9053(): void
	{
		if (PHP_VERSION_ID < 80000) {
			$this->markTestSkipped('Test requires PHP 8.0.');
		}

		$errors = $this->runAnalyse(__DIR__ . '/data/discussion-9053.php');
		$this->assertNoErrors($errors);
	}

	public function testProcessCalledMethodInfiniteLoop(): void
	{
		$errors = $this->runAnalyse(__DIR__ . '/data/process-called-method-infinite-loop.php');
		$this->assertNoErrors($errors);
	}

	public function testBug9428(): void
	{
		if (PHP_VERSION_ID < 80000) {
			$this->markTestSkipped('Test requires PHP 8.0.');
		}

		$errors = $this->runAnalyse(__DIR__ . '/data/bug-9428.php');
		$this->assertNoErrors($errors);
	}

	public function testBug9690(): void
	{
		$errors = $this->runAnalyse(__DIR__ . '/data/bug-9690.php');
		$this->assertNoErrors($errors);
	}

<<<<<<< HEAD
	public function testIgnoreIdentifiers(): void
	{
		$errors = $this->runAnalyse(__DIR__ . '/data/ignore-identifiers.php');
		$this->assertCount(5, $errors);

		$this->assertSame('No error with identifier wrong.id is reported on line 12.', $errors[0]->getMessage());
		$this->assertSame(12, $errors[0]->getLine());

		$this->assertSame('Undefined variable: $foo', $errors[1]->getMessage());
		$this->assertSame(12, $errors[1]->getLine());

		$this->assertSame('Undefined variable: $bar', $errors[2]->getMessage());
		$this->assertSame(14, $errors[2]->getLine());

		$this->assertSame('Undefined variable: $foo', $errors[3]->getMessage());
		$this->assertSame(14, $errors[3]->getLine());

		$this->assertSame('Undefined variable: $bar', $errors[4]->getMessage());
		$this->assertSame(16, $errors[4]->getLine());
=======
	public function testBug9994(): void
	{
		if (PHP_VERSION_ID < 80100) {
			$this->markTestSkipped('Test requires PHP 8.1.');
		}

		$errors = $this->runAnalyse(__DIR__ . '/data/bug-9994.php');
		$this->assertCount(2, $errors);
		$this->assertSame('Negated boolean expression is always false.', $errors[0]->getMessage());
		$this->assertSame('Parameter #2 $callback of function array_filter expects callable(1|2|3|null): mixed, false given.', $errors[1]->getMessage());
>>>>>>> 0228643a
	}

	/**
	 * @param string[]|null $allAnalysedFiles
	 * @return Error[]
	 */
	private function runAnalyse(string $file, ?array $allAnalysedFiles = null): array
	{
		$file = $this->getFileHelper()->normalizePath($file);
		/** @var Analyser $analyser */
		$analyser = self::getContainer()->getByType(Analyser::class);
		/** @var FileHelper $fileHelper */
		$fileHelper = self::getContainer()->getByType(FileHelper::class);
		$errors = $analyser->analyse([$file], null, null, true, $allAnalysedFiles)->getErrors();
		foreach ($errors as $error) {
			$this->assertSame($fileHelper->normalizePath($file), $error->getFilePath());
		}

		return $errors;
	}

}<|MERGE_RESOLUTION|>--- conflicted
+++ resolved
@@ -1230,7 +1230,6 @@
 		$this->assertNoErrors($errors);
 	}
 
-<<<<<<< HEAD
 	public function testIgnoreIdentifiers(): void
 	{
 		$errors = $this->runAnalyse(__DIR__ . '/data/ignore-identifiers.php');
@@ -1250,7 +1249,8 @@
 
 		$this->assertSame('Undefined variable: $bar', $errors[4]->getMessage());
 		$this->assertSame(16, $errors[4]->getLine());
-=======
+	}
+
 	public function testBug9994(): void
 	{
 		if (PHP_VERSION_ID < 80100) {
@@ -1261,7 +1261,6 @@
 		$this->assertCount(2, $errors);
 		$this->assertSame('Negated boolean expression is always false.', $errors[0]->getMessage());
 		$this->assertSame('Parameter #2 $callback of function array_filter expects callable(1|2|3|null): mixed, false given.', $errors[1]->getMessage());
->>>>>>> 0228643a
 	}
 
 	/**
