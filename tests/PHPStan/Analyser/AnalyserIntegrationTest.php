<?php declare(strict_types = 1);

namespace PHPStan\Analyser;

use Bug4288\MyClass;
use Bug4713\Service;
use ExtendingKnownClassWithCheck\Foo;
use PHPStan\File\FileHelper;
use PHPStan\Reflection\ParametersAcceptorSelector;
use PHPStan\Reflection\SignatureMap\SignatureMapProvider;
use PHPStan\Testing\PHPStanTestCase;
use PHPStan\Type\Constant\ConstantIntegerType;
use PHPStan\Type\Constant\ConstantStringType;
use function array_reverse;
use function extension_loaded;
use function method_exists;
use function restore_error_handler;
use const PHP_VERSION_ID;

class AnalyserIntegrationTest extends PHPStanTestCase
{

	public function testUndefinedVariableFromAssignErrorHasLine(): void
	{
		$errors = $this->runAnalyse(__DIR__ . '/data/undefined-variable-assign.php');
		$this->assertCount(2, $errors);
		$error = $errors[0];
		$this->assertSame('Undefined variable: $bar', $error->getMessage());
		$this->assertSame(3, $error->getLine());

		$error = $errors[1];
		$this->assertSame('Variable $foo might not be defined.', $error->getMessage());
		$this->assertSame(6, $error->getLine());
	}

	public function testMissingPropertyAndMethod(): void
	{
		$errors = $this->runAnalyse(__DIR__ . '/../../notAutoloaded/Foo.php');
		$this->assertNoErrors($errors);
	}

	public function testMissingClassErrorAboutMisconfiguredAutoloader(): void
	{
		$errors = $this->runAnalyse(__DIR__ . '/../../notAutoloaded/Bar.php');
		$this->assertNoErrors($errors);
	}

	public function testMissingFunctionErrorAboutMisconfiguredAutoloader(): void
	{
		$errors = $this->runAnalyse(__DIR__ . '/../../notAutoloaded/functionFoo.php');
		$this->assertCount(1, $errors);
		$this->assertSame('Function doSomething not found.', $errors[0]->getMessage());
		$this->assertSame(7, $errors[0]->getLine());
	}

	public function testAnonymousClassWithInheritedConstructor(): void
	{
		$errors = $this->runAnalyse(__DIR__ . '/data/anonymous-class-with-inherited-constructor.php');
		$this->assertNoErrors($errors);
	}

	public function testNestedFunctionCallsDoNotCauseExcessiveFunctionNesting(): void
	{
		if (extension_loaded('xdebug')) {
			$this->markTestSkipped('This test takes too long with XDebug enabled.');
		}
		$errors = $this->runAnalyse(__DIR__ . '/data/nested-functions.php');
		$this->assertNoErrors($errors);
	}

	public function testExtendingUnknownClass(): void
	{
		$errors = $this->runAnalyse(__DIR__ . '/data/extending-unknown-class.php');
		$this->assertCount(1, $errors);

		if (self::$useStaticReflectionProvider) {
			$this->assertSame(5, $errors[0]->getLine());
			$this->assertSame('Class ExtendingUnknownClass\Foo extends unknown class ExtendingUnknownClass\Bar.', $errors[0]->getMessage());
		} else {
			$this->assertNull($errors[0]->getLine());
			$this->assertSame('Class ExtendingUnknownClass\Bar not found.', $errors[0]->getMessage());
		}
	}

	public function testExtendingKnownClassWithCheck(): void
	{
		$errors = $this->runAnalyse(__DIR__ . '/data/extending-known-class-with-check.php');
		$this->assertNoErrors($errors);

		$reflectionProvider = $this->createReflectionProvider();
		$this->assertTrue($reflectionProvider->hasClass(Foo::class));
	}

	public function testInfiniteRecursionWithCallable(): void
	{
		$errors = $this->runAnalyse(__DIR__ . '/data/Foo-callable.php');
		$this->assertNoErrors($errors);
	}

	public function testClassThatExtendsUnknownClassIn3rdPartyPropertyTypeShouldNotCauseAutoloading(): void
	{
		// no error about PHPStan\Tests\Baz not being able to be autoloaded
		$errors = $this->runAnalyse(__DIR__ . '/data/ExtendsClassWithUnknownPropertyType.php');
		$this->assertCount(1, $errors);
		//$this->assertSame(11, $errors[0]->getLine());
		$this->assertSame('Call to an undefined method ExtendsClassWithUnknownPropertyType::foo().', $errors[0]->getMessage());
	}

	public function testAnonymousClassesWithComments(): void
	{
		$errors = $this->runAnalyse(__DIR__ . '/data/AnonymousClassesWithComments.php');
		$this->assertCount(3, $errors);
		foreach ($errors as $error) {
			$this->assertStringContainsString('Call to an undefined method', $error->getMessage());
		}
	}

	public function testUniversalObjectCrateIssue(): void
	{
		$errors = $this->runAnalyse(__DIR__ . '/data/universal-object-crate.php');
		$this->assertCount(1, $errors);
		$this->assertSame('Parameter #1 $i of method UniversalObjectCrate\Foo::doBaz() expects int, string given.', $errors[0]->getMessage());
		$this->assertSame(19, $errors[0]->getLine());
	}

	public function testCustomFunctionWithNameEquivalentInSignatureMap(): void
	{
		$signatureMapProvider = self::getContainer()->getByType(SignatureMapProvider::class);
		if (!$signatureMapProvider->hasFunctionSignature('bcompiler_write_file')) {
			$this->fail();
		}
		require_once __DIR__ . '/data/custom-function-in-signature-map.php';
		$errors = $this->runAnalyse(__DIR__ . '/data/custom-function-in-signature-map.php');
		$this->assertNoErrors($errors);
	}

	public function testAnonymousClassWithWrongFilename(): void
	{
		$errors = $this->runAnalyse(__DIR__ . '/data/anonymous-class-wrong-filename-regression.php');
		$this->assertCount(5, $errors);
		$this->assertStringContainsString('Method', $errors[0]->getMessage());
		$this->assertStringContainsString('has invalid return type', $errors[0]->getMessage());
		$this->assertSame(16, $errors[0]->getLine());
		$this->assertStringContainsString('Method', $errors[1]->getMessage());
		$this->assertStringContainsString('has invalid return type', $errors[1]->getMessage());
		$this->assertSame(16, $errors[1]->getLine());
		$this->assertSame('Instantiated class AnonymousClassWrongFilename\Bar not found.', $errors[2]->getMessage());
		$this->assertSame(18, $errors[2]->getLine());
		$this->assertStringContainsString('Parameter #1 $test of method', $errors[3]->getMessage());
		$this->assertStringContainsString('$this(AnonymousClassWrongFilename\Foo) given', $errors[3]->getMessage());
		$this->assertSame(23, $errors[3]->getLine());
		$this->assertSame('Call to method test() on an unknown class AnonymousClassWrongFilename\Bar.', $errors[4]->getMessage());
		$this->assertSame(24, $errors[4]->getLine());
	}

	public function testExtendsPdoStatementCrash(): void
	{
		if (PHP_VERSION_ID >= 80000 && !self::$useStaticReflectionProvider) {
			$this->markTestSkipped();
		}
		$errors = $this->runAnalyse(__DIR__ . '/data/extends-pdo-statement.php');
		$this->assertNoErrors($errors);
	}

	public function testArrayDestructuringArrayDimFetch(): void
	{
		$errors = $this->runAnalyse(__DIR__ . '/data/array-destructuring-array-dim-fetch.php');
		$this->assertNoErrors($errors);
	}

	public function testNestedNamespaces(): void
	{
		$errors = $this->runAnalyse(__DIR__ . '/data/nested-namespaces.php');
		$this->assertCount(2, $errors);
		$this->assertSame('Property y\x::$baz has unknown class x\baz as its type.', $errors[0]->getMessage());
		$this->assertSame(15, $errors[0]->getLine());
		$this->assertSame('Parameter $baz of method y\x::__construct() has invalid type x\baz.', $errors[1]->getMessage());
		$this->assertSame(16, $errors[1]->getLine());
	}

	public function testClassExistsAutoloadingError(): void
	{
		$errors = $this->runAnalyse(__DIR__ . '/data/class-exists.php');
		$this->assertNoErrors($errors);
	}

	public function testCollectWarnings(): void
	{
		if (PHP_VERSION_ID >= 80000 && !self::$useStaticReflectionProvider) {
			$this->markTestSkipped('Fatal error in PHP 8.0');
		}
		restore_error_handler();
		$errors = $this->runAnalyse(__DIR__ . '/data/declaration-warning.php');
		if (self::$useStaticReflectionProvider) {
			$this->assertCount(1, $errors);
			$this->assertSame('Parameter #1 $i of method DeclarationWarning\Bar::doFoo() is not optional.', $errors[0]->getMessage());
			$this->assertSame(22, $errors[0]->getLine());
			return;
		}
		$this->assertCount(2, $errors);
		$messages = [
			'Declaration of DeclarationWarning\Bar::doFoo(int $i): void should be compatible with DeclarationWarning\Foo::doFoo(): void',
			'Parameter #1 $i of method DeclarationWarning\Bar::doFoo() is not optional.',
		];
		if (PHP_VERSION_ID < 70400) {
			$messages = array_reverse($messages);
		}
		foreach ($messages as $i => $message) {
			$this->assertSame($message, $errors[$i]->getMessage());
		}
	}

	public function testPropertyAssignIntersectionStaticTypeBug(): void
	{
		$errors = $this->runAnalyse(__DIR__ . '/data/property-assign-intersection-static-type-bug.php');
		$this->assertNoErrors($errors);
	}

	public function testBug2823(): void
	{
		$errors = $this->runAnalyse(__DIR__ . '/data/bug-2823.php');
		$this->assertNoErrors($errors);
	}

	public function testTwoSameClassesInSingleFile(): void
	{
		$errors = $this->runAnalyse(__DIR__ . '/data/two-same-classes.php');
		$this->assertCount(5, $errors);

		$error = $errors[0];
		$this->assertSame('Property TwoSame\Foo::$prop (string) does not accept default value of type int.', $error->getMessage());
		$this->assertSame(9, $error->getLine());

		$error = $errors[1];
		$this->assertSame('Access to undefined constant TwoSame\Foo::FOO_CONST.', $error->getMessage());
		$this->assertSame(13, $error->getLine());

		$error = $errors[2];
		$this->assertSame('If condition is always false.', $error->getMessage());
		$this->assertSame(26, $error->getLine());

		$error = $errors[3];
		$this->assertSame('Property TwoSame\Foo::$prop (int) does not accept default value of type string.', $error->getMessage());
		$this->assertSame(33, $error->getLine());

		$error = $errors[4];
		$this->assertSame('Property TwoSame\Foo::$prop2 (int) does not accept default value of type string.', $error->getMessage());
		$this->assertSame(36, $error->getLine());
	}

	public function testBug6936(): void
	{
		$errors = $this->runAnalyse(__DIR__ . '/data/bug-6936.php');
		$this->assertNoErrors($errors);
	}

	public function testBug3405(): void
	{
		$errors = $this->runAnalyse(__DIR__ . '/data/bug-3405.php');
		$this->assertNoErrors($errors);
	}

	public function testBug3415(): void
	{
		$errors = $this->runAnalyse(__DIR__ . '/../Rules/Methods/data/bug-3415.php');
		$this->assertNoErrors($errors);
	}

	public function testBug3415Two(): void
	{
		$errors = $this->runAnalyse(__DIR__ . '/../Rules/Methods/data/bug-3415-2.php');
		$this->assertNoErrors($errors);
	}

	public function testBug3468(): void
	{
		$errors = $this->runAnalyse(__DIR__ . '/data/bug-3468.php');
		$this->assertNoErrors($errors);
	}

	public function testBug3686(): void
	{
		$errors = $this->runAnalyse(__DIR__ . '/data/bug-3686.php');
		$this->assertNoErrors($errors);
	}

	public function testBug3379(): void
	{
		if (!self::$useStaticReflectionProvider) {
			$this->markTestSkipped('Test requires static reflection');
		}
		$errors = $this->runAnalyse(__DIR__ . '/data/bug-3379.php');
		$this->assertCount(1, $errors);
		$this->assertSame('Constant SOME_UNKNOWN_CONST not found.', $errors[0]->getMessage());
	}

	public function testBug3798(): void
	{
		$errors = $this->runAnalyse(__DIR__ . '/data/bug-3798.php');
		$this->assertNoErrors($errors);
	}

	public function testBug3909(): void
	{
		$errors = $this->runAnalyse(__DIR__ . '/data/bug-3909.php');
		$this->assertNoErrors($errors);
	}

	public function testBug4097(): void
	{
		$errors = $this->runAnalyse(__DIR__ . '/data/bug-4097.php');
		$this->assertNoErrors($errors);
	}

	public function testBug4300(): void
	{
		$errors = $this->runAnalyse(__DIR__ . '/data/bug-4300.php');
		$this->assertCount(1, $errors);
		$this->assertSame('Comparison operation ">" between 0 and 0 is always false.', $errors[0]->getMessage());
		$this->assertSame(13, $errors[0]->getLine());
	}

	public function testBug4513(): void
	{
		$errors = $this->runAnalyse(__DIR__ . '/data/bug-4513.php');
		$this->assertNoErrors($errors);
	}

	public function testBug1871(): void
	{
		$errors = $this->runAnalyse(__DIR__ . '/data/bug-1871.php');
		$this->assertNoErrors($errors);
	}

	public function testBug3309(): void
	{
		$errors = $this->runAnalyse(__DIR__ . '/data/bug-3309.php');
		$this->assertNoErrors($errors);
	}

	public function testBug6872(): void
	{
		if (PHP_VERSION_ID < 80000) {
			$this->markTestSkipped('Test requires PHP 8.0.');
		}

		$errors = $this->runAnalyse(__DIR__ . '/data/bug-6872.php');
		$this->assertNoErrors($errors);
	}

	public function testBug3769(): void
	{
		require_once __DIR__ . '/../Rules/Generics/data/bug-3769.php';
		$errors = $this->runAnalyse(__DIR__ . '/../Rules/Generics/data/bug-3769.php');
		$this->assertNoErrors($errors);
	}

	public function testBug6301(): void
	{
		require_once __DIR__ . '/../Rules/Generics/data/bug-6301.php';
		$errors = $this->runAnalyse(__DIR__ . '/../Rules/Generics/data/bug-6301.php');
		$this->assertNoErrors($errors);
	}

	public function testBug3922(): void
	{
		$errors = $this->runAnalyse(__DIR__ . '/data/bug-3922-integration.php');
		$this->assertNoErrors($errors);
	}

	public function testBug1843(): void
	{
		$errors = $this->runAnalyse(__DIR__ . '/data/bug-1843.php');
		$this->assertNoErrors($errors);
	}

	public function testBug4713(): void
	{
		$errors = $this->runAnalyse(__DIR__ . '/data/bug-4713.php');
		$this->assertCount(1, $errors);
		$this->assertSame('Method Bug4713\Service::createInstance() should return Bug4713\Service but returns object.', $errors[0]->getMessage());

		$reflectionProvider = $this->createReflectionProvider();
		$class = $reflectionProvider->getClass(Service::class);
		$parameter = ParametersAcceptorSelector::selectSingle($class->getNativeMethod('createInstance')->getVariants())->getParameters()[0];
		$defaultValue = $parameter->getDefaultValue();
		$this->assertInstanceOf(ConstantStringType::class, $defaultValue);
		$this->assertSame(Service::class, $defaultValue->getValue());
	}

	public function testBug4288(): void
	{
		$errors = $this->runAnalyse(__DIR__ . '/data/bug-4288.php');
		$this->assertNoErrors($errors);

		$reflectionProvider = $this->createReflectionProvider();
		$class = $reflectionProvider->getClass(MyClass::class);
		$parameter = ParametersAcceptorSelector::selectSingle($class->getNativeMethod('paginate')->getVariants())->getParameters()[0];
		$defaultValue = $parameter->getDefaultValue();
		$this->assertInstanceOf(ConstantIntegerType::class, $defaultValue);
		$this->assertSame(10, $defaultValue->getValue());

		$nativeProperty = $class->getNativeReflection()->getProperty('test');
		if (!method_exists($nativeProperty, 'getDefaultValue')) {
			return;
		}

		$this->assertSame(10, $nativeProperty->getDefaultValue());
	}

	public function testBug4702(): void
	{
		$errors = $this->runAnalyse(__DIR__ . '/data/bug-4702.php');
		$this->assertNoErrors($errors);
	}

	public function testFunctionThatExistsOn72AndLater(): void
	{
		$errors = $this->runAnalyse(__DIR__ . '/data/ldap-exop-passwd.php');
		$this->assertNoErrors($errors);
	}

	public function testBug4715(): void
	{
		if (PHP_VERSION_ID < 70400) {
			$this->markTestSkipped('Test requires PHP 7.4.');
		}
		$errors = $this->runAnalyse(__DIR__ . '/data/bug-4715.php');
		$this->assertNoErrors($errors);
	}

	public function testBug4734(): void
	{
		$errors = $this->runAnalyse(__DIR__ . '/data/bug-4734.php');
		$this->assertCount(3, $errors);

		$this->assertSame('Unsafe access to private property Bug4734\Foo::$httpMethodParameterOverride through static::.', $errors[0]->getMessage());
		$this->assertSame('Access to an undefined static property static(Bug4734\Foo)::$httpMethodParameterOverride3.', $errors[1]->getMessage());
		$this->assertSame('Access to an undefined property Bug4734\Foo::$httpMethodParameterOverride4.', $errors[2]->getMessage());
	}

	public function testBug5231(): void
	{
		$errors = $this->runAnalyse(__DIR__ . '/data/bug-5231.php');
		$this->assertNotEmpty($errors);
	}

	public function testBug5231Two(): void
	{
		$errors = $this->runAnalyse(__DIR__ . '/data/bug-5231_2.php');
		$this->assertNotEmpty($errors);
	}

	public function testBug5529(): void
	{
		$errors = $this->runAnalyse(__DIR__ . '/data/bug-5529.php');
		$this->assertNoErrors($errors);
	}

	public function testBug5527(): void
	{
		$errors = $this->runAnalyse(__DIR__ . '/data/bug-5527.php');
		$this->assertNoErrors($errors);
	}

	public function testBug5639(): void
	{
		$errors = $this->runAnalyse(__DIR__ . '/data/bug-5639.php');
		$this->assertNoErrors($errors);
	}

	public function testBug5657(): void
	{
		$errors = $this->runAnalyse(__DIR__ . '/data/bug-5657.php');
		$this->assertNoErrors($errors);
	}

	public function testBug5951(): void
	{
		if (PHP_VERSION_ID < 80000) {
			$this->markTestSkipped('Test requires PHP 8.0.');
		}
		$errors = $this->runAnalyse(__DIR__ . '/data/bug-5951.php');
		$this->assertNoErrors($errors);
	}

	public function testEnums(): void
	{
		if (PHP_VERSION_ID < 80100) {
			$this->markTestSkipped('Test requires PHP 8.1.');
		}

		$errors = $this->runAnalyse(__DIR__ . '/data/enums-integration.php');
		$this->assertCount(3, $errors);
		$this->assertSame('Access to an undefined property EnumIntegrationTest\Foo::TWO::$value.', $errors[0]->getMessage());
		$this->assertSame(22, $errors[0]->getLine());
		$this->assertSame('Access to undefined constant EnumIntegrationTest\Bar::NONEXISTENT.', $errors[1]->getMessage());
		$this->assertSame(49, $errors[1]->getLine());
		$this->assertSame('Strict comparison using === between EnumIntegrationTest\Foo::ONE and EnumIntegrationTest\Foo::TWO will always evaluate to false.', $errors[2]->getMessage());
		$this->assertSame(79, $errors[2]->getLine());
	}

	public function testBug6255(): void
	{
		$errors = $this->runAnalyse(__DIR__ . '/data/bug-6255.php');
		$this->assertNoErrors($errors);
	}

	public function testBug6300(): void
	{
		$errors = $this->runAnalyse(__DIR__ . '/data/bug-6300.php');
		$this->assertCount(2, $errors);
		$this->assertSame('Call to an undefined method Bug6300\Bar::get().', $errors[0]->getMessage());
		$this->assertSame(23, $errors[0]->getLine());

		$this->assertSame('Access to an undefined property Bug6300\Bar::$fooProp.', $errors[1]->getMessage());
		$this->assertSame(24, $errors[1]->getLine());
	}

	public function testBug6466(): void
	{
		$errors = $this->runAnalyse(__DIR__ . '/data/bug-6466.php');
		$this->assertNoErrors($errors);
	}

	public function testBug6494(): void
	{
		if (PHP_VERSION_ID < 80100) {
			$this->markTestSkipped('Test requires PHP 8.1.');
		}
		$errors = $this->runAnalyse(__DIR__ . '/data/bug-6494.php');
		$this->assertNoErrors($errors);
	}

	public function testBug6253(): void
	{
		$errors = $this->runAnalyse(
			__DIR__ . '/data/bug-6253.php',
			[
				__DIR__ . '/data/bug-6253.php',
				__DIR__ . '/data/bug-6253-app-scope-trait.php',
				__DIR__ . '/data/bug-6253-collection-trait.php',
			],
		);
		$this->assertNoErrors($errors);
	}

	public function testBug6442(): void
	{
		$errors = $this->runAnalyse(__DIR__ . '/data/bug-6442.php');
		$this->assertCount(2, $errors);
		$this->assertSame('Dumped type: \'Bug6442\\\A\'', $errors[0]->getMessage());
		$this->assertSame(9, $errors[0]->getLine());
		$this->assertSame('Dumped type: \'Bug6442\\\B\'', $errors[1]->getMessage());
		$this->assertSame(9, $errors[1]->getLine());
	}

	public function testBug6375(): void
	{
		$errors = $this->runAnalyse(__DIR__ . '/data/bug-6375.php');
		$this->assertNoErrors($errors);
	}

	public function testBug6501(): void
	{
		$errors = $this->runAnalyse(__DIR__ . '/data/bug-6501.php');
		$this->assertNoErrors($errors);
	}

	public function testBug6114(): void
	{
		if (PHP_VERSION_ID < 80000) {
			$this->markTestSkipped('Test requires PHP 8.0.');
		}

		$errors = $this->runAnalyse(__DIR__ . '/data/bug-6114.php');
		$this->assertNoErrors($errors);
	}

	public function testBug6681(): void
	{
		$errors = $this->runAnalyse(__DIR__ . '/data/bug-6681.php');
		$this->assertNoErrors($errors);
	}

	public function testBug6212(): void
	{
		$errors = $this->runAnalyse(__DIR__ . '/data/bug-6212.php');
		$this->assertNoErrors($errors);
	}

	public function testBug6740(): void
	{
		$errors = $this->runAnalyse(__DIR__ . '/data/bug-6740-b.php');
		$this->assertNoErrors($errors);
	}

	public function testBug6866(): void
	{
		$errors = $this->runAnalyse(__DIR__ . '/data/bug-6866.php');
		$this->assertNoErrors($errors);
	}

	public function testBug6649(): void
	{
		$errors = $this->runAnalyse(__DIR__ . '/data/bug-6649.php');
		$this->assertNoErrors($errors);
	}

	public function testBug6842(): void
	{
		$errors = $this->runAnalyse(__DIR__ . '/data/bug-6842.php');
		$this->assertCount(1, $errors);
		$this->assertSame('Generator expects value type T of DateTimeInterface, DateTime|DateTimeImmutable|T of DateTimeInterface given.', $errors[0]->getMessage());
		$this->assertSame(28, $errors[0]->getLine());
	}

	public function testBug6896(): void
	{
		if (PHP_VERSION_ID < 80000) {
			$this->markTestSkipped('Test requires PHP 8.0.');
		}

		$errors = $this->runAnalyse(__DIR__ . '/data/bug-6896.php');
		$this->assertCount(2, $errors);
	}

	public function testBug6940(): void
	{
		$errors = $this->runAnalyse(__DIR__ . '/data/bug-6940.php');
		$this->assertNoErrors($errors);
	}

<<<<<<< HEAD
	public function testBug1447(): void
	{
		$errors = $this->runAnalyse(__DIR__ . '/data/bug-1447.php');
		$this->assertNoErrors($errors);
	}

	public function testBug5081(): void
	{
		$errors = $this->runAnalyse(__DIR__ . '/data/bug-5081.php');
		$this->assertNoErrors($errors);
	}

	public function testBug1388(): void
	{
		$errors = $this->runAnalyse(__DIR__ . '/data/bug-1388.php');
=======
	public function testBug4308(): void
	{
		if (PHP_VERSION_ID < 80000) {
			$this->markTestSkipped('Test requires PHP 8.0.');
		}

		$errors = $this->runAnalyse(__DIR__ . '/data/bug-4308.php');
>>>>>>> 036056bb
		$this->assertNoErrors($errors);
	}

	/**
	 * @param string[]|null $allAnalysedFiles
	 * @return Error[]
	 */
	private function runAnalyse(string $file, ?array $allAnalysedFiles = null): array
	{
		$file = $this->getFileHelper()->normalizePath($file);
		/** @var Analyser $analyser */
		$analyser = self::getContainer()->getByType(Analyser::class);
		/** @var FileHelper $fileHelper */
		$fileHelper = self::getContainer()->getByType(FileHelper::class);
		/** @var Error[] $errors */
		$errors = $analyser->analyse([$file], null, null, true, $allAnalysedFiles)->getErrors();
		foreach ($errors as $error) {
			$this->assertSame($fileHelper->normalizePath($file), $error->getFilePath());
		}

		return $errors;
	}

}<|MERGE_RESOLUTION|>--- conflicted
+++ resolved
@@ -631,7 +631,6 @@
 		$this->assertNoErrors($errors);
 	}
 
-<<<<<<< HEAD
 	public function testBug1447(): void
 	{
 		$errors = $this->runAnalyse(__DIR__ . '/data/bug-1447.php');
@@ -647,7 +646,9 @@
 	public function testBug1388(): void
 	{
 		$errors = $this->runAnalyse(__DIR__ . '/data/bug-1388.php');
-=======
+		$this->assertNoErrors($errors);
+	}
+
 	public function testBug4308(): void
 	{
 		if (PHP_VERSION_ID < 80000) {
@@ -655,7 +656,6 @@
 		}
 
 		$errors = $this->runAnalyse(__DIR__ . '/data/bug-4308.php');
->>>>>>> 036056bb
 		$this->assertNoErrors($errors);
 	}
 
