<?php declare(strict_types = 1);

namespace PHPStan\Analyser;

use EnumTypeAssertions\Foo;
use PHPStan\Testing\TypeInferenceTestCase;
use stdClass;
use function array_shift;
use function define;
use function dirname;
use function implode;
use function sprintf;
use function str_starts_with;
use function strlen;
use function substr;
use const PHP_INT_SIZE;
use const PHP_VERSION_ID;

class NodeScopeResolverTest extends TypeInferenceTestCase
{

	/**
	 * @return iterable<string>
	 */
	private static function findTestFiles(): iterable
	{
		foreach (self::findTestDataFilesFromDirectory(__DIR__ . '/nsrt') as $testFile) {
			yield $testFile;
		}

		if (PHP_VERSION_ID < 80200 && PHP_VERSION_ID >= 80100) {
			yield __DIR__ . '/data/enum-reflection-php81.php';
		}

<<<<<<< HEAD
		if (PHP_VERSION_ID < 80000) {
			yield from $this->gatherAssertTypes(__DIR__ . '/data/bug-4902.php');
=======
		if (PHP_VERSION_ID < 80000 && PHP_VERSION_ID >= 70400) {
			yield __DIR__ . '/data/bug-4902.php';
>>>>>>> 83bf3abd
		}

		if (PHP_VERSION_ID < 80300) {
			if (PHP_VERSION_ID >= 80200) {
				yield __DIR__ . '/data/mb-strlen-php82.php';
			} elseif (PHP_VERSION_ID >= 80000) {
<<<<<<< HEAD
				yield from $this->gatherAssertTypes(__DIR__ . '/data/mb-strlen-php8.php');
=======
				yield __DIR__ . '/data/mb-strlen-php8.php';
			} elseif (PHP_VERSION_ID < 70300) {
				yield __DIR__ . '/data/mb-strlen-php72.php';
>>>>>>> 83bf3abd
			} else {
				yield __DIR__ . '/data/mb-strlen-php73.php';
			}
		}

		yield __DIR__ . '/../Rules/Methods/data/bug-6856.php';

		if (PHP_VERSION_ID >= 80000) {
			yield __DIR__ . '/../Reflection/data/unionTypes.php';
			yield __DIR__ . '/../Reflection/data/mixedType.php';
			yield __DIR__ . '/../Reflection/data/staticReturnType.php';
		}

		if (PHP_INT_SIZE === 8) {
			yield __DIR__ . '/data/predefined-constants-64bit.php';
		} else {
			yield __DIR__ . '/data/predefined-constants-32bit.php';
		}

		yield __DIR__ . '/../Rules/Variables/data/bug-10577.php';
		yield __DIR__ . '/../Rules/Variables/data/bug-10610.php';
		yield __DIR__ . '/../Rules/Comparison/data/bug-2550.php';
		yield __DIR__ . '/../Rules/Properties/data/bug-3777.php';
		yield __DIR__ . '/../Rules/Methods/data/bug-4552.php';
		yield __DIR__ . '/../Rules/Methods/data/infer-array-key.php';
		yield __DIR__ . '/../Rules/Generics/data/bug-3769.php';
		yield __DIR__ . '/../Rules/Generics/data/bug-6301.php';
		yield __DIR__ . '/../Rules/PhpDoc/data/bug-4643.php';

		if (PHP_VERSION_ID >= 80000) {
			yield __DIR__ . '/../Rules/Comparison/data/bug-4857.php';
		}

		yield __DIR__ . '/../Rules/Methods/data/bug-5089.php';
		yield __DIR__ . '/../Rules/Methods/data/unable-to-resolve-callback-parameter-type.php';

<<<<<<< HEAD
		yield from $this->gatherAssertTypes(__DIR__ . '/../Rules/Functions/data/varying-acceptor.php');
		yield from $this->gatherAssertTypes(__DIR__ . '/../Rules/Methods/data/bug-4415.php');
		yield from $this->gatherAssertTypes(__DIR__ . '/../Rules/Methods/data/bug-5372.php');
		yield from $this->gatherAssertTypes(__DIR__ . '/../Rules/Arrays/data/bug-5372_2.php');
		yield from $this->gatherAssertTypes(__DIR__ . '/../Rules/Methods/data/bug-5562.php');
=======
		yield __DIR__ . '/../Rules/Functions/data/varying-acceptor.php';
		yield __DIR__ . '/../Rules/Methods/data/bug-4415.php';
		if (PHP_VERSION_ID >= 70400) {
			yield __DIR__ . '/../Rules/Methods/data/bug-5372.php';
		}
		yield __DIR__ . '/../Rules/Arrays/data/bug-5372_2.php';
		yield __DIR__ . '/../Rules/Methods/data/bug-5562.php';
>>>>>>> 83bf3abd

		if (PHP_VERSION_ID >= 80100) {
			define('TEST_OBJECT_CONSTANT', new stdClass());
			define('TEST_NULL_CONSTANT', null);
			define('TEST_TRUE_CONSTANT', true);
			define('TEST_FALSE_CONSTANT', false);
			define('TEST_ARRAY_CONSTANT', [true, false, null]);
			define('TEST_ENUM_CONSTANT', Foo::ONE);
			yield __DIR__ . '/data/new-in-initializers-runtime.php';
		}

<<<<<<< HEAD
		yield from $this->gatherAssertTypes(__DIR__ . '/../Rules/Comparison/data/bug-6473.php');
=======
		if (PHP_VERSION_ID >= 70400) {
			yield __DIR__ . '/../Rules/Comparison/data/bug-6473.php';
		}
>>>>>>> 83bf3abd

		yield __DIR__ . '/../Rules/Methods/data/filter-iterator-child-class.php';

		yield __DIR__ . '/../Rules/Methods/data/bug-5749.php';
		yield __DIR__ . '/../Rules/Methods/data/bug-5757.php';

		if (PHP_VERSION_ID >= 80000) {
			yield __DIR__ . '/../Rules/Methods/data/bug-6635.php';
		}

		if (PHP_VERSION_ID >= 80300) {
			yield __DIR__ . '/../Rules/Constants/data/bug-10212.php';
		}

		yield __DIR__ . '/../Rules/Methods/data/bug-3284.php';

		if (PHP_VERSION_ID >= 80300) {
			yield __DIR__ . '/../Rules/Methods/data/return-type-class-constant.php';
		}

		//define('ALREADY_DEFINED_CONSTANT', true);
		//yield from $this->gatherAssertTypes(__DIR__ . '/data/already-defined-constant.php');

		yield __DIR__ . '/../Rules/Methods/data/conditional-complex-templates.php';

		yield __DIR__ . '/../Rules/Methods/data/bug-7511.php';
		yield __DIR__ . '/../Rules/Properties/data/trait-mixin.php';
		yield __DIR__ . '/../Rules/Methods/data/trait-mixin.php';
		yield __DIR__ . '/../Rules/Comparison/data/bug-4708.php';
		yield __DIR__ . '/../Rules/Functions/data/bug-7156.php';
		yield __DIR__ . '/../Rules/Arrays/data/bug-6364.php';
		yield __DIR__ . '/../Rules/Arrays/data/bug-5758.php';
		yield __DIR__ . '/../Rules/Functions/data/bug-3931.php';
		yield __DIR__ . '/../Rules/Variables/data/bug-7417.php';
		yield __DIR__ . '/../Rules/Arrays/data/bug-7469.php';
		yield __DIR__ . '/../Rules/Variables/data/bug-3391.php';

<<<<<<< HEAD
		yield from $this->gatherAssertTypes(__DIR__ . '/../Rules/Functions/data/bug-anonymous-function-method-constant.php');
=======
		if (PHP_VERSION_ID >= 70400) {
			yield __DIR__ . '/../Rules/Functions/data/bug-anonymous-function-method-constant.php';
		}
>>>>>>> 83bf3abd

		if (PHP_VERSION_ID >= 80200) {
			yield __DIR__ . '/../Rules/Methods/data/true-typehint.php';
		}
		yield __DIR__ . '/../Rules/Arrays/data/bug-6000.php';

		yield __DIR__ . '/../Rules/Arrays/data/slevomat-foreach-unset-bug.php';
		yield __DIR__ . '/../Rules/Arrays/data/slevomat-foreach-array-key-exists-bug.php';

		if (PHP_VERSION_ID >= 80000) {
			yield __DIR__ . '/../Rules/Comparison/data/bug-7898.php';
		}

		if (PHP_VERSION_ID >= 80000) {
<<<<<<< HEAD
			yield from $this->gatherAssertTypes(__DIR__ . '/../Rules/Functions/data/bug-7823.php');
		}

		yield from $this->gatherAssertTypes(__DIR__ . '/../Analyser/data/is-resource-specified.php');

		yield from $this->gatherAssertTypes(__DIR__ . '/../Rules/Arrays/data/bug-7954.php');
		yield from $this->gatherAssertTypes(__DIR__ . '/../Rules/Comparison/data/docblock-assert-equality.php');
		yield from $this->gatherAssertTypes(__DIR__ . '/../Rules/Properties/data/bug-7839.php');
		yield from $this->gatherAssertTypes(__DIR__ . '/../Rules/Classes/data/bug-5333.php');
		yield from $this->gatherAssertTypes(__DIR__ . '/../Rules/Methods/data/bug-8174.php');

		if (PHP_VERSION_ID >= 80000) {
			yield from $this->gatherAssertTypes(__DIR__ . '/../Rules/Comparison/data/bug-8169.php');
		}
		yield from $this->gatherAssertTypes(__DIR__ . '/../Rules/Functions/data/bug-8280.php');
		yield from $this->gatherAssertTypes(__DIR__ . '/../Rules/Comparison/data/bug-8277.php');
		yield from $this->gatherAssertTypes(__DIR__ . '/../Rules/Variables/data/bug-8113.php');
		yield from $this->gatherAssertTypes(__DIR__ . '/../Rules/Functions/data/bug-8389.php');
		yield from $this->gatherAssertTypes(__DIR__ . '/../Rules/Arrays/data/bug-8467a.php');
=======
			yield __DIR__ . '/../Rules/Functions/data/bug-7823.php';
		}

		yield __DIR__ . '/../Analyser/data/is-resource-specified.php';

		yield __DIR__ . '/../Rules/Arrays/data/bug-7954.php';
		yield __DIR__ . '/../Rules/Comparison/data/docblock-assert-equality.php';
		yield __DIR__ . '/../Rules/Properties/data/bug-7839.php';
		yield __DIR__ . '/../Rules/Classes/data/bug-5333.php';
		yield __DIR__ . '/../Rules/Methods/data/bug-8174.php';
		yield __DIR__ . '/../Rules/Comparison/data/bug-8169.php';
		yield __DIR__ . '/../Rules/Functions/data/bug-8280.php';
		yield __DIR__ . '/../Rules/Comparison/data/bug-8277.php';
		yield __DIR__ . '/../Rules/Variables/data/bug-8113.php';
		yield __DIR__ . '/../Rules/Functions/data/bug-8389.php';
		yield __DIR__ . '/../Rules/Arrays/data/bug-8467a.php';
>>>>>>> 83bf3abd
		if (PHP_VERSION_ID >= 80100) {
			yield __DIR__ . '/../Rules/Comparison/data/bug-8485.php';
		}

		if (PHP_VERSION_ID >= 80100) {
			yield __DIR__ . '/../Rules/Comparison/data/bug-9007.php';
		}

		yield __DIR__ . '/../Rules/DeadCode/data/bug-8620.php';

		if (PHP_VERSION_ID >= 80200) {
			yield __DIR__ . '/../Rules/Constants/data/bug-8957.php';
		}

		if (PHP_VERSION_ID >= 80100) {
			yield __DIR__ . '/../Rules/Comparison/data/bug-9499.php';
		}

		yield __DIR__ . '/../Rules/PhpDoc/data/bug-8609-function.php';
		yield __DIR__ . '/../Rules/Comparison/data/bug-5365.php';
		yield __DIR__ . '/../Rules/Comparison/data/bug-6551.php';
		yield __DIR__ . '/../Rules/Variables/data/bug-9403.php';
		yield __DIR__ . '/../Rules/Methods/data/bug-9542.php';
		yield __DIR__ . '/../Rules/Functions/data/bug-9803.php';
		yield __DIR__ . '/../Rules/PhpDoc/data/bug-10594.php';
		yield __DIR__ . '/../Rules/Classes/data/bug-11591.php';
		yield __DIR__ . '/../Rules/Classes/data/bug-11591-method-tag.php';
		yield __DIR__ . '/../Rules/Classes/data/bug-11591-property-tag.php';
		yield __DIR__ . '/../Rules/Classes/data/mixin-trait-use.php';
	}

	/**
	 * @return iterable<string, array{string}>
	 */
	public static function dataFile(): iterable
	{
		$base = dirname(__DIR__, 3) . '/';
		$baseLength = strlen($base);

		foreach (self::findTestFiles() as $file) {
			$testName = $file;
			if (str_starts_with($file, $base)) {
				$testName = substr($file, $baseLength);
			}

			yield $testName => [$file];
		}
	}

	/**
	 * @dataProvider dataFile
	 */
	public function testFile(string $file): void
	{
		$asserts = $this->gatherAssertTypes($file);
		$this->assertNotCount(0, $asserts, sprintf('File %s has no asserts.', $file));
		$failures = [];

		foreach ($asserts as $args) {
			$assertType = array_shift($args);
			$file = array_shift($args);

			if ($assertType === 'type') {
				$expected = $args[0];
				$actual = $args[1];

				if ($expected !== $actual) {
					$failures[] = sprintf("Line %d:\nExpected: %s\nActual:   %s\n", $args[2], $expected, $actual);
				}
			} elseif ($assertType === 'variableCertainty') {
				$expectedCertainty = $args[0];
				$actualCertainty = $args[1];
				$variableName = $args[2];

				if ($expectedCertainty->equals($actualCertainty) !== true) {
					$failures[] = sprintf("Certainty of variable \$%s on line %d:\nExpected: %s\nActual:   %s\n", $variableName, $args[3], $expectedCertainty->describe(), $actualCertainty->describe());
				}
			}
		}

		if ($failures === []) {
			return;
		}

		self::fail(sprintf("Failed assertions in %s:\n\n%s", $file, implode("\n", $failures)));
	}

	public static function getAdditionalConfigFiles(): array
	{
		return [
			__DIR__ . '/../../../conf/bleedingEdge.neon',
			__DIR__ . '/typeAliases.neon',
		];
	}

}<|MERGE_RESOLUTION|>--- conflicted
+++ resolved
@@ -32,26 +32,15 @@
 			yield __DIR__ . '/data/enum-reflection-php81.php';
 		}
 
-<<<<<<< HEAD
 		if (PHP_VERSION_ID < 80000) {
 			yield from $this->gatherAssertTypes(__DIR__ . '/data/bug-4902.php');
-=======
-		if (PHP_VERSION_ID < 80000 && PHP_VERSION_ID >= 70400) {
-			yield __DIR__ . '/data/bug-4902.php';
->>>>>>> 83bf3abd
 		}
 
 		if (PHP_VERSION_ID < 80300) {
 			if (PHP_VERSION_ID >= 80200) {
 				yield __DIR__ . '/data/mb-strlen-php82.php';
 			} elseif (PHP_VERSION_ID >= 80000) {
-<<<<<<< HEAD
 				yield from $this->gatherAssertTypes(__DIR__ . '/data/mb-strlen-php8.php');
-=======
-				yield __DIR__ . '/data/mb-strlen-php8.php';
-			} elseif (PHP_VERSION_ID < 70300) {
-				yield __DIR__ . '/data/mb-strlen-php72.php';
->>>>>>> 83bf3abd
 			} else {
 				yield __DIR__ . '/data/mb-strlen-php73.php';
 			}
@@ -88,21 +77,11 @@
 		yield __DIR__ . '/../Rules/Methods/data/bug-5089.php';
 		yield __DIR__ . '/../Rules/Methods/data/unable-to-resolve-callback-parameter-type.php';
 
-<<<<<<< HEAD
-		yield from $this->gatherAssertTypes(__DIR__ . '/../Rules/Functions/data/varying-acceptor.php');
-		yield from $this->gatherAssertTypes(__DIR__ . '/../Rules/Methods/data/bug-4415.php');
-		yield from $this->gatherAssertTypes(__DIR__ . '/../Rules/Methods/data/bug-5372.php');
-		yield from $this->gatherAssertTypes(__DIR__ . '/../Rules/Arrays/data/bug-5372_2.php');
-		yield from $this->gatherAssertTypes(__DIR__ . '/../Rules/Methods/data/bug-5562.php');
-=======
 		yield __DIR__ . '/../Rules/Functions/data/varying-acceptor.php';
 		yield __DIR__ . '/../Rules/Methods/data/bug-4415.php';
-		if (PHP_VERSION_ID >= 70400) {
-			yield __DIR__ . '/../Rules/Methods/data/bug-5372.php';
-		}
+		yield __DIR__ . '/../Rules/Methods/data/bug-5372.php';
 		yield __DIR__ . '/../Rules/Arrays/data/bug-5372_2.php';
 		yield __DIR__ . '/../Rules/Methods/data/bug-5562.php';
->>>>>>> 83bf3abd
 
 		if (PHP_VERSION_ID >= 80100) {
 			define('TEST_OBJECT_CONSTANT', new stdClass());
@@ -114,13 +93,7 @@
 			yield __DIR__ . '/data/new-in-initializers-runtime.php';
 		}
 
-<<<<<<< HEAD
-		yield from $this->gatherAssertTypes(__DIR__ . '/../Rules/Comparison/data/bug-6473.php');
-=======
-		if (PHP_VERSION_ID >= 70400) {
-			yield __DIR__ . '/../Rules/Comparison/data/bug-6473.php';
-		}
->>>>>>> 83bf3abd
+		yield __DIR__ . '/../Rules/Comparison/data/bug-6473.php';
 
 		yield __DIR__ . '/../Rules/Methods/data/filter-iterator-child-class.php';
 
@@ -158,13 +131,7 @@
 		yield __DIR__ . '/../Rules/Arrays/data/bug-7469.php';
 		yield __DIR__ . '/../Rules/Variables/data/bug-3391.php';
 
-<<<<<<< HEAD
-		yield from $this->gatherAssertTypes(__DIR__ . '/../Rules/Functions/data/bug-anonymous-function-method-constant.php');
-=======
-		if (PHP_VERSION_ID >= 70400) {
-			yield __DIR__ . '/../Rules/Functions/data/bug-anonymous-function-method-constant.php';
-		}
->>>>>>> 83bf3abd
+		yield __DIR__ . '/../Rules/Functions/data/bug-anonymous-function-method-constant.php';
 
 		if (PHP_VERSION_ID >= 80200) {
 			yield __DIR__ . '/../Rules/Methods/data/true-typehint.php';
@@ -179,27 +146,6 @@
 		}
 
 		if (PHP_VERSION_ID >= 80000) {
-<<<<<<< HEAD
-			yield from $this->gatherAssertTypes(__DIR__ . '/../Rules/Functions/data/bug-7823.php');
-		}
-
-		yield from $this->gatherAssertTypes(__DIR__ . '/../Analyser/data/is-resource-specified.php');
-
-		yield from $this->gatherAssertTypes(__DIR__ . '/../Rules/Arrays/data/bug-7954.php');
-		yield from $this->gatherAssertTypes(__DIR__ . '/../Rules/Comparison/data/docblock-assert-equality.php');
-		yield from $this->gatherAssertTypes(__DIR__ . '/../Rules/Properties/data/bug-7839.php');
-		yield from $this->gatherAssertTypes(__DIR__ . '/../Rules/Classes/data/bug-5333.php');
-		yield from $this->gatherAssertTypes(__DIR__ . '/../Rules/Methods/data/bug-8174.php');
-
-		if (PHP_VERSION_ID >= 80000) {
-			yield from $this->gatherAssertTypes(__DIR__ . '/../Rules/Comparison/data/bug-8169.php');
-		}
-		yield from $this->gatherAssertTypes(__DIR__ . '/../Rules/Functions/data/bug-8280.php');
-		yield from $this->gatherAssertTypes(__DIR__ . '/../Rules/Comparison/data/bug-8277.php');
-		yield from $this->gatherAssertTypes(__DIR__ . '/../Rules/Variables/data/bug-8113.php');
-		yield from $this->gatherAssertTypes(__DIR__ . '/../Rules/Functions/data/bug-8389.php');
-		yield from $this->gatherAssertTypes(__DIR__ . '/../Rules/Arrays/data/bug-8467a.php');
-=======
 			yield __DIR__ . '/../Rules/Functions/data/bug-7823.php';
 		}
 
@@ -210,13 +156,16 @@
 		yield __DIR__ . '/../Rules/Properties/data/bug-7839.php';
 		yield __DIR__ . '/../Rules/Classes/data/bug-5333.php';
 		yield __DIR__ . '/../Rules/Methods/data/bug-8174.php';
-		yield __DIR__ . '/../Rules/Comparison/data/bug-8169.php';
+
+		if (PHP_VERSION_ID >= 80000) {
+			yield __DIR__ . '/../Rules/Comparison/data/bug-8169.php';
+		}
 		yield __DIR__ . '/../Rules/Functions/data/bug-8280.php';
 		yield __DIR__ . '/../Rules/Comparison/data/bug-8277.php';
 		yield __DIR__ . '/../Rules/Variables/data/bug-8113.php';
 		yield __DIR__ . '/../Rules/Functions/data/bug-8389.php';
 		yield __DIR__ . '/../Rules/Arrays/data/bug-8467a.php';
->>>>>>> 83bf3abd
+
 		if (PHP_VERSION_ID >= 80100) {
 			yield __DIR__ . '/../Rules/Comparison/data/bug-8485.php';
 		}
