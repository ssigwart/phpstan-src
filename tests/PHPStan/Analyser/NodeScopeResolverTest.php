<?php declare(strict_types = 1);

namespace PHPStan\Analyser;

use EnumTypeAssertions\Foo;
use PHPStan\Testing\TypeInferenceTestCase;
use stdClass;
use function define;
use function extension_loaded;
use const PHP_INT_SIZE;
use const PHP_VERSION_ID;

class NodeScopeResolverTest extends TypeInferenceTestCase
{

	public function dataFileAsserts(): iterable
	{
		require_once __DIR__ . '/data/implode.php';
		yield from $this->gatherAssertTypes(__DIR__ . '/data/implode.php');

		yield from $this->gatherAssertTypes(__DIR__ . '/data/json-decode/narrow_type.php');
		yield from $this->gatherAssertTypes(__DIR__ . '/data/json-decode/narrow_type_with_force_array.php');
		yield from $this->gatherAssertTypes(__DIR__ . '/data/json-decode/invalid_type.php');
		yield from $this->gatherAssertTypes(__DIR__ . '/data/json-decode/json_object_as_array.php');

		require_once __DIR__ . '/data/bug2574.php';

		yield from $this->gatherAssertTypes(__DIR__ . '/data/bug2574.php');

		require_once __DIR__ . '/data/bug2577.php';

		yield from $this->gatherAssertTypes(__DIR__ . '/data/bug2577.php');

		require_once __DIR__ . '/data/generics.php';

		yield from $this->gatherAssertTypes(__DIR__ . '/data/generics.php');

		require_once __DIR__ . '/data/generic-class-string.php';

		yield from $this->gatherAssertTypes(__DIR__ . '/data/generic-class-string.php');
		if (PHP_VERSION_ID >= 80100) {
			yield from $this->gatherAssertTypes(__DIR__ . '/data/generic-enum-class-string.php');
		}

		require_once __DIR__ . '/data/generic-generalization.php';

		yield from $this->gatherAssertTypes(__DIR__ . '/data/generic-generalization.php');

		require_once __DIR__ . '/data/instanceof.php';

		yield from $this->gatherAssertTypes(__DIR__ . '/data/named-arguments.php');
		yield from $this->gatherAssertTypes(__DIR__ . '/data/date.php');
		yield from $this->gatherAssertTypes(__DIR__ . '/data/instanceof.php');
		yield from $this->gatherAssertTypes(__DIR__ . '/data/integer-range-types.php');
		if (PHP_INT_SIZE === 8) {
			yield from $this->gatherAssertTypes(__DIR__ . '/data/random-int.php');
		}
		yield from $this->gatherAssertTypes(__DIR__ . '/data/strtotime-return-type-extensions.php');
		yield from $this->gatherAssertTypes(__DIR__ . '/data/closure-return-type-extensions.php');
		yield from $this->gatherAssertTypes(__DIR__ . '/data/array-key.php');
		yield from $this->gatherAssertTypes(__DIR__ . '/data/intersection-static.php');
		yield from $this->gatherAssertTypes(__DIR__ . '/data/static-properties.php');
		yield from $this->gatherAssertTypes(__DIR__ . '/data/static-methods.php');
		yield from $this->gatherAssertTypes(__DIR__ . '/data/bug-2612.php');
		yield from $this->gatherAssertTypes(__DIR__ . '/data/bug-2677.php');
		yield from $this->gatherAssertTypes(__DIR__ . '/data/bug-2676.php');
		yield from $this->gatherAssertTypes(__DIR__ . '/data/psalm-prefix-unresolvable.php');
		yield from $this->gatherAssertTypes(__DIR__ . '/data/complex-generics-example.php');
		yield from $this->gatherAssertTypes(__DIR__ . '/data/bug-2648.php');
		yield from $this->gatherAssertTypes(__DIR__ . '/data/bug-2740.php');
		yield from $this->gatherAssertTypes(__DIR__ . '/data/bug-2822.php');
		yield from $this->gatherAssertTypes(__DIR__ . '/data/inheritdoc-parameter-remapping.php');
		yield from $this->gatherAssertTypes(__DIR__ . '/data/inheritdoc-constructors.php');
		yield from $this->gatherAssertTypes(__DIR__ . '/data/list-type.php');
		yield from $this->gatherAssertTypes(__DIR__ . '/data/bug-2835.php');
		yield from $this->gatherAssertTypes(__DIR__ . '/data/bug-2443.php');
		yield from $this->gatherAssertTypes(__DIR__ . '/data/bug-2750.php');
		yield from $this->gatherAssertTypes(__DIR__ . '/data/bug-2850.php');
		yield from $this->gatherAssertTypes(__DIR__ . '/data/bug-2863.php');

		if (PHP_VERSION_ID >= 70400) {
			yield from $this->gatherAssertTypes(__DIR__ . '/data/native-types.php');
		}

		if (PHP_VERSION_ID >= 80100) {
			yield from $this->gatherAssertTypes(__DIR__ . '/data/native-types-first-class-callables.php');
		}

		if (PHP_VERSION_ID >= 80100) {
			yield from $this->gatherAssertTypes(__DIR__ . '/data/native-types-ftp-connect.php');
		} else {
			yield from $this->gatherAssertTypes(__DIR__ . '/data/native-types-ftp-connect-resource.php');
		}

		yield from $this->gatherAssertTypes(__DIR__ . '/data/type-change-after-array-access-assignment.php');
		yield from $this->gatherAssertTypes(__DIR__ . '/data/iterator_to_array.php');
		yield from $this->gatherAssertTypes(__DIR__ . '/data/key-of.php');
		yield from $this->gatherAssertTypes(__DIR__ . '/data/value-of.php');

		yield from $this->gatherAssertTypes(__DIR__ . '/data/ext-ds.php');
		yield from $this->gatherAssertTypes(__DIR__ . '/data/arrow-function-return-type.php');
		yield from $this->gatherAssertTypes(__DIR__ . '/data/is-numeric.php');
		yield from $this->gatherAssertTypes(__DIR__ . '/data/is-a.php');
		yield from $this->gatherAssertTypes(__DIR__ . '/data/is-subclass-of.php');
		yield from $this->gatherAssertTypes(__DIR__ . '/data/bug-3142.php');
		yield from $this->gatherAssertTypes(__DIR__ . '/data/array-shapes-keys-strings.php');
		yield from $this->gatherAssertTypes(__DIR__ . '/data/bug-1216.php');
		yield from $this->gatherAssertTypes(__DIR__ . '/data/const-expr-phpdoc-type.php');
		yield from $this->gatherAssertTypes(__DIR__ . '/data/bug-3226.php');
		yield from $this->gatherAssertTypes(__DIR__ . '/data/bug-2001.php');
		yield from $this->gatherAssertTypes(__DIR__ . '/data/bug-2232.php');
		yield from $this->gatherAssertTypes(__DIR__ . '/data/bug-3009.php');

		yield from $this->gatherAssertTypes(__DIR__ . '/data/inherit-phpdoc-merging-var.php');
		yield from $this->gatherAssertTypes(__DIR__ . '/data/inherit-phpdoc-merging-param.php');
		yield from $this->gatherAssertTypes(__DIR__ . '/data/inherit-phpdoc-merging-return.php');
		yield from $this->gatherAssertTypes(__DIR__ . '/data/inherit-phpdoc-merging-template.php');
		yield from $this->gatherAssertTypes(__DIR__ . '/data/bug-3266.php');
		yield from $this->gatherAssertTypes(__DIR__ . '/data/bug-3269.php');
		yield from $this->gatherAssertTypes(__DIR__ . '/data/assign-nested-arrays.php');
		yield from $this->gatherAssertTypes(__DIR__ . '/data/bug-3276.php');
		yield from $this->gatherAssertTypes(__DIR__ . '/data/shadowed-trait-methods.php');
		yield from $this->gatherAssertTypes(__DIR__ . '/data/const-in-functions.php');
		yield from $this->gatherAssertTypes(__DIR__ . '/data/const-in-functions-namespaced.php');
		yield from $this->gatherAssertTypes(__DIR__ . '/data/root-scope-maybe-defined.php');
		if (PHP_VERSION_ID < 80000) {
			yield from $this->gatherAssertTypes(__DIR__ . '/data/bug-3336.php');
		}
		yield from $this->gatherAssertTypes(__DIR__ . '/data/catch-without-variable.php');
		yield from $this->gatherAssertTypes(__DIR__ . '/data/mixed-typehint.php');
		if (PHP_VERSION_ID >= 80000) {
			yield from $this->gatherAssertTypes(__DIR__ . '/data/bug-2600-php8.php');
		} else {
			yield from $this->gatherAssertTypes(__DIR__ . '/data/bug-2600.php');
		}
		yield from $this->gatherAssertTypes(__DIR__ . '/data/array-typehint-without-null-in-phpdoc.php');
		yield from $this->gatherAssertTypes(__DIR__ . '/data/override-root-scope-variable.php');
		yield from $this->gatherAssertTypes(__DIR__ . '/data/bitwise-not.php');
		if (extension_loaded('gd')) {
			yield from $this->gatherAssertTypes(__DIR__ . '/data/graphics-draw-return-types.php');
		}

		require_once __DIR__ . '/../../../stubs/runtime/ReflectionUnionType.php';
		yield from $this->gatherAssertTypes(__DIR__ . '/../Reflection/data/unionTypes.php');

		yield from $this->gatherAssertTypes(__DIR__ . '/../Reflection/data/mixedType.php');

		yield from $this->gatherAssertTypes(__DIR__ . '/../Reflection/data/staticReturnType.php');

		yield from $this->gatherAssertTypes(__DIR__ . '/data/minmax.php');
		if (PHP_VERSION_ID < 80000) {
			yield from $this->gatherAssertTypes(__DIR__ . '/data/minmax-arrays.php');
		}
		if (PHP_VERSION_ID >= 80000) {
			yield from $this->gatherAssertTypes(__DIR__ . '/data/minmax-php8.php');
		}
		yield from $this->gatherAssertTypes(__DIR__ . '/data/classPhpDocs.php');
		yield from $this->gatherAssertTypes(__DIR__ . '/data/non-empty-array-key-type.php');
		yield from $this->gatherAssertTypes(__DIR__ . '/data/bug-3133.php');
		yield from $this->gatherAssertTypes(__DIR__ . '/../Rules/Comparison/data/bug-2550.php');
		yield from $this->gatherAssertTypes(__DIR__ . '/data/bug-2899.php');
		yield from $this->gatherAssertTypes(__DIR__ . '/data/preg_split.php');

		if (PHP_VERSION_ID < 80000) {
			yield from $this->gatherAssertTypes(__DIR__ . '/data/bcmath-dynamic-return-php7.php');
		} else {
			yield from $this->gatherAssertTypes(__DIR__ . '/data/bcmath-dynamic-return-php8.php');
		}

		yield from $this->gatherAssertTypes(__DIR__ . '/data/bug-3875.php');
		yield from $this->gatherAssertTypes(__DIR__ . '/data/bug-2611.php');
		yield from $this->gatherAssertTypes(__DIR__ . '/data/bug-3548.php');
		yield from $this->gatherAssertTypes(__DIR__ . '/data/bug-3866.php');
		yield from $this->gatherAssertTypes(__DIR__ . '/data/bug-1014.php');
		yield from $this->gatherAssertTypes(__DIR__ . '/data/bug-pr-339.php');
		yield from $this->gatherAssertTypes(__DIR__ . '/data/pow.php');
		yield from $this->gatherAssertTypes(__DIR__ . '/data/throw-expr.php');
		yield from $this->gatherAssertTypes(__DIR__ . '/data/bug-5351.php');

		yield from $this->gatherAssertTypes(__DIR__ . '/data/non-empty-array.php');

		yield from $this->gatherAssertTypes(__DIR__ . '/data/class-constant-on-expr.php');

		if (PHP_VERSION_ID >= 80000) {
			yield from $this->gatherAssertTypes(__DIR__ . '/data/bug-3961-php8.php');
		} else {
			yield from $this->gatherAssertTypes(__DIR__ . '/data/bug-3961.php');
		}

		yield from $this->gatherAssertTypes(__DIR__ . '/data/bug-1924.php');

		yield from $this->gatherAssertTypes(__DIR__ . '/data/extra-int-types.php');

		yield from $this->gatherAssertTypes(__DIR__ . '/data/count-type.php');

		yield from $this->gatherAssertTypes(__DIR__ . '/data/bug-2816.php');

		yield from $this->gatherAssertTypes(__DIR__ . '/data/bug-2816-2.php');

		yield from $this->gatherAssertTypes(__DIR__ . '/data/bug-3985.php');

		yield from $this->gatherAssertTypes(__DIR__ . '/data/array-shift.php');
		yield from $this->gatherAssertTypes(__DIR__ . '/data/array-slice.php');

		yield from $this->gatherAssertTypes(__DIR__ . '/data/bug-3990.php');

		yield from $this->gatherAssertTypes(__DIR__ . '/data/bug-3991.php');

		yield from $this->gatherAssertTypes(__DIR__ . '/data/bug-3993.php');

		yield from $this->gatherAssertTypes(__DIR__ . '/data/bug-3997.php');

		yield from $this->gatherAssertTypes(__DIR__ . '/data/bug-4016.php');

		yield from $this->gatherAssertTypes(__DIR__ . '/data/promoted-properties-types.php');

		yield from $this->gatherAssertTypes(__DIR__ . '/data/early-termination-phpdoc.php');

		yield from $this->gatherAssertTypes(__DIR__ . '/data/bug-3915.php');

		yield from $this->gatherAssertTypes(__DIR__ . '/data/bug-2378.php');

		yield from $this->gatherAssertTypes(__DIR__ . '/data/match-expr.php');

		yield from $this->gatherAssertTypes(__DIR__ . '/data/nullsafe.php');

		yield from $this->gatherAssertTypes(__DIR__ . '/data/specified-types-closure-use.php');
		yield from $this->gatherAssertTypes(__DIR__ . '/data/specified-types-closure-edge.php');

		yield from $this->gatherAssertTypes(__DIR__ . '/data/cast-to-numeric-string.php');
		yield from $this->gatherAssertTypes(__DIR__ . '/data/bug-2539.php');
		yield from $this->gatherAssertTypes(__DIR__ . '/data/bug-2733.php');
		yield from $this->gatherAssertTypes(__DIR__ . '/data/bug-3132.php');
		yield from $this->gatherAssertTypes(__DIR__ . '/data/bug-1233.php');
		yield from $this->gatherAssertTypes(__DIR__ . '/data/comparison-operators.php');
		yield from $this->gatherAssertTypes(__DIR__ . '/data/bug-3880.php');
		yield from $this->gatherAssertTypes(__DIR__ . '/data/inc-dec-in-conditions.php');
		yield from $this->gatherAssertTypes(__DIR__ . '/data/bug-4099.php');
		yield from $this->gatherAssertTypes(__DIR__ . '/data/bug-3760.php');
		yield from $this->gatherAssertTypes(__DIR__ . '/data/bug-2997.php');
		yield from $this->gatherAssertTypes(__DIR__ . '/data/bug-1657.php');
		yield from $this->gatherAssertTypes(__DIR__ . '/data/bug-2945.php');
		yield from $this->gatherAssertTypes(__DIR__ . '/data/bug-4207.php');
		yield from $this->gatherAssertTypes(__DIR__ . '/data/bug-4206.php');
		yield from $this->gatherAssertTypes(__DIR__ . '/data/bug-empty-array.php');
		yield from $this->gatherAssertTypes(__DIR__ . '/data/bug-4205.php');
		yield from $this->gatherAssertTypes(__DIR__ . '/data/dependent-variable-certainty.php');
		yield from $this->gatherAssertTypes(__DIR__ . '/data/dependent-expression-certainty.php');
		yield from $this->gatherAssertTypes(__DIR__ . '/data/bug-1865.php');
		yield from $this->gatherAssertTypes(__DIR__ . '/data/conditional-non-empty-array.php');
		yield from $this->gatherAssertTypes(__DIR__ . '/data/foreach-dependent-key-value.php');
		yield from $this->gatherAssertTypes(__DIR__ . '/data/dependent-variables-type-guard-same-as-type.php');

		yield from $this->gatherAssertTypes(__DIR__ . '/data/dependent-variables-arrow-function.php');

		yield from $this->gatherAssertTypes(__DIR__ . '/data/bug-801.php');
		yield from $this->gatherAssertTypes(__DIR__ . '/data/bug-1209.php');
		yield from $this->gatherAssertTypes(__DIR__ . '/data/bug-2980.php');
		yield from $this->gatherAssertTypes(__DIR__ . '/data/bug-3986.php');

		if (PHP_VERSION_ID >= 70400) {
			yield from $this->gatherAssertTypes(__DIR__ . '/data/bug-4188.php');
		}

		if (PHP_VERSION_ID >= 70400) {
			yield from $this->gatherAssertTypes(__DIR__ . '/data/bug-4339.php');
		}

		yield from $this->gatherAssertTypes(__DIR__ . '/data/bug-4343.php');
		yield from $this->gatherAssertTypes(__DIR__ . '/data/impure-method.php');
		yield from $this->gatherAssertTypes(__DIR__ . '/data/impure-constructor.php');
		yield from $this->gatherAssertTypes(__DIR__ . '/data/bug-4351.php');
		yield from $this->gatherAssertTypes(__DIR__ . '/data/var-above-use.php');
		yield from $this->gatherAssertTypes(__DIR__ . '/data/var-above-declare.php');
		yield from $this->gatherAssertTypes(__DIR__ . '/data/closure-return-type.php');
		yield from $this->gatherAssertTypes(__DIR__ . '/data/bug-4398.php');
		yield from $this->gatherAssertTypes(__DIR__ . '/data/bug-4415.php');
		yield from $this->gatherAssertTypes(__DIR__ . '/data/compact.php');
		yield from $this->gatherAssertTypes(__DIR__ . '/data/bug-4500.php');
		yield from $this->gatherAssertTypes(__DIR__ . '/data/bug-4504.php');
		yield from $this->gatherAssertTypes(__DIR__ . '/data/bug-4436.php');
		yield from $this->gatherAssertTypes(__DIR__ . '/../Rules/Properties/data/bug-3777.php');
		yield from $this->gatherAssertTypes(__DIR__ . '/data/bug-2549.php');
		yield from $this->gatherAssertTypes(__DIR__ . '/data/bug-1945.php');
		yield from $this->gatherAssertTypes(__DIR__ . '/data/bug-2003.php');
		yield from $this->gatherAssertTypes(__DIR__ . '/data/bug-651.php');
		yield from $this->gatherAssertTypes(__DIR__ . '/data/bug-1283.php');
		yield from $this->gatherAssertTypes(__DIR__ . '/data/bug-4538.php');
		yield from $this->gatherAssertTypes(__DIR__ . '/data/proc_get_status.php');
		yield from $this->gatherAssertTypes(__DIR__ . '/../Rules/Methods/data/bug-4552.php');
		yield from $this->gatherAssertTypes(__DIR__ . '/data/bug-1897.php');
		yield from $this->gatherAssertTypes(__DIR__ . '/data/bug-1801.php');
		yield from $this->gatherAssertTypes(__DIR__ . '/data/bug-2927.php');
		yield from $this->gatherAssertTypes(__DIR__ . '/data/bug-4558.php');
		yield from $this->gatherAssertTypes(__DIR__ . '/data/bug-4557.php');
		yield from $this->gatherAssertTypes(__DIR__ . '/data/bug-4209.php');
		yield from $this->gatherAssertTypes(__DIR__ . '/data/bug-4209-2.php');
		yield from $this->gatherAssertTypes(__DIR__ . '/data/bug-2869.php');
		yield from $this->gatherAssertTypes(__DIR__ . '/data/bug-3024.php');
		yield from $this->gatherAssertTypes(__DIR__ . '/data/bug-3134.php');
		yield from $this->gatherAssertTypes(__DIR__ . '/../Rules/Methods/data/infer-array-key.php');
		yield from $this->gatherAssertTypes(__DIR__ . '/data/offset-value-after-assign.php');
		yield from $this->gatherAssertTypes(__DIR__ . '/data/bug-2112.php');

		yield from $this->gatherAssertTypes(__DIR__ . '/data/array-filter.php');
		yield from $this->gatherAssertTypes(__DIR__ . '/data/array-filter-callables.php');
		yield from $this->gatherAssertTypes(__DIR__ . '/data/array-filter-string-callables.php');
		if (PHP_VERSION_ID >= 70400) {
			yield from $this->gatherAssertTypes(__DIR__ . '/data/array-filter-arrow-functions.php');
		}

		yield from $this->gatherAssertTypes(__DIR__ . '/data/array-map.php');
		yield from $this->gatherAssertTypes(__DIR__ . '/data/array-map-closure.php');
		yield from $this->gatherAssertTypes(__DIR__ . '/data/array-merge.php');
		yield from $this->gatherAssertTypes(__DIR__ . '/data/array-merge2.php');
		yield from $this->gatherAssertTypes(__DIR__ . '/data/array-sum.php');
		yield from $this->gatherAssertTypes(__DIR__ . '/data/array-plus.php');
		yield from $this->gatherAssertTypes(__DIR__ . '/data/bug-4573.php');
		yield from $this->gatherAssertTypes(__DIR__ . '/data/bug-4577.php');
		yield from $this->gatherAssertTypes(__DIR__ . '/data/bug-4579.php');
		yield from $this->gatherAssertTypes(__DIR__ . '/data/bug-3321.php');

		require_once __DIR__ . '/../Rules/Generics/data/bug-3769.php';
		yield from $this->gatherAssertTypes(__DIR__ . '/../Rules/Generics/data/bug-3769.php');
		yield from $this->gatherAssertTypes(__DIR__ . '/../Rules/Generics/data/bug-6301.php');

		yield from $this->gatherAssertTypes(__DIR__ . '/data/instanceof-class-string.php');
		yield from $this->gatherAssertTypes(__DIR__ . '/data/bug-4498.php');
		yield from $this->gatherAssertTypes(__DIR__ . '/data/bug-4587.php');
		yield from $this->gatherAssertTypes(__DIR__ . '/data/bug-4606.php');
		yield from $this->gatherAssertTypes(__DIR__ . '/data/nested-generic-types.php');
		yield from $this->gatherAssertTypes(__DIR__ . '/data/bug-3922.php');
		yield from $this->gatherAssertTypes(__DIR__ . '/data/nested-generic-types-unwrapping.php');
		yield from $this->gatherAssertTypes(__DIR__ . '/data/nested-generic-types-unwrapping-covariant.php');
		yield from $this->gatherAssertTypes(__DIR__ . '/data/nested-generic-incomplete-constructor.php');
		yield from $this->gatherAssertTypes(__DIR__ . '/data/iterator-iterator.php');
		yield from $this->gatherAssertTypes(__DIR__ . '/data/bug-4642.php');
		yield from $this->gatherAssertTypes(__DIR__ . '/../Rules/PhpDoc/data/bug-4643.php');
		require_once __DIR__ . '/data/throw-points/helpers.php';
		if (PHP_VERSION_ID >= 80000) {
			yield from $this->gatherAssertTypes(__DIR__ . '/data/throw-points/php8/null-safe-method-call.php');
		}
		yield from $this->gatherAssertTypes(__DIR__ . '/data/throw-points/and.php');
		yield from $this->gatherAssertTypes(__DIR__ . '/data/throw-points/array.php');
		yield from $this->gatherAssertTypes(__DIR__ . '/data/throw-points/array-dim-fetch.php');
		yield from $this->gatherAssertTypes(__DIR__ . '/data/throw-points/assign.php');
		yield from $this->gatherAssertTypes(__DIR__ . '/data/throw-points/assign-op.php');
		yield from $this->gatherAssertTypes(__DIR__ . '/data/throw-points/do-while.php');
		yield from $this->gatherAssertTypes(__DIR__ . '/data/throw-points/for.php');
		yield from $this->gatherAssertTypes(__DIR__ . '/data/throw-points/foreach.php');
		yield from $this->gatherAssertTypes(__DIR__ . '/data/throw-points/func-call.php');
		yield from $this->gatherAssertTypes(__DIR__ . '/data/throw-points/if.php');
		yield from $this->gatherAssertTypes(__DIR__ . '/data/throw-points/method-call.php');
		yield from $this->gatherAssertTypes(__DIR__ . '/data/throw-points/or.php');
		yield from $this->gatherAssertTypes(__DIR__ . '/data/throw-points/property-fetch.php');
		yield from $this->gatherAssertTypes(__DIR__ . '/data/throw-points/static-call.php');
		yield from $this->gatherAssertTypes(__DIR__ . '/data/throw-points/switch.php');
		yield from $this->gatherAssertTypes(__DIR__ . '/data/throw-points/throw.php');
		yield from $this->gatherAssertTypes(__DIR__ . '/data/throw-points/try-catch-finally.php');
		yield from $this->gatherAssertTypes(__DIR__ . '/data/throw-points/variable.php');
		yield from $this->gatherAssertTypes(__DIR__ . '/data/throw-points/while.php');
		yield from $this->gatherAssertTypes(__DIR__ . '/data/throw-points/try-catch.php');
		yield from $this->gatherAssertTypes(__DIR__ . '/data/phpdoc-pseudotype-override.php');
		require_once __DIR__ . '/data/phpdoc-pseudotype-namespace.php';

		yield from $this->gatherAssertTypes(__DIR__ . '/data/phpdoc-pseudotype-namespace.php');
		yield from $this->gatherAssertTypes(__DIR__ . '/data/phpdoc-pseudotype-global.php');
		yield from $this->gatherAssertTypes(__DIR__ . '/data/generic-traits.php');
		yield from $this->gatherAssertTypes(__DIR__ . '/data/bug-4423.php');
		yield from $this->gatherAssertTypes(__DIR__ . '/data/generic-unions.php');
		yield from $this->gatherAssertTypes(__DIR__ . '/data/generic-parent.php');
		yield from $this->gatherAssertTypes(__DIR__ . '/data/bug-4247.php');
		yield from $this->gatherAssertTypes(__DIR__ . '/data/bug-4267.php');
		yield from $this->gatherAssertTypes(__DIR__ . '/data/bug-2231.php');
		yield from $this->gatherAssertTypes(__DIR__ . '/data/bug-3558.php');
		yield from $this->gatherAssertTypes(__DIR__ . '/data/bug-3351.php');
		yield from $this->gatherAssertTypes(__DIR__ . '/data/bug-4213.php');
		yield from $this->gatherAssertTypes(__DIR__ . '/data/bug-4657.php');
		yield from $this->gatherAssertTypes(__DIR__ . '/data/bug-4707.php');
		yield from $this->gatherAssertTypes(__DIR__ . '/data/bug-4545.php');
		yield from $this->gatherAssertTypes(__DIR__ . '/data/bug-4714.php');
		yield from $this->gatherAssertTypes(__DIR__ . '/data/bug-4725.php');
		yield from $this->gatherAssertTypes(__DIR__ . '/data/bug-4733.php');
		yield from $this->gatherAssertTypes(__DIR__ . '/data/bug-4326.php');
		yield from $this->gatherAssertTypes(__DIR__ . '/data/bug-987.php');
		yield from $this->gatherAssertTypes(__DIR__ . '/data/bug-3677.php');
		yield from $this->gatherAssertTypes(__DIR__ . '/data/bug-4215.php');
		yield from $this->gatherAssertTypes(__DIR__ . '/data/bug-4695.php');
		yield from $this->gatherAssertTypes(__DIR__ . '/data/bug-2977.php');
		yield from $this->gatherAssertTypes(__DIR__ . '/data/bug-3190.php');
		yield from $this->gatherAssertTypes(__DIR__ . '/data/ternary-specified-types.php');
		yield from $this->gatherAssertTypes(__DIR__ . '/data/bug-560.php');
		yield from $this->gatherAssertTypes(__DIR__ . '/data/do-not-remember-impure-functions.php');
		yield from $this->gatherAssertTypes(__DIR__ . '/data/bug-4190.php');
		yield from $this->gatherAssertTypes(__DIR__ . '/data/clear-stat-cache.php');
		yield from $this->gatherAssertTypes(__DIR__ . '/data/invalidate-object-argument.php');
		yield from $this->gatherAssertTypes(__DIR__ . '/data/invalidate-object-argument-static.php');

		require_once __DIR__ . '/data/invalidate-object-argument-function.php';
		yield from $this->gatherAssertTypes(__DIR__ . '/data/invalidate-object-argument-function.php');

		yield from $this->gatherAssertTypes(__DIR__ . '/data/bug-4588.php');
		yield from $this->gatherAssertTypes(__DIR__ . '/data/bug-4091.php');
		yield from $this->gatherAssertTypes(__DIR__ . '/data/bug-3382.php');
		yield from $this->gatherAssertTypes(__DIR__ . '/data/bug-4177.php');
		yield from $this->gatherAssertTypes(__DIR__ . '/data/bug-2288.php');
		yield from $this->gatherAssertTypes(__DIR__ . '/data/bug-1157.php');
		yield from $this->gatherAssertTypes(__DIR__ . '/data/bug-1597.php');
		yield from $this->gatherAssertTypes(__DIR__ . '/data/bug-3617.php');
		yield from $this->gatherAssertTypes(__DIR__ . '/data/bug-778.php');
		yield from $this->gatherAssertTypes(__DIR__ . '/data/bug-2969.php');
		yield from $this->gatherAssertTypes(__DIR__ . '/data/bug-3004.php');
		yield from $this->gatherAssertTypes(__DIR__ . '/data/bug-3710.php');
		yield from $this->gatherAssertTypes(__DIR__ . '/data/bug-3822.php');
		yield from $this->gatherAssertTypes(__DIR__ . '/data/bug-505.php');
		yield from $this->gatherAssertTypes(__DIR__ . '/data/bug-1670.php');
		yield from $this->gatherAssertTypes(__DIR__ . '/data/bug-1219.php');
		yield from $this->gatherAssertTypes(__DIR__ . '/data/bug-3302.php');
		yield from $this->gatherAssertTypes(__DIR__ . '/data/bug-1511.php');
		yield from $this->gatherAssertTypes(__DIR__ . '/data/bug-4434.php');
		yield from $this->gatherAssertTypes(__DIR__ . '/data/bug-4231.php');
		yield from $this->gatherAssertTypes(__DIR__ . '/data/bug-4287.php');
		yield from $this->gatherAssertTypes(__DIR__ . '/data/bug-4700.php');
		yield from $this->gatherAssertTypes(__DIR__ . '/data/phpdoc-in-closure-bind.php');
		yield from $this->gatherAssertTypes(__DIR__ . '/data/multi-assign.php');
		yield from $this->gatherAssertTypes(__DIR__ . '/data/generics-reduce-types-first.php');
		yield from $this->gatherAssertTypes(__DIR__ . '/data/bug-4803.php');

		require_once __DIR__ . '/data/type-aliases.php';

		yield from $this->gatherAssertTypes(__DIR__ . '/data/type-aliases.php');
		yield from $this->gatherAssertTypes(__DIR__ . '/data/bug-4650.php');
		yield from $this->gatherAssertTypes(__DIR__ . '/data/bug-2906.php');

		yield from $this->gatherAssertTypes(__DIR__ . '/data/DateTimeCreateDynamicReturnTypes.php');
		yield from $this->gatherAssertTypes(__DIR__ . '/data/DateTimeDynamicReturnTypes.php');
		yield from $this->gatherAssertTypes(__DIR__ . '/data/DateTimeModifyReturnTypes.php');
		yield from $this->gatherAssertTypes(__DIR__ . '/data/bug-4821.php');
		yield from $this->gatherAssertTypes(__DIR__ . '/data/bug-4838.php');
		yield from $this->gatherAssertTypes(__DIR__ . '/data/bug-4879.php');
		yield from $this->gatherAssertTypes(__DIR__ . '/data/bug-4820.php');
		yield from $this->gatherAssertTypes(__DIR__ . '/data/bug-4822.php');
		yield from $this->gatherAssertTypes(__DIR__ . '/data/bug-4816.php');
		yield from $this->gatherAssertTypes(__DIR__ . '/data/bug-4757.php');
		yield from $this->gatherAssertTypes(__DIR__ . '/data/bug-4814.php');
		yield from $this->gatherAssertTypes(__DIR__ . '/data/bug-4982.php');
		yield from $this->gatherAssertTypes(__DIR__ . '/data/bug-4761.php');
		yield from $this->gatherAssertTypes(__DIR__ . '/data/bug-3331.php');
		yield from $this->gatherAssertTypes(__DIR__ . '/data/bug-3106.php');
		yield from $this->gatherAssertTypes(__DIR__ . '/data/bug-2640.php');
		yield from $this->gatherAssertTypes(__DIR__ . '/data/bug-2413.php');
		yield from $this->gatherAssertTypes(__DIR__ . '/data/bug-3446.php');
		yield from $this->gatherAssertTypes(__DIR__ . '/data/getopt.php');
		yield from $this->gatherAssertTypes(__DIR__ . '/data/generics-default.php');
		yield from $this->gatherAssertTypes(__DIR__ . '/data/bug-4985.php');
		yield from $this->gatherAssertTypes(__DIR__ . '/data/bug-5000.php');
		yield from $this->gatherAssertTypes(__DIR__ . '/data/number_format.php');
		yield from $this->gatherAssertTypes(__DIR__ . '/data/bug-5140.php');
		yield from $this->gatherAssertTypes(__DIR__ . '/../Rules/Comparison/data/bug-4857.php');
		yield from $this->gatherAssertTypes(__DIR__ . '/data/empty-array-shape.php');
		yield from $this->gatherAssertTypes(__DIR__ . '/../Rules/Methods/data/bug-5089.php');
		yield from $this->gatherAssertTypes(__DIR__ . '/data/bug-3158.php');
		yield from $this->gatherAssertTypes(__DIR__ . '/../Rules/Methods/data/unable-to-resolve-callback-parameter-type.php');

		require_once __DIR__ . '/../Rules/Functions/data/varying-acceptor.php';
		yield from $this->gatherAssertTypes(__DIR__ . '/../Rules/Functions/data/varying-acceptor.php');

		yield from $this->gatherAssertTypes(__DIR__ . '/data/uksort-bug.php');

		yield from $this->gatherAssertTypes(__DIR__ . '/data/arrow-function-types.php');
		if (PHP_VERSION_ID >= 80000) {
			yield from $this->gatherAssertTypes(__DIR__ . '/data/bug-4902-php8.php');
		} else {
			yield from $this->gatherAssertTypes(__DIR__ . '/data/bug-4902.php');
		}

		yield from $this->gatherAssertTypes(__DIR__ . '/data/closure-types.php');
		yield from $this->gatherAssertTypes(__DIR__ . '/data/bug-5219.php');
		yield from $this->gatherAssertTypes(__DIR__ . '/data/strval.php');
		yield from $this->gatherAssertTypes(__DIR__ . '/data/array-next.php');

		yield from $this->gatherAssertTypes(__DIR__ . '/data/non-empty-string.php');
		yield from $this->gatherAssertTypes(__DIR__ . '/data/non-empty-string-replace-functions.php');
		if (PHP_VERSION_ID >= 80000) {
			yield from $this->gatherAssertTypes(__DIR__ . '/data/non-empty-string-substr.php');
		} else {
			yield from $this->gatherAssertTypes(__DIR__ . '/data/non-empty-string-substr-pre-80.php');
		}

		yield from $this->gatherAssertTypes(__DIR__ . '/data/bug-3981.php');
		yield from $this->gatherAssertTypes(__DIR__ . '/data/bug-4711.php');
		yield from $this->gatherAssertTypes(__DIR__ . '/data/sscanf.php');
		yield from $this->gatherAssertTypes(__DIR__ . '/data/generic-offset-get.php');
		yield from $this->gatherAssertTypes(__DIR__ . '/data/generic-object-lower-bound.php');
		yield from $this->gatherAssertTypes(__DIR__ . '/data/class-reflection-interfaces.php');
		yield from $this->gatherAssertTypes(__DIR__ . '/../Rules/Methods/data/bug-4415.php');
		yield from $this->gatherAssertTypes(__DIR__ . '/data/bug-5259.php');
		yield from $this->gatherAssertTypes(__DIR__ . '/data/bug-5293.php');
		yield from $this->gatherAssertTypes(__DIR__ . '/data/bug-5129.php');
		yield from $this->gatherAssertTypes(__DIR__ . '/data/bug-4970.php');
		yield from $this->gatherAssertTypes(__DIR__ . '/data/bug-5322.php');
		yield from $this->gatherAssertTypes(__DIR__ . '/data/bug-5336.php');
		yield from $this->gatherAssertTypes(__DIR__ . '/data/bug-6845.php');
		yield from $this->gatherAssertTypes(__DIR__ . '/data/splfixedarray-iterator-types.php');
		yield from $this->gatherAssertTypes(__DIR__ . '/../Rules/Methods/data/bug-5372.php');
		yield from $this->gatherAssertTypes(__DIR__ . '/../Rules/Arrays/data/bug-5372_2.php');

		if (PHP_VERSION_ID >= 80000) {
			yield from $this->gatherAssertTypes(__DIR__ . '/data/mb_substitute_character-php8.php');
		} else {
			yield from $this->gatherAssertTypes(__DIR__ . '/data/mb_substitute_character.php');
		}

		yield from $this->gatherAssertTypes(__DIR__ . '/data/class-constant-types.php');
		yield from $this->gatherAssertTypes(__DIR__ . '/data/class-implements.php');

		yield from $this->gatherAssertTypes(__DIR__ . '/data/bug-3379.php');

		if (PHP_VERSION_ID >= 80000) {
			yield from $this->gatherAssertTypes(__DIR__ . '/data/reflectionclass-issue-5511-php8.php');
		}

		yield from $this->gatherAssertTypes(__DIR__ . '/data/modulo-operator.php');

		yield from $this->gatherAssertTypes(__DIR__ . '/data/literal-string.php');

		yield from $this->gatherAssertTypes(__DIR__ . '/data/filter-var-returns-non-empty-string.php');

		yield from $this->gatherAssertTypes(__DIR__ . '/data/model-mixin.php');

		yield from $this->gatherAssertTypes(__DIR__ . '/data/bug-5529.php');

		if (PHP_VERSION_ID >= 80000) {
			yield from $this->gatherAssertTypes(__DIR__ . '/data/sizeof-php8.php');
		}
		if (PHP_VERSION_ID < 80000) {
			yield from $this->gatherAssertTypes(__DIR__ . '/data/sizeof.php');
		}

		yield from $this->gatherAssertTypes(__DIR__ . '/data/div-by-zero.php');

		if (PHP_INT_SIZE === 8) {
			yield from $this->gatherAssertTypes(__DIR__ . '/data/bug-5072.php');
		}
		yield from $this->gatherAssertTypes(__DIR__ . '/data/bug-5530.php');
		yield from $this->gatherAssertTypes(__DIR__ . '/data/bug-1861.php');
		yield from $this->gatherAssertTypes(__DIR__ . '/data/bug-4843.php');
		yield from $this->gatherAssertTypes(__DIR__ . '/data/bug-4602.php');
		yield from $this->gatherAssertTypes(__DIR__ . '/data/bug-4499.php');
		yield from $this->gatherAssertTypes(__DIR__ . '/data/bug-2142.php');
		yield from $this->gatherAssertTypes(__DIR__ . '/data/bug-5584.php');

		yield from $this->gatherAssertTypes(__DIR__ . '/data/math.php');

		yield from $this->gatherAssertTypes(__DIR__ . '/data/bug-1870.php');
		yield from $this->gatherAssertTypes(__DIR__ . '/../Rules/Methods/data/bug-5562.php');
		yield from $this->gatherAssertTypes(__DIR__ . '/data/bug-5615.php');
		yield from $this->gatherAssertTypes(__DIR__ . '/data/array-unshift.php');
		yield from $this->gatherAssertTypes(__DIR__ . '/data/array_map_multiple.php');
		yield from $this->gatherAssertTypes(__DIR__ . '/data/range-numeric-string.php');
		yield from $this->gatherAssertTypes(__DIR__ . '/data/missing-closure-native-return-typehint.php');
		yield from $this->gatherAssertTypes(__DIR__ . '/data/bug-4741.php');
		yield from $this->gatherAssertTypes(__DIR__ . '/data/more-type-strings.php');

		if (PHP_VERSION_ID >= 80000) {
			yield from $this->gatherAssertTypes(__DIR__ . '/data/variadic-parameter-php8.php');
			yield from $this->gatherAssertTypes(__DIR__ . '/data/no-named-arguments.php');
			yield from $this->gatherAssertTypes(__DIR__ . '/data/bug-4896.php');
			yield from $this->gatherAssertTypes(__DIR__ . '/data/bug-5843.php');
		}

		yield from $this->gatherAssertTypes(__DIR__ . '/data/eval-implicit-throw.php');
		yield from $this->gatherAssertTypes(__DIR__ . '/data/bug-5628.php');
		yield from $this->gatherAssertTypes(__DIR__ . '/data/bug-5501.php');
		yield from $this->gatherAssertTypes(__DIR__ . '/data/bug-4743.php');
		yield from $this->gatherAssertTypes(__DIR__ . '/data/bug-5017.php');
		yield from $this->gatherAssertTypes(__DIR__ . '/data/bug-5992.php');
		yield from $this->gatherAssertTypes(__DIR__ . '/data/bug-6001.php');

		if (PHP_VERSION_ID >= 80000) {
			yield from $this->gatherAssertTypes(__DIR__ . '/data/round-php8.php');
		} else {
			yield from $this->gatherAssertTypes(__DIR__ . '/data/round.php');
		}

		if (PHP_VERSION_ID >= 80100) {
			yield from $this->gatherAssertTypes(__DIR__ . '/data/bug-5287-php81.php');
		} else {
			yield from $this->gatherAssertTypes(__DIR__ . '/data/bug-5287.php');
		}

		if (PHP_VERSION_ID >= 70400) {
			yield from $this->gatherAssertTypes(__DIR__ . '/data/bug-5458.php');
		}

		yield from $this->gatherAssertTypes(__DIR__ . '/data/never.php');

		yield from $this->gatherAssertTypes(__DIR__ . '/data/native-intersection.php');

		yield from $this->gatherAssertTypes(__DIR__ . '/data/bug-2760.php');

		yield from $this->gatherAssertTypes(__DIR__ . '/data/new-in-initializers.php');

		if (PHP_VERSION_ID >= 80100) {
			define('TEST_OBJECT_CONSTANT', new stdClass());
			define('TEST_NULL_CONSTANT', null);
			define('TEST_TRUE_CONSTANT', true);
			define('TEST_FALSE_CONSTANT', false);
			define('TEST_ARRAY_CONSTANT', [true, false, null]);
			define('TEST_ENUM_CONSTANT', Foo::ONE);
			yield from $this->gatherAssertTypes(__DIR__ . '/data/new-in-initializers-runtime.php');
		}

		yield from $this->gatherAssertTypes(__DIR__ . '/data/first-class-callables.php');

		if (PHP_VERSION_ID >= 80100) {
			yield from $this->gatherAssertTypes(__DIR__ . '/data/array-is-list-type-specifying.php');
			yield from $this->gatherAssertTypes(__DIR__ . '/data/array-is-list-unset.php');
		}

		if (PHP_VERSION_ID >= 80100) {
			yield from $this->gatherAssertTypes(__DIR__ . '/data/array-unpacking-string-keys.php');
		}

		yield from $this->gatherAssertTypes(__DIR__ . '/data/filesystem-functions.php');
		yield from $this->gatherAssertTypes(__DIR__ . '/data/filter-var.php');

		if (PHP_VERSION_ID >= 80100) {
			yield from $this->gatherAssertTypes(__DIR__ . '/data/enums.php');
			yield from $this->gatherAssertTypes(__DIR__ . '/data/enums-import-alias.php');
			yield from $this->gatherAssertTypes(__DIR__ . '/data/bug-7176.php');
		}

		if (PHP_VERSION_ID >= 80000) {
			yield from $this->gatherAssertTypes(__DIR__ . '/data/bug-6293.php');
		}

		yield from $this->gatherAssertTypes(__DIR__ . '/data/predefined-constants-php72.php');
		if (PHP_VERSION_ID >= 70400) {
			yield from $this->gatherAssertTypes(__DIR__ . '/data/predefined-constants-php74.php');
		}
		if (PHP_INT_SIZE === 8) {
			yield from $this->gatherAssertTypes(__DIR__ . '/data/predefined-constants-64bit.php');
		} else {
			yield from $this->gatherAssertTypes(__DIR__ . '/data/predefined-constants-32bit.php');
		}
		yield from $this->gatherAssertTypes(__DIR__ . '/data/predefined-constants.php');

		yield from $this->gatherAssertTypes(__DIR__ . '/data/classPhpDocs-phpstanPropertyPrefix.php');

		yield from $this->gatherAssertTypes(__DIR__ . '/data/array-destructuring-types.php');
		yield from $this->gatherAssertTypes(__DIR__ . '/data/pdo-prepare.php');
		yield from $this->gatherAssertTypes(__DIR__ . '/data/constant-array-type-set.php');
		yield from $this->gatherAssertTypes(__DIR__ . '/data/for-loop-i-type.php');
		yield from $this->gatherAssertTypes(__DIR__ . '/data/bug-5316.php');
		yield from $this->gatherAssertTypes(__DIR__ . '/data/bug-3858.php');
		yield from $this->gatherAssertTypes(__DIR__ . '/data/bug-2806.php');
		yield from $this->gatherAssertTypes(__DIR__ . '/data/bug-5328.php');
		yield from $this->gatherAssertTypes(__DIR__ . '/data/bug-3044.php');

		if (PHP_VERSION_ID >= 80100) {
			yield from $this->gatherAssertTypes(__DIR__ . '/data/invalidate-readonly-properties.php');
		}

		yield from $this->gatherAssertTypes(__DIR__ . '/data/weird-array_key_exists-issue.php');
		yield from $this->gatherAssertTypes(__DIR__ . '/data/equal.php');
		yield from $this->gatherAssertTypes(__DIR__ . '/data/identical.php');

		if (PHP_VERSION_ID >= 80000) {
			yield from $this->gatherAssertTypes(__DIR__ . '/data/bug-5698-php8.php');
		} else {
			yield from $this->gatherAssertTypes(__DIR__ . '/data/bug-5698-php7.php');
		}

		if (PHP_VERSION_ID >= 70304) {
			yield from $this->gatherAssertTypes(__DIR__ . '/data/date-period-return-types.php');
		}

		yield from $this->gatherAssertTypes(__DIR__ . '/data/bug-6404.php');
		yield from $this->gatherAssertTypes(__DIR__ . '/data/bug-6399.php');
		yield from $this->gatherAssertTypes(__DIR__ . '/data/bug-4357.php');
		yield from $this->gatherAssertTypes(__DIR__ . '/data/bug-5817.php');

		yield from $this->gatherAssertTypes(__DIR__ . '/data/array-chunk.php');

		if (PHP_VERSION_ID < 80200) {
			yield from $this->gatherAssertTypes(__DIR__ . '/data/array-column.php');
		} else {
			yield from $this->gatherAssertTypes(__DIR__ . '/data/array-column-php82.php');
		}
		if (PHP_VERSION_ID >= 80000) {
			yield from $this->gatherAssertTypes(__DIR__ . '/data/array-column-php8.php');
		} else {
			yield from $this->gatherAssertTypes(__DIR__ . '/data/array-column-php7.php');
		}

		yield from $this->gatherAssertTypes(__DIR__ . '/data/bug-6497.php');

		if (PHP_VERSION_ID >= 70400) {
			yield from $this->gatherAssertTypes(__DIR__ . '/data/isset-coalesce-empty-type.php');
			yield from $this->gatherAssertTypes(__DIR__ . '/data/isset-coalesce-empty-type-root.php');
		}

		if (PHP_VERSION_ID < 80100) {
			yield from $this->gatherAssertTypes(__DIR__ . '/data/isset-coalesce-empty-type-pre-81.php');
		} else {
			yield from $this->gatherAssertTypes(__DIR__ . '/data/isset-coalesce-empty-type-post-81.php');
		}

		yield from $this->gatherAssertTypes(__DIR__ . '/data/template-null-bound.php');
		yield from $this->gatherAssertTypes(__DIR__ . '/data/bug-4592.php');
		yield from $this->gatherAssertTypes(__DIR__ . '/data/bug-4903.php');
		yield from $this->gatherAssertTypes(__DIR__ . '/data/bug-2420.php');
		yield from $this->gatherAssertTypes(__DIR__ . '/data/bug-2718.php');
		yield from $this->gatherAssertTypes(__DIR__ . '/data/bug-3126.php');
		yield from $this->gatherAssertTypes(__DIR__ . '/data/bug-4586.php');
		yield from $this->gatherAssertTypes(__DIR__ . '/data/bug-4887.php');

		yield from $this->gatherAssertTypes(__DIR__ . '/data/hash-functions.php');
		if (PHP_VERSION_ID >= 80000) {
			yield from $this->gatherAssertTypes(__DIR__ . '/data/hash-functions-80.php');
		} else {
			yield from $this->gatherAssertTypes(__DIR__ . '/data/hash-functions-74.php');
		}

		if (PHP_VERSION_ID >= 80000) {
			yield from $this->gatherAssertTypes(__DIR__ . '/data/bug-6308.php');
		}
		yield from $this->gatherAssertTypes(__DIR__ . '/data/bug-6329.php');

		if (PHP_VERSION_ID >= 70400) {
			yield from $this->gatherAssertTypes(__DIR__ . '/../Rules/Comparison/data/bug-6473.php');
		}

		if (PHP_VERSION_ID >= 80000) {
			yield from $this->gatherAssertTypes(__DIR__ . '/data/bug-6566-types.php');
		}

		yield from $this->gatherAssertTypes(__DIR__ . '/data/bug-6500.php');

		yield from $this->gatherAssertTypes(__DIR__ . '/data/bug-6488.php');
		yield from $this->gatherAssertTypes(__DIR__ . '/data/bug-6624.php');

		if (PHP_VERSION_ID >= 70400) {
			yield from $this->gatherAssertTypes(__DIR__ . '/data/property-template-tag.php');
		}

		yield from $this->gatherAssertTypes(__DIR__ . '/data/bug-6672.php');
		yield from $this->gatherAssertTypes(__DIR__ . '/data/bug-6687.php');

		yield from $this->gatherAssertTypes(__DIR__ . '/data/callable-in-union.php');

		if (PHP_VERSION_ID < 80000) {
			yield from $this->gatherAssertTypes(__DIR__ . '/data/preg_match_php7.php');
		} else {
			yield from $this->gatherAssertTypes(__DIR__ . '/data/preg_match_php8.php');
		}

		if (PHP_VERSION_ID >= 70300) {
			yield from $this->gatherAssertTypes(__DIR__ . '/data/bug-6654.php');
		}

		require_once __DIR__ . '/data/countable.php';
		yield from $this->gatherAssertTypes(__DIR__ . '/data/countable.php');

		yield from $this->gatherAssertTypes(__DIR__ . '/data/bug-6696.php');
		yield from $this->gatherAssertTypes(__DIR__ . '/data/bug-6704.php');
		yield from $this->gatherAssertTypes(__DIR__ . '/../Rules/Methods/data/filter-iterator-child-class.php');
		yield from $this->gatherAssertTypes(__DIR__ . '/data/smaller-than-benevolent.php');

		if (PHP_VERSION_ID >= 80100) {
			yield from $this->gatherAssertTypes(__DIR__ . '/data/bug-6695.php');
			yield from $this->gatherAssertTypes(__DIR__ . '/data/bug-6433.php');
		}

		yield from $this->gatherAssertTypes(__DIR__ . '/data/bug-6698.php');
		yield from $this->gatherAssertTypes(__DIR__ . '/data/date-format.php');
		yield from $this->gatherAssertTypes(__DIR__ . '/data/bug-6070.php');
		yield from $this->gatherAssertTypes(__DIR__ . '/data/bug-6108.php');
		yield from $this->gatherAssertTypes(__DIR__ . '/data/bug-1516.php');
		yield from $this->gatherAssertTypes(__DIR__ . '/data/bug-6138.php');
		yield from $this->gatherAssertTypes(__DIR__ . '/data/bug-6174.php');
		yield from $this->gatherAssertTypes(__DIR__ . '/../Rules/Methods/data/bug-5749.php');
		yield from $this->gatherAssertTypes(__DIR__ . '/data/bug-5675.php');

		if (PHP_VERSION_ID >= 80000) {
			yield from $this->gatherAssertTypes(__DIR__ . '/data/bug-6505.php');
		}

		yield from $this->gatherAssertTypes(__DIR__ . '/data/bug-6305.php');
		yield from $this->gatherAssertTypes(__DIR__ . '/data/bug-6699.php');
		yield from $this->gatherAssertTypes(__DIR__ . '/data/bug-6715.php');
		yield from $this->gatherAssertTypes(__DIR__ . '/data/bug-6682.php');

		yield from $this->gatherAssertTypes(__DIR__ . '/data/preg_filter.php');
		yield from $this->gatherAssertTypes(__DIR__ . '/data/bug-5759.php');
		yield from $this->gatherAssertTypes(__DIR__ . '/data/bug-5783.php');
		yield from $this->gatherAssertTypes(__DIR__ . '/data/bug-5668.php');
		yield from $this->gatherAssertTypes(__DIR__ . '/data/generics-empty-array.php');
		yield from $this->gatherAssertTypes(__DIR__ . '/../Rules/Methods/data/bug-5757.php');

		if (PHP_VERSION_ID >= 70400) {
			yield from $this->gatherAssertTypes(__DIR__ . '/data/nullable-closure-parameter.php');
		}
		if (PHP_VERSION_ID >= 80000) {
			yield from $this->gatherAssertTypes(__DIR__ . '/../Rules/Methods/data/bug-6635.php');
		}

		if (PHP_VERSION_ID >= 70400) {
			yield from $this->gatherAssertTypes(__DIR__ . '/data/bug-6591.php');
		}

		if (PHP_VERSION_ID >= 80000) {
			yield from $this->gatherAssertTypes(__DIR__ . '/data/bug-6790.php');
		}

		if (PHP_VERSION_ID >= 70400) {
			yield from $this->gatherAssertTypes(__DIR__ . '/data/bug-6859.php');
		}

		yield from $this->gatherAssertTypes(__DIR__ . '/data/curl_getinfo.php');
		if (PHP_VERSION_ID >= 70300) {
			yield from $this->gatherAssertTypes(__DIR__ . '/data/curl_getinfo_7.3.php');
		}

		if (PHP_VERSION_ID >= 80000) {
			yield from $this->gatherAssertTypes(__DIR__ . '/data/bug-6251.php');
			yield from $this->gatherAssertTypes(__DIR__ . '/data/bug-6870.php');
			yield from $this->gatherAssertTypes(__DIR__ . '/data/bug-4885.php');
		}

		if (PHP_VERSION_ID >= 80100) {
			yield from $this->gatherAssertTypes(__DIR__ . '/data/value-of-enum.php');
		}

		yield from $this->gatherAssertTypes(__DIR__ . '/data/bug-6576.php');
		yield from $this->gatherAssertTypes(__DIR__ . '/data/bug-6584.php');

		yield from $this->gatherAssertTypes(__DIR__ . '/data/weird-strlen-cases.php');
		yield from $this->gatherAssertTypes(__DIR__ . '/data/constant-string-unions.php');
		yield from $this->gatherAssertTypes(__DIR__ . '/data/bug-6748.php');

		yield from $this->gatherAssertTypes(__DIR__ . '/data/array-fill-keys.php');
		yield from $this->gatherAssertTypes(__DIR__ . '/data/array-flip.php');
		yield from $this->gatherAssertTypes(__DIR__ . '/data/array-intersect-key.php');
		yield from $this->gatherAssertTypes(__DIR__ . '/data/array-intersect-key-constant.php');
		yield from $this->gatherAssertTypes(__DIR__ . '/data/array-search.php');
		if (PHP_VERSION_ID >= 80000) {
			yield from $this->gatherAssertTypes(__DIR__ . '/data/array-fill-keys-php8.php');
			yield from $this->gatherAssertTypes(__DIR__ . '/data/array-flip-php8.php');
			yield from $this->gatherAssertTypes(__DIR__ . '/data/array-intersect-key-php8.php');
			yield from $this->gatherAssertTypes(__DIR__ . '/data/array-search-php8.php');
			yield from $this->gatherAssertTypes(__DIR__ . '/data/array_keys.php');
			yield from $this->gatherAssertTypes(__DIR__ . '/data/array_values.php');
		} else {
			yield from $this->gatherAssertTypes(__DIR__ . '/data/array-fill-keys-php7.php');
			yield from $this->gatherAssertTypes(__DIR__ . '/data/array-flip-php7.php');
			yield from $this->gatherAssertTypes(__DIR__ . '/data/array-intersect-key-php7.php');
			yield from $this->gatherAssertTypes(__DIR__ . '/data/array-search-php7.php');
			yield from $this->gatherAssertTypes(__DIR__ . '/data/array_keys-php7.php');
			yield from $this->gatherAssertTypes(__DIR__ . '/data/array_values-php7.php');
		}

		yield from $this->gatherAssertTypes(__DIR__ . '/data/array-search-type-specifying.php');
		yield from $this->gatherAssertTypes(__DIR__ . '/data/array-pop.php');
		yield from $this->gatherAssertTypes(__DIR__ . '/data/array-push.php');
		yield from $this->gatherAssertTypes(__DIR__ . '/data/array-replace.php');
		yield from $this->gatherAssertTypes(__DIR__ . '/data/array-reverse.php');
		yield from $this->gatherAssertTypes(__DIR__ . '/data/bug-6889.php');
		yield from $this->gatherAssertTypes(__DIR__ . '/data/bug-6891.php');
		yield from $this->gatherAssertTypes(__DIR__ . '/data/shuffle.php');
		yield from $this->gatherAssertTypes(__DIR__ . '/data/simplexml.php');

		if (PHP_VERSION_ID >= 80100) {
			yield from $this->gatherAssertTypes(__DIR__ . '/data/bug-6904.php');
		}

		if (PHP_VERSION_ID >= 80000) {
			yield from $this->gatherAssertTypes(__DIR__ . '/data/array-combine-php8.php');
		} else {
			yield from $this->gatherAssertTypes(__DIR__ . '/data/array-combine-php7.php');
		}

		yield from $this->gatherAssertTypes(__DIR__ . '/data/bug-6917.php');
		yield from $this->gatherAssertTypes(__DIR__ . '/data/bug-6936-limit.php');

		if (PHP_VERSION_ID >= 80000) {
			yield from $this->gatherAssertTypes(__DIR__ . '/data/bug-5262.php');
		}

		yield from $this->gatherAssertTypes(__DIR__ . '/data/bug-2471.php');
		yield from $this->gatherAssertTypes(__DIR__ . '/data/bug-5846.php');
		yield from $this->gatherAssertTypes(__DIR__ . '/data/bug-5896.php');
		yield from $this->gatherAssertTypes(__DIR__ . '/data/bug-6927.php');

		yield from $this->gatherAssertTypes(__DIR__ . '/data/bug-3853.php');
		yield from $this->gatherAssertTypes(__DIR__ . '/data/conditional-types.php');
		yield from $this->gatherAssertTypes(__DIR__ . '/data/constant-array-optional-set.php');
		yield from $this->gatherAssertTypes(__DIR__ . '/data/bug-7000.php');
		yield from $this->gatherAssertTypes(__DIR__ . '/data/bug-6383.php');
		yield from $this->gatherAssertTypes(__DIR__ . '/../Rules/Methods/data/bug-3284.php');

		yield from $this->gatherAssertTypes(__DIR__ . '/data/int-mask.php');

		yield from $this->gatherAssertTypes(__DIR__ . '/data/conditional-types-constant.php');

		require_once __DIR__ . '/data/constant-phpdoc-type.php';
		yield from $this->gatherAssertTypes(__DIR__ . '/data/constant-phpdoc-type.php');

		if (PHP_VERSION_ID >= 80000) {
			yield from $this->gatherAssertTypes(__DIR__ . '/data/bug-6993.php');
			yield from $this->gatherAssertTypes(__DIR__ . '/data/bug-7078.php');
		}

		if (PHP_VERSION_ID >= 80200) {
			yield from $this->gatherAssertTypes(__DIR__ . '/data/mb-strlen-php82.php');
		} elseif (PHP_VERSION_ID >= 80000) {
			yield from $this->gatherAssertTypes(__DIR__ . '/data/mb-strlen-php8.php');
		} elseif (PHP_VERSION_ID < 70300) {
			yield from $this->gatherAssertTypes(__DIR__ . '/data/mb-strlen-php72.php');
		} else {
			yield from $this->gatherAssertTypes(__DIR__ . '/data/mb-strlen-php73.php');
		}

		if (PHP_VERSION_ID >= 80000) {
			yield from $this->gatherAssertTypes(__DIR__ . '/data/bug-7096.php');
		}

		if (PHP_VERSION_ID >= 80100) {
			yield from $this->gatherAssertTypes(__DIR__ . '/data/bug-7167.php');
			yield from $this->gatherAssertTypes(__DIR__ . '/data/bug-6864.php');
			yield from $this->gatherAssertTypes(__DIR__ . '/data/bug-7776.php');
		}

		yield from $this->gatherAssertTypes(__DIR__ . '/data/bug-7068.php');
		yield from $this->gatherAssertTypes(__DIR__ . '/data/bug-7115.php');
		yield from $this->gatherAssertTypes(__DIR__ . '/data/constant-array-type-identical.php');
		yield from $this->gatherAssertTypes(__DIR__ . '/data/non-empty-string-str-containing-fns.php');
		yield from $this->gatherAssertTypes(__DIR__ . '/data/fizz-buzz.php');
		yield from $this->gatherAssertTypes(__DIR__ . '/data/bug-4875.php');
		yield from $this->gatherAssertTypes(__DIR__ . '/data/bug-6609.php');

		//define('ALREADY_DEFINED_CONSTANT', true);
		//yield from $this->gatherAssertTypes(__DIR__ . '/data/already-defined-constant.php');

		yield from $this->gatherAssertTypes(__DIR__ . '/data/value-of-generic.php');
		yield from $this->gatherAssertTypes(__DIR__ . '/data/key-of-generic.php');
		yield from $this->gatherAssertTypes(__DIR__ . '/data/bug-7106.php');
		yield from $this->gatherAssertTypes(__DIR__ . '/data/bug-4950.php');
		yield from $this->gatherAssertTypes(__DIR__ . '/data/native-reflection-default-values.php');

		yield from $this->gatherAssertTypes(__DIR__ . '/data/pr-1244.php');
		yield from $this->gatherAssertTypes(__DIR__ . '/data/bug-7144.php');
		yield from $this->gatherAssertTypes(__DIR__ . '/data/bug-7144-composer-integration.php');
		yield from $this->gatherAssertTypes(__DIR__ . '/data/bug-4371.php');
		yield from $this->gatherAssertTypes(__DIR__ . '/data/initializer-expr-type-resolver.php');

		yield from $this->gatherAssertTypes(__DIR__ . '/data/offset-access.php');

		if (PHP_VERSION_ID >= 70300) {
			yield from $this->gatherAssertTypes(__DIR__ . '/data/str-casing.php');
		}
		yield from $this->gatherAssertTypes(__DIR__ . '/data/non-empty-string-substr-specifying.php');
		yield from $this->gatherAssertTypes(__DIR__ . '/data/unset-conditional-expressions.php');
		yield from $this->gatherAssertTypes(__DIR__ . '/data/conditional-types-inference.php');
		yield from $this->gatherAssertTypes(__DIR__ . '/data/bug-7210.php');
		yield from $this->gatherAssertTypes(__DIR__ . '/data/bug-7341.php');
		yield from $this->gatherAssertTypes(__DIR__ . '/data/non-empty-string-strstr-specifying.php');
		yield from $this->gatherAssertTypes(__DIR__ . '/data/non-empty-string-strrchr-specifying.php');
		yield from $this->gatherAssertTypes(__DIR__ . '/data/non-empty-string-strcasing-specifying.php');
		yield from $this->gatherAssertTypes(__DIR__ . '/../Rules/Methods/data/conditional-complex-templates.php');
		yield from $this->gatherAssertTypes(__DIR__ . '/data/bug-7374.php');
		yield from $this->gatherAssertTypes(__DIR__ . '/data/template-constant-bound.php');
		yield from $this->gatherAssertTypes(__DIR__ . '/data/bug-7391.php');
		yield from $this->gatherAssertTypes(__DIR__ . '/data/finally-scope.php');
		yield from $this->gatherAssertTypes(__DIR__ . '/data/bug-7387.php');
		yield from $this->gatherAssertTypes(__DIR__ . '/data/bug-7353.php');
		yield from $this->gatherAssertTypes(__DIR__ . '/data/bug-7031.php');
		yield from $this->gatherAssertTypes(__DIR__ . '/data/constant-array-intersect.php');
		yield from $this->gatherAssertTypes(__DIR__ . '/data/bug-7153.php');
		yield from $this->gatherAssertTypes(__DIR__ . '/data/in-array-non-empty.php');
		yield from $this->gatherAssertTypes(__DIR__ . '/data/bug-4117.php');
		yield from $this->gatherAssertTypes(__DIR__ . '/data/bug-7490.php');
		yield from $this->gatherAssertTypes(__DIR__ . '/data/remember-possibly-impure-function-values.php');
		yield from $this->gatherAssertTypes(__DIR__ . '/data/emptyiterator.php');
		yield from $this->gatherAssertTypes(__DIR__ . '/data/collected-data.php');
		yield from $this->gatherAssertTypes(__DIR__ . '/data/bug-7550.php');
		yield from $this->gatherAssertTypes(__DIR__ . '/data/bug-7580.php');
		yield from $this->gatherAssertTypes(__DIR__ . '/data/this-subtractable.php');
		yield from $this->gatherAssertTypes(__DIR__ . '/data/match-expression-inference.php');
		yield from $this->gatherAssertTypes(__DIR__ . '/data/bug-1519.php');

		if (PHP_VERSION_ID < 80000) {
			yield from $this->gatherAssertTypes(__DIR__ . '/data/bug-7663-php7.php');
		}
		if (PHP_VERSION_ID >= 80000) {
			yield from $this->gatherAssertTypes(__DIR__ . '/data/bug-7663-php8.php');
		}
		yield from $this->gatherAssertTypes(__DIR__ . '/data/bug-7663.php');
		yield from $this->gatherAssertTypes(__DIR__ . '/data/bug-7688.php');
		yield from $this->gatherAssertTypes(__DIR__ . '/data/bug-7689.php');
		yield from $this->gatherAssertTypes(__DIR__ . '/data/has-offset-type-bug.php');
		yield from $this->gatherAssertTypes(__DIR__ . '/data/bug-5920.php');
		yield from $this->gatherAssertTypes(__DIR__ . '/data/bug-7621-1.php');
		yield from $this->gatherAssertTypes(__DIR__ . '/data/bug-7621-2.php');
		yield from $this->gatherAssertTypes(__DIR__ . '/data/bug-7621-3.php');
		yield from $this->gatherAssertTypes(__DIR__ . '/../Rules/Methods/data/bug-7511.php');
		yield from $this->gatherAssertTypes(__DIR__ . '/data/bug-7224.php');
		yield from $this->gatherAssertTypes(__DIR__ . '/data/bug-6556.php');
		yield from $this->gatherAssertTypes(__DIR__ . '/../Rules/Comparison/data/bug-4708.php');
		yield from $this->gatherAssertTypes(__DIR__ . '/data/bug-4708.php');
		yield from $this->gatherAssertTypes(__DIR__ . '/data/bug-2911.php');
		yield from $this->gatherAssertTypes(__DIR__ . '/../Rules/Functions/data/bug-7156.php');
		yield from $this->gatherAssertTypes(__DIR__ . '/data/bug-6728.php');
		yield from $this->gatherAssertTypes(__DIR__ . '/../Rules/Arrays/data/bug-6364.php');
		yield from $this->gatherAssertTypes(__DIR__ . '/../Rules/Arrays/data/bug-5758.php');
		yield from $this->gatherAssertTypes(__DIR__ . '/../Rules/Functions/data/bug-3931.php');
		yield from $this->gatherAssertTypes(__DIR__ . '/data/bug-5223.php');
		yield from $this->gatherAssertTypes(__DIR__ . '/data/bug-7698.php');
		yield from $this->gatherAssertTypes(__DIR__ . '/data/non-falsy-string.php');
		yield from $this->gatherAssertTypes(__DIR__ . '/data/bug-7483.php');
		yield from $this->gatherAssertTypes(__DIR__ . '/data/bug-7056.php');
		yield from $this->gatherAssertTypes(__DIR__ . '/../Rules/Variables/data/bug-7417.php');
		yield from $this->gatherAssertTypes(__DIR__ . '/../Rules/Arrays/data/bug-7469.php');
		yield from $this->gatherAssertTypes(__DIR__ . '/../Rules/Variables/data/bug-3391.php');
		yield from $this->gatherAssertTypes(__DIR__ . '/data/bug-6901.php');

		if (PHP_VERSION_ID >= 70400) {
			yield from $this->gatherAssertTypes(__DIR__ . '/data/arrow-function-argument-type.php');
		}

		yield from $this->gatherAssertTypes(__DIR__ . '/data/closure-argument-type.php');
		yield from $this->gatherAssertTypes(__DIR__ . '/data/ctype-digit.php');
		yield from $this->gatherAssertTypes(__DIR__ . '/data/bug-7788.php');
		yield from $this->gatherAssertTypes(__DIR__ . '/data/bug-7809.php');
		yield from $this->gatherAssertTypes(__DIR__ . '/data/composer-non-empty-array-after-unset.php');

		if (PHP_VERSION_ID >= 80200) {
			yield from $this->gatherAssertTypes(__DIR__ . '/../Rules/Methods/data/true-typehint.php');
		}
		yield from $this->gatherAssertTypes(__DIR__ . '/../Rules/Arrays/data/bug-6000.php');
		yield from $this->gatherAssertTypes(__DIR__ . '/data/prestashop-breakdowns-empty-array.php');

		if (PHP_VERSION_ID < 80000) {
			yield from $this->gatherAssertTypes(__DIR__ . '/data/loose-comparisons-php7.php');
		}
		if (PHP_VERSION_ID >= 80000) {
			yield from $this->gatherAssertTypes(__DIR__ . '/data/loose-comparisons-php8.php');
		}
		yield from $this->gatherAssertTypes(__DIR__ . '/data/loose-comparisons.php');
		yield from $this->gatherAssertTypes(__DIR__ . '/data/bug-7563.php');
		yield from $this->gatherAssertTypes(__DIR__ . '/data/bug-7764.php');
		yield from $this->gatherAssertTypes(__DIR__ . '/data/bug-5845.php');
		yield from $this->gatherAssertTypes(__DIR__ . '/data/array-flip-constant.php');
		yield from $this->gatherAssertTypes(__DIR__ . '/data/array-filter-constant.php');
		yield from $this->gatherAssertTypes(__DIR__ . '/data/composer-array-bug.php');
		yield from $this->gatherAssertTypes(__DIR__ . '/data/tagged-unions.php');
		yield from $this->gatherAssertTypes(__DIR__ . '/data/bug-7492.php');
		yield from $this->gatherAssertTypes(__DIR__ . '/data/bug-7877.php');
		yield from $this->gatherAssertTypes(__DIR__ . '/data/bug-1021.php');
		yield from $this->gatherAssertTypes(__DIR__ . '/../Rules/Arrays/data/slevomat-foreach-unset-bug.php');
		yield from $this->gatherAssertTypes(__DIR__ . '/data/bug-6170.php');
		yield from $this->gatherAssertTypes(__DIR__ . '/../Rules/Arrays/data/slevomat-foreach-array-key-exists-bug.php');
		yield from $this->gatherAssertTypes(__DIR__ . '/data/array-key-exists.php');
		yield from $this->gatherAssertTypes(__DIR__ . '/data/key-exists.php');
		yield from $this->gatherAssertTypes(__DIR__ . '/data/bug-7909.php');

		if (PHP_VERSION_ID >= 80000) {
			yield from $this->gatherAssertTypes(__DIR__ . '/../Rules/Comparison/data/bug-7898.php');
		}

		if (PHP_VERSION_ID >= 80000) {
			yield from $this->gatherAssertTypes(__DIR__ . '/../Rules/Functions/data/bug-7823.php');
		}

		yield from $this->gatherAssertTypes(__DIR__ . '/data/bug-7921.php');
		yield from $this->gatherAssertTypes(__DIR__ . '/data/bug-7928.php');

		yield from $this->gatherAssertTypes(__DIR__ . '/data/bug-7949.php');
		yield from $this->gatherAssertTypes(__DIR__ . '/data/bug-7639.php');
		yield from $this->gatherAssertTypes(__DIR__ . '/data/bug-5304.php');
		yield from $this->gatherAssertTypes(__DIR__ . '/data/bug-7244.php');
		yield from $this->gatherAssertTypes(__DIR__ . '/data/bug-7501.php');
		if (PHP_VERSION_ID >= 80200) {
			yield from $this->gatherAssertTypes(__DIR__ . '/data/standalone-types.php');
		}
		yield from $this->gatherAssertTypes(__DIR__ . '/../Rules/Arrays/data/bug-7954.php');
		yield from $this->gatherAssertTypes(__DIR__ . '/data/scope-generalization.php');
		yield from $this->gatherAssertTypes(__DIR__ . '/data/bug-8015.php');
		yield from $this->gatherAssertTypes(__DIR__ . '/data/bug-7993.php');
		yield from $this->gatherAssertTypes(__DIR__ . '/data/bug-7996.php');
		yield from $this->gatherAssertTypes(__DIR__ . '/data/bug-7141.php');
		yield from $this->gatherAssertTypes(__DIR__ . '/data/cli-globals.php');
		yield from $this->gatherAssertTypes(__DIR__ . '/data/bug-8033.php');
		yield from $this->gatherAssertTypes(__DIR__ . '/data/constant-array-union-unshift.php');
		yield from $this->gatherAssertTypes(__DIR__ . '/data/bug-7987.php');
		yield from $this->gatherAssertTypes(__DIR__ . '/data/bug-7963-three.php');
		yield from $this->gatherAssertTypes(__DIR__ . '/data/bug-8017.php');
		yield from $this->gatherAssertTypes(__DIR__ . '/data/global-namespace.php');

		if (PHP_VERSION_ID >= 80000) {
			yield from $this->gatherAssertTypes(__DIR__ . '/data/dnf.php');
		}

		if (PHP_VERSION_ID >= 70300) {
			yield from $this->gatherAssertTypes(__DIR__ . '/data/fpm-get-status.php');
		}

		yield from $this->gatherAssertTypes(__DIR__ . '/data/array-offset-unset.php');

		yield from $this->gatherAssertTypes(__DIR__ . '/data/assert-docblock.php');
		yield from $this->gatherAssertTypes(__DIR__ . '/data/assert-empty.php');
		yield from $this->gatherAssertTypes(__DIR__ . '/data/assert-method.php');
		yield from $this->gatherAssertTypes(__DIR__ . '/data/assert-property.php');
		yield from $this->gatherAssertTypes(__DIR__ . '/data/assert-methods.php');
		yield from $this->gatherAssertTypes(__DIR__ . '/data/assert-intersected.php');
		yield from $this->gatherAssertTypes(__DIR__ . '/data/assert-invariant.php');
		yield from $this->gatherAssertTypes(__DIR__ . '/data/assert-conditional.php');
		yield from $this->gatherAssertTypes(__DIR__ . '/../Rules/Comparison/data/docblock-assert-equality.php');
		yield from $this->gatherAssertTypes(__DIR__ . '/data/bug-8008.php');
		yield from $this->gatherAssertTypes(__DIR__ . '/data/assert-class-type.php');
		yield from $this->gatherAssertTypes(__DIR__ . '/data/bug-5552.php');
		yield from $this->gatherAssertTypes(__DIR__ . '/data/extra-extra-int-types.php');
		yield from $this->gatherAssertTypes(__DIR__ . '/data/list-count.php');
		yield from $this->gatherAssertTypes(__DIR__ . '/../Rules/Properties/data/bug-7839.php');
		yield from $this->gatherAssertTypes(__DIR__ . '/data/self-out.php');
		yield from $this->gatherAssertTypes(__DIR__ . '/data/native-expressions.php');
		yield from $this->gatherAssertTypes(__DIR__ . '/../Rules/Classes/data/bug-5333.php');

		if (PHP_VERSION_ID >= 80100) {
			yield from $this->gatherAssertTypes(__DIR__ . '/data/allowed-subtypes-enum.php');
		}

		yield from $this->gatherAssertTypes(__DIR__ . '/data/allowed-subtypes-datetime.php');
		yield from $this->gatherAssertTypes(__DIR__ . '/data/allowed-subtypes-throwable.php');
		yield from $this->gatherAssertTypes(__DIR__ . '/../Rules/Methods/data/bug-8174.php');
		yield from $this->gatherAssertTypes(__DIR__ . '/../Rules/Comparison/data/bug-8169.php');
		yield from $this->gatherAssertTypes(__DIR__ . '/data/bug-7519.php');
		yield from $this->gatherAssertTypes(__DIR__ . '/data/bug-8087.php');
		yield from $this->gatherAssertTypes(__DIR__ . '/data/bug-5785.php');

		yield from $this->gatherAssertTypes(__DIR__ . '/data/callable-object.php');
		yield from $this->gatherAssertTypes(__DIR__ . '/data/callable-string.php');

		yield from $this->gatherAssertTypes(__DIR__ . '/data/bug-8225.php');
		yield from $this->gatherAssertTypes(__DIR__ . '/data/bug-8242.php');
		yield from $this->gatherAssertTypes(__DIR__ . '/data/composer-treatPhpDocTypesAsCertainBug.php');
		yield from $this->gatherAssertTypes(__DIR__ . '/data/closure-retain-expression-types.php');
		yield from $this->gatherAssertTypes(__DIR__ . '/data/bug-7913.php');
		yield from $this->gatherAssertTypes(__DIR__ . '/../Rules/Functions/data/bug-8280.php');
		yield from $this->gatherAssertTypes(__DIR__ . '/data/bug-8272.php');
		yield from $this->gatherAssertTypes(__DIR__ . '/../Rules/Comparison/data/bug-8277.php');
		yield from $this->gatherAssertTypes(__DIR__ . '/data/strtr.php');
		yield from $this->gatherAssertTypes(__DIR__ . '/data/static-has-method.php');
		yield from $this->gatherAssertTypes(__DIR__ . '/data/mixed-to-number.php');
		yield from $this->gatherAssertTypes(__DIR__ . '/../Rules/Variables/data/bug-8113.php');
		yield from $this->gatherAssertTypes(__DIR__ . '/data/phpunit-integration.php');
		yield from $this->gatherAssertTypes(__DIR__ . '/data/bug-8361.php');
		yield from $this->gatherAssertTypes(__DIR__ . '/data/bug-8373.php');
		yield from $this->gatherAssertTypes(__DIR__ . '/../Rules/Functions/data/bug-8389.php');
		yield from $this->gatherAssertTypes(__DIR__ . '/data/bug-8421.php');
		yield from $this->gatherAssertTypes(__DIR__ . '/data/imagick-pixel.php');
		yield from $this->gatherAssertTypes(__DIR__ . '/../Rules/Arrays/data/bug-8467a.php');
		yield from $this->gatherAssertTypes(__DIR__ . '/data/bug-8467b.php');
		yield from $this->gatherAssertTypes(__DIR__ . '/data/bug-8442.php');
		yield from $this->gatherAssertTypes(__DIR__ . '/data/PDOStatement.php');
		if (PHP_VERSION_ID >= 80100) {
			yield from $this->gatherAssertTypes(__DIR__ . '/../Rules/Comparison/data/bug-8485.php');
		}
		yield from $this->gatherAssertTypes(__DIR__ . '/data/discussion-8447.php');
		yield from $this->gatherAssertTypes(__DIR__ . '/data/bug-7805.php');
		yield from $this->gatherAssertTypes(__DIR__ . '/data/bug-82.php');
		yield from $this->gatherAssertTypes(__DIR__ . '/data/bug-4565.php');
		yield from $this->gatherAssertTypes(__DIR__ . '/data/bug-3789.php');

		if (PHP_VERSION_ID >= 80100) {
			yield from $this->gatherAssertTypes(__DIR__ . '/data/bug-8543.php');
		}

		yield from $this->gatherAssertTypes(__DIR__ . '/data/bug-8520.php');
		yield from $this->gatherAssertTypes(__DIR__ . '/data/filter-var-dynamic-return-type-extension-regression.php');

		if (PHP_VERSION_ID >= 80000) {
			yield from $this->gatherAssertTypes(__DIR__ . '/data/pathinfo-php8.php');
		}
		yield from $this->gatherAssertTypes(__DIR__ . '/data/always-true-elseif.php');
		yield from $this->gatherAssertTypes(__DIR__ . '/data/bug-7547.php');
		yield from $this->gatherAssertTypes(__DIR__ . '/data/pathinfo.php');
		yield from $this->gatherAssertTypes(__DIR__ . '/data/bug-8568.php');
		yield from $this->gatherAssertTypes(__DIR__ . '/../Rules/DeadCode/data/bug-8620.php');
		yield from $this->gatherAssertTypes(__DIR__ . '/data/bug-8635.php');
		yield from $this->gatherAssertTypes(__DIR__ . '/data/bug-8625.php');
		yield from $this->gatherAssertTypes(__DIR__ . '/data/bug-8621.php');
		yield from $this->gatherAssertTypes(__DIR__ . '/data/bug-8084.php');
		yield from $this->gatherAssertTypes(__DIR__ . '/data/bug-3019.php');
		yield from $this->gatherAssertTypes(__DIR__ . '/data/get-native-type.php');
		yield from $this->gatherAssertTypes(__DIR__ . '/data/callsite-cast-narrowing.php');
		yield from $this->gatherAssertTypes(__DIR__ . '/data/bug-8775.php');
		yield from $this->gatherAssertTypes(__DIR__ . '/data/bug-8752.php');
		yield from $this->gatherAssertTypes(__DIR__ . '/data/trait-instance-of.php');
<<<<<<< HEAD
		yield from $this->gatherAssertTypes(__DIR__ . '/data/mysql-stmt.php');
=======
		yield from $this->gatherAssertTypes(__DIR__ . '/data/list-shapes.php');
>>>>>>> 0e2e1b89
	}

	/**
	 * @dataProvider dataFileAsserts
	 * @param mixed ...$args
	 */
	public function testFileAsserts(
		string $assertType,
		string $file,
		...$args,
	): void
	{
		$this->assertFileAsserts($assertType, $file, ...$args);
	}

	public static function getAdditionalConfigFiles(): array
	{
		return [
			__DIR__ . '/../../../conf/bleedingEdge.neon',
			__DIR__ . '/typeAliases.neon',
		];
	}

}<|MERGE_RESOLUTION|>--- conflicted
+++ resolved
@@ -1198,11 +1198,8 @@
 		yield from $this->gatherAssertTypes(__DIR__ . '/data/bug-8775.php');
 		yield from $this->gatherAssertTypes(__DIR__ . '/data/bug-8752.php');
 		yield from $this->gatherAssertTypes(__DIR__ . '/data/trait-instance-of.php');
-<<<<<<< HEAD
 		yield from $this->gatherAssertTypes(__DIR__ . '/data/mysql-stmt.php');
-=======
 		yield from $this->gatherAssertTypes(__DIR__ . '/data/list-shapes.php');
->>>>>>> 0e2e1b89
 	}
 
 	/**
