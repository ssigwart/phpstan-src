<?php declare(strict_types = 1);

namespace PHPStan\Analyser;

use EnumTypeAssertions\Foo;
use PHPStan\Testing\TypeInferenceTestCase;
use stdClass;
use function define;
use function extension_loaded;
use const PHP_INT_SIZE;
use const PHP_VERSION_ID;

class NodeScopeResolverTest extends TypeInferenceTestCase
{

	public function dataFileAsserts(): iterable
	{
		require_once __DIR__ . '/data/implode.php';
		yield from $this->gatherAssertTypes(__DIR__ . '/data/implode.php');

		yield from $this->gatherAssertTypes(__DIR__ . '/data/json-decode/narrow_type.php');
		yield from $this->gatherAssertTypes(__DIR__ . '/data/json-decode/narrow_type_with_force_array.php');
		yield from $this->gatherAssertTypes(__DIR__ . '/data/json-decode/invalid_type.php');
		yield from $this->gatherAssertTypes(__DIR__ . '/data/json-decode/json_object_as_array.php');

		require_once __DIR__ . '/data/bug2574.php';

		yield from $this->gatherAssertTypes(__DIR__ . '/data/bug2574.php');

		require_once __DIR__ . '/data/bug2577.php';

		yield from $this->gatherAssertTypes(__DIR__ . '/data/bug2577.php');

		require_once __DIR__ . '/data/generics.php';

		yield from $this->gatherAssertTypes(__DIR__ . '/data/generics.php');

		require_once __DIR__ . '/data/generic-class-string.php';

		yield from $this->gatherAssertTypes(__DIR__ . '/data/generic-class-string.php');
		if (PHP_VERSION_ID >= 80100) {
			yield from $this->gatherAssertTypes(__DIR__ . '/data/generic-enum-class-string.php');
		}

		require_once __DIR__ . '/data/generic-generalization.php';

		yield from $this->gatherAssertTypes(__DIR__ . '/data/generic-generalization.php');

		require_once __DIR__ . '/data/instanceof.php';

		yield from $this->gatherAssertTypes(__DIR__ . '/data/named-arguments.php');
		yield from $this->gatherAssertTypes(__DIR__ . '/data/date.php');
		yield from $this->gatherAssertTypes(__DIR__ . '/data/instanceof.php');
		yield from $this->gatherAssertTypes(__DIR__ . '/data/integer-range-types.php');
		if (PHP_INT_SIZE === 8) {
			yield from $this->gatherAssertTypes(__DIR__ . '/data/random-int.php');
		}
		yield from $this->gatherAssertTypes(__DIR__ . '/data/strtotime-return-type-extensions.php');
		yield from $this->gatherAssertTypes(__DIR__ . '/data/closure-return-type-extensions.php');
		yield from $this->gatherAssertTypes(__DIR__ . '/data/array-key.php');
		yield from $this->gatherAssertTypes(__DIR__ . '/data/intersection-static.php');
		yield from $this->gatherAssertTypes(__DIR__ . '/data/static-properties.php');
		yield from $this->gatherAssertTypes(__DIR__ . '/data/static-methods.php');
		yield from $this->gatherAssertTypes(__DIR__ . '/data/bug-2612.php');
		yield from $this->gatherAssertTypes(__DIR__ . '/data/bug-2677.php');
		yield from $this->gatherAssertTypes(__DIR__ . '/data/bug-2676.php');
		yield from $this->gatherAssertTypes(__DIR__ . '/data/psalm-prefix-unresolvable.php');
		yield from $this->gatherAssertTypes(__DIR__ . '/data/complex-generics-example.php');
		yield from $this->gatherAssertTypes(__DIR__ . '/data/bug-2648.php');
		yield from $this->gatherAssertTypes(__DIR__ . '/data/bug-2740.php');
		yield from $this->gatherAssertTypes(__DIR__ . '/data/bug-2822.php');
		yield from $this->gatherAssertTypes(__DIR__ . '/data/inheritdoc-parameter-remapping.php');
		yield from $this->gatherAssertTypes(__DIR__ . '/data/inheritdoc-constructors.php');
		yield from $this->gatherAssertTypes(__DIR__ . '/data/list-type.php');
		yield from $this->gatherAssertTypes(__DIR__ . '/data/bug-2835.php');
		yield from $this->gatherAssertTypes(__DIR__ . '/data/bug-2443.php');
		yield from $this->gatherAssertTypes(__DIR__ . '/data/bug-2750.php');
		yield from $this->gatherAssertTypes(__DIR__ . '/data/bug-2850.php');
		yield from $this->gatherAssertTypes(__DIR__ . '/data/bug-2863.php');

		if (PHP_VERSION_ID >= 70400) {
			yield from $this->gatherAssertTypes(__DIR__ . '/data/native-types.php');
		}

		yield from $this->gatherAssertTypes(__DIR__ . '/data/type-change-after-array-access-assignment.php');
		yield from $this->gatherAssertTypes(__DIR__ . '/data/iterator_to_array.php');
		yield from $this->gatherAssertTypes(__DIR__ . '/data/key-of.php');
		yield from $this->gatherAssertTypes(__DIR__ . '/data/value-of.php');

		yield from $this->gatherAssertTypes(__DIR__ . '/data/ext-ds.php');
		yield from $this->gatherAssertTypes(__DIR__ . '/data/arrow-function-return-type.php');
		yield from $this->gatherAssertTypes(__DIR__ . '/data/is-numeric.php');
		yield from $this->gatherAssertTypes(__DIR__ . '/data/is-a.php');
		yield from $this->gatherAssertTypes(__DIR__ . '/data/is-subclass-of.php');
		yield from $this->gatherAssertTypes(__DIR__ . '/data/bug-3142.php');
		yield from $this->gatherAssertTypes(__DIR__ . '/data/array-shapes-keys-strings.php');
		yield from $this->gatherAssertTypes(__DIR__ . '/data/bug-1216.php');
		yield from $this->gatherAssertTypes(__DIR__ . '/data/const-expr-phpdoc-type.php');
		yield from $this->gatherAssertTypes(__DIR__ . '/data/bug-3226.php');
		yield from $this->gatherAssertTypes(__DIR__ . '/data/bug-2001.php');
		yield from $this->gatherAssertTypes(__DIR__ . '/data/bug-2232.php');
		yield from $this->gatherAssertTypes(__DIR__ . '/data/bug-3009.php');

		yield from $this->gatherAssertTypes(__DIR__ . '/data/inherit-phpdoc-merging-var.php');
		yield from $this->gatherAssertTypes(__DIR__ . '/data/inherit-phpdoc-merging-param.php');
		yield from $this->gatherAssertTypes(__DIR__ . '/data/inherit-phpdoc-merging-return.php');
		yield from $this->gatherAssertTypes(__DIR__ . '/data/inherit-phpdoc-merging-template.php');
		yield from $this->gatherAssertTypes(__DIR__ . '/data/bug-3266.php');
		yield from $this->gatherAssertTypes(__DIR__ . '/data/bug-3269.php');
		yield from $this->gatherAssertTypes(__DIR__ . '/data/assign-nested-arrays.php');
		yield from $this->gatherAssertTypes(__DIR__ . '/data/bug-3276.php');
		yield from $this->gatherAssertTypes(__DIR__ . '/data/shadowed-trait-methods.php');
		yield from $this->gatherAssertTypes(__DIR__ . '/data/const-in-functions.php');
		yield from $this->gatherAssertTypes(__DIR__ . '/data/const-in-functions-namespaced.php');
		yield from $this->gatherAssertTypes(__DIR__ . '/data/root-scope-maybe-defined.php');
		if (PHP_VERSION_ID < 80000) {
			yield from $this->gatherAssertTypes(__DIR__ . '/data/bug-3336.php');
		}
		yield from $this->gatherAssertTypes(__DIR__ . '/data/catch-without-variable.php');
		yield from $this->gatherAssertTypes(__DIR__ . '/data/mixed-typehint.php');
		if (PHP_VERSION_ID >= 80000) {
			yield from $this->gatherAssertTypes(__DIR__ . '/data/bug-2600-php8.php');
		} else {
			yield from $this->gatherAssertTypes(__DIR__ . '/data/bug-2600.php');
		}
		yield from $this->gatherAssertTypes(__DIR__ . '/data/array-typehint-without-null-in-phpdoc.php');
		yield from $this->gatherAssertTypes(__DIR__ . '/data/override-root-scope-variable.php');
		yield from $this->gatherAssertTypes(__DIR__ . '/data/bitwise-not.php');
		if (extension_loaded('gd')) {
			yield from $this->gatherAssertTypes(__DIR__ . '/data/graphics-draw-return-types.php');
		}

		require_once __DIR__ . '/../../../stubs/runtime/ReflectionUnionType.php';
		yield from $this->gatherAssertTypes(__DIR__ . '/../Reflection/data/unionTypes.php');

		yield from $this->gatherAssertTypes(__DIR__ . '/../Reflection/data/mixedType.php');

		yield from $this->gatherAssertTypes(__DIR__ . '/../Reflection/data/staticReturnType.php');

		yield from $this->gatherAssertTypes(__DIR__ . '/data/minmax.php');
		if (PHP_VERSION_ID < 80000) {
			yield from $this->gatherAssertTypes(__DIR__ . '/data/minmax-arrays.php');
		}
		if (PHP_VERSION_ID >= 80000) {
			yield from $this->gatherAssertTypes(__DIR__ . '/data/minmax-php8.php');
		}
		yield from $this->gatherAssertTypes(__DIR__ . '/data/classPhpDocs.php');
		yield from $this->gatherAssertTypes(__DIR__ . '/data/non-empty-array-key-type.php');
		yield from $this->gatherAssertTypes(__DIR__ . '/data/bug-3133.php');
		yield from $this->gatherAssertTypes(__DIR__ . '/../Rules/Comparison/data/bug-2550.php');
		yield from $this->gatherAssertTypes(__DIR__ . '/data/bug-2899.php');
		yield from $this->gatherAssertTypes(__DIR__ . '/data/preg_split.php');

		if (PHP_VERSION_ID < 80000) {
			yield from $this->gatherAssertTypes(__DIR__ . '/data/bcmath-dynamic-return-php7.php');
		} else {
			yield from $this->gatherAssertTypes(__DIR__ . '/data/bcmath-dynamic-return-php8.php');
		}

		yield from $this->gatherAssertTypes(__DIR__ . '/data/bug-3875.php');
		yield from $this->gatherAssertTypes(__DIR__ . '/data/bug-2611.php');
		yield from $this->gatherAssertTypes(__DIR__ . '/data/bug-3548.php');
		yield from $this->gatherAssertTypes(__DIR__ . '/data/bug-3866.php');
		yield from $this->gatherAssertTypes(__DIR__ . '/data/bug-1014.php');
		yield from $this->gatherAssertTypes(__DIR__ . '/data/bug-pr-339.php');
		yield from $this->gatherAssertTypes(__DIR__ . '/data/pow.php');
		yield from $this->gatherAssertTypes(__DIR__ . '/data/throw-expr.php');
		yield from $this->gatherAssertTypes(__DIR__ . '/data/bug-5351.php');

		yield from $this->gatherAssertTypes(__DIR__ . '/data/non-empty-array.php');

		yield from $this->gatherAssertTypes(__DIR__ . '/data/class-constant-on-expr.php');

		if (PHP_VERSION_ID >= 80000) {
			yield from $this->gatherAssertTypes(__DIR__ . '/data/bug-3961-php8.php');
		} else {
			yield from $this->gatherAssertTypes(__DIR__ . '/data/bug-3961.php');
		}

		yield from $this->gatherAssertTypes(__DIR__ . '/data/bug-1924.php');

		yield from $this->gatherAssertTypes(__DIR__ . '/data/extra-int-types.php');

		yield from $this->gatherAssertTypes(__DIR__ . '/data/count-type.php');

		yield from $this->gatherAssertTypes(__DIR__ . '/data/bug-2816.php');

		yield from $this->gatherAssertTypes(__DIR__ . '/data/bug-2816-2.php');

		yield from $this->gatherAssertTypes(__DIR__ . '/data/bug-3985.php');

		yield from $this->gatherAssertTypes(__DIR__ . '/data/array-shift.php');
		yield from $this->gatherAssertTypes(__DIR__ . '/data/array-slice.php');

		yield from $this->gatherAssertTypes(__DIR__ . '/data/bug-3990.php');

		yield from $this->gatherAssertTypes(__DIR__ . '/data/bug-3991.php');

		yield from $this->gatherAssertTypes(__DIR__ . '/data/bug-3993.php');

		yield from $this->gatherAssertTypes(__DIR__ . '/data/bug-3997.php');

		yield from $this->gatherAssertTypes(__DIR__ . '/data/bug-4016.php');

		yield from $this->gatherAssertTypes(__DIR__ . '/data/promoted-properties-types.php');

		yield from $this->gatherAssertTypes(__DIR__ . '/data/early-termination-phpdoc.php');

		yield from $this->gatherAssertTypes(__DIR__ . '/data/bug-3915.php');

		yield from $this->gatherAssertTypes(__DIR__ . '/data/bug-2378.php');

		yield from $this->gatherAssertTypes(__DIR__ . '/data/match-expr.php');

		yield from $this->gatherAssertTypes(__DIR__ . '/data/nullsafe.php');

		yield from $this->gatherAssertTypes(__DIR__ . '/data/specified-types-closure-use.php');
		yield from $this->gatherAssertTypes(__DIR__ . '/data/specified-types-closure-edge.php');

		yield from $this->gatherAssertTypes(__DIR__ . '/data/cast-to-numeric-string.php');
		yield from $this->gatherAssertTypes(__DIR__ . '/data/bug-2539.php');
		yield from $this->gatherAssertTypes(__DIR__ . '/data/bug-2733.php');
		yield from $this->gatherAssertTypes(__DIR__ . '/data/bug-3132.php');
		yield from $this->gatherAssertTypes(__DIR__ . '/data/bug-1233.php');
		yield from $this->gatherAssertTypes(__DIR__ . '/data/comparison-operators.php');
		yield from $this->gatherAssertTypes(__DIR__ . '/data/bug-3880.php');
		yield from $this->gatherAssertTypes(__DIR__ . '/data/inc-dec-in-conditions.php');
		yield from $this->gatherAssertTypes(__DIR__ . '/data/bug-4099.php');
		yield from $this->gatherAssertTypes(__DIR__ . '/data/bug-3760.php');
		yield from $this->gatherAssertTypes(__DIR__ . '/data/bug-2997.php');
		yield from $this->gatherAssertTypes(__DIR__ . '/data/bug-1657.php');
		yield from $this->gatherAssertTypes(__DIR__ . '/data/bug-2945.php');
		yield from $this->gatherAssertTypes(__DIR__ . '/data/bug-4207.php');
		yield from $this->gatherAssertTypes(__DIR__ . '/data/bug-4206.php');
		yield from $this->gatherAssertTypes(__DIR__ . '/data/bug-empty-array.php');
		yield from $this->gatherAssertTypes(__DIR__ . '/data/bug-4205.php');
		yield from $this->gatherAssertTypes(__DIR__ . '/data/dependent-variable-certainty.php');
		yield from $this->gatherAssertTypes(__DIR__ . '/data/dependent-expression-certainty.php');
		yield from $this->gatherAssertTypes(__DIR__ . '/data/bug-1865.php');
		yield from $this->gatherAssertTypes(__DIR__ . '/data/conditional-non-empty-array.php');
		yield from $this->gatherAssertTypes(__DIR__ . '/data/foreach-dependent-key-value.php');
		yield from $this->gatherAssertTypes(__DIR__ . '/data/dependent-variables-type-guard-same-as-type.php');

		yield from $this->gatherAssertTypes(__DIR__ . '/data/dependent-variables-arrow-function.php');

		yield from $this->gatherAssertTypes(__DIR__ . '/data/bug-801.php');
		yield from $this->gatherAssertTypes(__DIR__ . '/data/bug-1209.php');
		yield from $this->gatherAssertTypes(__DIR__ . '/data/bug-2980.php');
		yield from $this->gatherAssertTypes(__DIR__ . '/data/bug-3986.php');

		if (PHP_VERSION_ID >= 70400) {
			yield from $this->gatherAssertTypes(__DIR__ . '/data/bug-4188.php');
		}

		if (PHP_VERSION_ID >= 70400) {
			yield from $this->gatherAssertTypes(__DIR__ . '/data/bug-4339.php');
		}

		yield from $this->gatherAssertTypes(__DIR__ . '/data/bug-4343.php');
		yield from $this->gatherAssertTypes(__DIR__ . '/data/impure-method.php');
		yield from $this->gatherAssertTypes(__DIR__ . '/data/impure-constructor.php');
		yield from $this->gatherAssertTypes(__DIR__ . '/data/bug-4351.php');
		yield from $this->gatherAssertTypes(__DIR__ . '/data/var-above-use.php');
		yield from $this->gatherAssertTypes(__DIR__ . '/data/var-above-declare.php');
		yield from $this->gatherAssertTypes(__DIR__ . '/data/closure-return-type.php');
		yield from $this->gatherAssertTypes(__DIR__ . '/data/bug-4398.php');
		yield from $this->gatherAssertTypes(__DIR__ . '/data/bug-4415.php');
		yield from $this->gatherAssertTypes(__DIR__ . '/data/compact.php');
		yield from $this->gatherAssertTypes(__DIR__ . '/data/bug-4500.php');
		yield from $this->gatherAssertTypes(__DIR__ . '/data/bug-4504.php');
		yield from $this->gatherAssertTypes(__DIR__ . '/data/bug-4436.php');
		yield from $this->gatherAssertTypes(__DIR__ . '/../Rules/Properties/data/bug-3777.php');
		yield from $this->gatherAssertTypes(__DIR__ . '/data/bug-2549.php');
		yield from $this->gatherAssertTypes(__DIR__ . '/data/bug-1945.php');
		yield from $this->gatherAssertTypes(__DIR__ . '/data/bug-2003.php');
		yield from $this->gatherAssertTypes(__DIR__ . '/data/bug-651.php');
		yield from $this->gatherAssertTypes(__DIR__ . '/data/bug-1283.php');
		yield from $this->gatherAssertTypes(__DIR__ . '/data/bug-4538.php');
		yield from $this->gatherAssertTypes(__DIR__ . '/data/proc_get_status.php');
		yield from $this->gatherAssertTypes(__DIR__ . '/../Rules/Methods/data/bug-4552.php');
		yield from $this->gatherAssertTypes(__DIR__ . '/data/bug-1897.php');
		yield from $this->gatherAssertTypes(__DIR__ . '/data/bug-1801.php');
		yield from $this->gatherAssertTypes(__DIR__ . '/data/bug-2927.php');
		yield from $this->gatherAssertTypes(__DIR__ . '/data/bug-4558.php');
		yield from $this->gatherAssertTypes(__DIR__ . '/data/bug-4557.php');
		yield from $this->gatherAssertTypes(__DIR__ . '/data/bug-4209.php');
		yield from $this->gatherAssertTypes(__DIR__ . '/data/bug-4209-2.php');
		yield from $this->gatherAssertTypes(__DIR__ . '/data/bug-2869.php');
		yield from $this->gatherAssertTypes(__DIR__ . '/data/bug-3024.php');
		yield from $this->gatherAssertTypes(__DIR__ . '/data/bug-3134.php');
		yield from $this->gatherAssertTypes(__DIR__ . '/../Rules/Methods/data/infer-array-key.php');
		yield from $this->gatherAssertTypes(__DIR__ . '/data/offset-value-after-assign.php');
		yield from $this->gatherAssertTypes(__DIR__ . '/data/bug-2112.php');

		yield from $this->gatherAssertTypes(__DIR__ . '/data/array-filter.php');
		yield from $this->gatherAssertTypes(__DIR__ . '/data/array-filter-callables.php');
		yield from $this->gatherAssertTypes(__DIR__ . '/data/array-filter-string-callables.php');
		if (PHP_VERSION_ID >= 70400) {
			yield from $this->gatherAssertTypes(__DIR__ . '/data/array-filter-arrow-functions.php');
		}

		yield from $this->gatherAssertTypes(__DIR__ . '/data/array-map.php');
		yield from $this->gatherAssertTypes(__DIR__ . '/data/array-map-closure.php');
		yield from $this->gatherAssertTypes(__DIR__ . '/data/array-merge.php');
		yield from $this->gatherAssertTypes(__DIR__ . '/data/array-merge2.php');
		yield from $this->gatherAssertTypes(__DIR__ . '/data/array-sum.php');
		yield from $this->gatherAssertTypes(__DIR__ . '/data/array-plus.php');
		yield from $this->gatherAssertTypes(__DIR__ . '/data/bug-4573.php');
		yield from $this->gatherAssertTypes(__DIR__ . '/data/bug-4577.php');
		yield from $this->gatherAssertTypes(__DIR__ . '/data/bug-4579.php');
		yield from $this->gatherAssertTypes(__DIR__ . '/data/bug-3321.php');

		require_once __DIR__ . '/../Rules/Generics/data/bug-3769.php';
		yield from $this->gatherAssertTypes(__DIR__ . '/../Rules/Generics/data/bug-3769.php');
		yield from $this->gatherAssertTypes(__DIR__ . '/../Rules/Generics/data/bug-6301.php');

		yield from $this->gatherAssertTypes(__DIR__ . '/data/instanceof-class-string.php');
		yield from $this->gatherAssertTypes(__DIR__ . '/data/bug-4498.php');
		yield from $this->gatherAssertTypes(__DIR__ . '/data/bug-4587.php');
		yield from $this->gatherAssertTypes(__DIR__ . '/data/bug-4606.php');
		yield from $this->gatherAssertTypes(__DIR__ . '/data/nested-generic-types.php');
		yield from $this->gatherAssertTypes(__DIR__ . '/data/bug-3922.php');
		yield from $this->gatherAssertTypes(__DIR__ . '/data/nested-generic-types-unwrapping.php');
		yield from $this->gatherAssertTypes(__DIR__ . '/data/nested-generic-types-unwrapping-covariant.php');
		yield from $this->gatherAssertTypes(__DIR__ . '/data/nested-generic-incomplete-constructor.php');
		yield from $this->gatherAssertTypes(__DIR__ . '/data/iterator-iterator.php');
		yield from $this->gatherAssertTypes(__DIR__ . '/data/bug-4642.php');
		yield from $this->gatherAssertTypes(__DIR__ . '/../Rules/PhpDoc/data/bug-4643.php');
		require_once __DIR__ . '/data/throw-points/helpers.php';
		if (PHP_VERSION_ID >= 80000) {
			yield from $this->gatherAssertTypes(__DIR__ . '/data/throw-points/php8/null-safe-method-call.php');
		}
		yield from $this->gatherAssertTypes(__DIR__ . '/data/throw-points/and.php');
		yield from $this->gatherAssertTypes(__DIR__ . '/data/throw-points/array.php');
		yield from $this->gatherAssertTypes(__DIR__ . '/data/throw-points/array-dim-fetch.php');
		yield from $this->gatherAssertTypes(__DIR__ . '/data/throw-points/assign.php');
		yield from $this->gatherAssertTypes(__DIR__ . '/data/throw-points/assign-op.php');
		yield from $this->gatherAssertTypes(__DIR__ . '/data/throw-points/do-while.php');
		yield from $this->gatherAssertTypes(__DIR__ . '/data/throw-points/for.php');
		yield from $this->gatherAssertTypes(__DIR__ . '/data/throw-points/foreach.php');
		yield from $this->gatherAssertTypes(__DIR__ . '/data/throw-points/func-call.php');
		yield from $this->gatherAssertTypes(__DIR__ . '/data/throw-points/if.php');
		yield from $this->gatherAssertTypes(__DIR__ . '/data/throw-points/method-call.php');
		yield from $this->gatherAssertTypes(__DIR__ . '/data/throw-points/or.php');
		yield from $this->gatherAssertTypes(__DIR__ . '/data/throw-points/property-fetch.php');
		yield from $this->gatherAssertTypes(__DIR__ . '/data/throw-points/static-call.php');
		yield from $this->gatherAssertTypes(__DIR__ . '/data/throw-points/switch.php');
		yield from $this->gatherAssertTypes(__DIR__ . '/data/throw-points/throw.php');
		yield from $this->gatherAssertTypes(__DIR__ . '/data/throw-points/try-catch-finally.php');
		yield from $this->gatherAssertTypes(__DIR__ . '/data/throw-points/variable.php');
		yield from $this->gatherAssertTypes(__DIR__ . '/data/throw-points/while.php');
		yield from $this->gatherAssertTypes(__DIR__ . '/data/throw-points/try-catch.php');
		yield from $this->gatherAssertTypes(__DIR__ . '/data/phpdoc-pseudotype-override.php');
		require_once __DIR__ . '/data/phpdoc-pseudotype-namespace.php';

		yield from $this->gatherAssertTypes(__DIR__ . '/data/phpdoc-pseudotype-namespace.php');
		yield from $this->gatherAssertTypes(__DIR__ . '/data/phpdoc-pseudotype-global.php');
		yield from $this->gatherAssertTypes(__DIR__ . '/data/generic-traits.php');
		yield from $this->gatherAssertTypes(__DIR__ . '/data/bug-4423.php');
		yield from $this->gatherAssertTypes(__DIR__ . '/data/generic-unions.php');
		yield from $this->gatherAssertTypes(__DIR__ . '/data/generic-parent.php');
		yield from $this->gatherAssertTypes(__DIR__ . '/data/bug-4247.php');
		yield from $this->gatherAssertTypes(__DIR__ . '/data/bug-4267.php');
		yield from $this->gatherAssertTypes(__DIR__ . '/data/bug-2231.php');
		yield from $this->gatherAssertTypes(__DIR__ . '/data/bug-3558.php');
		yield from $this->gatherAssertTypes(__DIR__ . '/data/bug-3351.php');
		yield from $this->gatherAssertTypes(__DIR__ . '/data/bug-4213.php');
		yield from $this->gatherAssertTypes(__DIR__ . '/data/bug-4657.php');
		yield from $this->gatherAssertTypes(__DIR__ . '/data/bug-4707.php');
		yield from $this->gatherAssertTypes(__DIR__ . '/data/bug-4545.php');
		yield from $this->gatherAssertTypes(__DIR__ . '/data/bug-4714.php');
		yield from $this->gatherAssertTypes(__DIR__ . '/data/bug-4725.php');
		yield from $this->gatherAssertTypes(__DIR__ . '/data/bug-4733.php');
		yield from $this->gatherAssertTypes(__DIR__ . '/data/bug-4326.php');
		yield from $this->gatherAssertTypes(__DIR__ . '/data/bug-987.php');
		yield from $this->gatherAssertTypes(__DIR__ . '/data/bug-3677.php');
		yield from $this->gatherAssertTypes(__DIR__ . '/data/bug-4215.php');
		yield from $this->gatherAssertTypes(__DIR__ . '/data/bug-4695.php');
		yield from $this->gatherAssertTypes(__DIR__ . '/data/bug-2977.php');
		yield from $this->gatherAssertTypes(__DIR__ . '/data/bug-3190.php');
		yield from $this->gatherAssertTypes(__DIR__ . '/data/ternary-specified-types.php');
		yield from $this->gatherAssertTypes(__DIR__ . '/data/bug-560.php');
		yield from $this->gatherAssertTypes(__DIR__ . '/data/do-not-remember-impure-functions.php');
		yield from $this->gatherAssertTypes(__DIR__ . '/data/bug-4190.php');
		yield from $this->gatherAssertTypes(__DIR__ . '/data/clear-stat-cache.php');
		yield from $this->gatherAssertTypes(__DIR__ . '/data/invalidate-object-argument.php');
		yield from $this->gatherAssertTypes(__DIR__ . '/data/invalidate-object-argument-static.php');

		require_once __DIR__ . '/data/invalidate-object-argument-function.php';
		yield from $this->gatherAssertTypes(__DIR__ . '/data/invalidate-object-argument-function.php');

		yield from $this->gatherAssertTypes(__DIR__ . '/data/bug-4588.php');
		yield from $this->gatherAssertTypes(__DIR__ . '/data/bug-4091.php');
		yield from $this->gatherAssertTypes(__DIR__ . '/data/bug-3382.php');
		yield from $this->gatherAssertTypes(__DIR__ . '/data/bug-4177.php');
		yield from $this->gatherAssertTypes(__DIR__ . '/data/bug-2288.php');
		yield from $this->gatherAssertTypes(__DIR__ . '/data/bug-1157.php');
		yield from $this->gatherAssertTypes(__DIR__ . '/data/bug-1597.php');
		yield from $this->gatherAssertTypes(__DIR__ . '/data/bug-3617.php');
		yield from $this->gatherAssertTypes(__DIR__ . '/data/bug-778.php');
		yield from $this->gatherAssertTypes(__DIR__ . '/data/bug-2969.php');
		yield from $this->gatherAssertTypes(__DIR__ . '/data/bug-3004.php');
		yield from $this->gatherAssertTypes(__DIR__ . '/data/bug-3710.php');
		yield from $this->gatherAssertTypes(__DIR__ . '/data/bug-3822.php');
		yield from $this->gatherAssertTypes(__DIR__ . '/data/bug-505.php');
		yield from $this->gatherAssertTypes(__DIR__ . '/data/bug-1670.php');
		yield from $this->gatherAssertTypes(__DIR__ . '/data/bug-1219.php');
		yield from $this->gatherAssertTypes(__DIR__ . '/data/bug-3302.php');
		yield from $this->gatherAssertTypes(__DIR__ . '/data/bug-1511.php');
		yield from $this->gatherAssertTypes(__DIR__ . '/data/bug-4434.php');
		yield from $this->gatherAssertTypes(__DIR__ . '/data/bug-4231.php');
		yield from $this->gatherAssertTypes(__DIR__ . '/data/bug-4287.php');
		yield from $this->gatherAssertTypes(__DIR__ . '/data/bug-4700.php');
		yield from $this->gatherAssertTypes(__DIR__ . '/data/phpdoc-in-closure-bind.php');
		yield from $this->gatherAssertTypes(__DIR__ . '/data/multi-assign.php');
		yield from $this->gatherAssertTypes(__DIR__ . '/data/generics-reduce-types-first.php');
		yield from $this->gatherAssertTypes(__DIR__ . '/data/bug-4803.php');

		require_once __DIR__ . '/data/type-aliases.php';

		yield from $this->gatherAssertTypes(__DIR__ . '/data/type-aliases.php');
		yield from $this->gatherAssertTypes(__DIR__ . '/data/bug-4650.php');
		yield from $this->gatherAssertTypes(__DIR__ . '/data/bug-2906.php');

		yield from $this->gatherAssertTypes(__DIR__ . '/data/DateTimeCreateDynamicReturnTypes.php');
		yield from $this->gatherAssertTypes(__DIR__ . '/data/DateTimeDynamicReturnTypes.php');
		yield from $this->gatherAssertTypes(__DIR__ . '/data/DateTimeModifyReturnTypes.php');
		yield from $this->gatherAssertTypes(__DIR__ . '/data/bug-4821.php');
		yield from $this->gatherAssertTypes(__DIR__ . '/data/bug-4838.php');
		yield from $this->gatherAssertTypes(__DIR__ . '/data/bug-4879.php');
		yield from $this->gatherAssertTypes(__DIR__ . '/data/bug-4820.php');
		yield from $this->gatherAssertTypes(__DIR__ . '/data/bug-4822.php');
		yield from $this->gatherAssertTypes(__DIR__ . '/data/bug-4816.php');
		yield from $this->gatherAssertTypes(__DIR__ . '/data/bug-4757.php');
		yield from $this->gatherAssertTypes(__DIR__ . '/data/bug-4814.php');
		yield from $this->gatherAssertTypes(__DIR__ . '/data/bug-4982.php');
		yield from $this->gatherAssertTypes(__DIR__ . '/data/bug-4761.php');
		yield from $this->gatherAssertTypes(__DIR__ . '/data/bug-3331.php');
		yield from $this->gatherAssertTypes(__DIR__ . '/data/bug-3106.php');
		yield from $this->gatherAssertTypes(__DIR__ . '/data/bug-2640.php');
		yield from $this->gatherAssertTypes(__DIR__ . '/data/bug-2413.php');
		yield from $this->gatherAssertTypes(__DIR__ . '/data/bug-3446.php');
		yield from $this->gatherAssertTypes(__DIR__ . '/data/getopt.php');
		yield from $this->gatherAssertTypes(__DIR__ . '/data/generics-default.php');
		yield from $this->gatherAssertTypes(__DIR__ . '/data/bug-4985.php');
		yield from $this->gatherAssertTypes(__DIR__ . '/data/bug-5000.php');
		yield from $this->gatherAssertTypes(__DIR__ . '/data/number_format.php');
		yield from $this->gatherAssertTypes(__DIR__ . '/data/bug-5140.php');
		yield from $this->gatherAssertTypes(__DIR__ . '/../Rules/Comparison/data/bug-4857.php');
		yield from $this->gatherAssertTypes(__DIR__ . '/data/empty-array-shape.php');
		yield from $this->gatherAssertTypes(__DIR__ . '/../Rules/Methods/data/bug-5089.php');
		yield from $this->gatherAssertTypes(__DIR__ . '/data/bug-3158.php');
		yield from $this->gatherAssertTypes(__DIR__ . '/../Rules/Methods/data/unable-to-resolve-callback-parameter-type.php');

		require_once __DIR__ . '/../Rules/Functions/data/varying-acceptor.php';
		yield from $this->gatherAssertTypes(__DIR__ . '/../Rules/Functions/data/varying-acceptor.php');

		yield from $this->gatherAssertTypes(__DIR__ . '/data/uksort-bug.php');

		yield from $this->gatherAssertTypes(__DIR__ . '/data/arrow-function-types.php');
		if (PHP_VERSION_ID >= 80000) {
			yield from $this->gatherAssertTypes(__DIR__ . '/data/bug-4902-php8.php');
		} else {
			yield from $this->gatherAssertTypes(__DIR__ . '/data/bug-4902.php');
		}

		yield from $this->gatherAssertTypes(__DIR__ . '/data/closure-types.php');
		yield from $this->gatherAssertTypes(__DIR__ . '/data/bug-5219.php');
		yield from $this->gatherAssertTypes(__DIR__ . '/data/strval.php');
		yield from $this->gatherAssertTypes(__DIR__ . '/data/array-next.php');

		yield from $this->gatherAssertTypes(__DIR__ . '/data/non-empty-string.php');
		yield from $this->gatherAssertTypes(__DIR__ . '/data/non-empty-string-replace-functions.php');
		if (PHP_VERSION_ID >= 80000) {
			yield from $this->gatherAssertTypes(__DIR__ . '/data/non-empty-string-substr.php');
		} else {
			yield from $this->gatherAssertTypes(__DIR__ . '/data/non-empty-string-substr-pre-80.php');
		}

		yield from $this->gatherAssertTypes(__DIR__ . '/data/bug-3981.php');
		yield from $this->gatherAssertTypes(__DIR__ . '/data/bug-4711.php');
		yield from $this->gatherAssertTypes(__DIR__ . '/data/sscanf.php');
		yield from $this->gatherAssertTypes(__DIR__ . '/data/generic-offset-get.php');
		yield from $this->gatherAssertTypes(__DIR__ . '/data/generic-object-lower-bound.php');
		yield from $this->gatherAssertTypes(__DIR__ . '/data/class-reflection-interfaces.php');
		yield from $this->gatherAssertTypes(__DIR__ . '/../Rules/Methods/data/bug-4415.php');
		yield from $this->gatherAssertTypes(__DIR__ . '/data/bug-5259.php');
		yield from $this->gatherAssertTypes(__DIR__ . '/data/bug-5293.php');
		yield from $this->gatherAssertTypes(__DIR__ . '/data/bug-5129.php');
		yield from $this->gatherAssertTypes(__DIR__ . '/data/bug-4970.php');
		yield from $this->gatherAssertTypes(__DIR__ . '/data/bug-5322.php');
		yield from $this->gatherAssertTypes(__DIR__ . '/data/bug-5336.php');
		yield from $this->gatherAssertTypes(__DIR__ . '/data/bug-6845.php');
		yield from $this->gatherAssertTypes(__DIR__ . '/data/splfixedarray-iterator-types.php');
		yield from $this->gatherAssertTypes(__DIR__ . '/../Rules/Methods/data/bug-5372.php');
		yield from $this->gatherAssertTypes(__DIR__ . '/../Rules/Arrays/data/bug-5372_2.php');

		if (PHP_VERSION_ID >= 80000) {
			yield from $this->gatherAssertTypes(__DIR__ . '/data/mb_substitute_character-php8.php');
		} else {
			yield from $this->gatherAssertTypes(__DIR__ . '/data/mb_substitute_character.php');
		}

		yield from $this->gatherAssertTypes(__DIR__ . '/data/class-constant-types.php');
		yield from $this->gatherAssertTypes(__DIR__ . '/data/class-implements.php');

		yield from $this->gatherAssertTypes(__DIR__ . '/data/bug-3379.php');

		if (PHP_VERSION_ID >= 80000) {
			yield from $this->gatherAssertTypes(__DIR__ . '/data/reflectionclass-issue-5511-php8.php');
		}

		yield from $this->gatherAssertTypes(__DIR__ . '/data/modulo-operator.php');

		yield from $this->gatherAssertTypes(__DIR__ . '/data/literal-string.php');

		yield from $this->gatherAssertTypes(__DIR__ . '/data/filter-var-returns-non-empty-string.php');

		yield from $this->gatherAssertTypes(__DIR__ . '/data/model-mixin.php');

		yield from $this->gatherAssertTypes(__DIR__ . '/data/bug-5529.php');

		if (PHP_VERSION_ID >= 80000) {
			yield from $this->gatherAssertTypes(__DIR__ . '/data/sizeof-php8.php');
		}
		if (PHP_VERSION_ID < 80000) {
			yield from $this->gatherAssertTypes(__DIR__ . '/data/sizeof.php');
		}

		yield from $this->gatherAssertTypes(__DIR__ . '/data/div-by-zero.php');

		if (PHP_INT_SIZE === 8) {
			yield from $this->gatherAssertTypes(__DIR__ . '/data/bug-5072.php');
		}
		yield from $this->gatherAssertTypes(__DIR__ . '/data/bug-5530.php');
		yield from $this->gatherAssertTypes(__DIR__ . '/data/bug-1861.php');
		yield from $this->gatherAssertTypes(__DIR__ . '/data/bug-4843.php');
		yield from $this->gatherAssertTypes(__DIR__ . '/data/bug-4602.php');
		yield from $this->gatherAssertTypes(__DIR__ . '/data/bug-4499.php');
		yield from $this->gatherAssertTypes(__DIR__ . '/data/bug-2142.php');
		yield from $this->gatherAssertTypes(__DIR__ . '/data/bug-5584.php');

		yield from $this->gatherAssertTypes(__DIR__ . '/data/math.php');

		yield from $this->gatherAssertTypes(__DIR__ . '/data/bug-1870.php');
		yield from $this->gatherAssertTypes(__DIR__ . '/../Rules/Methods/data/bug-5562.php');
		yield from $this->gatherAssertTypes(__DIR__ . '/data/bug-5615.php');
		yield from $this->gatherAssertTypes(__DIR__ . '/data/array-unshift.php');
		yield from $this->gatherAssertTypes(__DIR__ . '/data/array_map_multiple.php');
		yield from $this->gatherAssertTypes(__DIR__ . '/data/range-numeric-string.php');
		yield from $this->gatherAssertTypes(__DIR__ . '/data/missing-closure-native-return-typehint.php');
		yield from $this->gatherAssertTypes(__DIR__ . '/data/bug-4741.php');
		yield from $this->gatherAssertTypes(__DIR__ . '/data/more-type-strings.php');

		if (PHP_VERSION_ID >= 80000) {
			yield from $this->gatherAssertTypes(__DIR__ . '/data/variadic-parameter-php8.php');
			yield from $this->gatherAssertTypes(__DIR__ . '/data/no-named-arguments.php');
			yield from $this->gatherAssertTypes(__DIR__ . '/data/bug-4896.php');
			yield from $this->gatherAssertTypes(__DIR__ . '/data/bug-5843.php');
		}

		yield from $this->gatherAssertTypes(__DIR__ . '/data/eval-implicit-throw.php');
		yield from $this->gatherAssertTypes(__DIR__ . '/data/bug-5628.php');
		yield from $this->gatherAssertTypes(__DIR__ . '/data/bug-5501.php');
		yield from $this->gatherAssertTypes(__DIR__ . '/data/bug-4743.php');
		yield from $this->gatherAssertTypes(__DIR__ . '/data/bug-5017.php');
		yield from $this->gatherAssertTypes(__DIR__ . '/data/bug-5992.php');
		yield from $this->gatherAssertTypes(__DIR__ . '/data/bug-6001.php');

		if (PHP_VERSION_ID >= 80000) {
			yield from $this->gatherAssertTypes(__DIR__ . '/data/round-php8.php');
		} else {
			yield from $this->gatherAssertTypes(__DIR__ . '/data/round.php');
		}

		if (PHP_VERSION_ID >= 80100) {
			yield from $this->gatherAssertTypes(__DIR__ . '/data/bug-5287-php81.php');
		} else {
			yield from $this->gatherAssertTypes(__DIR__ . '/data/bug-5287.php');
		}

		if (PHP_VERSION_ID >= 70400) {
			yield from $this->gatherAssertTypes(__DIR__ . '/data/bug-5458.php');
		}

		yield from $this->gatherAssertTypes(__DIR__ . '/data/never.php');

		yield from $this->gatherAssertTypes(__DIR__ . '/data/native-intersection.php');

		yield from $this->gatherAssertTypes(__DIR__ . '/data/bug-2760.php');

		yield from $this->gatherAssertTypes(__DIR__ . '/data/new-in-initializers.php');

		if (PHP_VERSION_ID >= 80100) {
			define('TEST_OBJECT_CONSTANT', new stdClass());
			define('TEST_NULL_CONSTANT', null);
			define('TEST_TRUE_CONSTANT', true);
			define('TEST_FALSE_CONSTANT', false);
			define('TEST_ARRAY_CONSTANT', [true, false, null]);
			define('TEST_ENUM_CONSTANT', Foo::ONE);
			yield from $this->gatherAssertTypes(__DIR__ . '/data/new-in-initializers-runtime.php');
		}

		yield from $this->gatherAssertTypes(__DIR__ . '/data/first-class-callables.php');

		if (PHP_VERSION_ID >= 80100) {
			yield from $this->gatherAssertTypes(__DIR__ . '/data/array-is-list-type-specifying.php');
			yield from $this->gatherAssertTypes(__DIR__ . '/data/array-is-list-unset.php');
		}

		if (PHP_VERSION_ID >= 80100) {
			yield from $this->gatherAssertTypes(__DIR__ . '/data/array-unpacking-string-keys.php');
		}

		yield from $this->gatherAssertTypes(__DIR__ . '/data/filesystem-functions.php');

		if (PHP_VERSION_ID >= 80100) {
			yield from $this->gatherAssertTypes(__DIR__ . '/data/enums.php');
			yield from $this->gatherAssertTypes(__DIR__ . '/data/enums-import-alias.php');
			yield from $this->gatherAssertTypes(__DIR__ . '/data/bug-7176.php');
		}

		if (PHP_VERSION_ID >= 80000) {
			yield from $this->gatherAssertTypes(__DIR__ . '/data/bug-6293.php');
		}

		yield from $this->gatherAssertTypes(__DIR__ . '/data/predefined-constants-php72.php');
		if (PHP_VERSION_ID >= 70400) {
			yield from $this->gatherAssertTypes(__DIR__ . '/data/predefined-constants-php74.php');
		}
		if (PHP_INT_SIZE === 8) {
			yield from $this->gatherAssertTypes(__DIR__ . '/data/predefined-constants-64bit.php');
		} else {
			yield from $this->gatherAssertTypes(__DIR__ . '/data/predefined-constants-32bit.php');
		}
		yield from $this->gatherAssertTypes(__DIR__ . '/data/predefined-constants.php');

		yield from $this->gatherAssertTypes(__DIR__ . '/data/classPhpDocs-phpstanPropertyPrefix.php');

		yield from $this->gatherAssertTypes(__DIR__ . '/data/array-destructuring-types.php');
		yield from $this->gatherAssertTypes(__DIR__ . '/data/pdo-prepare.php');
		yield from $this->gatherAssertTypes(__DIR__ . '/data/constant-array-type-set.php');
		yield from $this->gatherAssertTypes(__DIR__ . '/data/for-loop-i-type.php');
		yield from $this->gatherAssertTypes(__DIR__ . '/data/bug-5316.php');
		yield from $this->gatherAssertTypes(__DIR__ . '/data/bug-3858.php');
		yield from $this->gatherAssertTypes(__DIR__ . '/data/bug-2806.php');
		yield from $this->gatherAssertTypes(__DIR__ . '/data/bug-5328.php');
		yield from $this->gatherAssertTypes(__DIR__ . '/data/bug-3044.php');

		if (PHP_VERSION_ID >= 80100) {
			yield from $this->gatherAssertTypes(__DIR__ . '/data/invalidate-readonly-properties.php');
		}

		yield from $this->gatherAssertTypes(__DIR__ . '/data/weird-array_key_exists-issue.php');
		yield from $this->gatherAssertTypes(__DIR__ . '/data/equal.php');
		yield from $this->gatherAssertTypes(__DIR__ . '/data/identical.php');

		if (PHP_VERSION_ID >= 80000) {
			yield from $this->gatherAssertTypes(__DIR__ . '/data/bug-5698-php8.php');
		} else {
			yield from $this->gatherAssertTypes(__DIR__ . '/data/bug-5698-php7.php');
		}

		if (PHP_VERSION_ID >= 70304) {
			yield from $this->gatherAssertTypes(__DIR__ . '/data/date-period-return-types.php');
		}

		yield from $this->gatherAssertTypes(__DIR__ . '/data/bug-6404.php');
		yield from $this->gatherAssertTypes(__DIR__ . '/data/bug-6399.php');
		yield from $this->gatherAssertTypes(__DIR__ . '/data/bug-4357.php');
		yield from $this->gatherAssertTypes(__DIR__ . '/data/bug-5817.php');

		yield from $this->gatherAssertTypes(__DIR__ . '/data/array-chunk.php');

		if (PHP_VERSION_ID < 80200) {
			yield from $this->gatherAssertTypes(__DIR__ . '/data/array-column.php');
		} else {
			yield from $this->gatherAssertTypes(__DIR__ . '/data/array-column-php82.php');
		}
		if (PHP_VERSION_ID >= 80000) {
			yield from $this->gatherAssertTypes(__DIR__ . '/data/array-column-php8.php');
		} else {
			yield from $this->gatherAssertTypes(__DIR__ . '/data/array-column-php7.php');
		}

		yield from $this->gatherAssertTypes(__DIR__ . '/data/bug-6497.php');

		if (PHP_VERSION_ID >= 70400) {
			yield from $this->gatherAssertTypes(__DIR__ . '/data/isset-coalesce-empty-type.php');
			yield from $this->gatherAssertTypes(__DIR__ . '/data/isset-coalesce-empty-type-root.php');
		}

		if (PHP_VERSION_ID < 80100) {
			yield from $this->gatherAssertTypes(__DIR__ . '/data/isset-coalesce-empty-type-pre-81.php');
		} else {
			yield from $this->gatherAssertTypes(__DIR__ . '/data/isset-coalesce-empty-type-post-81.php');
		}

		yield from $this->gatherAssertTypes(__DIR__ . '/data/template-null-bound.php');
		yield from $this->gatherAssertTypes(__DIR__ . '/data/bug-4592.php');
		yield from $this->gatherAssertTypes(__DIR__ . '/data/bug-4903.php');
		yield from $this->gatherAssertTypes(__DIR__ . '/data/bug-2420.php');
		yield from $this->gatherAssertTypes(__DIR__ . '/data/bug-2718.php');
		yield from $this->gatherAssertTypes(__DIR__ . '/data/bug-3126.php');
		yield from $this->gatherAssertTypes(__DIR__ . '/data/bug-4586.php');
		yield from $this->gatherAssertTypes(__DIR__ . '/data/bug-4887.php');

		yield from $this->gatherAssertTypes(__DIR__ . '/data/hash-functions.php');
		if (PHP_VERSION_ID >= 80000) {
			yield from $this->gatherAssertTypes(__DIR__ . '/data/hash-functions-80.php');
		} else {
			yield from $this->gatherAssertTypes(__DIR__ . '/data/hash-functions-74.php');
		}

		if (PHP_VERSION_ID >= 80000) {
			yield from $this->gatherAssertTypes(__DIR__ . '/data/bug-6308.php');
		}
		yield from $this->gatherAssertTypes(__DIR__ . '/data/bug-6329.php');

		if (PHP_VERSION_ID >= 70400) {
			yield from $this->gatherAssertTypes(__DIR__ . '/../Rules/Comparison/data/bug-6473.php');
		}

		if (PHP_VERSION_ID >= 80000) {
			yield from $this->gatherAssertTypes(__DIR__ . '/data/bug-6566-types.php');
		}

		yield from $this->gatherAssertTypes(__DIR__ . '/data/bug-6500.php');

		yield from $this->gatherAssertTypes(__DIR__ . '/data/bug-6488.php');
		yield from $this->gatherAssertTypes(__DIR__ . '/data/bug-6624.php');

		if (PHP_VERSION_ID >= 70400) {
			yield from $this->gatherAssertTypes(__DIR__ . '/data/property-template-tag.php');
		}

		yield from $this->gatherAssertTypes(__DIR__ . '/data/bug-6672.php');
		yield from $this->gatherAssertTypes(__DIR__ . '/data/bug-6687.php');

		yield from $this->gatherAssertTypes(__DIR__ . '/data/callable-in-union.php');

		if (PHP_VERSION_ID < 80000) {
			yield from $this->gatherAssertTypes(__DIR__ . '/data/preg_match_php7.php');
		} else {
			yield from $this->gatherAssertTypes(__DIR__ . '/data/preg_match_php8.php');
		}

		if (PHP_VERSION_ID >= 70300) {
			yield from $this->gatherAssertTypes(__DIR__ . '/data/bug-6654.php');
		}

		require_once __DIR__ . '/data/countable.php';
		yield from $this->gatherAssertTypes(__DIR__ . '/data/countable.php');

		yield from $this->gatherAssertTypes(__DIR__ . '/data/bug-6696.php');
		yield from $this->gatherAssertTypes(__DIR__ . '/data/bug-6704.php');
		yield from $this->gatherAssertTypes(__DIR__ . '/../Rules/Methods/data/filter-iterator-child-class.php');
		yield from $this->gatherAssertTypes(__DIR__ . '/data/smaller-than-benevolent.php');

		if (PHP_VERSION_ID >= 80100) {
			yield from $this->gatherAssertTypes(__DIR__ . '/data/bug-6695.php');
			yield from $this->gatherAssertTypes(__DIR__ . '/data/bug-6433.php');
		}

		yield from $this->gatherAssertTypes(__DIR__ . '/data/bug-6698.php');
		yield from $this->gatherAssertTypes(__DIR__ . '/data/date-format.php');
		yield from $this->gatherAssertTypes(__DIR__ . '/data/bug-6070.php');
		yield from $this->gatherAssertTypes(__DIR__ . '/data/bug-6108.php');
		yield from $this->gatherAssertTypes(__DIR__ . '/data/bug-1516.php');
		yield from $this->gatherAssertTypes(__DIR__ . '/data/bug-6138.php');
		yield from $this->gatherAssertTypes(__DIR__ . '/data/bug-6174.php');
		yield from $this->gatherAssertTypes(__DIR__ . '/../Rules/Methods/data/bug-5749.php');
		yield from $this->gatherAssertTypes(__DIR__ . '/data/bug-5675.php');

		if (PHP_VERSION_ID >= 80000) {
			yield from $this->gatherAssertTypes(__DIR__ . '/data/bug-6505.php');
		}

		yield from $this->gatherAssertTypes(__DIR__ . '/data/bug-6305.php');
		yield from $this->gatherAssertTypes(__DIR__ . '/data/bug-6699.php');
		yield from $this->gatherAssertTypes(__DIR__ . '/data/bug-6715.php');
		yield from $this->gatherAssertTypes(__DIR__ . '/data/bug-6682.php');

		yield from $this->gatherAssertTypes(__DIR__ . '/data/preg_filter.php');
		yield from $this->gatherAssertTypes(__DIR__ . '/data/bug-5759.php');
		yield from $this->gatherAssertTypes(__DIR__ . '/data/bug-5783.php');
		yield from $this->gatherAssertTypes(__DIR__ . '/data/bug-5668.php');
		yield from $this->gatherAssertTypes(__DIR__ . '/data/generics-empty-array.php');
		yield from $this->gatherAssertTypes(__DIR__ . '/../Rules/Methods/data/bug-5757.php');

		if (PHP_VERSION_ID >= 70400) {
			yield from $this->gatherAssertTypes(__DIR__ . '/data/nullable-closure-parameter.php');
		}
		if (PHP_VERSION_ID >= 80000) {
			yield from $this->gatherAssertTypes(__DIR__ . '/../Rules/Methods/data/bug-6635.php');
		}

		if (PHP_VERSION_ID >= 70400) {
			yield from $this->gatherAssertTypes(__DIR__ . '/data/bug-6591.php');
		}

		if (PHP_VERSION_ID >= 80000) {
			yield from $this->gatherAssertTypes(__DIR__ . '/data/bug-6790.php');
		}

		if (PHP_VERSION_ID >= 70400) {
			yield from $this->gatherAssertTypes(__DIR__ . '/data/bug-6859.php');
		}

		yield from $this->gatherAssertTypes(__DIR__ . '/data/curl_getinfo.php');
		if (PHP_VERSION_ID >= 70300) {
			yield from $this->gatherAssertTypes(__DIR__ . '/data/curl_getinfo_7.3.php');
		}

		if (PHP_VERSION_ID >= 80000) {
			yield from $this->gatherAssertTypes(__DIR__ . '/data/bug-6251.php');
			yield from $this->gatherAssertTypes(__DIR__ . '/data/bug-6870.php');
			yield from $this->gatherAssertTypes(__DIR__ . '/data/bug-4885.php');
		}

		if (PHP_VERSION_ID >= 80100) {
			yield from $this->gatherAssertTypes(__DIR__ . '/data/value-of-enum.php');
		}

		yield from $this->gatherAssertTypes(__DIR__ . '/data/bug-6576.php');
		yield from $this->gatherAssertTypes(__DIR__ . '/data/bug-6584.php');

		yield from $this->gatherAssertTypes(__DIR__ . '/data/weird-strlen-cases.php');
		yield from $this->gatherAssertTypes(__DIR__ . '/data/constant-string-unions.php');
		yield from $this->gatherAssertTypes(__DIR__ . '/data/bug-6748.php');

		yield from $this->gatherAssertTypes(__DIR__ . '/data/array-fill-keys.php');
		yield from $this->gatherAssertTypes(__DIR__ . '/data/array-flip.php');
		yield from $this->gatherAssertTypes(__DIR__ . '/data/array-intersect-key.php');
		yield from $this->gatherAssertTypes(__DIR__ . '/data/array-intersect-key-constant.php');
		yield from $this->gatherAssertTypes(__DIR__ . '/data/array-search.php');
		if (PHP_VERSION_ID >= 80000) {
			yield from $this->gatherAssertTypes(__DIR__ . '/data/array-fill-keys-php8.php');
			yield from $this->gatherAssertTypes(__DIR__ . '/data/array-flip-php8.php');
			yield from $this->gatherAssertTypes(__DIR__ . '/data/array-intersect-key-php8.php');
			yield from $this->gatherAssertTypes(__DIR__ . '/data/array-search-php8.php');
			yield from $this->gatherAssertTypes(__DIR__ . '/data/array_keys.php');
			yield from $this->gatherAssertTypes(__DIR__ . '/data/array_values.php');
		} else {
			yield from $this->gatherAssertTypes(__DIR__ . '/data/array-fill-keys-php7.php');
			yield from $this->gatherAssertTypes(__DIR__ . '/data/array-flip-php7.php');
			yield from $this->gatherAssertTypes(__DIR__ . '/data/array-intersect-key-php7.php');
			yield from $this->gatherAssertTypes(__DIR__ . '/data/array-search-php7.php');
			yield from $this->gatherAssertTypes(__DIR__ . '/data/array_keys-php7.php');
			yield from $this->gatherAssertTypes(__DIR__ . '/data/array_values-php7.php');
		}

		yield from $this->gatherAssertTypes(__DIR__ . '/data/array-search-type-specifying.php');
		yield from $this->gatherAssertTypes(__DIR__ . '/data/array-pop.php');
		yield from $this->gatherAssertTypes(__DIR__ . '/data/array-push.php');
		yield from $this->gatherAssertTypes(__DIR__ . '/data/array-replace.php');
		yield from $this->gatherAssertTypes(__DIR__ . '/data/array-reverse.php');
		yield from $this->gatherAssertTypes(__DIR__ . '/data/bug-6889.php');
		yield from $this->gatherAssertTypes(__DIR__ . '/data/bug-6891.php');
		yield from $this->gatherAssertTypes(__DIR__ . '/data/shuffle.php');
		yield from $this->gatherAssertTypes(__DIR__ . '/data/simplexml.php');

		if (PHP_VERSION_ID >= 80100) {
			yield from $this->gatherAssertTypes(__DIR__ . '/data/bug-6904.php');
		}

		if (PHP_VERSION_ID >= 80000) {
			yield from $this->gatherAssertTypes(__DIR__ . '/data/array-combine-php8.php');
		} else {
			yield from $this->gatherAssertTypes(__DIR__ . '/data/array-combine-php7.php');
		}

		yield from $this->gatherAssertTypes(__DIR__ . '/data/bug-6917.php');
		yield from $this->gatherAssertTypes(__DIR__ . '/data/bug-6936-limit.php');

		if (PHP_VERSION_ID >= 80000) {
			yield from $this->gatherAssertTypes(__DIR__ . '/data/bug-5262.php');
		}

		yield from $this->gatherAssertTypes(__DIR__ . '/data/bug-2471.php');
		yield from $this->gatherAssertTypes(__DIR__ . '/data/bug-5846.php');
		yield from $this->gatherAssertTypes(__DIR__ . '/data/bug-5896.php');
		yield from $this->gatherAssertTypes(__DIR__ . '/data/bug-6927.php');

		yield from $this->gatherAssertTypes(__DIR__ . '/data/bug-3853.php');
		yield from $this->gatherAssertTypes(__DIR__ . '/data/conditional-types.php');
		yield from $this->gatherAssertTypes(__DIR__ . '/data/constant-array-optional-set.php');
		yield from $this->gatherAssertTypes(__DIR__ . '/data/bug-7000.php');
		yield from $this->gatherAssertTypes(__DIR__ . '/data/bug-6383.php');
		yield from $this->gatherAssertTypes(__DIR__ . '/../Rules/Methods/data/bug-3284.php');

		yield from $this->gatherAssertTypes(__DIR__ . '/data/int-mask.php');

		yield from $this->gatherAssertTypes(__DIR__ . '/data/conditional-types-constant.php');

		require_once __DIR__ . '/data/constant-phpdoc-type.php';
		yield from $this->gatherAssertTypes(__DIR__ . '/data/constant-phpdoc-type.php');

		if (PHP_VERSION_ID >= 80000) {
			yield from $this->gatherAssertTypes(__DIR__ . '/data/bug-6993.php');
			yield from $this->gatherAssertTypes(__DIR__ . '/data/bug-7078.php');
		}

		if (PHP_VERSION_ID >= 80200) {
			yield from $this->gatherAssertTypes(__DIR__ . '/data/mb-strlen-php82.php');
		} elseif (PHP_VERSION_ID >= 80000) {
			yield from $this->gatherAssertTypes(__DIR__ . '/data/mb-strlen-php8.php');
		} elseif (PHP_VERSION_ID < 70300) {
			yield from $this->gatherAssertTypes(__DIR__ . '/data/mb-strlen-php72.php');
		} else {
			yield from $this->gatherAssertTypes(__DIR__ . '/data/mb-strlen-php73.php');
		}

		if (PHP_VERSION_ID >= 80000) {
			yield from $this->gatherAssertTypes(__DIR__ . '/data/bug-7096.php');
		}

		if (PHP_VERSION_ID >= 80100) {
			yield from $this->gatherAssertTypes(__DIR__ . '/data/bug-7167.php');
			yield from $this->gatherAssertTypes(__DIR__ . '/data/bug-6864.php');
			yield from $this->gatherAssertTypes(__DIR__ . '/data/bug-7776.php');
		}

		yield from $this->gatherAssertTypes(__DIR__ . '/data/bug-7068.php');
		yield from $this->gatherAssertTypes(__DIR__ . '/data/bug-7115.php');
		yield from $this->gatherAssertTypes(__DIR__ . '/data/constant-array-type-identical.php');
		yield from $this->gatherAssertTypes(__DIR__ . '/data/non-empty-string-str-containing-fns.php');
		yield from $this->gatherAssertTypes(__DIR__ . '/data/fizz-buzz.php');
		yield from $this->gatherAssertTypes(__DIR__ . '/data/bug-4875.php');
		yield from $this->gatherAssertTypes(__DIR__ . '/data/bug-6609.php');

		//define('ALREADY_DEFINED_CONSTANT', true);
		//yield from $this->gatherAssertTypes(__DIR__ . '/data/already-defined-constant.php');

		yield from $this->gatherAssertTypes(__DIR__ . '/data/value-of-generic.php');
		yield from $this->gatherAssertTypes(__DIR__ . '/data/key-of-generic.php');
		yield from $this->gatherAssertTypes(__DIR__ . '/data/bug-7106.php');
		yield from $this->gatherAssertTypes(__DIR__ . '/data/bug-4950.php');
		yield from $this->gatherAssertTypes(__DIR__ . '/data/native-reflection-default-values.php');

		yield from $this->gatherAssertTypes(__DIR__ . '/data/pr-1244.php');
		yield from $this->gatherAssertTypes(__DIR__ . '/data/bug-7144.php');
		yield from $this->gatherAssertTypes(__DIR__ . '/data/bug-7144-composer-integration.php');
		yield from $this->gatherAssertTypes(__DIR__ . '/data/bug-4371.php');
		yield from $this->gatherAssertTypes(__DIR__ . '/data/initializer-expr-type-resolver.php');

		yield from $this->gatherAssertTypes(__DIR__ . '/data/offset-access.php');

		if (PHP_VERSION_ID >= 70300) {
			yield from $this->gatherAssertTypes(__DIR__ . '/data/str-casing.php');
		}
		yield from $this->gatherAssertTypes(__DIR__ . '/data/non-empty-string-substr-specifying.php');
		yield from $this->gatherAssertTypes(__DIR__ . '/data/unset-conditional-expressions.php');
		yield from $this->gatherAssertTypes(__DIR__ . '/data/conditional-types-inference.php');
		yield from $this->gatherAssertTypes(__DIR__ . '/data/bug-7210.php');
		yield from $this->gatherAssertTypes(__DIR__ . '/data/bug-7341.php');
		yield from $this->gatherAssertTypes(__DIR__ . '/data/non-empty-string-strstr-specifying.php');
		yield from $this->gatherAssertTypes(__DIR__ . '/data/non-empty-string-strrchr-specifying.php');
		yield from $this->gatherAssertTypes(__DIR__ . '/data/non-empty-string-strcasing-specifying.php');
		yield from $this->gatherAssertTypes(__DIR__ . '/../Rules/Methods/data/conditional-complex-templates.php');
		yield from $this->gatherAssertTypes(__DIR__ . '/data/bug-7374.php');
		yield from $this->gatherAssertTypes(__DIR__ . '/data/template-constant-bound.php');
		yield from $this->gatherAssertTypes(__DIR__ . '/data/bug-7391.php');
		yield from $this->gatherAssertTypes(__DIR__ . '/data/finally-scope.php');
		yield from $this->gatherAssertTypes(__DIR__ . '/data/bug-7387.php');
		yield from $this->gatherAssertTypes(__DIR__ . '/data/bug-7353.php');
		yield from $this->gatherAssertTypes(__DIR__ . '/data/bug-7031.php');
		yield from $this->gatherAssertTypes(__DIR__ . '/data/constant-array-intersect.php');
		yield from $this->gatherAssertTypes(__DIR__ . '/data/bug-7153.php');
		yield from $this->gatherAssertTypes(__DIR__ . '/data/in-array-non-empty.php');
		yield from $this->gatherAssertTypes(__DIR__ . '/data/bug-4117.php');
		yield from $this->gatherAssertTypes(__DIR__ . '/data/bug-7490.php');
		yield from $this->gatherAssertTypes(__DIR__ . '/data/remember-possibly-impure-function-values.php');
		yield from $this->gatherAssertTypes(__DIR__ . '/data/emptyiterator.php');
		yield from $this->gatherAssertTypes(__DIR__ . '/data/collected-data.php');
		yield from $this->gatherAssertTypes(__DIR__ . '/data/bug-7550.php');
		yield from $this->gatherAssertTypes(__DIR__ . '/data/bug-7580.php');
		yield from $this->gatherAssertTypes(__DIR__ . '/data/this-subtractable.php');
		yield from $this->gatherAssertTypes(__DIR__ . '/data/match-expression-inference.php');
		yield from $this->gatherAssertTypes(__DIR__ . '/data/bug-1519.php');

		if (PHP_VERSION_ID < 80000) {
			yield from $this->gatherAssertTypes(__DIR__ . '/data/bug-7663-php7.php');
		}
		if (PHP_VERSION_ID >= 80000) {
			yield from $this->gatherAssertTypes(__DIR__ . '/data/bug-7663-php8.php');
		}
		yield from $this->gatherAssertTypes(__DIR__ . '/data/bug-7663.php');
		yield from $this->gatherAssertTypes(__DIR__ . '/data/bug-7688.php');
		yield from $this->gatherAssertTypes(__DIR__ . '/data/bug-7689.php');
		yield from $this->gatherAssertTypes(__DIR__ . '/data/has-offset-type-bug.php');
		yield from $this->gatherAssertTypes(__DIR__ . '/data/bug-5920.php');
		yield from $this->gatherAssertTypes(__DIR__ . '/data/bug-7621-1.php');
		yield from $this->gatherAssertTypes(__DIR__ . '/data/bug-7621-2.php');
		yield from $this->gatherAssertTypes(__DIR__ . '/data/bug-7621-3.php');
		yield from $this->gatherAssertTypes(__DIR__ . '/../Rules/Methods/data/bug-7511.php');
		yield from $this->gatherAssertTypes(__DIR__ . '/data/bug-7224.php');
		yield from $this->gatherAssertTypes(__DIR__ . '/data/bug-6556.php');
		yield from $this->gatherAssertTypes(__DIR__ . '/../Rules/Comparison/data/bug-4708.php');
		yield from $this->gatherAssertTypes(__DIR__ . '/data/bug-4708.php');
		yield from $this->gatherAssertTypes(__DIR__ . '/data/bug-2911.php');
		yield from $this->gatherAssertTypes(__DIR__ . '/../Rules/Functions/data/bug-7156.php');
		yield from $this->gatherAssertTypes(__DIR__ . '/data/bug-6728.php');
		yield from $this->gatherAssertTypes(__DIR__ . '/../Rules/Arrays/data/bug-6364.php');
		yield from $this->gatherAssertTypes(__DIR__ . '/../Rules/Arrays/data/bug-5758.php');
		yield from $this->gatherAssertTypes(__DIR__ . '/../Rules/Functions/data/bug-3931.php');
		yield from $this->gatherAssertTypes(__DIR__ . '/data/bug-5223.php');
		yield from $this->gatherAssertTypes(__DIR__ . '/data/bug-7698.php');
		yield from $this->gatherAssertTypes(__DIR__ . '/data/non-falsy-string.php');
		yield from $this->gatherAssertTypes(__DIR__ . '/data/bug-7483.php');
		yield from $this->gatherAssertTypes(__DIR__ . '/data/bug-7056.php');
		yield from $this->gatherAssertTypes(__DIR__ . '/../Rules/Variables/data/bug-7417.php');
		yield from $this->gatherAssertTypes(__DIR__ . '/../Rules/Arrays/data/bug-7469.php');
		yield from $this->gatherAssertTypes(__DIR__ . '/../Rules/Variables/data/bug-3391.php');
		yield from $this->gatherAssertTypes(__DIR__ . '/data/bug-6901.php');

		if (PHP_VERSION_ID >= 70400) {
			yield from $this->gatherAssertTypes(__DIR__ . '/data/arrow-function-argument-type.php');
		}

		yield from $this->gatherAssertTypes(__DIR__ . '/data/closure-argument-type.php');
		yield from $this->gatherAssertTypes(__DIR__ . '/data/ctype-digit.php');
		yield from $this->gatherAssertTypes(__DIR__ . '/data/bug-7788.php');
		yield from $this->gatherAssertTypes(__DIR__ . '/data/bug-7809.php');
		yield from $this->gatherAssertTypes(__DIR__ . '/data/composer-non-empty-array-after-unset.php');

		if (PHP_VERSION_ID >= 80200) {
			yield from $this->gatherAssertTypes(__DIR__ . '/../Rules/Methods/data/true-typehint.php');
		}
		yield from $this->gatherAssertTypes(__DIR__ . '/../Rules/Arrays/data/bug-6000.php');
		yield from $this->gatherAssertTypes(__DIR__ . '/data/prestashop-breakdowns-empty-array.php');

		if (PHP_VERSION_ID < 80000) {
			yield from $this->gatherAssertTypes(__DIR__ . '/data/loose-comparisons-php7.php');
		}
		if (PHP_VERSION_ID >= 80000) {
			yield from $this->gatherAssertTypes(__DIR__ . '/data/loose-comparisons-php8.php');
		}
		yield from $this->gatherAssertTypes(__DIR__ . '/data/loose-comparisons.php');
		yield from $this->gatherAssertTypes(__DIR__ . '/data/bug-7563.php');
		yield from $this->gatherAssertTypes(__DIR__ . '/data/bug-7764.php');
		yield from $this->gatherAssertTypes(__DIR__ . '/data/bug-5845.php');
		yield from $this->gatherAssertTypes(__DIR__ . '/data/array-flip-constant.php');
		yield from $this->gatherAssertTypes(__DIR__ . '/data/array-filter-constant.php');
		yield from $this->gatherAssertTypes(__DIR__ . '/data/composer-array-bug.php');
		yield from $this->gatherAssertTypes(__DIR__ . '/data/tagged-unions.php');
		yield from $this->gatherAssertTypes(__DIR__ . '/data/bug-7492.php');
		yield from $this->gatherAssertTypes(__DIR__ . '/data/bug-7877.php');
		yield from $this->gatherAssertTypes(__DIR__ . '/data/bug-1021.php');
		yield from $this->gatherAssertTypes(__DIR__ . '/../Rules/Arrays/data/slevomat-foreach-unset-bug.php');
		yield from $this->gatherAssertTypes(__DIR__ . '/data/bug-6170.php');
		yield from $this->gatherAssertTypes(__DIR__ . '/../Rules/Arrays/data/slevomat-foreach-array-key-exists-bug.php');
		yield from $this->gatherAssertTypes(__DIR__ . '/data/array-key-exists.php');
		yield from $this->gatherAssertTypes(__DIR__ . '/data/key-exists.php');
		yield from $this->gatherAssertTypes(__DIR__ . '/data/bug-7909.php');

		if (PHP_VERSION_ID >= 80000) {
			yield from $this->gatherAssertTypes(__DIR__ . '/../Rules/Comparison/data/bug-7898.php');
		}

		if (PHP_VERSION_ID >= 80000) {
			yield from $this->gatherAssertTypes(__DIR__ . '/../Rules/Functions/data/bug-7823.php');
		}

		yield from $this->gatherAssertTypes(__DIR__ . '/data/bug-7921.php');
		yield from $this->gatherAssertTypes(__DIR__ . '/data/bug-7928.php');

		yield from $this->gatherAssertTypes(__DIR__ . '/data/bug-7949.php');
		yield from $this->gatherAssertTypes(__DIR__ . '/data/bug-7639.php');
		yield from $this->gatherAssertTypes(__DIR__ . '/data/bug-5304.php');
		yield from $this->gatherAssertTypes(__DIR__ . '/data/bug-7244.php');
		yield from $this->gatherAssertTypes(__DIR__ . '/data/bug-7501.php');
		if (PHP_VERSION_ID >= 80200) {
			yield from $this->gatherAssertTypes(__DIR__ . '/data/standalone-types.php');
		}
		yield from $this->gatherAssertTypes(__DIR__ . '/../Rules/Arrays/data/bug-7954.php');
		yield from $this->gatherAssertTypes(__DIR__ . '/data/scope-generalization.php');
		yield from $this->gatherAssertTypes(__DIR__ . '/data/bug-8015.php');
		yield from $this->gatherAssertTypes(__DIR__ . '/data/bug-7993.php');
		yield from $this->gatherAssertTypes(__DIR__ . '/data/bug-7996.php');
		yield from $this->gatherAssertTypes(__DIR__ . '/data/bug-7141.php');
		yield from $this->gatherAssertTypes(__DIR__ . '/data/cli-globals.php');
		yield from $this->gatherAssertTypes(__DIR__ . '/data/bug-8033.php');
		yield from $this->gatherAssertTypes(__DIR__ . '/data/constant-array-union-unshift.php');
		yield from $this->gatherAssertTypes(__DIR__ . '/data/bug-7987.php');
		yield from $this->gatherAssertTypes(__DIR__ . '/data/bug-7963-three.php');
		yield from $this->gatherAssertTypes(__DIR__ . '/data/bug-8017.php');
		yield from $this->gatherAssertTypes(__DIR__ . '/data/global-namespace.php');

		if (PHP_VERSION_ID >= 80000) {
			yield from $this->gatherAssertTypes(__DIR__ . '/data/dnf.php');
		}

		if (PHP_VERSION_ID >= 70300) {
			yield from $this->gatherAssertTypes(__DIR__ . '/data/fpm-get-status.php');
		}

		yield from $this->gatherAssertTypes(__DIR__ . '/data/array-offset-unset.php');

		yield from $this->gatherAssertTypes(__DIR__ . '/data/assert-docblock.php');
		yield from $this->gatherAssertTypes(__DIR__ . '/data/assert-empty.php');
		yield from $this->gatherAssertTypes(__DIR__ . '/data/assert-method.php');
		yield from $this->gatherAssertTypes(__DIR__ . '/data/assert-property.php');
		yield from $this->gatherAssertTypes(__DIR__ . '/data/assert-methods.php');
		yield from $this->gatherAssertTypes(__DIR__ . '/data/assert-intersected.php');
		yield from $this->gatherAssertTypes(__DIR__ . '/data/assert-invariant.php');
		yield from $this->gatherAssertTypes(__DIR__ . '/data/assert-conditional.php');
		yield from $this->gatherAssertTypes(__DIR__ . '/../Rules/Comparison/data/docblock-assert-equality.php');
		yield from $this->gatherAssertTypes(__DIR__ . '/data/bug-8008.php');
		yield from $this->gatherAssertTypes(__DIR__ . '/data/assert-class-type.php');
		yield from $this->gatherAssertTypes(__DIR__ . '/data/bug-5552.php');
		yield from $this->gatherAssertTypes(__DIR__ . '/data/extra-extra-int-types.php');
		yield from $this->gatherAssertTypes(__DIR__ . '/data/list-count.php');
		yield from $this->gatherAssertTypes(__DIR__ . '/../Rules/Properties/data/bug-7839.php');
		yield from $this->gatherAssertTypes(__DIR__ . '/data/self-out.php');
		yield from $this->gatherAssertTypes(__DIR__ . '/data/native-expressions.php');
		yield from $this->gatherAssertTypes(__DIR__ . '/../Rules/Classes/data/bug-5333.php');

		if (PHP_VERSION_ID >= 80100) {
			yield from $this->gatherAssertTypes(__DIR__ . '/data/allowed-subtypes-enum.php');
		}

		yield from $this->gatherAssertTypes(__DIR__ . '/data/allowed-subtypes-datetime.php');
		yield from $this->gatherAssertTypes(__DIR__ . '/data/allowed-subtypes-throwable.php');
		yield from $this->gatherAssertTypes(__DIR__ . '/../Rules/Methods/data/bug-8174.php');
		yield from $this->gatherAssertTypes(__DIR__ . '/../Rules/Comparison/data/bug-8169.php');
		yield from $this->gatherAssertTypes(__DIR__ . '/data/bug-7519.php');
		yield from $this->gatherAssertTypes(__DIR__ . '/data/bug-8087.php');
		yield from $this->gatherAssertTypes(__DIR__ . '/data/bug-5785.php');

		yield from $this->gatherAssertTypes(__DIR__ . '/data/callable-object.php');
		yield from $this->gatherAssertTypes(__DIR__ . '/data/callable-string.php');

		yield from $this->gatherAssertTypes(__DIR__ . '/data/bug-8225.php');
		yield from $this->gatherAssertTypes(__DIR__ . '/data/bug-8242.php');
		yield from $this->gatherAssertTypes(__DIR__ . '/data/composer-treatPhpDocTypesAsCertainBug.php');
		yield from $this->gatherAssertTypes(__DIR__ . '/data/closure-retain-expression-types.php');
		yield from $this->gatherAssertTypes(__DIR__ . '/data/bug-7913.php');
		yield from $this->gatherAssertTypes(__DIR__ . '/../Rules/Functions/data/bug-8280.php');
		yield from $this->gatherAssertTypes(__DIR__ . '/data/bug-8272.php');
		yield from $this->gatherAssertTypes(__DIR__ . '/../Rules/Comparison/data/bug-8277.php');
		yield from $this->gatherAssertTypes(__DIR__ . '/data/strtr.php');
		yield from $this->gatherAssertTypes(__DIR__ . '/data/static-has-method.php');
		yield from $this->gatherAssertTypes(__DIR__ . '/data/mixed-to-number.php');
		yield from $this->gatherAssertTypes(__DIR__ . '/../Rules/Variables/data/bug-8113.php');
		yield from $this->gatherAssertTypes(__DIR__ . '/data/phpunit-integration.php');
		yield from $this->gatherAssertTypes(__DIR__ . '/data/bug-8361.php');
		yield from $this->gatherAssertTypes(__DIR__ . '/data/bug-8373.php');
		yield from $this->gatherAssertTypes(__DIR__ . '/../Rules/Functions/data/bug-8389.php');
		yield from $this->gatherAssertTypes(__DIR__ . '/data/bug-8421.php');
		yield from $this->gatherAssertTypes(__DIR__ . '/data/imagick-pixel.php');
		yield from $this->gatherAssertTypes(__DIR__ . '/../Rules/Arrays/data/bug-8467a.php');
		yield from $this->gatherAssertTypes(__DIR__ . '/data/bug-8467b.php');
		yield from $this->gatherAssertTypes(__DIR__ . '/data/bug-8442.php');
		yield from $this->gatherAssertTypes(__DIR__ . '/data/PDOStatement.php');
		if (PHP_VERSION_ID >= 80100) {
			yield from $this->gatherAssertTypes(__DIR__ . '/../Rules/Comparison/data/bug-8485.php');
		}
		yield from $this->gatherAssertTypes(__DIR__ . '/data/discussion-8447.php');
		yield from $this->gatherAssertTypes(__DIR__ . '/data/bug-7805.php');
		yield from $this->gatherAssertTypes(__DIR__ . '/data/bug-82.php');
		yield from $this->gatherAssertTypes(__DIR__ . '/data/bug-4565.php');
		yield from $this->gatherAssertTypes(__DIR__ . '/data/bug-3789.php');

		if (PHP_VERSION_ID >= 80100) {
			yield from $this->gatherAssertTypes(__DIR__ . '/data/bug-8543.php');
		}

		yield from $this->gatherAssertTypes(__DIR__ . '/data/bug-8520.php');
		yield from $this->gatherAssertTypes(__DIR__ . '/data/filter-var-dynamic-return-type-extension-regression.php');

		if (PHP_VERSION_ID >= 80000) {
			yield from $this->gatherAssertTypes(__DIR__ . '/data/pathinfo-php8.php');
		}
		yield from $this->gatherAssertTypes(__DIR__ . '/data/always-true-elseif.php');
		yield from $this->gatherAssertTypes(__DIR__ . '/data/bug-7547.php');
		yield from $this->gatherAssertTypes(__DIR__ . '/data/pathinfo.php');
		yield from $this->gatherAssertTypes(__DIR__ . '/data/bug-8568.php');
		yield from $this->gatherAssertTypes(__DIR__ . '/../Rules/DeadCode/data/bug-8620.php');
		yield from $this->gatherAssertTypes(__DIR__ . '/data/bug-8635.php');
		yield from $this->gatherAssertTypes(__DIR__ . '/data/bug-8625.php');
		yield from $this->gatherAssertTypes(__DIR__ . '/data/bug-8621.php');
		yield from $this->gatherAssertTypes(__DIR__ . '/data/bug-8084.php');
		yield from $this->gatherAssertTypes(__DIR__ . '/data/bug-3019.php');
<<<<<<< HEAD
		yield from $this->gatherAssertTypes(__DIR__ . '/data/get-native-type.php');
=======

		yield from $this->gatherAssertTypes(__DIR__ . '/data/callsite-cast-narrowing.php');
>>>>>>> 279c7811
	}

	/**
	 * @dataProvider dataFileAsserts
	 * @param mixed ...$args
	 */
	public function testFileAsserts(
		string $assertType,
		string $file,
		...$args,
	): void
	{
		$this->assertFileAsserts($assertType, $file, ...$args);
	}

	public static function getAdditionalConfigFiles(): array
	{
		return [
			__DIR__ . '/../../../conf/bleedingEdge.neon',
			__DIR__ . '/typeAliases.neon',
		];
	}

}<|MERGE_RESOLUTION|>--- conflicted
+++ resolved
@@ -1182,12 +1182,8 @@
 		yield from $this->gatherAssertTypes(__DIR__ . '/data/bug-8621.php');
 		yield from $this->gatherAssertTypes(__DIR__ . '/data/bug-8084.php');
 		yield from $this->gatherAssertTypes(__DIR__ . '/data/bug-3019.php');
-<<<<<<< HEAD
 		yield from $this->gatherAssertTypes(__DIR__ . '/data/get-native-type.php');
-=======
-
 		yield from $this->gatherAssertTypes(__DIR__ . '/data/callsite-cast-narrowing.php');
->>>>>>> 279c7811
 	}
 
 	/**
