<?php declare(strict_types = 1);

namespace PHPStan\Analyser;

use EnumTypeAssertions\Foo;
use PHPStan\Testing\TypeInferenceTestCase;
use stdClass;
use function define;
use function extension_loaded;
use const PHP_INT_SIZE;
use const PHP_VERSION_ID;

class NodeScopeResolverTest extends TypeInferenceTestCase
{

	public function dataFileAsserts(): iterable
	{
		require_once __DIR__ . '/data/implode.php';
		yield from $this->gatherAssertTypes(__DIR__ . '/data/implode.php');

		yield from $this->gatherAssertTypes(__DIR__ . '/data/json-decode/narrow_type.php');
		yield from $this->gatherAssertTypes(__DIR__ . '/data/json-decode/narrow_type_with_force_array.php');
		yield from $this->gatherAssertTypes(__DIR__ . '/data/json-decode/invalid_type.php');
		yield from $this->gatherAssertTypes(__DIR__ . '/data/json-decode/json_object_as_array.php');

		require_once __DIR__ . '/data/bug2574.php';

		yield from $this->gatherAssertTypes(__DIR__ . '/data/bug2574.php');

		require_once __DIR__ . '/data/bug2577.php';

		yield from $this->gatherAssertTypes(__DIR__ . '/data/bug2577.php');

		require_once __DIR__ . '/data/generics.php';

		yield from $this->gatherAssertTypes(__DIR__ . '/data/generics.php');

		require_once __DIR__ . '/data/generic-class-string.php';

		yield from $this->gatherAssertTypes(__DIR__ . '/data/generic-class-string.php');
		if (PHP_VERSION_ID >= 80100) {
			yield from $this->gatherAssertTypes(__DIR__ . '/data/generic-enum-class-string.php');
		}

		require_once __DIR__ . '/data/generic-generalization.php';

		yield from $this->gatherAssertTypes(__DIR__ . '/data/generic-generalization.php');

		require_once __DIR__ . '/data/instanceof.php';

		yield from $this->gatherAssertTypes(__DIR__ . '/data/named-arguments.php');
		yield from $this->gatherAssertTypes(__DIR__ . '/data/date.php');
		yield from $this->gatherAssertTypes(__DIR__ . '/data/instanceof.php');
		yield from $this->gatherAssertTypes(__DIR__ . '/data/integer-range-types.php');
		if (PHP_INT_SIZE === 8) {
			yield from $this->gatherAssertTypes(__DIR__ . '/data/random-int.php');
		}
		yield from $this->gatherAssertTypes(__DIR__ . '/data/strtotime-return-type-extensions.php');
		yield from $this->gatherAssertTypes(__DIR__ . '/data/closure-return-type-extensions.php');
		yield from $this->gatherAssertTypes(__DIR__ . '/data/array-key.php');
		yield from $this->gatherAssertTypes(__DIR__ . '/data/intersection-static.php');
		yield from $this->gatherAssertTypes(__DIR__ . '/data/static-properties.php');
		yield from $this->gatherAssertTypes(__DIR__ . '/data/static-methods.php');
		yield from $this->gatherAssertTypes(__DIR__ . '/data/bug-2612.php');
		yield from $this->gatherAssertTypes(__DIR__ . '/data/bug-2677.php');
		yield from $this->gatherAssertTypes(__DIR__ . '/data/bug-2676.php');
		yield from $this->gatherAssertTypes(__DIR__ . '/data/psalm-prefix-unresolvable.php');
		yield from $this->gatherAssertTypes(__DIR__ . '/data/complex-generics-example.php');
		yield from $this->gatherAssertTypes(__DIR__ . '/data/bug-2648.php');
		yield from $this->gatherAssertTypes(__DIR__ . '/data/bug-2740.php');
		yield from $this->gatherAssertTypes(__DIR__ . '/data/bug-2822.php');
		yield from $this->gatherAssertTypes(__DIR__ . '/data/inheritdoc-parameter-remapping.php');
		yield from $this->gatherAssertTypes(__DIR__ . '/data/inheritdoc-constructors.php');
		yield from $this->gatherAssertTypes(__DIR__ . '/data/list-type.php');
		yield from $this->gatherAssertTypes(__DIR__ . '/data/bug-2835.php');
		yield from $this->gatherAssertTypes(__DIR__ . '/data/bug-2443.php');
		yield from $this->gatherAssertTypes(__DIR__ . '/data/bug-2750.php');
		yield from $this->gatherAssertTypes(__DIR__ . '/data/bug-2850.php');
		yield from $this->gatherAssertTypes(__DIR__ . '/data/bug-2863.php');
		yield from $this->gatherAssertTypes(__DIR__ . '/data/native-types.php');
		yield from $this->gatherAssertTypes(__DIR__ . '/data/type-change-after-array-access-assignment.php');
		yield from $this->gatherAssertTypes(__DIR__ . '/data/iterator_to_array.php');
		yield from $this->gatherAssertTypes(__DIR__ . '/data/key-of.php');
		yield from $this->gatherAssertTypes(__DIR__ . '/data/value-of.php');

		yield from $this->gatherAssertTypes(__DIR__ . '/data/ext-ds.php');
		yield from $this->gatherAssertTypes(__DIR__ . '/data/arrow-function-return-type.php');
		yield from $this->gatherAssertTypes(__DIR__ . '/data/is-numeric.php');
		yield from $this->gatherAssertTypes(__DIR__ . '/data/is-a.php');
		yield from $this->gatherAssertTypes(__DIR__ . '/data/is-subclass-of.php');
		yield from $this->gatherAssertTypes(__DIR__ . '/data/bug-3142.php');
		yield from $this->gatherAssertTypes(__DIR__ . '/data/array-shapes-keys-strings.php');
		yield from $this->gatherAssertTypes(__DIR__ . '/data/bug-1216.php');
		yield from $this->gatherAssertTypes(__DIR__ . '/data/const-expr-phpdoc-type.php');
		yield from $this->gatherAssertTypes(__DIR__ . '/data/bug-3226.php');
		yield from $this->gatherAssertTypes(__DIR__ . '/data/bug-2001.php');
		yield from $this->gatherAssertTypes(__DIR__ . '/data/bug-2232.php');
		yield from $this->gatherAssertTypes(__DIR__ . '/data/bug-3009.php');

		yield from $this->gatherAssertTypes(__DIR__ . '/data/inherit-phpdoc-merging-var.php');
		yield from $this->gatherAssertTypes(__DIR__ . '/data/inherit-phpdoc-merging-param.php');
		yield from $this->gatherAssertTypes(__DIR__ . '/data/inherit-phpdoc-merging-return.php');
		yield from $this->gatherAssertTypes(__DIR__ . '/data/inherit-phpdoc-merging-template.php');
		yield from $this->gatherAssertTypes(__DIR__ . '/data/bug-3266.php');
		yield from $this->gatherAssertTypes(__DIR__ . '/data/bug-3269.php');
		yield from $this->gatherAssertTypes(__DIR__ . '/data/assign-nested-arrays.php');
		yield from $this->gatherAssertTypes(__DIR__ . '/data/bug-3276.php');
		yield from $this->gatherAssertTypes(__DIR__ . '/data/shadowed-trait-methods.php');
		yield from $this->gatherAssertTypes(__DIR__ . '/data/const-in-functions.php');
		yield from $this->gatherAssertTypes(__DIR__ . '/data/const-in-functions-namespaced.php');
		yield from $this->gatherAssertTypes(__DIR__ . '/data/root-scope-maybe-defined.php');
		if (PHP_VERSION_ID < 80000) {
			yield from $this->gatherAssertTypes(__DIR__ . '/data/bug-3336.php');
		}
		yield from $this->gatherAssertTypes(__DIR__ . '/data/catch-without-variable.php');
		yield from $this->gatherAssertTypes(__DIR__ . '/data/mixed-typehint.php');
		if (PHP_VERSION_ID >= 80000) {
			yield from $this->gatherAssertTypes(__DIR__ . '/data/bug-2600-php8.php');
		} else {
			yield from $this->gatherAssertTypes(__DIR__ . '/data/bug-2600.php');
		}
		yield from $this->gatherAssertTypes(__DIR__ . '/data/array-typehint-without-null-in-phpdoc.php');
		yield from $this->gatherAssertTypes(__DIR__ . '/data/override-root-scope-variable.php');
		yield from $this->gatherAssertTypes(__DIR__ . '/data/bitwise-not.php');
		if (extension_loaded('gd')) {
			yield from $this->gatherAssertTypes(__DIR__ . '/data/graphics-draw-return-types.php');
		}

		require_once __DIR__ . '/../../../stubs/runtime/ReflectionUnionType.php';
		yield from $this->gatherAssertTypes(__DIR__ . '/../Reflection/data/unionTypes.php');

		yield from $this->gatherAssertTypes(__DIR__ . '/../Reflection/data/mixedType.php');

		yield from $this->gatherAssertTypes(__DIR__ . '/../Reflection/data/staticReturnType.php');

		yield from $this->gatherAssertTypes(__DIR__ . '/data/minmax-arrays.php');
		yield from $this->gatherAssertTypes(__DIR__ . '/data/classPhpDocs.php');
		yield from $this->gatherAssertTypes(__DIR__ . '/data/non-empty-array-key-type.php');
		yield from $this->gatherAssertTypes(__DIR__ . '/data/bug-3133.php');
		yield from $this->gatherAssertTypes(__DIR__ . '/../Rules/Comparison/data/bug-2550.php');
		yield from $this->gatherAssertTypes(__DIR__ . '/data/bug-2899.php');
		yield from $this->gatherAssertTypes(__DIR__ . '/data/preg_split.php');

		if (PHP_VERSION_ID < 80000) {
			yield from $this->gatherAssertTypes(__DIR__ . '/data/bcmath-dynamic-return-php7.php');
		} else {
			yield from $this->gatherAssertTypes(__DIR__ . '/data/bcmath-dynamic-return-php8.php');
		}

		yield from $this->gatherAssertTypes(__DIR__ . '/data/bug-3875.php');
		yield from $this->gatherAssertTypes(__DIR__ . '/data/bug-2611.php');
		yield from $this->gatherAssertTypes(__DIR__ . '/data/bug-3548.php');
		yield from $this->gatherAssertTypes(__DIR__ . '/data/bug-3866.php');
		yield from $this->gatherAssertTypes(__DIR__ . '/data/bug-1014.php');
		yield from $this->gatherAssertTypes(__DIR__ . '/data/bug-pr-339.php');
		yield from $this->gatherAssertTypes(__DIR__ . '/data/pow.php');
		yield from $this->gatherAssertTypes(__DIR__ . '/data/throw-expr.php');
		yield from $this->gatherAssertTypes(__DIR__ . '/data/bug-5351.php');

		yield from $this->gatherAssertTypes(__DIR__ . '/data/non-empty-array.php');

		yield from $this->gatherAssertTypes(__DIR__ . '/data/class-constant-on-expr.php');

		if (PHP_VERSION_ID >= 80000) {
			yield from $this->gatherAssertTypes(__DIR__ . '/data/bug-3961-php8.php');
		} else {
			yield from $this->gatherAssertTypes(__DIR__ . '/data/bug-3961.php');
		}

		yield from $this->gatherAssertTypes(__DIR__ . '/data/bug-1924.php');

		yield from $this->gatherAssertTypes(__DIR__ . '/data/extra-int-types.php');

		yield from $this->gatherAssertTypes(__DIR__ . '/data/count-type.php');

		yield from $this->gatherAssertTypes(__DIR__ . '/data/bug-2816.php');

		yield from $this->gatherAssertTypes(__DIR__ . '/data/bug-2816-2.php');

		yield from $this->gatherAssertTypes(__DIR__ . '/data/bug-3985.php');

		yield from $this->gatherAssertTypes(__DIR__ . '/data/array-shift.php');
		yield from $this->gatherAssertTypes(__DIR__ . '/data/array-slice.php');

		yield from $this->gatherAssertTypes(__DIR__ . '/data/bug-3990.php');

		yield from $this->gatherAssertTypes(__DIR__ . '/data/bug-3991.php');

		yield from $this->gatherAssertTypes(__DIR__ . '/data/bug-3993.php');

		yield from $this->gatherAssertTypes(__DIR__ . '/data/bug-3997.php');

		yield from $this->gatherAssertTypes(__DIR__ . '/data/bug-4016.php');

		yield from $this->gatherAssertTypes(__DIR__ . '/data/promoted-properties-types.php');

		yield from $this->gatherAssertTypes(__DIR__ . '/data/early-termination-phpdoc.php');

		yield from $this->gatherAssertTypes(__DIR__ . '/data/bug-3915.php');

		yield from $this->gatherAssertTypes(__DIR__ . '/data/bug-2378.php');

		yield from $this->gatherAssertTypes(__DIR__ . '/data/match-expr.php');

		yield from $this->gatherAssertTypes(__DIR__ . '/data/nullsafe.php');

		yield from $this->gatherAssertTypes(__DIR__ . '/data/specified-types-closure-use.php');

		yield from $this->gatherAssertTypes(__DIR__ . '/data/cast-to-numeric-string.php');
		yield from $this->gatherAssertTypes(__DIR__ . '/data/bug-2539.php');
		yield from $this->gatherAssertTypes(__DIR__ . '/data/bug-2733.php');
		yield from $this->gatherAssertTypes(__DIR__ . '/data/bug-3132.php');
		yield from $this->gatherAssertTypes(__DIR__ . '/data/bug-1233.php');
		yield from $this->gatherAssertTypes(__DIR__ . '/data/comparison-operators.php');
		yield from $this->gatherAssertTypes(__DIR__ . '/data/bug-3880.php');
		yield from $this->gatherAssertTypes(__DIR__ . '/data/inc-dec-in-conditions.php');
		yield from $this->gatherAssertTypes(__DIR__ . '/data/bug-4099.php');
		yield from $this->gatherAssertTypes(__DIR__ . '/data/bug-3760.php');
		yield from $this->gatherAssertTypes(__DIR__ . '/data/bug-2997.php');
		yield from $this->gatherAssertTypes(__DIR__ . '/data/bug-1657.php');
		yield from $this->gatherAssertTypes(__DIR__ . '/data/bug-2945.php');
		yield from $this->gatherAssertTypes(__DIR__ . '/data/bug-4207.php');
		yield from $this->gatherAssertTypes(__DIR__ . '/data/bug-4206.php');
		yield from $this->gatherAssertTypes(__DIR__ . '/data/bug-empty-array.php');
		yield from $this->gatherAssertTypes(__DIR__ . '/data/bug-4205.php');
		yield from $this->gatherAssertTypes(__DIR__ . '/data/dependent-variable-certainty.php');
		yield from $this->gatherAssertTypes(__DIR__ . '/data/bug-1865.php');
		yield from $this->gatherAssertTypes(__DIR__ . '/data/conditional-non-empty-array.php');
		yield from $this->gatherAssertTypes(__DIR__ . '/data/foreach-dependent-key-value.php');
		yield from $this->gatherAssertTypes(__DIR__ . '/data/dependent-variables-type-guard-same-as-type.php');

		yield from $this->gatherAssertTypes(__DIR__ . '/data/dependent-variables-arrow-function.php');

		yield from $this->gatherAssertTypes(__DIR__ . '/data/bug-801.php');
		yield from $this->gatherAssertTypes(__DIR__ . '/data/bug-1209.php');
		yield from $this->gatherAssertTypes(__DIR__ . '/data/bug-2980.php');
		yield from $this->gatherAssertTypes(__DIR__ . '/data/bug-3986.php');

		if (PHP_VERSION_ID >= 70400) {
			yield from $this->gatherAssertTypes(__DIR__ . '/data/bug-4188.php');
		}

		if (PHP_VERSION_ID >= 70400) {
			yield from $this->gatherAssertTypes(__DIR__ . '/data/bug-4339.php');
		}

		yield from $this->gatherAssertTypes(__DIR__ . '/data/bug-4343.php');
		yield from $this->gatherAssertTypes(__DIR__ . '/data/impure-method.php');
		yield from $this->gatherAssertTypes(__DIR__ . '/data/impure-constructor.php');
		yield from $this->gatherAssertTypes(__DIR__ . '/data/bug-4351.php');
		yield from $this->gatherAssertTypes(__DIR__ . '/data/var-above-use.php');
		yield from $this->gatherAssertTypes(__DIR__ . '/data/var-above-declare.php');
		yield from $this->gatherAssertTypes(__DIR__ . '/data/closure-return-type.php');
		yield from $this->gatherAssertTypes(__DIR__ . '/data/bug-4398.php');
		yield from $this->gatherAssertTypes(__DIR__ . '/data/bug-4415.php');
		yield from $this->gatherAssertTypes(__DIR__ . '/data/compact.php');
		yield from $this->gatherAssertTypes(__DIR__ . '/data/bug-4500.php');
		yield from $this->gatherAssertTypes(__DIR__ . '/data/bug-4504.php');
		yield from $this->gatherAssertTypes(__DIR__ . '/data/bug-4436.php');
		yield from $this->gatherAssertTypes(__DIR__ . '/../Rules/Properties/data/bug-3777.php');
		yield from $this->gatherAssertTypes(__DIR__ . '/data/bug-2549.php');
		yield from $this->gatherAssertTypes(__DIR__ . '/data/bug-1945.php');
		yield from $this->gatherAssertTypes(__DIR__ . '/data/bug-2003.php');
		yield from $this->gatherAssertTypes(__DIR__ . '/data/bug-651.php');
		yield from $this->gatherAssertTypes(__DIR__ . '/data/bug-1283.php');
		yield from $this->gatherAssertTypes(__DIR__ . '/data/bug-4538.php');
		yield from $this->gatherAssertTypes(__DIR__ . '/data/proc_get_status.php');
		yield from $this->gatherAssertTypes(__DIR__ . '/../Rules/Methods/data/bug-4552.php');
		yield from $this->gatherAssertTypes(__DIR__ . '/data/bug-1897.php');
		yield from $this->gatherAssertTypes(__DIR__ . '/data/bug-1801.php');
		yield from $this->gatherAssertTypes(__DIR__ . '/data/bug-2927.php');
		yield from $this->gatherAssertTypes(__DIR__ . '/data/bug-4558.php');
		yield from $this->gatherAssertTypes(__DIR__ . '/data/bug-4557.php');
		yield from $this->gatherAssertTypes(__DIR__ . '/data/bug-4209.php');
		yield from $this->gatherAssertTypes(__DIR__ . '/data/bug-4209-2.php');
		yield from $this->gatherAssertTypes(__DIR__ . '/data/bug-2869.php');
		yield from $this->gatherAssertTypes(__DIR__ . '/data/bug-3024.php');
		yield from $this->gatherAssertTypes(__DIR__ . '/data/bug-3134.php');
		yield from $this->gatherAssertTypes(__DIR__ . '/../Rules/Methods/data/infer-array-key.php');
		yield from $this->gatherAssertTypes(__DIR__ . '/data/offset-value-after-assign.php');
		yield from $this->gatherAssertTypes(__DIR__ . '/data/bug-2112.php');

		yield from $this->gatherAssertTypes(__DIR__ . '/data/array-filter.php');
		yield from $this->gatherAssertTypes(__DIR__ . '/data/array-filter-callables.php');
		yield from $this->gatherAssertTypes(__DIR__ . '/data/array-filter-string-callables.php');
		if (PHP_VERSION_ID >= 70400) {
			yield from $this->gatherAssertTypes(__DIR__ . '/data/array-filter-arrow-functions.php');
		}

		yield from $this->gatherAssertTypes(__DIR__ . '/data/array-flip.php');
		yield from $this->gatherAssertTypes(__DIR__ . '/data/array-map.php');
		yield from $this->gatherAssertTypes(__DIR__ . '/data/array-map-closure.php');
		yield from $this->gatherAssertTypes(__DIR__ . '/data/array-merge.php');
		yield from $this->gatherAssertTypes(__DIR__ . '/data/array-merge2.php');
		yield from $this->gatherAssertTypes(__DIR__ . '/data/array-sum.php');
		yield from $this->gatherAssertTypes(__DIR__ . '/data/array-plus.php');
		yield from $this->gatherAssertTypes(__DIR__ . '/data/bug-4573.php');
		yield from $this->gatherAssertTypes(__DIR__ . '/data/bug-4577.php');
		yield from $this->gatherAssertTypes(__DIR__ . '/data/bug-4579.php');
		yield from $this->gatherAssertTypes(__DIR__ . '/data/bug-3321.php');

		require_once __DIR__ . '/../Rules/Generics/data/bug-3769.php';
		yield from $this->gatherAssertTypes(__DIR__ . '/../Rules/Generics/data/bug-3769.php');
		yield from $this->gatherAssertTypes(__DIR__ . '/../Rules/Generics/data/bug-6301.php');

		yield from $this->gatherAssertTypes(__DIR__ . '/data/instanceof-class-string.php');
		yield from $this->gatherAssertTypes(__DIR__ . '/data/bug-4498.php');
		yield from $this->gatherAssertTypes(__DIR__ . '/data/bug-4587.php');
		yield from $this->gatherAssertTypes(__DIR__ . '/data/bug-4606.php');
		yield from $this->gatherAssertTypes(__DIR__ . '/data/nested-generic-types.php');
		yield from $this->gatherAssertTypes(__DIR__ . '/data/bug-3922.php');
		yield from $this->gatherAssertTypes(__DIR__ . '/data/nested-generic-types-unwrapping.php');
		yield from $this->gatherAssertTypes(__DIR__ . '/data/nested-generic-types-unwrapping-covariant.php');
		yield from $this->gatherAssertTypes(__DIR__ . '/data/nested-generic-incomplete-constructor.php');
		yield from $this->gatherAssertTypes(__DIR__ . '/data/iterator-iterator.php');
		yield from $this->gatherAssertTypes(__DIR__ . '/data/bug-4642.php');
		yield from $this->gatherAssertTypes(__DIR__ . '/../Rules/PhpDoc/data/bug-4643.php');
		require_once __DIR__ . '/data/throw-points/helpers.php';
		if (PHP_VERSION_ID >= 80000) {
			yield from $this->gatherAssertTypes(__DIR__ . '/data/throw-points/php8/null-safe-method-call.php');
		}
		yield from $this->gatherAssertTypes(__DIR__ . '/data/throw-points/and.php');
		yield from $this->gatherAssertTypes(__DIR__ . '/data/throw-points/array.php');
		yield from $this->gatherAssertTypes(__DIR__ . '/data/throw-points/array-dim-fetch.php');
		yield from $this->gatherAssertTypes(__DIR__ . '/data/throw-points/assign.php');
		yield from $this->gatherAssertTypes(__DIR__ . '/data/throw-points/assign-op.php');
		yield from $this->gatherAssertTypes(__DIR__ . '/data/throw-points/do-while.php');
		yield from $this->gatherAssertTypes(__DIR__ . '/data/throw-points/for.php');
		yield from $this->gatherAssertTypes(__DIR__ . '/data/throw-points/foreach.php');
		yield from $this->gatherAssertTypes(__DIR__ . '/data/throw-points/func-call.php');
		yield from $this->gatherAssertTypes(__DIR__ . '/data/throw-points/if.php');
		yield from $this->gatherAssertTypes(__DIR__ . '/data/throw-points/method-call.php');
		yield from $this->gatherAssertTypes(__DIR__ . '/data/throw-points/or.php');
		yield from $this->gatherAssertTypes(__DIR__ . '/data/throw-points/property-fetch.php');
		yield from $this->gatherAssertTypes(__DIR__ . '/data/throw-points/static-call.php');
		yield from $this->gatherAssertTypes(__DIR__ . '/data/throw-points/switch.php');
		yield from $this->gatherAssertTypes(__DIR__ . '/data/throw-points/throw.php');
		yield from $this->gatherAssertTypes(__DIR__ . '/data/throw-points/try-catch-finally.php');
		yield from $this->gatherAssertTypes(__DIR__ . '/data/throw-points/variable.php');
		yield from $this->gatherAssertTypes(__DIR__ . '/data/throw-points/while.php');
		yield from $this->gatherAssertTypes(__DIR__ . '/data/throw-points/try-catch.php');
		yield from $this->gatherAssertTypes(__DIR__ . '/data/phpdoc-pseudotype-override.php');
		require_once __DIR__ . '/data/phpdoc-pseudotype-namespace.php';

		yield from $this->gatherAssertTypes(__DIR__ . '/data/phpdoc-pseudotype-namespace.php');
		yield from $this->gatherAssertTypes(__DIR__ . '/data/phpdoc-pseudotype-global.php');
		yield from $this->gatherAssertTypes(__DIR__ . '/data/generic-traits.php');
		yield from $this->gatherAssertTypes(__DIR__ . '/data/bug-4423.php');
		yield from $this->gatherAssertTypes(__DIR__ . '/data/generic-unions.php');
		yield from $this->gatherAssertTypes(__DIR__ . '/data/generic-parent.php');
		yield from $this->gatherAssertTypes(__DIR__ . '/data/bug-4247.php');
		yield from $this->gatherAssertTypes(__DIR__ . '/data/bug-4267.php');
		yield from $this->gatherAssertTypes(__DIR__ . '/data/bug-2231.php');
		yield from $this->gatherAssertTypes(__DIR__ . '/data/bug-3558.php');
		yield from $this->gatherAssertTypes(__DIR__ . '/data/bug-3351.php');
		yield from $this->gatherAssertTypes(__DIR__ . '/data/bug-4213.php');
		yield from $this->gatherAssertTypes(__DIR__ . '/data/bug-4657.php');
		yield from $this->gatherAssertTypes(__DIR__ . '/data/bug-4707.php');
		yield from $this->gatherAssertTypes(__DIR__ . '/data/bug-4545.php');
		yield from $this->gatherAssertTypes(__DIR__ . '/data/bug-4714.php');
		yield from $this->gatherAssertTypes(__DIR__ . '/data/bug-4725.php');
		yield from $this->gatherAssertTypes(__DIR__ . '/data/bug-4733.php');
		yield from $this->gatherAssertTypes(__DIR__ . '/data/bug-4326.php');
		yield from $this->gatherAssertTypes(__DIR__ . '/data/bug-987.php');
		yield from $this->gatherAssertTypes(__DIR__ . '/data/bug-3677.php');
		yield from $this->gatherAssertTypes(__DIR__ . '/data/bug-4215.php');
		yield from $this->gatherAssertTypes(__DIR__ . '/data/bug-4695.php');
		yield from $this->gatherAssertTypes(__DIR__ . '/data/bug-2977.php');
		yield from $this->gatherAssertTypes(__DIR__ . '/data/bug-3190.php');
		yield from $this->gatherAssertTypes(__DIR__ . '/data/ternary-specified-types.php');
		yield from $this->gatherAssertTypes(__DIR__ . '/data/bug-560.php');
		yield from $this->gatherAssertTypes(__DIR__ . '/data/do-not-remember-impure-functions.php');
		yield from $this->gatherAssertTypes(__DIR__ . '/data/bug-4190.php');
		yield from $this->gatherAssertTypes(__DIR__ . '/data/clear-stat-cache.php');
		yield from $this->gatherAssertTypes(__DIR__ . '/data/invalidate-object-argument.php');
		yield from $this->gatherAssertTypes(__DIR__ . '/data/invalidate-object-argument-static.php');

		require_once __DIR__ . '/data/invalidate-object-argument-function.php';
		yield from $this->gatherAssertTypes(__DIR__ . '/data/invalidate-object-argument-function.php');

		yield from $this->gatherAssertTypes(__DIR__ . '/data/bug-4588.php');
		yield from $this->gatherAssertTypes(__DIR__ . '/data/bug-4091.php');
		yield from $this->gatherAssertTypes(__DIR__ . '/data/bug-3382.php');
		yield from $this->gatherAssertTypes(__DIR__ . '/data/bug-4177.php');
		yield from $this->gatherAssertTypes(__DIR__ . '/data/bug-2288.php');
		yield from $this->gatherAssertTypes(__DIR__ . '/data/bug-1157.php');
		yield from $this->gatherAssertTypes(__DIR__ . '/data/bug-1597.php');
		yield from $this->gatherAssertTypes(__DIR__ . '/data/bug-3617.php');
		yield from $this->gatherAssertTypes(__DIR__ . '/data/bug-778.php');
		yield from $this->gatherAssertTypes(__DIR__ . '/data/bug-2969.php');
		yield from $this->gatherAssertTypes(__DIR__ . '/data/bug-3004.php');
		yield from $this->gatherAssertTypes(__DIR__ . '/data/bug-3710.php');
		yield from $this->gatherAssertTypes(__DIR__ . '/data/bug-3822.php');
		yield from $this->gatherAssertTypes(__DIR__ . '/data/bug-505.php');
		yield from $this->gatherAssertTypes(__DIR__ . '/data/bug-1670.php');
		yield from $this->gatherAssertTypes(__DIR__ . '/data/bug-1219.php');
		yield from $this->gatherAssertTypes(__DIR__ . '/data/bug-3302.php');
		yield from $this->gatherAssertTypes(__DIR__ . '/data/bug-1511.php');
		yield from $this->gatherAssertTypes(__DIR__ . '/data/bug-4434.php');
		yield from $this->gatherAssertTypes(__DIR__ . '/data/bug-4231.php');
		yield from $this->gatherAssertTypes(__DIR__ . '/data/bug-4287.php');
		yield from $this->gatherAssertTypes(__DIR__ . '/data/bug-4700.php');
		yield from $this->gatherAssertTypes(__DIR__ . '/data/phpdoc-in-closure-bind.php');
		yield from $this->gatherAssertTypes(__DIR__ . '/data/multi-assign.php');
		yield from $this->gatherAssertTypes(__DIR__ . '/data/generics-reduce-types-first.php');
		yield from $this->gatherAssertTypes(__DIR__ . '/data/bug-4803.php');

		require_once __DIR__ . '/data/type-aliases.php';

		yield from $this->gatherAssertTypes(__DIR__ . '/data/type-aliases.php');
		yield from $this->gatherAssertTypes(__DIR__ . '/data/bug-4650.php');
		yield from $this->gatherAssertTypes(__DIR__ . '/data/bug-2906.php');

		yield from $this->gatherAssertTypes(__DIR__ . '/data/DateTimeCreateDynamicReturnTypes.php');
		yield from $this->gatherAssertTypes(__DIR__ . '/data/DateTimeDynamicReturnTypes.php');
		yield from $this->gatherAssertTypes(__DIR__ . '/data/DateTimeModifyReturnTypes.php');
		yield from $this->gatherAssertTypes(__DIR__ . '/data/bug-4821.php');
		yield from $this->gatherAssertTypes(__DIR__ . '/data/bug-4838.php');
		yield from $this->gatherAssertTypes(__DIR__ . '/data/bug-4879.php');
		yield from $this->gatherAssertTypes(__DIR__ . '/data/bug-4820.php');
		yield from $this->gatherAssertTypes(__DIR__ . '/data/bug-4822.php');
		yield from $this->gatherAssertTypes(__DIR__ . '/data/bug-4816.php');
		yield from $this->gatherAssertTypes(__DIR__ . '/data/bug-4757.php');
		yield from $this->gatherAssertTypes(__DIR__ . '/data/bug-4814.php');
		yield from $this->gatherAssertTypes(__DIR__ . '/data/bug-4982.php');
		yield from $this->gatherAssertTypes(__DIR__ . '/data/bug-4761.php');
		yield from $this->gatherAssertTypes(__DIR__ . '/data/bug-3331.php');
		yield from $this->gatherAssertTypes(__DIR__ . '/data/bug-3106.php');
		yield from $this->gatherAssertTypes(__DIR__ . '/data/bug-2640.php');
		yield from $this->gatherAssertTypes(__DIR__ . '/data/bug-2413.php');
		yield from $this->gatherAssertTypes(__DIR__ . '/data/bug-3446.php');
		yield from $this->gatherAssertTypes(__DIR__ . '/data/getopt.php');
		yield from $this->gatherAssertTypes(__DIR__ . '/data/generics-default.php');
		yield from $this->gatherAssertTypes(__DIR__ . '/data/bug-4985.php');
		yield from $this->gatherAssertTypes(__DIR__ . '/data/bug-5000.php');
		yield from $this->gatherAssertTypes(__DIR__ . '/data/number_format.php');
		yield from $this->gatherAssertTypes(__DIR__ . '/data/bug-5140.php');
		yield from $this->gatherAssertTypes(__DIR__ . '/../Rules/Comparison/data/bug-4857.php');
		yield from $this->gatherAssertTypes(__DIR__ . '/data/empty-array-shape.php');
		yield from $this->gatherAssertTypes(__DIR__ . '/../Rules/Methods/data/bug-5089.php');
		yield from $this->gatherAssertTypes(__DIR__ . '/data/bug-3158.php');
		yield from $this->gatherAssertTypes(__DIR__ . '/../Rules/Methods/data/unable-to-resolve-callback-parameter-type.php');

		require_once __DIR__ . '/../Rules/Functions/data/varying-acceptor.php';
		yield from $this->gatherAssertTypes(__DIR__ . '/../Rules/Functions/data/varying-acceptor.php');

		yield from $this->gatherAssertTypes(__DIR__ . '/data/uksort-bug.php');

		yield from $this->gatherAssertTypes(__DIR__ . '/data/arrow-function-types.php');
		if (PHP_VERSION_ID >= 80000) {
			yield from $this->gatherAssertTypes(__DIR__ . '/data/bug-4902-php8.php');
		} else {
			yield from $this->gatherAssertTypes(__DIR__ . '/data/bug-4902.php');
		}

		yield from $this->gatherAssertTypes(__DIR__ . '/data/closure-types.php');
		yield from $this->gatherAssertTypes(__DIR__ . '/data/bug-5219.php');
		yield from $this->gatherAssertTypes(__DIR__ . '/data/strval.php');
		yield from $this->gatherAssertTypes(__DIR__ . '/data/array-next.php');

		yield from $this->gatherAssertTypes(__DIR__ . '/data/non-empty-string.php');
		yield from $this->gatherAssertTypes(__DIR__ . '/data/non-empty-string-replace-functions.php');
		if (PHP_VERSION_ID >= 80000) {
			yield from $this->gatherAssertTypes(__DIR__ . '/data/non-empty-string-substr.php');
		} else {
			yield from $this->gatherAssertTypes(__DIR__ . '/data/non-empty-string-substr-pre-80.php');
		}

		yield from $this->gatherAssertTypes(__DIR__ . '/data/bug-3981.php');
		yield from $this->gatherAssertTypes(__DIR__ . '/data/bug-4711.php');
		yield from $this->gatherAssertTypes(__DIR__ . '/data/sscanf.php');
		yield from $this->gatherAssertTypes(__DIR__ . '/data/generic-offset-get.php');
		yield from $this->gatherAssertTypes(__DIR__ . '/data/generic-object-lower-bound.php');
		yield from $this->gatherAssertTypes(__DIR__ . '/data/class-reflection-interfaces.php');
		yield from $this->gatherAssertTypes(__DIR__ . '/../Rules/Methods/data/bug-4415.php');
		yield from $this->gatherAssertTypes(__DIR__ . '/data/bug-5259.php');
		yield from $this->gatherAssertTypes(__DIR__ . '/data/bug-5293.php');
		yield from $this->gatherAssertTypes(__DIR__ . '/data/bug-5129.php');
		yield from $this->gatherAssertTypes(__DIR__ . '/data/bug-4970.php');
		yield from $this->gatherAssertTypes(__DIR__ . '/data/bug-5322.php');
		yield from $this->gatherAssertTypes(__DIR__ . '/data/bug-5336.php');
		yield from $this->gatherAssertTypes(__DIR__ . '/data/bug-6845.php');
		yield from $this->gatherAssertTypes(__DIR__ . '/data/splfixedarray-iterator-types.php');
		yield from $this->gatherAssertTypes(__DIR__ . '/../Rules/Methods/data/bug-5372.php');
		yield from $this->gatherAssertTypes(__DIR__ . '/../Rules/Arrays/data/bug-5372_2.php');

		if (PHP_VERSION_ID >= 80000) {
			yield from $this->gatherAssertTypes(__DIR__ . '/data/mb_substitute_character-php8.php');
		} else {
			yield from $this->gatherAssertTypes(__DIR__ . '/data/mb_substitute_character.php');
		}

		yield from $this->gatherAssertTypes(__DIR__ . '/data/class-constant-types.php');

		yield from $this->gatherAssertTypes(__DIR__ . '/data/bug-3379.php');

		if (PHP_VERSION_ID >= 80000) {
			yield from $this->gatherAssertTypes(__DIR__ . '/data/reflectionclass-issue-5511-php8.php');
		}

		yield from $this->gatherAssertTypes(__DIR__ . '/data/modulo-operator.php');

		yield from $this->gatherAssertTypes(__DIR__ . '/data/literal-string.php');

		yield from $this->gatherAssertTypes(__DIR__ . '/data/filter-var-returns-non-empty-string.php');

		yield from $this->gatherAssertTypes(__DIR__ . '/data/model-mixin.php');

		yield from $this->gatherAssertTypes(__DIR__ . '/data/bug-5529.php');

		yield from $this->gatherAssertTypes(__DIR__ . '/data/sizeof.php');

		yield from $this->gatherAssertTypes(__DIR__ . '/data/div-by-zero.php');

		if (PHP_INT_SIZE === 8) {
			yield from $this->gatherAssertTypes(__DIR__ . '/data/bug-5072.php');
		}
		yield from $this->gatherAssertTypes(__DIR__ . '/data/bug-5530.php');
		yield from $this->gatherAssertTypes(__DIR__ . '/data/bug-1861.php');
		yield from $this->gatherAssertTypes(__DIR__ . '/data/bug-4843.php');
		yield from $this->gatherAssertTypes(__DIR__ . '/data/bug-4602.php');
		yield from $this->gatherAssertTypes(__DIR__ . '/data/bug-4499.php');
		yield from $this->gatherAssertTypes(__DIR__ . '/data/bug-2142.php');
		yield from $this->gatherAssertTypes(__DIR__ . '/data/bug-5584.php');

		yield from $this->gatherAssertTypes(__DIR__ . '/data/math.php');

		yield from $this->gatherAssertTypes(__DIR__ . '/data/bug-1870.php');
		yield from $this->gatherAssertTypes(__DIR__ . '/../Rules/Methods/data/bug-5562.php');
		yield from $this->gatherAssertTypes(__DIR__ . '/data/bug-5615.php');
		yield from $this->gatherAssertTypes(__DIR__ . '/data/array-unshift.php');
		yield from $this->gatherAssertTypes(__DIR__ . '/data/array_map_multiple.php');
		yield from $this->gatherAssertTypes(__DIR__ . '/data/range-numeric-string.php');
		yield from $this->gatherAssertTypes(__DIR__ . '/data/missing-closure-native-return-typehint.php');
		yield from $this->gatherAssertTypes(__DIR__ . '/data/bug-4741.php');
		yield from $this->gatherAssertTypes(__DIR__ . '/data/more-type-strings.php');

		if (PHP_VERSION_ID >= 80000) {
			yield from $this->gatherAssertTypes(__DIR__ . '/data/variadic-parameter-php8.php');
			yield from $this->gatherAssertTypes(__DIR__ . '/data/no-named-arguments.php');
			yield from $this->gatherAssertTypes(__DIR__ . '/data/bug-4896.php');
			yield from $this->gatherAssertTypes(__DIR__ . '/data/bug-5843.php');
		}

		yield from $this->gatherAssertTypes(__DIR__ . '/data/eval-implicit-throw.php');
		yield from $this->gatherAssertTypes(__DIR__ . '/data/bug-5628.php');
		yield from $this->gatherAssertTypes(__DIR__ . '/data/bug-5501.php');
		yield from $this->gatherAssertTypes(__DIR__ . '/data/bug-4743.php');
		yield from $this->gatherAssertTypes(__DIR__ . '/data/bug-5017.php');
		yield from $this->gatherAssertTypes(__DIR__ . '/data/bug-5992.php');
		yield from $this->gatherAssertTypes(__DIR__ . '/data/bug-6001.php');

		if (PHP_VERSION_ID >= 80000) {
			yield from $this->gatherAssertTypes(__DIR__ . '/data/round-php8.php');
		} else {
			yield from $this->gatherAssertTypes(__DIR__ . '/data/round.php');
		}

		if (PHP_VERSION_ID >= 80100) {
			yield from $this->gatherAssertTypes(__DIR__ . '/data/bug-5287-php81.php');
		} else {
			yield from $this->gatherAssertTypes(__DIR__ . '/data/bug-5287.php');
		}

		if (PHP_VERSION_ID >= 70400) {
			yield from $this->gatherAssertTypes(__DIR__ . '/data/bug-5458.php');
		}

		yield from $this->gatherAssertTypes(__DIR__ . '/data/never.php');

		yield from $this->gatherAssertTypes(__DIR__ . '/data/native-intersection.php');

		yield from $this->gatherAssertTypes(__DIR__ . '/data/bug-2760.php');

		yield from $this->gatherAssertTypes(__DIR__ . '/data/new-in-initializers.php');

		if (PHP_VERSION_ID >= 80100) {
			define('TEST_OBJECT_CONSTANT', new stdClass());
			define('TEST_NULL_CONSTANT', null);
			define('TEST_TRUE_CONSTANT', true);
			define('TEST_FALSE_CONSTANT', false);
			define('TEST_ARRAY_CONSTANT', [true, false, null]);
			define('TEST_ENUM_CONSTANT', Foo::ONE);
			yield from $this->gatherAssertTypes(__DIR__ . '/data/new-in-initializers-runtime.php');
		}

		yield from $this->gatherAssertTypes(__DIR__ . '/data/first-class-callables.php');

		if (PHP_VERSION_ID >= 80100) {
			yield from $this->gatherAssertTypes(__DIR__ . '/data/array-is-list-type-specifying.php');
		}

		if (PHP_VERSION_ID >= 80100) {
			yield from $this->gatherAssertTypes(__DIR__ . '/data/array-unpacking-string-keys.php');
		}

		yield from $this->gatherAssertTypes(__DIR__ . '/data/filesystem-functions.php');

		if (PHP_VERSION_ID >= 80100) {
			yield from $this->gatherAssertTypes(__DIR__ . '/data/enums.php');
			yield from $this->gatherAssertTypes(__DIR__ . '/data/enums-import-alias.php');
			yield from $this->gatherAssertTypes(__DIR__ . '/data/bug-7176.php');
		}

		if (PHP_VERSION_ID >= 80000) {
			yield from $this->gatherAssertTypes(__DIR__ . '/data/bug-6293.php');
		}

		yield from $this->gatherAssertTypes(__DIR__ . '/data/predefined-constants-php72.php');
		if (PHP_VERSION_ID >= 70400) {
			yield from $this->gatherAssertTypes(__DIR__ . '/data/predefined-constants-php74.php');
		}
		if (PHP_INT_SIZE === 8) {
			yield from $this->gatherAssertTypes(__DIR__ . '/data/predefined-constants-64bit.php');
		} else {
			yield from $this->gatherAssertTypes(__DIR__ . '/data/predefined-constants-32bit.php');
		}
		yield from $this->gatherAssertTypes(__DIR__ . '/data/predefined-constants.php');

		yield from $this->gatherAssertTypes(__DIR__ . '/data/classPhpDocs-phpstanPropertyPrefix.php');

		yield from $this->gatherAssertTypes(__DIR__ . '/data/array-destructuring-types.php');
		yield from $this->gatherAssertTypes(__DIR__ . '/data/pdo-prepare.php');
		yield from $this->gatherAssertTypes(__DIR__ . '/data/constant-array-type-set.php');
		yield from $this->gatherAssertTypes(__DIR__ . '/data/for-loop-i-type.php');
		yield from $this->gatherAssertTypes(__DIR__ . '/data/bug-5316.php');
		yield from $this->gatherAssertTypes(__DIR__ . '/data/bug-3858.php');
		yield from $this->gatherAssertTypes(__DIR__ . '/data/bug-2806.php');
		yield from $this->gatherAssertTypes(__DIR__ . '/data/bug-5328.php');
		yield from $this->gatherAssertTypes(__DIR__ . '/data/bug-3044.php');

		if (PHP_VERSION_ID >= 80100) {
			yield from $this->gatherAssertTypes(__DIR__ . '/data/invalidate-readonly-properties.php');
		}

		yield from $this->gatherAssertTypes(__DIR__ . '/data/weird-array_key_exists-issue.php');
		yield from $this->gatherAssertTypes(__DIR__ . '/data/equal.php');
		yield from $this->gatherAssertTypes(__DIR__ . '/data/identical.php');

		if (PHP_VERSION_ID >= 80000) {
			yield from $this->gatherAssertTypes(__DIR__ . '/data/bug-5698-php8.php');
		} else {
			yield from $this->gatherAssertTypes(__DIR__ . '/data/bug-5698-php7.php');
		}

		if (PHP_VERSION_ID >= 70304) {
			yield from $this->gatherAssertTypes(__DIR__ . '/data/date-period-return-types.php');
		}

		yield from $this->gatherAssertTypes(__DIR__ . '/data/bug-6404.php');
		yield from $this->gatherAssertTypes(__DIR__ . '/data/bug-6399.php');
		yield from $this->gatherAssertTypes(__DIR__ . '/data/bug-4357.php');
		yield from $this->gatherAssertTypes(__DIR__ . '/data/bug-5817.php');

		yield from $this->gatherAssertTypes(__DIR__ . '/data/array-chunk.php');

		if (PHP_VERSION_ID < 80200) {
			yield from $this->gatherAssertTypes(__DIR__ . '/data/array-column.php');
		} else {
			yield from $this->gatherAssertTypes(__DIR__ . '/data/array-column-php82.php');
		}
		if (PHP_VERSION_ID >= 80000) {
			yield from $this->gatherAssertTypes(__DIR__ . '/data/array-column-php8.php');
		} else {
			yield from $this->gatherAssertTypes(__DIR__ . '/data/array-column-php7.php');
		}

		yield from $this->gatherAssertTypes(__DIR__ . '/data/bug-6497.php');

		if (PHP_VERSION_ID >= 70400) {
			yield from $this->gatherAssertTypes(__DIR__ . '/data/isset-coalesce-empty-type.php');
			yield from $this->gatherAssertTypes(__DIR__ . '/data/isset-coalesce-empty-type-root.php');
		}

		if (PHP_VERSION_ID < 80100) {
			yield from $this->gatherAssertTypes(__DIR__ . '/data/isset-coalesce-empty-type-pre-81.php');
		} else {
			yield from $this->gatherAssertTypes(__DIR__ . '/data/isset-coalesce-empty-type-post-81.php');
		}

		yield from $this->gatherAssertTypes(__DIR__ . '/data/template-null-bound.php');
		yield from $this->gatherAssertTypes(__DIR__ . '/data/bug-4592.php');
		yield from $this->gatherAssertTypes(__DIR__ . '/data/bug-4903.php');
		yield from $this->gatherAssertTypes(__DIR__ . '/data/bug-2420.php');
		yield from $this->gatherAssertTypes(__DIR__ . '/data/bug-2718.php');
		yield from $this->gatherAssertTypes(__DIR__ . '/data/bug-3126.php');
		yield from $this->gatherAssertTypes(__DIR__ . '/data/bug-4586.php');
		yield from $this->gatherAssertTypes(__DIR__ . '/data/bug-4887.php');

		yield from $this->gatherAssertTypes(__DIR__ . '/data/hash-functions.php');
		if (PHP_VERSION_ID >= 80000) {
			yield from $this->gatherAssertTypes(__DIR__ . '/data/hash-functions-80.php');
		} else {
			yield from $this->gatherAssertTypes(__DIR__ . '/data/hash-functions-74.php');
		}

		if (PHP_VERSION_ID >= 80000) {
			yield from $this->gatherAssertTypes(__DIR__ . '/data/bug-6308.php');
		}
		yield from $this->gatherAssertTypes(__DIR__ . '/data/bug-6329.php');

		if (PHP_VERSION_ID >= 70400) {
			yield from $this->gatherAssertTypes(__DIR__ . '/../Rules/Comparison/data/bug-6473.php');
		}

		if (PHP_VERSION_ID >= 80000) {
			yield from $this->gatherAssertTypes(__DIR__ . '/data/bug-6566-types.php');
		}

		yield from $this->gatherAssertTypes(__DIR__ . '/data/bug-6500.php');

		yield from $this->gatherAssertTypes(__DIR__ . '/data/bug-6488.php');
		yield from $this->gatherAssertTypes(__DIR__ . '/data/bug-6624.php');

		if (PHP_VERSION_ID >= 70400) {
			yield from $this->gatherAssertTypes(__DIR__ . '/data/property-template-tag.php');
		}

		yield from $this->gatherAssertTypes(__DIR__ . '/data/bug-6672.php');
		yield from $this->gatherAssertTypes(__DIR__ . '/data/bug-6687.php');

		yield from $this->gatherAssertTypes(__DIR__ . '/data/callable-in-union.php');

		if (PHP_VERSION_ID < 80000) {
			yield from $this->gatherAssertTypes(__DIR__ . '/data/preg_match_php7.php');
		} else {
			yield from $this->gatherAssertTypes(__DIR__ . '/data/preg_match_php8.php');
		}

		if (PHP_VERSION_ID >= 70300) {
			yield from $this->gatherAssertTypes(__DIR__ . '/data/bug-6654.php');
		}

		require_once __DIR__ . '/data/countable.php';
		yield from $this->gatherAssertTypes(__DIR__ . '/data/countable.php');

		yield from $this->gatherAssertTypes(__DIR__ . '/data/bug-6696.php');
		yield from $this->gatherAssertTypes(__DIR__ . '/data/bug-6704.php');
		yield from $this->gatherAssertTypes(__DIR__ . '/../Rules/Methods/data/filter-iterator-child-class.php');
		yield from $this->gatherAssertTypes(__DIR__ . '/data/smaller-than-benevolent.php');

		if (PHP_VERSION_ID >= 80100) {
			yield from $this->gatherAssertTypes(__DIR__ . '/data/bug-6695.php');
			yield from $this->gatherAssertTypes(__DIR__ . '/data/bug-6433.php');
		}

		yield from $this->gatherAssertTypes(__DIR__ . '/data/bug-6698.php');
		yield from $this->gatherAssertTypes(__DIR__ . '/data/date-format.php');
		yield from $this->gatherAssertTypes(__DIR__ . '/data/bug-6070.php');
		yield from $this->gatherAssertTypes(__DIR__ . '/data/bug-6108.php');
		yield from $this->gatherAssertTypes(__DIR__ . '/data/bug-1516.php');
		yield from $this->gatherAssertTypes(__DIR__ . '/data/bug-6138.php');
		yield from $this->gatherAssertTypes(__DIR__ . '/data/bug-6174.php');
		yield from $this->gatherAssertTypes(__DIR__ . '/../Rules/Methods/data/bug-5749.php');
		yield from $this->gatherAssertTypes(__DIR__ . '/data/bug-5675.php');

		if (PHP_VERSION_ID >= 80000) {
			yield from $this->gatherAssertTypes(__DIR__ . '/data/bug-6505.php');
		}

		yield from $this->gatherAssertTypes(__DIR__ . '/data/bug-6305.php');
		yield from $this->gatherAssertTypes(__DIR__ . '/data/bug-6699.php');
		yield from $this->gatherAssertTypes(__DIR__ . '/data/bug-6715.php');
		yield from $this->gatherAssertTypes(__DIR__ . '/data/bug-6682.php');

		yield from $this->gatherAssertTypes(__DIR__ . '/data/preg_filter.php');
		yield from $this->gatherAssertTypes(__DIR__ . '/data/bug-5759.php');
		yield from $this->gatherAssertTypes(__DIR__ . '/data/bug-5783.php');
		yield from $this->gatherAssertTypes(__DIR__ . '/data/bug-5668.php');
		yield from $this->gatherAssertTypes(__DIR__ . '/data/generics-empty-array.php');
		yield from $this->gatherAssertTypes(__DIR__ . '/../Rules/Methods/data/bug-5757.php');

		if (PHP_VERSION_ID >= 70400) {
			yield from $this->gatherAssertTypes(__DIR__ . '/data/nullable-closure-parameter.php');
		}
		if (PHP_VERSION_ID >= 80000) {
			yield from $this->gatherAssertTypes(__DIR__ . '/../Rules/Methods/data/bug-6635.php');
		}

		if (PHP_VERSION_ID >= 70400) {
			yield from $this->gatherAssertTypes(__DIR__ . '/data/bug-6591.php');
		}

		if (PHP_VERSION_ID >= 80000) {
			yield from $this->gatherAssertTypes(__DIR__ . '/data/bug-6790.php');
		}

		if (PHP_VERSION_ID >= 70400) {
			yield from $this->gatherAssertTypes(__DIR__ . '/data/bug-6859.php');
		}

		yield from $this->gatherAssertTypes(__DIR__ . '/data/curl_getinfo.php');
		if (PHP_VERSION_ID >= 70300) {
			yield from $this->gatherAssertTypes(__DIR__ . '/data/curl_getinfo_7.3.php');
		}

		if (PHP_VERSION_ID >= 80000) {
			yield from $this->gatherAssertTypes(__DIR__ . '/data/bug-6251.php');
			yield from $this->gatherAssertTypes(__DIR__ . '/data/bug-6870.php');
			yield from $this->gatherAssertTypes(__DIR__ . '/data/bug-4885.php');
		}

		if (PHP_VERSION_ID >= 80100) {
			yield from $this->gatherAssertTypes(__DIR__ . '/data/value-of-enum.php');
		}

		yield from $this->gatherAssertTypes(__DIR__ . '/data/bug-6576.php');
		yield from $this->gatherAssertTypes(__DIR__ . '/data/bug-6584.php');

		yield from $this->gatherAssertTypes(__DIR__ . '/data/weird-strlen-cases.php');
		yield from $this->gatherAssertTypes(__DIR__ . '/data/bug-6439.php');
		yield from $this->gatherAssertTypes(__DIR__ . '/data/bug-6748.php');
		yield from $this->gatherAssertTypes(__DIR__ . '/data/array-search-type-specifying.php');
		yield from $this->gatherAssertTypes(__DIR__ . '/data/array-pop.php');
		yield from $this->gatherAssertTypes(__DIR__ . '/data/array-push.php');
		yield from $this->gatherAssertTypes(__DIR__ . '/data/array-replace.php');
		yield from $this->gatherAssertTypes(__DIR__ . '/data/array-reverse.php');
		yield from $this->gatherAssertTypes(__DIR__ . '/data/bug-6889.php');
		yield from $this->gatherAssertTypes(__DIR__ . '/data/bug-6891.php');
		yield from $this->gatherAssertTypes(__DIR__ . '/data/shuffle.php');
		yield from $this->gatherAssertTypes(__DIR__ . '/data/simplexml.php');

		if (PHP_VERSION_ID >= 80100) {
			yield from $this->gatherAssertTypes(__DIR__ . '/data/bug-6904.php');
		}

		if (PHP_VERSION_ID >= 80000) {
			yield from $this->gatherAssertTypes(__DIR__ . '/data/array-combine-php8.php');
		} else {
			yield from $this->gatherAssertTypes(__DIR__ . '/data/array-combine-php7.php');
		}

		yield from $this->gatherAssertTypes(__DIR__ . '/data/array-fill-keys.php');

		yield from $this->gatherAssertTypes(__DIR__ . '/data/bug-6917.php');
		yield from $this->gatherAssertTypes(__DIR__ . '/data/bug-6936-limit.php');

		if (PHP_VERSION_ID >= 80000) {
			yield from $this->gatherAssertTypes(__DIR__ . '/data/bug-5262.php');
		}

		yield from $this->gatherAssertTypes(__DIR__ . '/data/bug-2471.php');
		yield from $this->gatherAssertTypes(__DIR__ . '/data/bug-5846.php');
		yield from $this->gatherAssertTypes(__DIR__ . '/data/bug-5896.php');
		yield from $this->gatherAssertTypes(__DIR__ . '/data/bug-6927.php');

		yield from $this->gatherAssertTypes(__DIR__ . '/data/bug-3853.php');
		yield from $this->gatherAssertTypes(__DIR__ . '/data/conditional-types.php');
		yield from $this->gatherAssertTypes(__DIR__ . '/data/constant-array-optional-set.php');
		yield from $this->gatherAssertTypes(__DIR__ . '/data/bug-7000.php');
		yield from $this->gatherAssertTypes(__DIR__ . '/data/bug-6383.php');
		yield from $this->gatherAssertTypes(__DIR__ . '/../Rules/Methods/data/bug-3284.php');

		yield from $this->gatherAssertTypes(__DIR__ . '/data/int-mask.php');

		yield from $this->gatherAssertTypes(__DIR__ . '/data/conditional-types-constant.php');

		require_once __DIR__ . '/data/constant-phpdoc-type.php';
		yield from $this->gatherAssertTypes(__DIR__ . '/data/constant-phpdoc-type.php');

		if (PHP_VERSION_ID >= 80000) {
			yield from $this->gatherAssertTypes(__DIR__ . '/data/bug-6993.php');
			yield from $this->gatherAssertTypes(__DIR__ . '/data/bug-7078.php');
		}

		if (PHP_VERSION_ID >= 80200) {
			yield from $this->gatherAssertTypes(__DIR__ . '/data/mb-strlen-php82.php');
		} elseif (PHP_VERSION_ID >= 80000) {
			yield from $this->gatherAssertTypes(__DIR__ . '/data/mb-strlen-php8.php');
		} elseif (PHP_VERSION_ID < 70300) {
			yield from $this->gatherAssertTypes(__DIR__ . '/data/mb-strlen-php72.php');
		} else {
			yield from $this->gatherAssertTypes(__DIR__ . '/data/mb-strlen-php73.php');
		}

		if (PHP_VERSION_ID >= 80000) {
			yield from $this->gatherAssertTypes(__DIR__ . '/data/bug-7096.php');
		}

		if (PHP_VERSION_ID >= 80100) {
			yield from $this->gatherAssertTypes(__DIR__ . '/data/bug-7167.php');
			yield from $this->gatherAssertTypes(__DIR__ . '/data/bug-6864.php');
			yield from $this->gatherAssertTypes(__DIR__ . '/data/bug-7776.php');
		}

		yield from $this->gatherAssertTypes(__DIR__ . '/data/bug-7068.php');
		yield from $this->gatherAssertTypes(__DIR__ . '/data/bug-7115.php');
		yield from $this->gatherAssertTypes(__DIR__ . '/data/constant-array-type-identical.php');
		yield from $this->gatherAssertTypes(__DIR__ . '/data/non-empty-string-str-containing-fns.php');
		yield from $this->gatherAssertTypes(__DIR__ . '/data/fizz-buzz.php');
		yield from $this->gatherAssertTypes(__DIR__ . '/data/bug-4875.php');
		yield from $this->gatherAssertTypes(__DIR__ . '/data/bug-6609.php');

		//define('ALREADY_DEFINED_CONSTANT', true);
		//yield from $this->gatherAssertTypes(__DIR__ . '/data/already-defined-constant.php');

		yield from $this->gatherAssertTypes(__DIR__ . '/data/value-of-generic.php');
		yield from $this->gatherAssertTypes(__DIR__ . '/data/key-of-generic.php');
		yield from $this->gatherAssertTypes(__DIR__ . '/data/bug-7106.php');
		yield from $this->gatherAssertTypes(__DIR__ . '/data/bug-4950.php');
		yield from $this->gatherAssertTypes(__DIR__ . '/data/native-reflection-default-values.php');

		yield from $this->gatherAssertTypes(__DIR__ . '/data/pr-1244.php');
		yield from $this->gatherAssertTypes(__DIR__ . '/data/bug-7144.php');
		yield from $this->gatherAssertTypes(__DIR__ . '/data/bug-7144-composer-integration.php');
		yield from $this->gatherAssertTypes(__DIR__ . '/data/bug-4371.php');
		yield from $this->gatherAssertTypes(__DIR__ . '/data/initializer-expr-type-resolver.php');

		yield from $this->gatherAssertTypes(__DIR__ . '/data/offset-access.php');
		yield from $this->gatherAssertTypes(__DIR__ . '/data/str-casing.php');
		yield from $this->gatherAssertTypes(__DIR__ . '/data/non-empty-string-substr-specifying.php');
		yield from $this->gatherAssertTypes(__DIR__ . '/data/unset-conditional-expressions.php');
		yield from $this->gatherAssertTypes(__DIR__ . '/data/conditional-types-inference.php');
		yield from $this->gatherAssertTypes(__DIR__ . '/data/bug-7210.php');
		yield from $this->gatherAssertTypes(__DIR__ . '/data/bug-7341.php');
		yield from $this->gatherAssertTypes(__DIR__ . '/data/non-empty-string-strstr-specifying.php');
		yield from $this->gatherAssertTypes(__DIR__ . '/data/non-empty-string-strrchr-specifying.php');
		yield from $this->gatherAssertTypes(__DIR__ . '/data/non-empty-string-strcasing-specifying.php');
		yield from $this->gatherAssertTypes(__DIR__ . '/../Rules/Methods/data/conditional-complex-templates.php');
		yield from $this->gatherAssertTypes(__DIR__ . '/data/bug-7374.php');
		yield from $this->gatherAssertTypes(__DIR__ . '/data/template-constant-bound.php');
		yield from $this->gatherAssertTypes(__DIR__ . '/data/bug-7391.php');
		yield from $this->gatherAssertTypes(__DIR__ . '/data/finally-scope.php');
		yield from $this->gatherAssertTypes(__DIR__ . '/data/bug-7387.php');
		yield from $this->gatherAssertTypes(__DIR__ . '/data/bug-7353.php');
		yield from $this->gatherAssertTypes(__DIR__ . '/data/bug-7031.php');
		yield from $this->gatherAssertTypes(__DIR__ . '/data/constant-array-intersect.php');
		yield from $this->gatherAssertTypes(__DIR__ . '/data/bug-7153.php');
		yield from $this->gatherAssertTypes(__DIR__ . '/data/in-array-non-empty.php');
		yield from $this->gatherAssertTypes(__DIR__ . '/data/bug-4117.php');
		yield from $this->gatherAssertTypes(__DIR__ . '/data/bug-7490.php');
		yield from $this->gatherAssertTypes(__DIR__ . '/data/remember-possibly-impure-function-values.php');
		yield from $this->gatherAssertTypes(__DIR__ . '/data/emptyiterator.php');
		yield from $this->gatherAssertTypes(__DIR__ . '/data/collected-data.php');
		yield from $this->gatherAssertTypes(__DIR__ . '/data/bug-7550.php');
		yield from $this->gatherAssertTypes(__DIR__ . '/data/bug-7580.php');
		yield from $this->gatherAssertTypes(__DIR__ . '/data/this-subtractable.php');
		yield from $this->gatherAssertTypes(__DIR__ . '/data/match-expression-inference.php');
		yield from $this->gatherAssertTypes(__DIR__ . '/data/bug-1519.php');

		if (PHP_VERSION_ID < 80000) {
			yield from $this->gatherAssertTypes(__DIR__ . '/data/bug-7663-php7.php');
		}
		if (PHP_VERSION_ID >= 80000) {
			yield from $this->gatherAssertTypes(__DIR__ . '/data/bug-7663-php8.php');
		}
		yield from $this->gatherAssertTypes(__DIR__ . '/data/bug-7663.php');
		yield from $this->gatherAssertTypes(__DIR__ . '/data/bug-7688.php');
		yield from $this->gatherAssertTypes(__DIR__ . '/data/bug-7689.php');
		yield from $this->gatherAssertTypes(__DIR__ . '/data/has-offset-type-bug.php');
		yield from $this->gatherAssertTypes(__DIR__ . '/data/bug-5920.php');
		yield from $this->gatherAssertTypes(__DIR__ . '/data/bug-7621-1.php');
		yield from $this->gatherAssertTypes(__DIR__ . '/data/bug-7621-2.php');
		yield from $this->gatherAssertTypes(__DIR__ . '/data/bug-7621-3.php');
		yield from $this->gatherAssertTypes(__DIR__ . '/../Rules/Methods/data/bug-7511.php');
		yield from $this->gatherAssertTypes(__DIR__ . '/data/bug-7224.php');
		yield from $this->gatherAssertTypes(__DIR__ . '/data/bug-6556.php');
		yield from $this->gatherAssertTypes(__DIR__ . '/../Rules/Comparison/data/bug-4708.php');
		yield from $this->gatherAssertTypes(__DIR__ . '/data/bug-4708.php');
		yield from $this->gatherAssertTypes(__DIR__ . '/data/bug-2911.php');
		yield from $this->gatherAssertTypes(__DIR__ . '/../Rules/Functions/data/bug-7156.php');
		yield from $this->gatherAssertTypes(__DIR__ . '/data/bug-6728.php');
		yield from $this->gatherAssertTypes(__DIR__ . '/../Rules/Arrays/data/bug-6364.php');
		yield from $this->gatherAssertTypes(__DIR__ . '/../Rules/Arrays/data/bug-5758.php');
		yield from $this->gatherAssertTypes(__DIR__ . '/../Rules/Functions/data/bug-3931.php');
		yield from $this->gatherAssertTypes(__DIR__ . '/data/bug-5223.php');
		yield from $this->gatherAssertTypes(__DIR__ . '/data/bug-7698.php');
		yield from $this->gatherAssertTypes(__DIR__ . '/data/non-falsy-string.php');
		yield from $this->gatherAssertTypes(__DIR__ . '/data/bug-7483.php');
		yield from $this->gatherAssertTypes(__DIR__ . '/data/bug-7056.php');
		yield from $this->gatherAssertTypes(__DIR__ . '/../Rules/Variables/data/bug-7417.php');
		yield from $this->gatherAssertTypes(__DIR__ . '/../Rules/Arrays/data/bug-7469.php');
		yield from $this->gatherAssertTypes(__DIR__ . '/../Rules/Variables/data/bug-3391.php');
		yield from $this->gatherAssertTypes(__DIR__ . '/data/bug-6901.php');

		if (PHP_VERSION_ID >= 70400) {
			yield from $this->gatherAssertTypes(__DIR__ . '/data/arrow-function-argument-type.php');
		}

		yield from $this->gatherAssertTypes(__DIR__ . '/data/closure-argument-type.php');
		yield from $this->gatherAssertTypes(__DIR__ . '/data/ctype-digit.php');
		yield from $this->gatherAssertTypes(__DIR__ . '/data/bug-7788.php');
		yield from $this->gatherAssertTypes(__DIR__ . '/data/bug-7809.php');
		yield from $this->gatherAssertTypes(__DIR__ . '/data/composer-non-empty-array-after-unset.php');

		if (PHP_VERSION_ID >= 80200) {
			yield from $this->gatherAssertTypes(__DIR__ . '/../Rules/Methods/data/true-typehint.php');
		}
		yield from $this->gatherAssertTypes(__DIR__ . '/../Rules/Arrays/data/bug-6000.php');
		yield from $this->gatherAssertTypes(__DIR__ . '/data/prestashop-breakdowns-empty-array.php');

		if (PHP_VERSION_ID < 80000) {
			yield from $this->gatherAssertTypes(__DIR__ . '/data/loose-comparisons-php7.php');
		}
		if (PHP_VERSION_ID >= 80000) {
			yield from $this->gatherAssertTypes(__DIR__ . '/data/loose-comparisons-php8.php');
		}
		yield from $this->gatherAssertTypes(__DIR__ . '/data/loose-comparisons.php');
		yield from $this->gatherAssertTypes(__DIR__ . '/data/bug-7563.php');
		yield from $this->gatherAssertTypes(__DIR__ . '/data/bug-7764.php');
		yield from $this->gatherAssertTypes(__DIR__ . '/data/bug-5845.php');
		yield from $this->gatherAssertTypes(__DIR__ . '/data/array-flip-constant.php');
		yield from $this->gatherAssertTypes(__DIR__ . '/data/array-filter-constant.php');
		yield from $this->gatherAssertTypes(__DIR__ . '/data/array-intersect-key-constant.php');
		yield from $this->gatherAssertTypes(__DIR__ . '/data/composer-array-bug.php');
		yield from $this->gatherAssertTypes(__DIR__ . '/data/tagged-unions.php');
		yield from $this->gatherAssertTypes(__DIR__ . '/data/bug-7492.php');
		yield from $this->gatherAssertTypes(__DIR__ . '/data/bug-7877.php');
		yield from $this->gatherAssertTypes(__DIR__ . '/data/bug-1021.php');
		yield from $this->gatherAssertTypes(__DIR__ . '/../Rules/Arrays/data/slevomat-foreach-unset-bug.php');
		yield from $this->gatherAssertTypes(__DIR__ . '/data/bug-6170.php');
		yield from $this->gatherAssertTypes(__DIR__ . '/../Rules/Arrays/data/slevomat-foreach-array-key-exists-bug.php');
		yield from $this->gatherAssertTypes(__DIR__ . '/data/array-key-exists.php');
		yield from $this->gatherAssertTypes(__DIR__ . '/data/bug-7909.php');

		if (PHP_VERSION_ID >= 80000) {
			yield from $this->gatherAssertTypes(__DIR__ . '/../Rules/Comparison/data/bug-7898.php');
		}

		if (PHP_VERSION_ID >= 80000) {
			yield from $this->gatherAssertTypes(__DIR__ . '/../Rules/Functions/data/bug-7823.php');
		}

		yield from $this->gatherAssertTypes(__DIR__ . '/data/bug-7921.php');
		yield from $this->gatherAssertTypes(__DIR__ . '/data/bug-7928.php');

		yield from $this->gatherAssertTypes(__DIR__ . '/data/bug-7949.php');
		yield from $this->gatherAssertTypes(__DIR__ . '/data/bug-7639.php');
		yield from $this->gatherAssertTypes(__DIR__ . '/data/bug-5304.php');
		yield from $this->gatherAssertTypes(__DIR__ . '/data/bug-7244.php');
		yield from $this->gatherAssertTypes(__DIR__ . '/data/bug-7501.php');
		if (PHP_VERSION_ID >= 80200) {
			yield from $this->gatherAssertTypes(__DIR__ . '/data/standalone-types.php');
		}
		yield from $this->gatherAssertTypes(__DIR__ . '/../Rules/Arrays/data/bug-7954.php');
		yield from $this->gatherAssertTypes(__DIR__ . '/data/scope-generalization.php');
		yield from $this->gatherAssertTypes(__DIR__ . '/data/bug-8015.php');
		yield from $this->gatherAssertTypes(__DIR__ . '/data/bug-7993.php');
		yield from $this->gatherAssertTypes(__DIR__ . '/data/bug-7996.php');
		yield from $this->gatherAssertTypes(__DIR__ . '/data/bug-7141.php');
		yield from $this->gatherAssertTypes(__DIR__ . '/data/cli-globals.php');
		yield from $this->gatherAssertTypes(__DIR__ . '/data/bug-8033.php');
		yield from $this->gatherAssertTypes(__DIR__ . '/data/constant-array-union-unshift.php');
		yield from $this->gatherAssertTypes(__DIR__ . '/data/bug-7987.php');
		yield from $this->gatherAssertTypes(__DIR__ . '/data/bug-7963-three.php');
		yield from $this->gatherAssertTypes(__DIR__ . '/data/bug-8017.php');
		yield from $this->gatherAssertTypes(__DIR__ . '/data/bug-8004.php');
		yield from $this->gatherAssertTypes(__DIR__ . '/data/global-namespace.php');

		if (PHP_VERSION_ID >= 80000) {
			yield from $this->gatherAssertTypes(__DIR__ . '/data/dnf.php');
		}

		yield from $this->gatherAssertTypes(__DIR__ . '/data/array-offset-unset.php');

		yield from $this->gatherAssertTypes(__DIR__ . '/data/assert-docblock.php');
		yield from $this->gatherAssertTypes(__DIR__ . '/data/assert-empty.php');
		yield from $this->gatherAssertTypes(__DIR__ . '/data/assert-method.php');
		yield from $this->gatherAssertTypes(__DIR__ . '/data/assert-property.php');
		yield from $this->gatherAssertTypes(__DIR__ . '/data/assert-methods.php');
		yield from $this->gatherAssertTypes(__DIR__ . '/data/bug-8008.php');
<<<<<<< HEAD
		yield from $this->gatherAssertTypes(__DIR__ . '/data/assert-class-type.php');
=======
		yield from $this->gatherAssertTypes(__DIR__ . '/data/bug-5552.php');
>>>>>>> 0b8b337f
	}

	/**
	 * @dataProvider dataFileAsserts
	 * @param mixed ...$args
	 */
	public function testFileAsserts(
		string $assertType,
		string $file,
		...$args,
	): void
	{
		$this->assertFileAsserts($assertType, $file, ...$args);
	}

	public static function getAdditionalConfigFiles(): array
	{
		return [
			__DIR__ . '/../../../conf/bleedingEdge.neon',
			__DIR__ . '/typeAliases.neon',
		];
	}

}<|MERGE_RESOLUTION|>--- conflicted
+++ resolved
@@ -1059,11 +1059,8 @@
 		yield from $this->gatherAssertTypes(__DIR__ . '/data/assert-property.php');
 		yield from $this->gatherAssertTypes(__DIR__ . '/data/assert-methods.php');
 		yield from $this->gatherAssertTypes(__DIR__ . '/data/bug-8008.php');
-<<<<<<< HEAD
 		yield from $this->gatherAssertTypes(__DIR__ . '/data/assert-class-type.php');
-=======
 		yield from $this->gatherAssertTypes(__DIR__ . '/data/bug-5552.php');
->>>>>>> 0b8b337f
 	}
 
 	/**
