--- conflicted
+++ resolved
@@ -9,11 +9,7 @@
 use PHPStan\TrinaryLogic;
 use PHPStan\Type\Accessory\AccessoryArrayListType;
 use PHPStan\Type\Accessory\AccessoryLowercaseStringType;
-<<<<<<< HEAD
-=======
 use PHPStan\Type\Accessory\AccessoryUppercaseStringType;
-use PHPStan\Type\Accessory\HasOffsetType;
->>>>>>> ca2c937d
 use PHPStan\Type\Accessory\HasPropertyType;
 use PHPStan\Type\Accessory\NonEmptyArrayType;
 use PHPStan\Type\Accessory\OversizedArrayType;
@@ -424,8 +420,6 @@
 			VerbosityLevel::precise(),
 			'lowercase-string',
 		];
-<<<<<<< HEAD
-
 		yield [
 			new IntersectionType([
 				new ArrayType(IntegerRangeType::createAllGreaterThanOrEqualTo(0), new MixedType()),
@@ -711,7 +705,7 @@
 			]),
 			VerbosityLevel::value(),
 			'non-empty-array{0?: string, 1?: string, 2?: string, 3?: string}',
-=======
+		];
 		yield [
 			new IntersectionType([new StringType(), new AccessoryUppercaseStringType()]),
 			VerbosityLevel::typeOnly(),
@@ -726,7 +720,6 @@
 			new IntersectionType([new StringType(), new AccessoryUppercaseStringType()]),
 			VerbosityLevel::precise(),
 			'uppercase-string',
->>>>>>> ca2c937d
 		];
 	}
 
