--- conflicted
+++ resolved
@@ -8,12 +8,6 @@
     branches:
       - "2.0.x"
 
-<<<<<<< HEAD
-env:
-  COMPOSER_ROOT_VERSION: "2.0.x-dev"
-
-=======
->>>>>>> a65f7f80
 concurrency:
   group: lint-${{ github.head_ref || github.run_id }} # will be canceled on subsequent pushes in pull requests but not branches
   cancel-in-progress: true
