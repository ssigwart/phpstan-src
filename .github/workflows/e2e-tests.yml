# https://help.github.com/en/categories/automating-your-workflow-with-github-actions

name: "E2E Tests"

on:
  pull_request:
    paths-ignore:
      - 'compiler/**'
      - 'apigen/**'
      - 'changelog-generator/**'
      - 'issue-bot/**'
  push:
    branches:
      - "2.0.x"
    paths-ignore:
      - 'compiler/**'
      - 'apigen/**'
      - 'changelog-generator/**'
      - 'issue-bot/**'

<<<<<<< HEAD
env:
  COMPOSER_ROOT_VERSION: "2.0.x-dev"

=======
>>>>>>> a65f7f80
concurrency:
  group: e2e-${{ github.head_ref || github.run_id }} # will be canceled on subsequent pushes in pull requests but not branches
  cancel-in-progress: true

jobs:
  result-cache-e2e-tests:
    name: "Result cache E2E tests"
    runs-on: ubuntu-latest

    strategy:
      fail-fast: false
      matrix:
        include:
          - script: |
              cd e2e/result-cache-1
              echo -n > phpstan-baseline.neon
              ../../bin/phpstan -vvv
              patch -b src/Bar.php < patch-1.patch
              cat baseline-1.neon > phpstan-baseline.neon
              ../../bin/phpstan -vvv
              mv src/Bar.php.orig src/Bar.php
              echo -n > phpstan-baseline.neon
              ../../bin/phpstan -vvv
          - script: |
              cd e2e/result-cache-2
              echo -n > phpstan-baseline.neon
              ../../bin/phpstan -vvv
              patch -b src/Bar.php < patch-1.patch
              cat baseline-1.neon > phpstan-baseline.neon
              ../../bin/phpstan -vvv
              mv src/Bar.php.orig src/Bar.php
              echo -n > phpstan-baseline.neon
              ../../bin/phpstan -vvv
          - script: |
              cd e2e/result-cache-3
              echo -n > phpstan-baseline.neon
              ../../bin/phpstan -vvv
              patch -b src/Baz.php < patch-1.patch
              cat baseline-1.neon > phpstan-baseline.neon
              ../../bin/phpstan -vvv
              mv src/Baz.php.orig src/Baz.php
              echo -n > phpstan-baseline.neon
              ../../bin/phpstan -vvv
          - script: |
              cd e2e/result-cache-4
              echo -n > phpstan-baseline.neon
              ../../bin/phpstan -vvv
              patch -b src/Bar.php < patch-1.patch
              cat baseline-1.neon > phpstan-baseline.neon
              ../../bin/phpstan -vvv
              mv src/Bar.php.orig src/Bar.php
              echo -n > phpstan-baseline.neon
              ../../bin/phpstan -vvv
          - script: |
              cd e2e/result-cache-5
              echo -n > phpstan-baseline.neon
              ../../bin/phpstan -vvv
              patch -b src/Baz.php < patch-1.patch
              cat baseline-1.neon > phpstan-baseline.neon
              ../../bin/phpstan -vvv
              mv src/Baz.php.orig src/Baz.php
              echo -n > phpstan-baseline.neon
              ../../bin/phpstan -vvv
          - script: |
              cd e2e/result-cache-6
              echo -n > phpstan-baseline.neon
              ../../bin/phpstan -vvv
              patch -b src/Baz.php < patch-1.patch
              cat baseline-1.neon > phpstan-baseline.neon
              ../../bin/phpstan -vvv
              mv src/Baz.php.orig src/Baz.php
              echo -n > phpstan-baseline.neon
              ../../bin/phpstan -vvv
          - script: |
              cd e2e/result-cache-7
              echo -n > phpstan-baseline.neon
              ../../bin/phpstan -vvv
              patch -b src/Bar.php < patch-1.patch
              cat baseline-1.neon > phpstan-baseline.neon
              ../../bin/phpstan -vvv
              mv src/Bar.php.orig src/Bar.php
              echo -n > phpstan-baseline.neon
              ../../bin/phpstan -vvv
          - script: |
              cd e2e/bug10449
              ../../bin/phpstan analyze
              git apply patch.diff
              rm phpstan-baseline.neon
              mv after-phpstan-baseline.neon phpstan-baseline.neon
              ../../bin/phpstan analyze -vvv
          - script: |
              cd e2e/bug10449b
              ../../bin/phpstan analyze
              git apply patch.diff
              rm phpstan-baseline.neon
              mv after-phpstan-baseline.neon phpstan-baseline.neon
              ../../bin/phpstan analyze -vvv
          - script: |
              cd e2e/bug-9622
              echo -n > phpstan-baseline.neon
              ../../bin/phpstan -vvv
              patch -b src/Foo.php < patch-1.patch
              cat baseline-1.neon > phpstan-baseline.neon
              ../../bin/phpstan -vvv
              mv src/Foo.php.orig src/Foo.php
              echo -n > phpstan-baseline.neon
              ../../bin/phpstan -vvv
          - script: |
              cd e2e/bug-9622-trait
              echo -n > phpstan-baseline.neon
              ../../bin/phpstan -vvv
              patch -b src/Foo.php < patch-1.patch
              cat baseline-1.neon > phpstan-baseline.neon
              ../../bin/phpstan -vvv
              mv src/Foo.php.orig src/Foo.php
              echo -n > phpstan-baseline.neon
              ../../bin/phpstan -vvv
          - script: |
              cd e2e/env-parameter
              export PHPSTAN_SCOPE_CLASS=MyTestScope
              ACTUAL=$(../../bin/phpstan dump-parameters -c phpstan.neon --json -l 9 | jq --raw-output '.scopeClass')
              [[ "$ACTUAL" == "MyTestScope" ]];
          - script: |
              cd e2e/result-cache-8
              composer install
              ../../bin/phpstan
              echo -en '\n' >> build/CustomRule.php
              OUTPUT=$(../../bin/phpstan 2>&1)
              grep 'Result cache might not behave correctly' <<< "$OUTPUT"
              grep 'ResultCache8E2E\\CustomRule' <<< "$OUTPUT"
          - script: |
              cd e2e/env-int-key
              env 1=1 ../../bin/phpstan analyse test.php
          - script: |
              cd e2e/trait-caching
              ../../bin/phpstan analyze --no-progress --level 8 --error-format raw data/
              ../../bin/phpstan analyze --no-progress --level 8 --error-format raw data/
          - script: |
              cd e2e/trait-caching
              ../../bin/phpstan analyze --no-progress --level 8 --error-format raw data/
              patch -b data/TraitOne.php < TraitOne.patch
              OUTPUT=$(../../bin/phpstan analyze --no-progress --level 8 --error-format raw data/ || true)
              echo "$OUTPUT"
              ../bashunit -a line_count 1 "$OUTPUT"
              ../bashunit -a contains 'Method TraitsCachingIssue\TestClassUsingTrait::doBar() should return stdClass but returns Exception.' "$OUTPUT"
          - script: |
              cd e2e/trait-caching
              ../../bin/phpstan analyze --no-progress --level 8 --error-format raw data/
              patch -b data/TraitTwo.php < TraitTwo.patch
              OUTPUT=$(../../bin/phpstan analyze --no-progress --level 8 --error-format raw data/ || true)
              echo "$OUTPUT"
              ../bashunit -a line_count 1 "$OUTPUT"
              ../bashunit -a contains 'Method class@anonymous/TestClassUsingTrait.php:20::doBar() should return stdClass but returns Exception.' "$OUTPUT"
          - script: |
              cd e2e/trait-caching
              ../../bin/phpstan analyze --no-progress --level 8 --error-format raw data/
              patch -b data/TraitOne.php < TraitOne.patch
              patch -b data/TraitTwo.php < TraitTwo.patch
              OUTPUT=$(../../bin/phpstan analyze --no-progress --level 8 --error-format raw data/ || true)
              echo "$OUTPUT"
              ../bashunit -a line_count 2 "$OUTPUT"
              ../bashunit -a contains 'Method TraitsCachingIssue\TestClassUsingTrait::doBar() should return stdClass but returns Exception.' "$OUTPUT"
              ../bashunit -a contains 'Method class@anonymous/TestClassUsingTrait.php:20::doBar() should return stdClass but returns Exception.' "$OUTPUT"
          - script: |
              cd e2e/bad-exclude-paths
              OUTPUT=$(../../bin/phpstan analyse -c ignore.neon 2>&1 || true)
              echo "$OUTPUT"
              ../bashunit -a contains 'Invalid entry in ignoreErrors' "$OUTPUT"
              ../bashunit -a contains 'tests is neither a directory, nor a file path, nor a fnmatch pattern.' "$OUTPUT"
          - script: |
              cd e2e/bad-exclude-paths
              OUTPUT=$(../../bin/phpstan analyse -c phpneon.php 2>&1 || true)
              echo "$OUTPUT"
              ../bashunit -a contains 'Invalid entry in ignoreErrors' "$OUTPUT"
              ../bashunit -a contains 'src/test.php is neither a directory, nor a file path, nor a fnmatch pattern.' "$OUTPUT"
          - script: |
              cd e2e/bad-exclude-paths
              OUTPUT=$(../../bin/phpstan analyse -c excludePaths.neon 2>&1 || true)
              echo "$OUTPUT"
              ../bashunit -a contains 'Invalid entry in excludePaths' "$OUTPUT"
              ../bashunit -a contains 'tests is neither a directory, nor a file path, nor a fnmatch pattern.' "$OUTPUT"
          - script: |
              cd e2e/bad-exclude-paths
              OUTPUT=$(../../bin/phpstan analyse -c phpneon2.php 2>&1 || true)
              echo "$OUTPUT"
              ../bashunit -a contains 'Invalid entry in excludePaths' "$OUTPUT"
              ../bashunit -a contains 'src/test.php is neither a directory, nor a file path, nor a fnmatch pattern.' "$OUTPUT"
          - script: |
              cd e2e/bad-exclude-paths
              OUTPUT=$(../../bin/phpstan analyse -c ignoreNonexistentExcludePath.neon)
              echo "$OUTPUT"
          - script: |
              cd e2e/bad-exclude-paths
              cp -r tmp-node-modules node_modules
              OUTPUT=$(../../bin/phpstan analyse -c ignoreNonexistentExcludePath.neon)
              echo "$OUTPUT"
          - script: |
              cd e2e/bad-exclude-paths
              OUTPUT=$(../../bin/phpstan analyse -c ignoreReportUnmatchedFalse.neon)
              echo "$OUTPUT"

    steps:
      - name: "Checkout"
        uses: actions/checkout@v4

      - name: "Install PHP"
        uses: "shivammathur/setup-php@v2"
        with:
          coverage: "none"
          php-version: "8.1"
          extensions: mbstring
          ini-values: memory_limit=256M

      - name: "Install dependencies"
        run: "composer install --no-interaction --no-progress"

      - name: "Patch PHPStan"
        run: "patch src/Analyser/Error.php < e2e/PHPStanErrorPatch.patch"

      - name: "Install bashunit"
        run: "curl -s https://bashunit.typeddevs.com/install.sh | bash -s e2e/ 0.13.0"

      - name: "Test"
        run: "${{ matrix.script }}"

  e2e-tests:
    name: "E2E tests"
    runs-on: "ubuntu-latest"
    timeout-minutes: 60

    strategy:
      matrix:
        include:
          - script: "bin/phpstan analyse -l 8 -a tests/e2e/data/timecop.php -c tests/e2e/data/empty.neon tests/e2e/data/timecop.php"
            tools: "pecl"
            extensions: "timecop-beta"
          - script: "bin/phpstan analyse -l 8 -a tests/e2e/data/soap.php -c tests/e2e/data/empty.neon tests/e2e/data/soap.php"
            extensions: "soap"
          - script: "bin/phpstan analyse -l 8 -a tests/e2e/data/soap.php -c tests/e2e/data/empty.neon tests/e2e/data/soap.php"
            extensions: ""
          - script: "bin/phpstan analyse -l 8 tests/e2e/anon-class/Granularity.php"
            extensions: ""
          - script: "bin/phpstan analyse -l 8 e2e/phpstan-phpunit-190/test.php -c e2e/phpstan-phpunit-190/test.neon"
            extensions: ""
          - script: "bin/phpstan analyse e2e/only-files-not-analysed-trait/src -c e2e/only-files-not-analysed-trait/ignore.neon"
            extensions: ""
          - script: "bin/phpstan analyse e2e/only-files-not-analysed-trait/src/Foo.php e2e/only-files-not-analysed-trait/src/BarTrait.php -c e2e/only-files-not-analysed-trait/no-ignore.neon"
            extensions: ""
          - script: |
              cd e2e/baseline-uninit-prop-trait
              ../../bin/phpstan analyse --debug --configuration test-no-baseline.neon --generate-baseline test-baseline.neon
              ../../bin/phpstan analyse --debug --configuration test.neon
          - script: |
              cd e2e/baseline-uninit-prop-trait
              ../../bin/phpstan analyse --configuration test-no-baseline.neon --generate-baseline test-baseline.neon
              ../../bin/phpstan analyse --configuration test.neon
          - script: |
              cd e2e/discussion-11362
              composer install
              ../../bin/phpstan

    steps:
      - name: "Checkout"
        uses: actions/checkout@v4

      - name: "Install PHP"
        uses: "shivammathur/setup-php@v2"
        with:
          coverage: "none"
          php-version: "8.1"
          tools: ${{ matrix.tools }}
          extensions: ${{ matrix.extensions }}

      - name: "Install dependencies"
        run: "composer install --no-interaction --no-progress"

      - name: "Test"
        run: ${{ matrix.script }}<|MERGE_RESOLUTION|>--- conflicted
+++ resolved
@@ -18,12 +18,6 @@
       - 'changelog-generator/**'
       - 'issue-bot/**'
 
-<<<<<<< HEAD
-env:
-  COMPOSER_ROOT_VERSION: "2.0.x-dev"
-
-=======
->>>>>>> a65f7f80
 concurrency:
   group: e2e-${{ github.head_ref || github.run_id }} # will be canceled on subsequent pushes in pull requests but not branches
   cancel-in-progress: true
