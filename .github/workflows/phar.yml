--- conflicted
+++ resolved
@@ -10,12 +10,6 @@
     tags:
       - '2.0.*'
 
-<<<<<<< HEAD
-env:
-  COMPOSER_ROOT_VERSION: "2.0.x-dev"
-
-=======
->>>>>>> 69735197
 concurrency:
   group: phar-${{ github.ref }} # will be canceled on subsequent pushes in both branches and pull requests
   cancel-in-progress: true
@@ -83,14 +77,14 @@
       - name: "Composer dump"
         run: "composer install --no-interaction --no-progress"
         env:
-          COMPOSER_ROOT_VERSION: "1.12.x-dev"
+          COMPOSER_ROOT_VERSION: "2.0.x-dev"
 
       - name: "Compile PHAR for checksum"
         working-directory: "compiler/build"
         run: "php box.phar compile --no-parallel"
         env:
           PHAR_CHECKSUM: "1"
-          COMPOSER_ROOT_VERSION: "1.12.x-dev"
+          COMPOSER_ROOT_VERSION: "2.0.x-dev"
 
       - name: "Re-sign PHAR"
         run: "php compiler/build/resign.php tmp/phpstan.phar"
