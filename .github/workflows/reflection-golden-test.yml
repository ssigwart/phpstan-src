--- conflicted
+++ resolved
@@ -19,10 +19,6 @@
       - 'issue-bot/**'
 
 env:
-<<<<<<< HEAD
-  COMPOSER_ROOT_VERSION: "2.0.x-dev"
-=======
->>>>>>> a65f7f80
   REFLECTION_GOLDEN_TEST_FILE: "/tmp/reflection-golden.test"
   REFLECTION_GOLDEN_SYMBOLS_FILE: "/tmp/reflection-golden-symbols.txt"
 
