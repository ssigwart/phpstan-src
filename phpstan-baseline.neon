--- conflicted
+++ resolved
@@ -880,14 +880,9 @@
 			path: src/Type/Constant/ConstantArrayType.php
 
 		-
-<<<<<<< HEAD
 			message: '#^Doing instanceof PHPStan\\Type\\Constant\\ConstantArrayType is error\-prone and deprecated\. Use Type\:\:getConstantArrays\(\) instead\.$#'
 			identifier: phpstanApi.instanceofType
-			count: 7
-=======
-			message: "#^Doing instanceof PHPStan\\\\Type\\\\Constant\\\\ConstantArrayType is error\\-prone and deprecated\\. Use Type\\:\\:getConstantArrays\\(\\) instead\\.$#"
-			count: 10
->>>>>>> 70448ad1
+			count: 9
 			path: src/Type/Constant/ConstantArrayType.php
 
 		-
