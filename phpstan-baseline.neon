--- conflicted
+++ resolved
@@ -1324,54 +1324,42 @@
 			path: src/Type/IntersectionType.php
 
 		-
-<<<<<<< HEAD
 			message: '#^Doing instanceof PHPStan\\Type\\ArrayType is error\-prone and deprecated\. Use Type\:\:isArray\(\) or Type\:\:getArrays\(\) instead\.$#'
 			identifier: phpstanApi.instanceofType
-			count: 3
-			path: src/Type/IntersectionType.php
-
-		-
-			message: '#^Doing instanceof PHPStan\\Type\\BooleanType is error\-prone and deprecated\. Use Type\:\:isBoolean\(\) instead\.$#'
-			identifier: phpstanApi.instanceofType
-=======
-			message: "#^Doing instanceof PHPStan\\\\Type\\\\ArrayType is error\\-prone and deprecated\\. Use Type\\:\\:isArray\\(\\) or Type\\:\\:getArrays\\(\\) instead\\.$#"
-			count: 1
-			path: src/Type/IntersectionType.php
-
-		-
-			message: "#^Doing instanceof PHPStan\\\\Type\\\\BooleanType is error\\-prone and deprecated\\. Use Type\\:\\:isBoolean\\(\\) instead\\.$#"
->>>>>>> a960f74d
-			count: 1
-			path: src/Type/IntersectionType.php
-
-		-
-			message: '#^Doing instanceof PHPStan\\Type\\CallableType is error\-prone and deprecated\. Use Type\:\:isCallable\(\) and Type\:\:getCallableParametersAcceptors\(\) instead\.$#'
-			identifier: phpstanApi.instanceofType
-			count: 2
-			path: src/Type/IntersectionType.php
-
-		-
-<<<<<<< HEAD
-			message: '#^Doing instanceof PHPStan\\Type\\Constant\\ConstantArrayType is error\-prone and deprecated\. Use Type\:\:getConstantArrays\(\) instead\.$#'
-			identifier: phpstanApi.instanceofType
-			count: 3
-			path: src/Type/IntersectionType.php
-
-		-
-			message: '#^Doing instanceof PHPStan\\Type\\IntersectionType is error\-prone and deprecated\.$#'
-			identifier: phpstanApi.instanceofType
-=======
-			message: "#^Doing instanceof PHPStan\\\\Type\\\\Constant\\\\ConstantStringType is error\\-prone and deprecated\\. Use Type\\:\\:getConstantStrings\\(\\) instead\\.$#"
-			count: 1
-			path: src/Type/IntersectionType.php
-
-		-
-			message: "#^Doing instanceof PHPStan\\\\Type\\\\IntersectionType is error\\-prone and deprecated\\.$#"
->>>>>>> a960f74d
 			count: 4
 			path: src/Type/IntersectionType.php
 
 		-
+			message: '#^Doing instanceof PHPStan\\Type\\BooleanType is error\-prone and deprecated\. Use Type\:\:isBoolean\(\) instead\.$#'
+			identifier: phpstanApi.instanceofType
+			count: 1
+			path: src/Type/IntersectionType.php
+
+		-
+			message: '#^Doing instanceof PHPStan\\Type\\CallableType is error\-prone and deprecated\. Use Type\:\:isCallable\(\) and Type\:\:getCallableParametersAcceptors\(\) instead\.$#'
+			identifier: phpstanApi.instanceofType
+			count: 2
+			path: src/Type/IntersectionType.php
+
+		-
+			message: '#^Doing instanceof PHPStan\\Type\\Constant\\ConstantArrayType is error\-prone and deprecated\. Use Type\:\:getConstantArrays\(\) instead\.$#'
+			identifier: phpstanApi.instanceofType
+			count: 3
+			path: src/Type/IntersectionType.php
+
+		-
+			message: '#^Doing instanceof PHPStan\\Type\\Constant\\ConstantStringType is error\-prone and deprecated\. Use Type\:\:getConstantStrings\(\) instead\.$#'
+			identifier: phpstanApi.instanceofType
+			count: 1
+			path: src/Type/IntersectionType.php
+
+		-
+			message: '#^Doing instanceof PHPStan\\Type\\IntersectionType is error\-prone and deprecated\.$#'
+			identifier: phpstanApi.instanceofType
+			count: 4
+			path: src/Type/IntersectionType.php
+
+		-
 			message: '#^Doing instanceof PHPStan\\Type\\IntersectionType is error\-prone and deprecated\.$#'
 			identifier: phpstanApi.instanceofType
 			count: 2
