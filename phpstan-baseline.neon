--- conflicted
+++ resolved
@@ -43,22 +43,8 @@
 			path: src/Analyser/MutatingScope.php
 
 		-
-<<<<<<< HEAD
-			message: '#^Doing instanceof PHPStan\\Type\\Constant\\ConstantBooleanType is error\-prone and deprecated\. Use Type\:\:isTrue\(\) or Type\:\:isFalse\(\) instead\.$#'
-			identifier: phpstanApi.instanceofType
-			count: 3
-=======
-			message: """
-				#^Call to deprecated method doNotTreatPhpDocTypesAsCertain\\(\\) of class PHPStan\\\\Analyser\\\\MutatingScope\\:
-				Use getNativeType\\(\\)$#
-			"""
-			count: 1
-			path: src/Analyser/NodeScopeResolver.php
-
-		-
 			message: "#^Doing instanceof PHPStan\\\\Type\\\\Constant\\\\ConstantBooleanType is error\\-prone and deprecated\\. Use Type\\:\\:isTrue\\(\\) or Type\\:\\:isFalse\\(\\) instead\\.$#"
 			count: 2
->>>>>>> 34fb83dd
 			path: src/Analyser/NodeScopeResolver.php
 
 		-
