parameters:
	ignoreErrors:
		-
			message: "#^Doing instanceof PHPStan\\\\Type\\\\Constant\\\\ConstantStringType is error\\-prone and deprecated\\. Use Type\\:\\:getConstantStrings\\(\\) instead\\.$#"
			count: 1
			path: build/PHPStan/Build/ContainerDynamicReturnTypeExtension.php

		-
			message: "#^Method PHPStan\\\\Analyser\\\\AnalyserResultFinalizer\\:\\:finalize\\(\\) throws checked exception Throwable but it's missing from the PHPDoc @throws tag\\.$#"
			count: 1
			path: src/Analyser/AnalyserResultFinalizer.php

		-
			message: "#^Cannot assign offset 'realCount' to array\\|string\\.$#"
			count: 1
			path: src/Analyser/Ignore/IgnoredErrorHelperResult.php

		-
<<<<<<< HEAD
			message: """
				#^Call to deprecated method getTypeFromValue\\(\\) of class PHPStan\\\\Type\\\\ConstantTypeHelper\\:
				Use PHPStan\\\\Reflection\\\\InitializerExprTypeResolver$#
			"""
			count: 1
=======
			message: "#^Function is_a\\(\\) is a runtime reflection concept that might not work in PHPStan because it uses fully static reflection engine\\. Use objects retrieved from ReflectionProvider instead\\.$#"
			count: 1
			path: src/Analyser/LazyInternalScopeFactory.php

		-
			message: """
				#^Call to deprecated method getAnyArrays\\(\\) of class PHPStan\\\\Type\\\\TypeUtils\\:
				Use PHPStan\\\\Type\\\\Type\\:\\:getArrays\\(\\) instead\\.$#
			"""
			count: 2
>>>>>>> f51a00c5
			path: src/Analyser/MutatingScope.php

		-
			message: "#^Casting to string something that's already string\\.$#"
			count: 3
			path: src/Analyser/MutatingScope.php

		-
			message: "#^Doing instanceof PHPStan\\\\Type\\\\Constant\\\\ConstantBooleanType is error\\-prone and deprecated\\. Use Type\\:\\:isTrue\\(\\) or Type\\:\\:isFalse\\(\\) instead\\.$#"
			count: 4
			path: src/Analyser/MutatingScope.php

		-
			message: "#^Doing instanceof PHPStan\\\\Type\\\\Constant\\\\ConstantStringType is error\\-prone and deprecated\\. Use Type\\:\\:getConstantStrings\\(\\) instead\\.$#"
			count: 3
			path: src/Analyser/MutatingScope.php

		-
			message: "#^Only numeric types are allowed in pre\\-increment, float\\|int\\|string\\|null given\\.$#"
			count: 1
			path: src/Analyser/MutatingScope.php

		-
			message: "#^Doing instanceof PHPStan\\\\Type\\\\Constant\\\\ConstantBooleanType is error\\-prone and deprecated\\. Use Type\\:\\:isTrue\\(\\) or Type\\:\\:isFalse\\(\\) instead\\.$#"
			count: 3
			path: src/Analyser/NodeScopeResolver.php

		-
			message: "#^Parameter \\#2 \\$node of method PHPStan\\\\BetterReflection\\\\SourceLocator\\\\Ast\\\\Strategy\\\\NodeToReflection\\:\\:__invoke\\(\\) expects PhpParser\\\\Node\\\\Expr\\\\ArrowFunction\\|PhpParser\\\\Node\\\\Expr\\\\Closure\\|PhpParser\\\\Node\\\\Expr\\\\FuncCall\\|PhpParser\\\\Node\\\\Stmt\\\\Class_\\|PhpParser\\\\Node\\\\Stmt\\\\Const_\\|PhpParser\\\\Node\\\\Stmt\\\\Enum_\\|PhpParser\\\\Node\\\\Stmt\\\\Function_\\|PhpParser\\\\Node\\\\Stmt\\\\Interface_\\|PhpParser\\\\Node\\\\Stmt\\\\Trait_, PhpParser\\\\Node\\\\Stmt\\\\ClassLike given\\.$#"
			count: 1
			path: src/Analyser/NodeScopeResolver.php

		-
			message: "#^Doing instanceof PHPStan\\\\Type\\\\ConstantScalarType is error\\-prone and deprecated\\. Use Type\\:\\:isConstantScalarValue\\(\\) or Type\\:\\:getConstantScalarTypes\\(\\) or Type\\:\\:getConstantScalarValues\\(\\) instead\\.$#"
			count: 2
			path: src/Analyser/TypeSpecifier.php

		-
			message: "#^Doing instanceof PHPStan\\\\Type\\\\Constant\\\\ConstantBooleanType is error\\-prone and deprecated\\. Use Type\\:\\:isTrue\\(\\) or Type\\:\\:isFalse\\(\\) instead\\.$#"
			count: 5
			path: src/Analyser/TypeSpecifier.php

		-
			message: "#^Doing instanceof PHPStan\\\\Type\\\\Constant\\\\ConstantStringType is error\\-prone and deprecated\\. Use Type\\:\\:getConstantStrings\\(\\) instead\\.$#"
			count: 3
			path: src/Analyser/TypeSpecifier.php

		-
			message: "#^Template type TNodeType is declared as covariant, but occurs in contravariant position in parameter node of method PHPStan\\\\Collectors\\\\Collector\\:\\:processNode\\(\\)\\.$#"
			count: 1
			path: src/Collectors/Collector.php

		-
			message: "#^Method PHPStan\\\\Collectors\\\\Registry\\:\\:__construct\\(\\) has parameter \\$collectors with generic interface PHPStan\\\\Collectors\\\\Collector but does not specify its types\\: TNodeType, TValue$#"
			count: 1
			path: src/Collectors/Registry.php

		-
			message: "#^Property PHPStan\\\\Collectors\\\\Registry\\:\\:\\$cache with generic interface PHPStan\\\\Collectors\\\\Collector does not specify its types\\: TNodeType, TValue$#"
			count: 1
			path: src/Collectors/Registry.php

		-
			message: "#^Property PHPStan\\\\Collectors\\\\Registry\\:\\:\\$collectors with generic interface PHPStan\\\\Collectors\\\\Collector does not specify its types\\: TNodeType, TValue$#"
			count: 1
			path: src/Collectors/Registry.php

		-
			message: "#^Anonymous function has an unused use \\$container\\.$#"
			count: 1
			path: src/Command/CommandHelper.php

		-
			message: "#^Parameter \\#1 \\$path of function dirname expects string, string\\|false given\\.$#"
			count: 1
			path: src/Command/CommandHelper.php

		-
			message: "#^Static property PHPStan\\\\Command\\\\CommandHelper\\:\\:\\$reservedMemory is never read, only written\\.$#"
			count: 1
			path: src/Command/CommandHelper.php

		-
			message: "#^Parameter \\#1 \\$headers \\(array\\<string\\>\\) of method PHPStan\\\\Command\\\\ErrorsConsoleStyle\\:\\:table\\(\\) should be contravariant with parameter \\$headers \\(array\\) of method Symfony\\\\Component\\\\Console\\\\Style\\\\StyleInterface\\:\\:table\\(\\)$#"
			count: 1
			path: src/Command/ErrorsConsoleStyle.php

		-
			message: "#^Parameter \\#1 \\$headers \\(array\\<string\\>\\) of method PHPStan\\\\Command\\\\ErrorsConsoleStyle\\:\\:table\\(\\) should be contravariant with parameter \\$headers \\(array\\) of method Symfony\\\\Component\\\\Console\\\\Style\\\\SymfonyStyle\\:\\:table\\(\\)$#"
			count: 1
			path: src/Command/ErrorsConsoleStyle.php

		-
			message: "#^Parameter \\#2 \\$rows \\(array\\<array\\<string\\>\\>\\) of method PHPStan\\\\Command\\\\ErrorsConsoleStyle\\:\\:table\\(\\) should be contravariant with parameter \\$rows \\(array\\) of method Symfony\\\\Component\\\\Console\\\\Style\\\\StyleInterface\\:\\:table\\(\\)$#"
			count: 1
			path: src/Command/ErrorsConsoleStyle.php

		-
			message: "#^Parameter \\#2 \\$rows \\(array\\<array\\<string\\>\\>\\) of method PHPStan\\\\Command\\\\ErrorsConsoleStyle\\:\\:table\\(\\) should be contravariant with parameter \\$rows \\(array\\) of method Symfony\\\\Component\\\\Console\\\\Style\\\\SymfonyStyle\\:\\:table\\(\\)$#"
			count: 1
			path: src/Command/ErrorsConsoleStyle.php

		-
			message: "#^Variable method call on Nette\\\\Schema\\\\Elements\\\\AnyOf\\|Nette\\\\Schema\\\\Elements\\\\Structure\\|Nette\\\\Schema\\\\Elements\\\\Type\\.$#"
			count: 1
			path: src/DependencyInjection/ContainerFactory.php

		-
			message: "#^Variable static method call on Nette\\\\Schema\\\\Expect\\.$#"
			count: 1
			path: src/DependencyInjection/ContainerFactory.php

		-
			message: "#^Fetching class constant PREVENT_MERGING of deprecated class Nette\\\\DI\\\\Config\\\\Helpers\\.$#"
			count: 1
			path: src/DependencyInjection/NeonAdapter.php

		-
			message: "#^Creating new ReflectionClass is a runtime reflection concept that might not work in PHPStan because it uses fully static reflection engine\\. Use objects retrieved from ReflectionProvider instead\\.$#"
			count: 1
			path: src/Diagnose/PHPStanDiagnoseExtension.php

		-
			message: "#^Parameter \\#1 \\$path of function dirname expects string, string\\|false given\\.$#"
			count: 1
			path: src/Diagnose/PHPStanDiagnoseExtension.php

		-
			message: "#^Variable method call on PHPStan\\\\Reflection\\\\ClassReflection\\.$#"
			count: 2
			path: src/PhpDoc/PhpDocBlock.php

		-
			message: "#^Variable static method call on PHPStan\\\\PhpDoc\\\\PhpDocBlock\\.$#"
			count: 1
			path: src/PhpDoc/PhpDocBlock.php

		-
			message: "#^Call to function method_exists\\(\\) with PHPStan\\\\PhpDocParser\\\\Ast\\\\PhpDoc\\\\PhpDocNode and 'getParamOutTypeTagV…' will always evaluate to true\\.$#"
			count: 1
			path: src/PhpDoc/PhpDocNodeResolver.php

		-
			message: "#^Call to function method_exists\\(\\) with PHPStan\\\\PhpDocParser\\\\Ast\\\\PhpDoc\\\\PhpDocNode and 'getSelfOutTypeTagVa…' will always evaluate to true\\.$#"
			count: 1
			path: src/PhpDoc/PhpDocNodeResolver.php

		-
			message: "#^Method PHPStan\\\\PhpDoc\\\\ResolvedPhpDocBlock\\:\\:getNameScope\\(\\) should return PHPStan\\\\Analyser\\\\NameScope but returns PHPStan\\\\Analyser\\\\NameScope\\|null\\.$#"
			count: 1
			path: src/PhpDoc/ResolvedPhpDocBlock.php

		-
			message: "#^Doing instanceof PHPStan\\\\Type\\\\ArrayType is error\\-prone and deprecated\\. Use Type\\:\\:isArray\\(\\) or Type\\:\\:getArrays\\(\\) instead\\.$#"
			count: 1
			path: src/PhpDoc/TypeNodeResolver.php

		-
			message: "#^Doing instanceof PHPStan\\\\Type\\\\CallableType is error\\-prone and deprecated\\. Use Type\\:\\:isCallable\\(\\) and Type\\:\\:getCallableParametersAcceptors\\(\\) instead\\.$#"
			count: 1
			path: src/PhpDoc/TypeNodeResolver.php

		-
			message: "#^Doing instanceof PHPStan\\\\Type\\\\IterableType is error\\-prone and deprecated\\. Use Type\\:\\:isIterable\\(\\) instead\\.$#"
			count: 1
			path: src/PhpDoc/TypeNodeResolver.php

		-
			message: "#^Doing instanceof PHPStan\\\\Type\\\\ObjectType is error\\-prone and deprecated\\. Use Type\\:\\:isObject\\(\\) or Type\\:\\:getObjectClassNames\\(\\) instead\\.$#"
			count: 2
			path: src/PhpDoc/TypeNodeResolver.php

		-
			message: "#^Dead catch \\- PHPStan\\\\BetterReflection\\\\Identifier\\\\Exception\\\\InvalidIdentifierName is never thrown in the try block\\.$#"
			count: 3
			path: src/Reflection/BetterReflection/BetterReflectionProvider.php

		-
			message: "#^Dead catch \\- PHPStan\\\\BetterReflection\\\\NodeCompiler\\\\Exception\\\\UnableToCompileNode is never thrown in the try block\\.$#"
			count: 1
			path: src/Reflection/BetterReflection/BetterReflectionProvider.php

		-
			message: "#^Creating new ReflectionClass is a runtime reflection concept that might not work in PHPStan because it uses fully static reflection engine\\. Use objects retrieved from ReflectionProvider instead\\.$#"
			count: 1
			path: src/Reflection/BetterReflection/SourceLocator/AutoloadSourceLocator.php

		-
			message: "#^Creating new ReflectionFunction is a runtime reflection concept that might not work in PHPStan because it uses fully static reflection engine\\. Use objects retrieved from ReflectionProvider instead\\.$#"
			count: 1
			path: src/Reflection/BetterReflection/SourceLocator/AutoloadSourceLocator.php

		-
			message: "#^Parameter \\#2 \\$node of method PHPStan\\\\BetterReflection\\\\SourceLocator\\\\Ast\\\\Strategy\\\\NodeToReflection\\:\\:__invoke\\(\\) expects PhpParser\\\\Node\\\\Expr\\\\ArrowFunction\\|PhpParser\\\\Node\\\\Expr\\\\Closure\\|PhpParser\\\\Node\\\\Expr\\\\FuncCall\\|PhpParser\\\\Node\\\\Stmt\\\\Class_\\|PhpParser\\\\Node\\\\Stmt\\\\Const_\\|PhpParser\\\\Node\\\\Stmt\\\\Enum_\\|PhpParser\\\\Node\\\\Stmt\\\\Function_\\|PhpParser\\\\Node\\\\Stmt\\\\Interface_\\|PhpParser\\\\Node\\\\Stmt\\\\Trait_, PhpParser\\\\Node\\\\Stmt\\\\ClassLike given\\.$#"
			count: 1
			path: src/Reflection/BetterReflection/SourceLocator/AutoloadSourceLocator.php

		-
			message: "#^Method PHPStan\\\\Reflection\\\\BetterReflection\\\\SourceLocator\\\\FileReadTrapStreamWrapper\\:\\:invokeWithRealFileStreamWrapper\\(\\) has parameter \\$cb with no signature specified for callable\\.$#"
			count: 1
			path: src/Reflection/BetterReflection/SourceLocator/FileReadTrapStreamWrapper.php

		-
			message: "#^Parameter \\#2 \\$node of method PHPStan\\\\BetterReflection\\\\SourceLocator\\\\Ast\\\\Strategy\\\\NodeToReflection\\:\\:__invoke\\(\\) expects PhpParser\\\\Node\\\\Expr\\\\ArrowFunction\\|PhpParser\\\\Node\\\\Expr\\\\Closure\\|PhpParser\\\\Node\\\\Expr\\\\FuncCall\\|PhpParser\\\\Node\\\\Stmt\\\\Class_\\|PhpParser\\\\Node\\\\Stmt\\\\Const_\\|PhpParser\\\\Node\\\\Stmt\\\\Enum_\\|PhpParser\\\\Node\\\\Stmt\\\\Function_\\|PhpParser\\\\Node\\\\Stmt\\\\Interface_\\|PhpParser\\\\Node\\\\Stmt\\\\Trait_, PhpParser\\\\Node\\\\Expr\\\\FuncCall\\|PhpParser\\\\Node\\\\Stmt\\\\ClassLike\\|PhpParser\\\\Node\\\\Stmt\\\\Const_\\|PhpParser\\\\Node\\\\Stmt\\\\Function_ given\\.$#"
			count: 1
			path: src/Reflection/BetterReflection/SourceLocator/OptimizedDirectorySourceLocator.php

		-
			message: "#^Parameter \\#2 \\$node of method PHPStan\\\\BetterReflection\\\\SourceLocator\\\\Ast\\\\Strategy\\\\NodeToReflection\\:\\:__invoke\\(\\) expects PhpParser\\\\Node\\\\Expr\\\\ArrowFunction\\|PhpParser\\\\Node\\\\Expr\\\\Closure\\|PhpParser\\\\Node\\\\Expr\\\\FuncCall\\|PhpParser\\\\Node\\\\Stmt\\\\Class_\\|PhpParser\\\\Node\\\\Stmt\\\\Const_\\|PhpParser\\\\Node\\\\Stmt\\\\Enum_\\|PhpParser\\\\Node\\\\Stmt\\\\Function_\\|PhpParser\\\\Node\\\\Stmt\\\\Interface_\\|PhpParser\\\\Node\\\\Stmt\\\\Trait_, PhpParser\\\\Node\\\\Stmt\\\\ClassLike given\\.$#"
			count: 2
			path: src/Reflection/BetterReflection/SourceLocator/OptimizedSingleFileSourceLocator.php

		-
			message: "#^Creating new ReflectionClass is a runtime reflection concept that might not work in PHPStan because it uses fully static reflection engine\\. Use objects retrieved from ReflectionProvider instead\\.$#"
			count: 1
			path: src/Reflection/BetterReflection/SourceLocator/ReflectionClassSourceLocator.php

		-
			message: "#^Creating new ReflectionClass is a runtime reflection concept that might not work in PHPStan because it uses fully static reflection engine\\. Use objects retrieved from ReflectionProvider instead\\.$#"
			count: 1
			path: src/Reflection/BetterReflection/SourceLocator/RewriteClassAliasSourceLocator.php

		-
			message: "#^Creating new ReflectionClass is a runtime reflection concept that might not work in PHPStan because it uses fully static reflection engine\\. Use objects retrieved from ReflectionProvider instead\\.$#"
			count: 1
			path: src/Reflection/BetterReflection/SourceLocator/SkipClassAliasSourceLocator.php

		-
			message: "#^Doing instanceof PHPStan\\\\Type\\\\Generic\\\\GenericObjectType is error\\-prone and deprecated\\.$#"
			count: 3
			path: src/Reflection/ClassReflection.php

		-
			message: "#^Doing instanceof PHPStan\\\\Type\\\\ObjectType is error\\-prone and deprecated\\. Use Type\\:\\:isObject\\(\\) or Type\\:\\:getObjectClassNames\\(\\) instead\\.$#"
			count: 1
			path: src/Reflection/ClassReflection.php

		-
			message: "#^Method PHPStan\\\\Reflection\\\\ClassReflection\\:\\:getCacheKey\\(\\) should return string but returns string\\|null\\.$#"
			count: 1
			path: src/Reflection/ClassReflection.php

		-
			message: "#^Binary operation \"&\" between bool\\|float\\|int\\|string\\|null and bool\\|float\\|int\\|string\\|null results in an error\\.$#"
			count: 1
			path: src/Reflection/InitializerExprTypeResolver.php

		-
			message: "#^Binary operation \"\\*\" between bool\\|float\\|int\\|string\\|null and bool\\|float\\|int\\|string\\|null results in an error\\.$#"
			count: 1
			path: src/Reflection/InitializerExprTypeResolver.php

		-
			message: "#^Binary operation \"\\+\" between bool\\|float\\|int\\|string\\|null and bool\\|float\\|int\\|string\\|null results in an error\\.$#"
			count: 1
			path: src/Reflection/InitializerExprTypeResolver.php

		-
			message: "#^Binary operation \"\\-\" between bool\\|float\\|int\\|string\\|null and bool\\|float\\|int\\|string\\|null results in an error\\.$#"
			count: 1
			path: src/Reflection/InitializerExprTypeResolver.php

		-
			message: "#^Binary operation \"\\^\" between bool\\|float\\|int\\|string\\|null and bool\\|float\\|int\\|string\\|null results in an error\\.$#"
			count: 1
			path: src/Reflection/InitializerExprTypeResolver.php

		-
			message: "#^Binary operation \"\\|\" between bool\\|float\\|int\\|string\\|null and bool\\|float\\|int\\|string\\|null results in an error\\.$#"
			count: 1
			path: src/Reflection/InitializerExprTypeResolver.php

		-
			message: "#^Doing instanceof PHPStan\\\\Type\\\\ConstantScalarType is error\\-prone and deprecated\\. Use Type\\:\\:isConstantScalarValue\\(\\) or Type\\:\\:getConstantScalarTypes\\(\\) or Type\\:\\:getConstantScalarValues\\(\\) instead\\.$#"
			count: 22
			path: src/Reflection/InitializerExprTypeResolver.php

		-
			message: "#^Doing instanceof PHPStan\\\\Type\\\\Constant\\\\ConstantArrayType is error\\-prone and deprecated\\. Use Type\\:\\:getConstantArrays\\(\\) instead\\.$#"
			count: 4
			path: src/Reflection/InitializerExprTypeResolver.php

		-
			message: "#^Doing instanceof PHPStan\\\\Type\\\\Constant\\\\ConstantBooleanType is error\\-prone and deprecated\\. Use Type\\:\\:isTrue\\(\\) or Type\\:\\:isFalse\\(\\) instead\\.$#"
			count: 3
			path: src/Reflection/InitializerExprTypeResolver.php

		-
			message: "#^Doing instanceof PHPStan\\\\Type\\\\Constant\\\\ConstantStringType is error\\-prone and deprecated\\. Use Type\\:\\:getConstantStrings\\(\\) instead\\.$#"
			count: 10
			path: src/Reflection/InitializerExprTypeResolver.php

		-
			message: "#^PHPDoc tag @var with type float\\|int is not subtype of native type int\\.$#"
			count: 1
			path: src/Reflection/InitializerExprTypeResolver.php

		-
			message: "#^PHPDoc tag @var with type float\\|int is not subtype of type int\\.$#"
			count: 4
			path: src/Reflection/InitializerExprTypeResolver.php

		-
			message: "#^PHPDoc tag @var with type float\\|int\\|null is not subtype of type int\\|null\\.$#"
			count: 6
			path: src/Reflection/InitializerExprTypeResolver.php

		-
			message: "#^Creating new PHPStan\\\\Php8StubsMap is not covered by backward compatibility promise\\. The class might change in a minor PHPStan version\\.$#"
			count: 1
			path: src/Reflection/SignatureMap/Php8SignatureMapProvider.php

		-
			message: "#^Doing instanceof PHPStan\\\\Type\\\\Constant\\\\ConstantStringType is error\\-prone and deprecated\\. Use Type\\:\\:getConstantStrings\\(\\) instead\\.$#"
			count: 1
			path: src/Rules/Api/NodeConnectingVisitorAttributesRule.php

		-
			message: "#^Doing instanceof PHPStan\\\\Type\\\\ConstantScalarType is error\\-prone and deprecated\\. Use Type\\:\\:isConstantScalarValue\\(\\) or Type\\:\\:getConstantScalarTypes\\(\\) or Type\\:\\:getConstantScalarValues\\(\\) instead\\.$#"
			count: 1
			path: src/Rules/Arrays/DuplicateKeysInLiteralArraysRule.php

		-
			message: "#^Doing instanceof PHPStan\\\\Type\\\\Constant\\\\ConstantBooleanType is error\\-prone and deprecated\\. Use Type\\:\\:isTrue\\(\\) or Type\\:\\:isFalse\\(\\) instead\\.$#"
			count: 2
			path: src/Rules/Classes/ImpossibleInstanceOfRule.php

		-
			message: "#^Doing instanceof PHPStan\\\\Type\\\\ObjectType is error\\-prone and deprecated\\. Use Type\\:\\:isObject\\(\\) or Type\\:\\:getObjectClassNames\\(\\) instead\\.$#"
			count: 2
			path: src/Rules/Classes/RequireExtendsRule.php

		-
			message: "#^Doing instanceof PHPStan\\\\Type\\\\ObjectType is error\\-prone and deprecated\\. Use Type\\:\\:isObject\\(\\) or Type\\:\\:getObjectClassNames\\(\\) instead\\.$#"
			count: 1
			path: src/Rules/Classes/RequireImplementsRule.php

		-
			message: "#^Doing instanceof PHPStan\\\\Type\\\\Constant\\\\ConstantBooleanType is error\\-prone and deprecated\\. Use Type\\:\\:isTrue\\(\\) or Type\\:\\:isFalse\\(\\) instead\\.$#"
			count: 6
			path: src/Rules/Comparison/BooleanAndConstantConditionRule.php

		-
			message: "#^Doing instanceof PHPStan\\\\Type\\\\Constant\\\\ConstantBooleanType is error\\-prone and deprecated\\. Use Type\\:\\:isTrue\\(\\) or Type\\:\\:isFalse\\(\\) instead\\.$#"
			count: 2
			path: src/Rules/Comparison/BooleanNotConstantConditionRule.php

		-
			message: "#^Doing instanceof PHPStan\\\\Type\\\\Constant\\\\ConstantBooleanType is error\\-prone and deprecated\\. Use Type\\:\\:isTrue\\(\\) or Type\\:\\:isFalse\\(\\) instead\\.$#"
			count: 6
			path: src/Rules/Comparison/BooleanOrConstantConditionRule.php

		-
			message: "#^Doing instanceof PHPStan\\\\Type\\\\Constant\\\\ConstantBooleanType is error\\-prone and deprecated\\. Use Type\\:\\:isTrue\\(\\) or Type\\:\\:isFalse\\(\\) instead\\.$#"
			count: 2
			path: src/Rules/Comparison/ConstantLooseComparisonRule.php

		-
			message: "#^Doing instanceof PHPStan\\\\Type\\\\Constant\\\\ConstantBooleanType is error\\-prone and deprecated\\. Use Type\\:\\:isTrue\\(\\) or Type\\:\\:isFalse\\(\\) instead\\.$#"
			count: 2
			path: src/Rules/Comparison/DoWhileLoopConstantConditionRule.php

		-
			message: "#^Doing instanceof PHPStan\\\\Type\\\\Constant\\\\ConstantBooleanType is error\\-prone and deprecated\\. Use Type\\:\\:isTrue\\(\\) or Type\\:\\:isFalse\\(\\) instead\\.$#"
			count: 2
			path: src/Rules/Comparison/ElseIfConstantConditionRule.php

		-
			message: "#^Doing instanceof PHPStan\\\\Type\\\\Constant\\\\ConstantBooleanType is error\\-prone and deprecated\\. Use Type\\:\\:isTrue\\(\\) or Type\\:\\:isFalse\\(\\) instead\\.$#"
			count: 2
			path: src/Rules/Comparison/IfConstantConditionRule.php

		-
			message: "#^Doing instanceof PHPStan\\\\Type\\\\Constant\\\\ConstantArrayType is error\\-prone and deprecated\\. Use Type\\:\\:getConstantArrays\\(\\) instead\\.$#"
			count: 2
			path: src/Rules/Comparison/ImpossibleCheckTypeHelper.php

		-
			message: "#^Doing instanceof PHPStan\\\\Type\\\\Constant\\\\ConstantBooleanType is error\\-prone and deprecated\\. Use Type\\:\\:isTrue\\(\\) or Type\\:\\:isFalse\\(\\) instead\\.$#"
			count: 2
			path: src/Rules/Comparison/ImpossibleCheckTypeHelper.php

		-
			message: "#^Doing instanceof PHPStan\\\\Type\\\\Constant\\\\ConstantStringType is error\\-prone and deprecated\\. Use Type\\:\\:getConstantStrings\\(\\) instead\\.$#"
			count: 3
			path: src/Rules/Comparison/ImpossibleCheckTypeHelper.php

		-
			message: "#^Doing instanceof PHPStan\\\\Type\\\\TypeWithClassName is error\\-prone and deprecated\\. Use Type\\:\\:getObjectClassNames\\(\\) or Type\\:\\:getObjectClassReflections\\(\\) instead\\.$#"
			count: 1
			path: src/Rules/Comparison/ImpossibleCheckTypeHelper.php

		-
			message: "#^Doing instanceof PHPStan\\\\Type\\\\Constant\\\\ConstantBooleanType is error\\-prone and deprecated\\. Use Type\\:\\:isTrue\\(\\) or Type\\:\\:isFalse\\(\\) instead\\.$#"
			count: 4
			path: src/Rules/Comparison/LogicalXorConstantConditionRule.php

		-
			message: "#^Doing instanceof PHPStan\\\\Type\\\\Constant\\\\ConstantBooleanType is error\\-prone and deprecated\\. Use Type\\:\\:isTrue\\(\\) or Type\\:\\:isFalse\\(\\) instead\\.$#"
			count: 4
			path: src/Rules/Comparison/MatchExpressionRule.php

		-
			message: "#^Doing instanceof PHPStan\\\\Type\\\\Constant\\\\ConstantBooleanType is error\\-prone and deprecated\\. Use Type\\:\\:isTrue\\(\\) or Type\\:\\:isFalse\\(\\) instead\\.$#"
			count: 2
			path: src/Rules/Comparison/NumberComparisonOperatorsConstantConditionRule.php

		-
			message: "#^Doing instanceof PHPStan\\\\Type\\\\Constant\\\\ConstantBooleanType is error\\-prone and deprecated\\. Use Type\\:\\:isTrue\\(\\) or Type\\:\\:isFalse\\(\\) instead\\.$#"
			count: 2
			path: src/Rules/Comparison/StrictComparisonOfDifferentTypesRule.php

		-
			message: "#^Doing instanceof PHPStan\\\\Type\\\\Constant\\\\ConstantBooleanType is error\\-prone and deprecated\\. Use Type\\:\\:isTrue\\(\\) or Type\\:\\:isFalse\\(\\) instead\\.$#"
			count: 2
			path: src/Rules/Comparison/TernaryOperatorConstantConditionRule.php

		-
			message: "#^Doing instanceof PHPStan\\\\Type\\\\Constant\\\\ConstantBooleanType is error\\-prone and deprecated\\. Use Type\\:\\:isTrue\\(\\) or Type\\:\\:isFalse\\(\\) instead\\.$#"
			count: 1
			path: src/Rules/Comparison/WhileLoopAlwaysFalseConditionRule.php

		-
			message: "#^Doing instanceof PHPStan\\\\Type\\\\Constant\\\\ConstantBooleanType is error\\-prone and deprecated\\. Use Type\\:\\:isTrue\\(\\) or Type\\:\\:isFalse\\(\\) instead\\.$#"
			count: 1
			path: src/Rules/Comparison/WhileLoopAlwaysTrueConditionRule.php

		-
			message: "#^Function class_implements\\(\\) is a runtime reflection concept that might not work in PHPStan because it uses fully static reflection engine\\. Use objects retrieved from ReflectionProvider instead\\.$#"
			count: 1
			path: src/Rules/DirectRegistry.php

		-
			message: "#^Function class_parents\\(\\) is a runtime reflection concept that might not work in PHPStan because it uses fully static reflection engine\\. Use objects retrieved from ReflectionProvider instead\\.$#"
			count: 1
			path: src/Rules/DirectRegistry.php

		-
			message: "#^Method PHPStan\\\\Rules\\\\DirectRegistry\\:\\:__construct\\(\\) has parameter \\$rules with generic interface PHPStan\\\\Rules\\\\Rule but does not specify its types\\: TNodeType$#"
			count: 1
			path: src/Rules/DirectRegistry.php

		-
			message: "#^Property PHPStan\\\\Rules\\\\DirectRegistry\\:\\:\\$cache with generic interface PHPStan\\\\Rules\\\\Rule does not specify its types\\: TNodeType$#"
			count: 1
			path: src/Rules/DirectRegistry.php

		-
			message: "#^Property PHPStan\\\\Rules\\\\DirectRegistry\\:\\:\\$rules with generic interface PHPStan\\\\Rules\\\\Rule does not specify its types\\: TNodeType$#"
			count: 1
			path: src/Rules/DirectRegistry.php

		-
			message: "#^Doing instanceof PHPStan\\\\Type\\\\Generic\\\\GenericObjectType is error\\-prone and deprecated\\.$#"
			count: 1
			path: src/Rules/Generics/GenericAncestorsCheck.php

		-
			message: "#^Doing instanceof PHPStan\\\\Type\\\\IntersectionType is error\\-prone and deprecated\\.$#"
			count: 1
			path: src/Rules/Generics/TemplateTypeCheck.php

		-
			message: "#^Function class_implements\\(\\) is a runtime reflection concept that might not work in PHPStan because it uses fully static reflection engine\\. Use objects retrieved from ReflectionProvider instead\\.$#"
			count: 1
			path: src/Rules/LazyRegistry.php

		-
			message: "#^Function class_parents\\(\\) is a runtime reflection concept that might not work in PHPStan because it uses fully static reflection engine\\. Use objects retrieved from ReflectionProvider instead\\.$#"
			count: 1
			path: src/Rules/LazyRegistry.php

		-
			message: "#^Method PHPStan\\\\Rules\\\\LazyRegistry\\:\\:getRulesFromContainer\\(\\) return type with generic interface PHPStan\\\\Rules\\\\Rule does not specify its types\\: TNodeType$#"
			count: 1
			path: src/Rules/LazyRegistry.php

		-
			message: "#^Property PHPStan\\\\Rules\\\\LazyRegistry\\:\\:\\$cache with generic interface PHPStan\\\\Rules\\\\Rule does not specify its types\\: TNodeType$#"
			count: 1
			path: src/Rules/LazyRegistry.php

		-
			message: "#^Property PHPStan\\\\Rules\\\\LazyRegistry\\:\\:\\$rules with generic interface PHPStan\\\\Rules\\\\Rule does not specify its types\\: TNodeType$#"
			count: 1
			path: src/Rules/LazyRegistry.php

		-
			message: "#^Doing instanceof PHPStan\\\\Type\\\\ArrayType is error\\-prone and deprecated\\. Use Type\\:\\:isArray\\(\\) or Type\\:\\:getArrays\\(\\) instead\\.$#"
			count: 1
			path: src/Rules/Methods/MethodParameterComparisonHelper.php

		-
			message: "#^Doing instanceof PHPStan\\\\Type\\\\IterableType is error\\-prone and deprecated\\. Use Type\\:\\:isIterable\\(\\) instead\\.$#"
			count: 1
			path: src/Rules/Methods/MethodParameterComparisonHelper.php

		-
			message: "#^Doing instanceof PHPStan\\\\Type\\\\Generic\\\\GenericClassStringType is error\\-prone and deprecated\\. Use Type\\:\\:isClassStringType\\(\\) and Type\\:\\:getClassStringObjectType\\(\\) instead\\.$#"
			count: 1
			path: src/Rules/Methods/StaticMethodCallCheck.php

		-
			message: "#^Doing instanceof PHPStan\\\\Type\\\\ObjectType is error\\-prone and deprecated\\. Use Type\\:\\:isObject\\(\\) or Type\\:\\:getObjectClassNames\\(\\) instead\\.$#"
			count: 1
			path: src/Rules/PhpDoc/RequireExtendsCheck.php

		-
			message: "#^Doing instanceof PHPStan\\\\Type\\\\ObjectType is error\\-prone and deprecated\\. Use Type\\:\\:isObject\\(\\) or Type\\:\\:getObjectClassNames\\(\\) instead\\.$#"
			count: 1
			path: src/Rules/PhpDoc/RequireImplementsDefinitionTraitRule.php

		-
			message: "#^Doing instanceof PHPStan\\\\Type\\\\Generic\\\\GenericObjectType is error\\-prone and deprecated\\.$#"
			count: 1
			path: src/Rules/PhpDoc/VarTagTypeRuleHelper.php

		-
			message: "#^Access to an undefined property T of PHPStan\\\\Rules\\\\RuleError\\:\\:\\$tip\\.$#"
			count: 2
			path: src/Rules/RuleErrorBuilder.php

		-
			message: "#^Doing instanceof PHPStan\\\\Type\\\\IntersectionType is error\\-prone and deprecated\\.$#"
			count: 1
			path: src/Rules/RuleLevelHelper.php

		-
			message: "#^Doing instanceof PHPStan\\\\Type\\\\Constant\\\\ConstantBooleanType is error\\-prone and deprecated\\. Use Type\\:\\:isTrue\\(\\) or Type\\:\\:isFalse\\(\\) instead\\.$#"
			count: 1
			path: src/Rules/TooWideTypehints/TooWideMethodReturnTypehintRule.php

		-
			message: "#^Doing instanceof PHPStan\\\\Type\\\\Constant\\\\ConstantStringType is error\\-prone and deprecated\\. Use Type\\:\\:getConstantStrings\\(\\) instead\\.$#"
			count: 1
			path: src/Rules/UnusedFunctionParametersCheck.php

		-
			message: "#^Doing instanceof PHPStan\\\\Type\\\\Constant\\\\ConstantArrayType is error\\-prone and deprecated\\. Use Type\\:\\:getConstantArrays\\(\\) instead\\.$#"
			count: 1
			path: src/Rules/Variables/CompactVariablesRule.php

		-
			message: "#^Doing instanceof PHPStan\\\\Type\\\\Constant\\\\ConstantStringType is error\\-prone and deprecated\\. Use Type\\:\\:getConstantStrings\\(\\) instead\\.$#"
			count: 1
			path: src/Rules/Variables/CompactVariablesRule.php

		-
			message: "#^Anonymous function has an unused use \\$container\\.$#"
			count: 1
			path: src/Testing/PHPStanTestCase.php

		-
			message: "#^Doing instanceof PHPStan\\\\Type\\\\ConstantScalarType is error\\-prone and deprecated\\. Use Type\\:\\:isConstantScalarValue\\(\\) or Type\\:\\:getConstantScalarTypes\\(\\) or Type\\:\\:getConstantScalarValues\\(\\) instead\\.$#"
			count: 2
			path: src/Testing/TypeInferenceTestCase.php

		-
			message: "#^Doing instanceof PHPStan\\\\Type\\\\IntersectionType is error\\-prone and deprecated\\.$#"
			count: 1
			path: src/Type/Accessory/AccessoryArrayListType.php

		-
			message: "#^Doing instanceof PHPStan\\\\Type\\\\IntersectionType is error\\-prone and deprecated\\.$#"
			count: 1
			path: src/Type/Accessory/AccessoryLiteralStringType.php

		-
			message: "#^Doing instanceof PHPStan\\\\Type\\\\IntersectionType is error\\-prone and deprecated\\.$#"
			count: 1
			path: src/Type/Accessory/AccessoryLowercaseStringType.php

		-
			message: "#^Doing instanceof PHPStan\\\\Type\\\\Constant\\\\ConstantStringType is error\\-prone and deprecated\\. Use Type\\:\\:getConstantStrings\\(\\) instead\\.$#"
			count: 1
			path: src/Type/Accessory/AccessoryNonEmptyStringType.php

		-
			message: "#^Doing instanceof PHPStan\\\\Type\\\\IntersectionType is error\\-prone and deprecated\\.$#"
			count: 1
			path: src/Type/Accessory/AccessoryNonEmptyStringType.php

		-
			message: "#^Doing instanceof PHPStan\\\\Type\\\\IntersectionType is error\\-prone and deprecated\\.$#"
			count: 1
			path: src/Type/Accessory/AccessoryNonFalsyStringType.php

		-
			message: "#^Doing instanceof PHPStan\\\\Type\\\\Constant\\\\ConstantStringType is error\\-prone and deprecated\\. Use Type\\:\\:getConstantStrings\\(\\) instead\\.$#"
			count: 1
			path: src/Type/Accessory/AccessoryNumericStringType.php

		-
			message: "#^Doing instanceof PHPStan\\\\Type\\\\IntersectionType is error\\-prone and deprecated\\.$#"
			count: 1
			path: src/Type/Accessory/AccessoryNumericStringType.php

		-
			message: "#^Doing instanceof PHPStan\\\\Type\\\\IntersectionType is error\\-prone and deprecated\\.$#"
			count: 1
			path: src/Type/Accessory/HasMethodType.php

		-
			message: "#^Doing instanceof PHPStan\\\\Type\\\\IntersectionType is error\\-prone and deprecated\\.$#"
			count: 1
			path: src/Type/Accessory/HasOffsetType.php

		-
			message: "#^Doing instanceof PHPStan\\\\Type\\\\ConstantScalarType is error\\-prone and deprecated\\. Use Type\\:\\:isConstantScalarValue\\(\\) or Type\\:\\:getConstantScalarTypes\\(\\) or Type\\:\\:getConstantScalarValues\\(\\) instead\\.$#"
			count: 2
			path: src/Type/Accessory/HasOffsetValueType.php

		-
			message: "#^Doing instanceof PHPStan\\\\Type\\\\Constant\\\\ConstantStringType is error\\-prone and deprecated\\. Use Type\\:\\:getConstantStrings\\(\\) instead\\.$#"
			count: 2
			path: src/Type/Accessory/HasOffsetValueType.php

		-
			message: "#^Doing instanceof PHPStan\\\\Type\\\\IntersectionType is error\\-prone and deprecated\\.$#"
			count: 1
			path: src/Type/Accessory/HasOffsetValueType.php

		-
			message: "#^Doing instanceof PHPStan\\\\Type\\\\IntersectionType is error\\-prone and deprecated\\.$#"
			count: 1
			path: src/Type/Accessory/HasPropertyType.php

		-
			message: "#^Doing instanceof PHPStan\\\\Type\\\\IntersectionType is error\\-prone and deprecated\\.$#"
			count: 1
			path: src/Type/Accessory/NonEmptyArrayType.php

		-
			message: "#^Doing instanceof PHPStan\\\\Type\\\\IntersectionType is error\\-prone and deprecated\\.$#"
			count: 1
			path: src/Type/Accessory/OversizedArrayType.php

		-
			message: "#^Doing instanceof PHPStan\\\\Type\\\\ArrayType is error\\-prone and deprecated\\. Use Type\\:\\:isArray\\(\\) or Type\\:\\:getArrays\\(\\) instead\\.$#"
			count: 3
			path: src/Type/ArrayType.php

		-
			message: "#^Doing instanceof PHPStan\\\\Type\\\\Constant\\\\ConstantArrayType is error\\-prone and deprecated\\. Use Type\\:\\:getConstantArrays\\(\\) instead\\.$#"
			count: 1
			path: src/Type/ArrayType.php

		-
			message: "#^Doing instanceof PHPStan\\\\Type\\\\Constant\\\\ConstantStringType is error\\-prone and deprecated\\. Use Type\\:\\:getConstantStrings\\(\\) instead\\.$#"
			count: 2
			path: src/Type/ArrayType.php

		-
			message: "#^Doing instanceof PHPStan\\\\Type\\\\IntersectionType is error\\-prone and deprecated\\.$#"
			count: 1
			path: src/Type/ArrayType.php

		-
			message: "#^Doing instanceof PHPStan\\\\Type\\\\BooleanType is error\\-prone and deprecated\\. Use Type\\:\\:isBoolean\\(\\) instead\\.$#"
			count: 2
			path: src/Type/BooleanType.php

		-
			message: "#^Doing instanceof PHPStan\\\\Type\\\\Constant\\\\ConstantBooleanType is error\\-prone and deprecated\\. Use Type\\:\\:isTrue\\(\\) or Type\\:\\:isFalse\\(\\) instead\\.$#"
			count: 1
			path: src/Type/BooleanType.php

		-
			message: "#^Doing instanceof PHPStan\\\\Type\\\\CallableType is error\\-prone and deprecated\\. Use Type\\:\\:isCallable\\(\\) and Type\\:\\:getCallableParametersAcceptors\\(\\) instead\\.$#"
			count: 4
			path: src/Type/CallableType.php

		-
			message: "#^Doing instanceof PHPStan\\\\Type\\\\IntersectionType is error\\-prone and deprecated\\.$#"
			count: 2
			path: src/Type/CallableType.php

		-
			message: "#^Doing instanceof PHPStan\\\\Type\\\\IntersectionType is error\\-prone and deprecated\\.$#"
			count: 1
			path: src/Type/ClosureType.php

		-
			message: "#^Doing instanceof PHPStan\\\\Type\\\\ArrayType is error\\-prone and deprecated\\. Use Type\\:\\:isArray\\(\\) or Type\\:\\:getArrays\\(\\) instead\\.$#"
			count: 1
			path: src/Type/Constant/ConstantArrayType.php

		-
			message: "#^Doing instanceof PHPStan\\\\Type\\\\ConstantScalarType is error\\-prone and deprecated\\. Use Type\\:\\:isConstantScalarValue\\(\\) or Type\\:\\:getConstantScalarTypes\\(\\) or Type\\:\\:getConstantScalarValues\\(\\) instead\\.$#"
			count: 2
			path: src/Type/Constant/ConstantArrayType.php

		-
			message: "#^Doing instanceof PHPStan\\\\Type\\\\Constant\\\\ConstantArrayType is error\\-prone and deprecated\\. Use Type\\:\\:getConstantArrays\\(\\) instead\\.$#"
			count: 7
			path: src/Type/Constant/ConstantArrayType.php

		-
			message: "#^Doing instanceof PHPStan\\\\Type\\\\Constant\\\\ConstantStringType is error\\-prone and deprecated\\. Use Type\\:\\:getConstantStrings\\(\\) instead\\.$#"
			count: 2
			path: src/Type/Constant/ConstantArrayType.php

		-
			message: "#^Doing instanceof PHPStan\\\\Type\\\\IntersectionType is error\\-prone and deprecated\\.$#"
			count: 2
			path: src/Type/Constant/ConstantArrayType.php

		-
			message: "#^Doing instanceof PHPStan\\\\Type\\\\Constant\\\\ConstantStringType is error\\-prone and deprecated\\. Use Type\\:\\:getConstantStrings\\(\\) instead\\.$#"
			count: 2
			path: src/Type/Constant/ConstantArrayTypeBuilder.php

		-
			message: "#^PHPDoc tag @var assumes the expression with type PHPStan\\\\Type\\\\Type is always PHPStan\\\\Type\\\\Constant\\\\ConstantIntegerType\\|PHPStan\\\\Type\\\\Constant\\\\ConstantStringType but it's error\\-prone and dangerous\\.$#"
			count: 2
			path: src/Type/Constant/ConstantArrayTypeBuilder.php

		-
			message: "#^PHPDoc tag @var with type float\\|int is not subtype of native type int\\.$#"
			count: 2
			path: src/Type/Constant/ConstantArrayTypeBuilder.php

		-
			message: "#^PHPDoc tag @var with type float\\|int is not subtype of type int\\.$#"
			count: 1
			path: src/Type/Constant/ConstantArrayTypeBuilder.php

		-
			message: "#^Doing instanceof PHPStan\\\\Type\\\\BooleanType is error\\-prone and deprecated\\. Use Type\\:\\:isBoolean\\(\\) instead\\.$#"
			count: 1
			path: src/Type/Constant/ConstantBooleanType.php

		-
			message: "#^Doing instanceof PHPStan\\\\Type\\\\ConstantScalarType is error\\-prone and deprecated\\. Use Type\\:\\:isConstantScalarValue\\(\\) or Type\\:\\:getConstantScalarTypes\\(\\) or Type\\:\\:getConstantScalarValues\\(\\) instead\\.$#"
			count: 4
			path: src/Type/Constant/ConstantBooleanType.php

		-
			message: "#^Doing instanceof PHPStan\\\\Type\\\\Constant\\\\ConstantBooleanType is error\\-prone and deprecated\\. Use Type\\:\\:isTrue\\(\\) or Type\\:\\:isFalse\\(\\) instead\\.$#"
			count: 3
			path: src/Type/Constant/ConstantBooleanType.php

		-
			message: "#^Doing instanceof PHPStan\\\\Type\\\\ConstantScalarType is error\\-prone and deprecated\\. Use Type\\:\\:isConstantScalarValue\\(\\) or Type\\:\\:getConstantScalarTypes\\(\\) or Type\\:\\:getConstantScalarValues\\(\\) instead\\.$#"
			count: 4
			path: src/Type/Constant/ConstantFloatType.php

		-
			message: "#^Doing instanceof PHPStan\\\\Type\\\\FloatType is error\\-prone and deprecated\\. Use Type\\:\\:isFloat\\(\\) instead\\.$#"
			count: 1
			path: src/Type/Constant/ConstantFloatType.php

		-
			message: "#^Doing instanceof PHPStan\\\\Type\\\\ConstantScalarType is error\\-prone and deprecated\\. Use Type\\:\\:isConstantScalarValue\\(\\) or Type\\:\\:getConstantScalarTypes\\(\\) or Type\\:\\:getConstantScalarValues\\(\\) instead\\.$#"
			count: 4
			path: src/Type/Constant/ConstantIntegerType.php

		-
			message: "#^Doing instanceof PHPStan\\\\Type\\\\IntegerType is error\\-prone and deprecated\\. Use Type\\:\\:isInteger\\(\\) instead\\.$#"
			count: 1
			path: src/Type/Constant/ConstantIntegerType.php

		-
			message: "#^Doing instanceof PHPStan\\\\Type\\\\ClassStringType is error\\-prone and deprecated\\. Use Type\\:\\:isClassStringType\\(\\) instead\\.$#"
			count: 1
			path: src/Type/Constant/ConstantStringType.php

		-
			message: "#^Doing instanceof PHPStan\\\\Type\\\\ConstantScalarType is error\\-prone and deprecated\\. Use Type\\:\\:isConstantScalarValue\\(\\) or Type\\:\\:getConstantScalarTypes\\(\\) or Type\\:\\:getConstantScalarValues\\(\\) instead\\.$#"
			count: 4
			path: src/Type/Constant/ConstantStringType.php

		-
			message: "#^Doing instanceof PHPStan\\\\Type\\\\Constant\\\\ConstantStringType is error\\-prone and deprecated\\. Use Type\\:\\:getConstantStrings\\(\\) instead\\.$#"
			count: 4
			path: src/Type/Constant/ConstantStringType.php

		-
			message: "#^Doing instanceof PHPStan\\\\Type\\\\Generic\\\\GenericClassStringType is error\\-prone and deprecated\\. Use Type\\:\\:isClassStringType\\(\\) and Type\\:\\:getClassStringObjectType\\(\\) instead\\.$#"
			count: 1
			path: src/Type/Constant/ConstantStringType.php

		-
			message: "#^Doing instanceof PHPStan\\\\Type\\\\StringType is error\\-prone and deprecated\\. Use Type\\:\\:isString\\(\\) instead\\.$#"
			count: 1
			path: src/Type/Constant/ConstantStringType.php

		-
			message: "#^PHPDoc tag @var with type int\\|string is not subtype of type string\\.$#"
			count: 1
			path: src/Type/Constant/ConstantStringType.php

		-
			message: "#^Doing instanceof PHPStan\\\\Type\\\\Constant\\\\ConstantArrayType is error\\-prone and deprecated\\. Use Type\\:\\:getConstantArrays\\(\\) instead\\.$#"
			count: 1
			path: src/Type/Constant/OversizedArrayBuilder.php

		-
			message: "#^Doing instanceof PHPStan\\\\Type\\\\Enum\\\\EnumCaseObjectType is error\\-prone and deprecated\\. Use Type\\:\\:getEnumCases\\(\\) instead\\.$#"
			count: 2
			path: src/Type/Enum/EnumCaseObjectType.php

		-
			message: "#^Doing instanceof PHPStan\\\\Type\\\\ConstantScalarType is error\\-prone and deprecated\\. Use Type\\:\\:isConstantScalarValue\\(\\) or Type\\:\\:getConstantScalarTypes\\(\\) or Type\\:\\:getConstantScalarValues\\(\\) instead\\.$#"
			count: 2
			path: src/Type/ExponentiateHelper.php

		-
			message: "#^Doing instanceof PHPStan\\\\Type\\\\Generic\\\\GenericObjectType is error\\-prone and deprecated\\.$#"
			count: 1
			path: src/Type/FileTypeMapper.php

		-
			message: "#^Doing instanceof PHPStan\\\\Type\\\\FloatType is error\\-prone and deprecated\\. Use Type\\:\\:isFloat\\(\\) instead\\.$#"
			count: 2
			path: src/Type/FloatType.php

		-
			message: "#^Doing instanceof PHPStan\\\\Type\\\\ClassStringType is error\\-prone and deprecated\\. Use Type\\:\\:isClassStringType\\(\\) instead\\.$#"
			count: 1
			path: src/Type/Generic/GenericClassStringType.php

		-
			message: "#^Doing instanceof PHPStan\\\\Type\\\\Constant\\\\ConstantStringType is error\\-prone and deprecated\\. Use Type\\:\\:getConstantStrings\\(\\) instead\\.$#"
			count: 4
			path: src/Type/Generic/GenericClassStringType.php

		-
			message: "#^Doing instanceof PHPStan\\\\Type\\\\Generic\\\\GenericClassStringType is error\\-prone and deprecated\\. Use Type\\:\\:isClassStringType\\(\\) and Type\\:\\:getClassStringObjectType\\(\\) instead\\.$#"
			count: 4
			path: src/Type/Generic/GenericClassStringType.php

		-
			message: "#^Doing instanceof PHPStan\\\\Type\\\\IntersectionType is error\\-prone and deprecated\\.$#"
			count: 1
			path: src/Type/Generic/GenericClassStringType.php

		-
			message: "#^Doing instanceof PHPStan\\\\Type\\\\StringType is error\\-prone and deprecated\\. Use Type\\:\\:isString\\(\\) instead\\.$#"
			count: 2
			path: src/Type/Generic/GenericClassStringType.php

		-
			message: "#^Doing instanceof PHPStan\\\\Type\\\\Generic\\\\GenericObjectType is error\\-prone and deprecated\\.$#"
			count: 3
			path: src/Type/Generic/GenericObjectType.php

		-
			message: "#^Doing instanceof PHPStan\\\\Type\\\\IntersectionType is error\\-prone and deprecated\\.$#"
			count: 1
			path: src/Type/Generic/GenericObjectType.php

		-
			message: "#^Doing instanceof PHPStan\\\\Type\\\\ObjectType is error\\-prone and deprecated\\. Use Type\\:\\:isObject\\(\\) or Type\\:\\:getObjectClassNames\\(\\) instead\\.$#"
			count: 1
			path: src/Type/Generic/GenericObjectType.php

		-
			message: "#^Doing instanceof PHPStan\\\\Type\\\\TypeWithClassName is error\\-prone and deprecated\\. Use Type\\:\\:getObjectClassNames\\(\\) or Type\\:\\:getObjectClassReflections\\(\\) instead\\.$#"
			count: 2
			path: src/Type/Generic/GenericObjectType.php

		-
			message: "#^Doing instanceof PHPStan\\\\Type\\\\IntersectionType is error\\-prone and deprecated\\.$#"
			count: 3
			path: src/Type/Generic/TemplateArrayType.php

		-
			message: "#^Doing instanceof PHPStan\\\\Type\\\\IntersectionType is error\\-prone and deprecated\\.$#"
			count: 3
			path: src/Type/Generic/TemplateBenevolentUnionType.php

		-
			message: "#^Doing instanceof PHPStan\\\\Type\\\\IntersectionType is error\\-prone and deprecated\\.$#"
			count: 3
			path: src/Type/Generic/TemplateBooleanType.php

		-
			message: "#^Doing instanceof PHPStan\\\\Type\\\\IntersectionType is error\\-prone and deprecated\\.$#"
			count: 3
			path: src/Type/Generic/TemplateConstantArrayType.php

		-
			message: "#^Doing instanceof PHPStan\\\\Type\\\\IntersectionType is error\\-prone and deprecated\\.$#"
			count: 3
			path: src/Type/Generic/TemplateConstantIntegerType.php

		-
			message: "#^Method PHPStan\\\\Type\\\\Generic\\\\TemplateConstantIntegerType\\:\\:toPhpDocNode\\(\\) should return PHPStan\\\\PhpDocParser\\\\Ast\\\\Type\\\\ConstTypeNode but returns PHPStan\\\\PhpDocParser\\\\Ast\\\\Type\\\\IdentifierTypeNode\\.$#"
			count: 1
			path: src/Type/Generic/TemplateConstantIntegerType.php

		-
			message: "#^Doing instanceof PHPStan\\\\Type\\\\IntersectionType is error\\-prone and deprecated\\.$#"
			count: 3
			path: src/Type/Generic/TemplateConstantStringType.php

		-
			message: "#^Doing instanceof PHPStan\\\\Type\\\\IntersectionType is error\\-prone and deprecated\\.$#"
			count: 3
			path: src/Type/Generic/TemplateFloatType.php

		-
			message: "#^Doing instanceof PHPStan\\\\Type\\\\IntersectionType is error\\-prone and deprecated\\.$#"
			count: 3
			path: src/Type/Generic/TemplateGenericObjectType.php

		-
			message: "#^Doing instanceof PHPStan\\\\Type\\\\IntersectionType is error\\-prone and deprecated\\.$#"
			count: 3
			path: src/Type/Generic/TemplateIntegerType.php

		-
			message: "#^Doing instanceof PHPStan\\\\Type\\\\IntersectionType is error\\-prone and deprecated\\.$#"
			count: 3
			path: src/Type/Generic/TemplateIntersectionType.php

		-
			message: "#^Instanceof between PHPStan\\\\Type\\\\Type and PHPStan\\\\Type\\\\IntersectionType will always evaluate to false\\.$#"
			count: 2
			path: src/Type/Generic/TemplateIntersectionType.php

		-
			message: "#^Doing instanceof PHPStan\\\\Type\\\\IntersectionType is error\\-prone and deprecated\\.$#"
			count: 3
			path: src/Type/Generic/TemplateKeyOfType.php

		-
			message: "#^Doing instanceof PHPStan\\\\Type\\\\IntersectionType is error\\-prone and deprecated\\.$#"
			count: 2
			path: src/Type/Generic/TemplateMixedType.php

		-
			message: "#^Doing instanceof PHPStan\\\\Type\\\\IntersectionType is error\\-prone and deprecated\\.$#"
			count: 3
			path: src/Type/Generic/TemplateObjectShapeType.php

		-
			message: "#^Doing instanceof PHPStan\\\\Type\\\\IntersectionType is error\\-prone and deprecated\\.$#"
			count: 3
			path: src/Type/Generic/TemplateObjectType.php

		-
			message: "#^Doing instanceof PHPStan\\\\Type\\\\IntersectionType is error\\-prone and deprecated\\.$#"
			count: 3
			path: src/Type/Generic/TemplateObjectWithoutClassType.php

		-
			message: "#^Doing instanceof PHPStan\\\\Type\\\\IntersectionType is error\\-prone and deprecated\\.$#"
			count: 2
			path: src/Type/Generic/TemplateStrictMixedType.php

		-
			message: "#^Doing instanceof PHPStan\\\\Type\\\\IntersectionType is error\\-prone and deprecated\\.$#"
			count: 3
			path: src/Type/Generic/TemplateStringType.php

		-
			message: "#^Doing instanceof PHPStan\\\\Type\\\\ArrayType is error\\-prone and deprecated\\. Use Type\\:\\:isArray\\(\\) or Type\\:\\:getArrays\\(\\) instead\\.$#"
			count: 1
			path: src/Type/Generic/TemplateTypeFactory.php

		-
			message: "#^Doing instanceof PHPStan\\\\Type\\\\BooleanType is error\\-prone and deprecated\\. Use Type\\:\\:isBoolean\\(\\) instead\\.$#"
			count: 1
			path: src/Type/Generic/TemplateTypeFactory.php

		-
			message: "#^Doing instanceof PHPStan\\\\Type\\\\Constant\\\\ConstantArrayType is error\\-prone and deprecated\\. Use Type\\:\\:getConstantArrays\\(\\) instead\\.$#"
			count: 1
			path: src/Type/Generic/TemplateTypeFactory.php

		-
			message: "#^Doing instanceof PHPStan\\\\Type\\\\Constant\\\\ConstantStringType is error\\-prone and deprecated\\. Use Type\\:\\:getConstantStrings\\(\\) instead\\.$#"
			count: 1
			path: src/Type/Generic/TemplateTypeFactory.php

		-
			message: "#^Doing instanceof PHPStan\\\\Type\\\\FloatType is error\\-prone and deprecated\\. Use Type\\:\\:isFloat\\(\\) instead\\.$#"
			count: 1
			path: src/Type/Generic/TemplateTypeFactory.php

		-
			message: "#^Doing instanceof PHPStan\\\\Type\\\\Generic\\\\GenericObjectType is error\\-prone and deprecated\\.$#"
			count: 1
			path: src/Type/Generic/TemplateTypeFactory.php

		-
			message: "#^Doing instanceof PHPStan\\\\Type\\\\IntegerType is error\\-prone and deprecated\\. Use Type\\:\\:isInteger\\(\\) instead\\.$#"
			count: 1
			path: src/Type/Generic/TemplateTypeFactory.php

		-
			message: "#^Doing instanceof PHPStan\\\\Type\\\\IntersectionType is error\\-prone and deprecated\\.$#"
			count: 1
			path: src/Type/Generic/TemplateTypeFactory.php

		-
			message: "#^Doing instanceof PHPStan\\\\Type\\\\ObjectShapeType is error\\-prone and deprecated\\. Use Type\\:\\:isObject\\(\\) and Type\\:\\:hasProperty\\(\\) instead\\.$#"
			count: 1
			path: src/Type/Generic/TemplateTypeFactory.php

		-
			message: "#^Doing instanceof PHPStan\\\\Type\\\\ObjectType is error\\-prone and deprecated\\. Use Type\\:\\:isObject\\(\\) or Type\\:\\:getObjectClassNames\\(\\) instead\\.$#"
			count: 1
			path: src/Type/Generic/TemplateTypeFactory.php

		-
			message: "#^Doing instanceof PHPStan\\\\Type\\\\ObjectWithoutClassType is error\\-prone and deprecated\\. Use Type\\:\\:isObject\\(\\) instead\\.$#"
			count: 1
			path: src/Type/Generic/TemplateTypeFactory.php

		-
			message: "#^Doing instanceof PHPStan\\\\Type\\\\StringType is error\\-prone and deprecated\\. Use Type\\:\\:isString\\(\\) instead\\.$#"
			count: 1
			path: src/Type/Generic/TemplateTypeFactory.php

		-
			message: "#^Doing instanceof PHPStan\\\\Type\\\\IntersectionType is error\\-prone and deprecated\\.$#"
			count: 3
			path: src/Type/Generic/TemplateUnionType.php

		-
			message: "#^Instanceof between PHPStan\\\\Type\\\\Type and PHPStan\\\\Type\\\\UnionType will always evaluate to false\\.$#"
			count: 2
			path: src/Type/Generic/TemplateUnionType.php

		-
			message: "#^Doing instanceof PHPStan\\\\Type\\\\ConstantScalarType is error\\-prone and deprecated\\. Use Type\\:\\:isConstantScalarValue\\(\\) or Type\\:\\:getConstantScalarTypes\\(\\) or Type\\:\\:getConstantScalarValues\\(\\) instead\\.$#"
			count: 1
			path: src/Type/IntegerRangeType.php

		-
			message: "#^Doing instanceof PHPStan\\\\Type\\\\IntegerType is error\\-prone and deprecated\\. Use Type\\:\\:isInteger\\(\\) instead\\.$#"
			count: 3
			path: src/Type/IntegerRangeType.php

		-
			message: "#^Doing instanceof PHPStan\\\\Type\\\\IntersectionType is error\\-prone and deprecated\\.$#"
			count: 1
			path: src/Type/IntegerRangeType.php

		-
			message: "#^Doing instanceof PHPStan\\\\Type\\\\IntegerType is error\\-prone and deprecated\\. Use Type\\:\\:isInteger\\(\\) instead\\.$#"
			count: 2
			path: src/Type/IntegerType.php

		-
			message: "#^Doing instanceof PHPStan\\\\Type\\\\Accessory\\\\AccessoryType is error\\-prone and deprecated\\. Use methods on PHPStan\\\\Type\\\\Type instead\\.$#"
			count: 3
			path: src/Type/IntersectionType.php

		-
			message: "#^Doing instanceof PHPStan\\\\Type\\\\BooleanType is error\\-prone and deprecated\\. Use Type\\:\\:isBoolean\\(\\) instead\\.$#"
			count: 1
			path: src/Type/IntersectionType.php

		-
			message: "#^Doing instanceof PHPStan\\\\Type\\\\CallableType is error\\-prone and deprecated\\. Use Type\\:\\:isCallable\\(\\) and Type\\:\\:getCallableParametersAcceptors\\(\\) instead\\.$#"
			count: 2
			path: src/Type/IntersectionType.php

		-
			message: "#^Doing instanceof PHPStan\\\\Type\\\\IntersectionType is error\\-prone and deprecated\\.$#"
			count: 4
			path: src/Type/IntersectionType.php

		-
			message: "#^Doing instanceof PHPStan\\\\Type\\\\IntersectionType is error\\-prone and deprecated\\.$#"
			count: 2
			path: src/Type/IterableType.php

		-
			message: "#^Doing instanceof PHPStan\\\\Type\\\\IterableType is error\\-prone and deprecated\\. Use Type\\:\\:isIterable\\(\\) instead\\.$#"
			count: 2
			path: src/Type/IterableType.php

		-
			message: "#^Doing instanceof PHPStan\\\\Type\\\\ConstantScalarType is error\\-prone and deprecated\\. Use Type\\:\\:isConstantScalarValue\\(\\) or Type\\:\\:getConstantScalarTypes\\(\\) or Type\\:\\:getConstantScalarValues\\(\\) instead\\.$#"
			count: 3
			path: src/Type/NullType.php

		-
			message: "#^Doing instanceof PHPStan\\\\Type\\\\NullType is error\\-prone and deprecated\\. Use Type\\:\\:isNull\\(\\) instead\\.$#"
			count: 3
			path: src/Type/NullType.php

		-
			message: "#^Doing instanceof PHPStan\\\\Type\\\\IntersectionType is error\\-prone and deprecated\\.$#"
			count: 1
			path: src/Type/ObjectShapeType.php

		-
			message: "#^Doing instanceof PHPStan\\\\Type\\\\ObjectShapeType is error\\-prone and deprecated\\. Use Type\\:\\:isObject\\(\\) and Type\\:\\:hasProperty\\(\\) instead\\.$#"
			count: 2
			path: src/Type/ObjectShapeType.php

		-
			message: "#^Doing instanceof PHPStan\\\\Type\\\\ObjectWithoutClassType is error\\-prone and deprecated\\. Use Type\\:\\:isObject\\(\\) instead\\.$#"
			count: 1
			path: src/Type/ObjectShapeType.php

		-
			message: "#^Doing instanceof PHPStan\\\\Type\\\\Enum\\\\EnumCaseObjectType is error\\-prone and deprecated\\. Use Type\\:\\:getEnumCases\\(\\) instead\\.$#"
			count: 1
			path: src/Type/ObjectType.php

		-
			message: "#^Doing instanceof PHPStan\\\\Type\\\\Generic\\\\GenericObjectType is error\\-prone and deprecated\\.$#"
			count: 1
			path: src/Type/ObjectType.php

		-
			message: "#^Doing instanceof PHPStan\\\\Type\\\\ObjectType is error\\-prone and deprecated\\. Use Type\\:\\:isObject\\(\\) or Type\\:\\:getObjectClassNames\\(\\) instead\\.$#"
			count: 6
			path: src/Type/ObjectType.php

		-
			message: "#^Doing instanceof PHPStan\\\\Type\\\\ObjectWithoutClassType is error\\-prone and deprecated\\. Use Type\\:\\:isObject\\(\\) instead\\.$#"
			count: 3
			path: src/Type/ObjectType.php

		-
			message: "#^Doing instanceof PHPStan\\\\Type\\\\ObjectShapeType is error\\-prone and deprecated\\. Use Type\\:\\:isObject\\(\\) and Type\\:\\:hasProperty\\(\\) instead\\.$#"
			count: 2
			path: src/Type/ObjectWithoutClassType.php

		-
			message: "#^Doing instanceof PHPStan\\\\Type\\\\ObjectWithoutClassType is error\\-prone and deprecated\\. Use Type\\:\\:isObject\\(\\) instead\\.$#"
			count: 4
			path: src/Type/ObjectWithoutClassType.php

		-
			message: "#^Doing instanceof PHPStan\\\\Type\\\\Constant\\\\ConstantArrayType is error\\-prone and deprecated\\. Use Type\\:\\:getConstantArrays\\(\\) instead\\.$#"
			count: 2
			path: src/Type/Php/ArrayCombineFunctionReturnTypeExtension.php

		-
			message: "#^Doing instanceof PHPStan\\\\Type\\\\Constant\\\\ConstantStringType is error\\-prone and deprecated\\. Use Type\\:\\:getConstantStrings\\(\\) instead\\.$#"
			count: 1
			path: src/Type/Php/ArrayCombineFunctionReturnTypeExtension.php

		-
			message: "#^Doing instanceof PHPStan\\\\Type\\\\Constant\\\\ConstantBooleanType is error\\-prone and deprecated\\. Use Type\\:\\:isTrue\\(\\) or Type\\:\\:isFalse\\(\\) instead\\.$#"
			count: 1
			path: src/Type/Php/ArrayFilterFunctionReturnTypeExtension.php

		-
			message: "#^Doing instanceof PHPStan\\\\Type\\\\Constant\\\\ConstantStringType is error\\-prone and deprecated\\. Use Type\\:\\:getConstantStrings\\(\\) instead\\.$#"
			count: 1
			path: src/Type/Php/ArrayKeyExistsFunctionTypeSpecifyingExtension.php

		-
			message: "#^Doing instanceof PHPStan\\\\Type\\\\Constant\\\\ConstantArrayType is error\\-prone and deprecated\\. Use Type\\:\\:getConstantArrays\\(\\) instead\\.$#"
			count: 4
			path: src/Type/Php/ArrayMergeFunctionDynamicReturnTypeExtension.php

		-
			message: "#^Doing instanceof PHPStan\\\\Type\\\\Constant\\\\ConstantBooleanType is error\\-prone and deprecated\\. Use Type\\:\\:isTrue\\(\\) or Type\\:\\:isFalse\\(\\) instead\\.$#"
			count: 1
			path: src/Type/Php/ArraySearchFunctionDynamicReturnTypeExtension.php

		-
			message: "#^Doing instanceof PHPStan\\\\Type\\\\ConstantScalarType is error\\-prone and deprecated\\. Use Type\\:\\:isConstantScalarValue\\(\\) or Type\\:\\:getConstantScalarTypes\\(\\) or Type\\:\\:getConstantScalarValues\\(\\) instead\\.$#"
			count: 16
			path: src/Type/Php/BcMathStringOrNullReturnTypeExtension.php

		-
			message: "#^Doing instanceof PHPStan\\\\Type\\\\Constant\\\\ConstantStringType is error\\-prone and deprecated\\. Use Type\\:\\:getConstantStrings\\(\\) instead\\.$#"
			count: 1
			path: src/Type/Php/ClassExistsFunctionTypeSpecifyingExtension.php

		-
			message: "#^Doing instanceof PHPStan\\\\Type\\\\Constant\\\\ConstantArrayType is error\\-prone and deprecated\\. Use Type\\:\\:getConstantArrays\\(\\) instead\\.$#"
			count: 1
			path: src/Type/Php/CompactFunctionReturnTypeExtension.php

		-
			message: "#^Doing instanceof PHPStan\\\\Type\\\\Constant\\\\ConstantStringType is error\\-prone and deprecated\\. Use Type\\:\\:getConstantStrings\\(\\) instead\\.$#"
			count: 1
			path: src/Type/Php/CompactFunctionReturnTypeExtension.php

		-
			message: "#^Doing instanceof PHPStan\\\\Type\\\\Constant\\\\ConstantStringType is error\\-prone and deprecated\\. Use Type\\:\\:getConstantStrings\\(\\) instead\\.$#"
			count: 1
			path: src/Type/Php/DefineConstantTypeSpecifyingExtension.php

		-
			message: "#^Doing instanceof PHPStan\\\\Type\\\\Constant\\\\ConstantStringType is error\\-prone and deprecated\\. Use Type\\:\\:getConstantStrings\\(\\) instead\\.$#"
			count: 1
			path: src/Type/Php/DefinedConstantTypeSpecifyingExtension.php

		-
			message: "#^Doing instanceof PHPStan\\\\Type\\\\TypeWithClassName is error\\-prone and deprecated\\. Use Type\\:\\:getObjectClassNames\\(\\) or Type\\:\\:getObjectClassReflections\\(\\) instead\\.$#"
			count: 1
			path: src/Type/Php/DsMapDynamicReturnTypeExtension.php

		-
			message: "#^Doing instanceof PHPStan\\\\Type\\\\ConstantScalarType is error\\-prone and deprecated\\. Use Type\\:\\:isConstantScalarValue\\(\\) or Type\\:\\:getConstantScalarTypes\\(\\) or Type\\:\\:getConstantScalarValues\\(\\) instead\\.$#"
			count: 2
			path: src/Type/Php/FilterFunctionReturnTypeHelper.php

		-
			message: "#^Doing instanceof PHPStan\\\\Type\\\\Constant\\\\ConstantStringType is error\\-prone and deprecated\\. Use Type\\:\\:getConstantStrings\\(\\) instead\\.$#"
			count: 1
			path: src/Type/Php/FilterFunctionReturnTypeHelper.php

		-
			message: "#^Doing instanceof PHPStan\\\\Type\\\\Constant\\\\ConstantStringType is error\\-prone and deprecated\\. Use Type\\:\\:getConstantStrings\\(\\) instead\\.$#"
			count: 1
			path: src/Type/Php/FunctionExistsFunctionTypeSpecifyingExtension.php

		-
			message: "#^Doing instanceof PHPStan\\\\Type\\\\ConstantScalarType is error\\-prone and deprecated\\. Use Type\\:\\:isConstantScalarValue\\(\\) or Type\\:\\:getConstantScalarTypes\\(\\) or Type\\:\\:getConstantScalarValues\\(\\) instead\\.$#"
			count: 1
			path: src/Type/Php/ImplodeFunctionReturnTypeExtension.php

		-
			message: "#^Doing instanceof PHPStan\\\\Type\\\\Constant\\\\ConstantStringType is error\\-prone and deprecated\\. Use Type\\:\\:getConstantStrings\\(\\) instead\\.$#"
			count: 1
			path: src/Type/Php/IsAFunctionTypeSpecifyingExtension.php

		-
			message: "#^Doing instanceof PHPStan\\\\Type\\\\Generic\\\\GenericClassStringType is error\\-prone and deprecated\\. Use Type\\:\\:isClassStringType\\(\\) and Type\\:\\:getClassStringObjectType\\(\\) instead\\.$#"
			count: 2
			path: src/Type/Php/IsSubclassOfFunctionTypeSpecifyingExtension.php

		-
			message: "#^Doing instanceof PHPStan\\\\Type\\\\ConstantScalarType is error\\-prone and deprecated\\. Use Type\\:\\:isConstantScalarValue\\(\\) or Type\\:\\:getConstantScalarTypes\\(\\) or Type\\:\\:getConstantScalarValues\\(\\) instead\\.$#"
			count: 1
			path: src/Type/Php/JsonThrowOnErrorDynamicReturnTypeExtension.php

		-
			message: "#^Doing instanceof PHPStan\\\\Type\\\\Constant\\\\ConstantStringType is error\\-prone and deprecated\\. Use Type\\:\\:getConstantStrings\\(\\) instead\\.$#"
			count: 1
			path: src/Type/Php/JsonThrowOnErrorDynamicReturnTypeExtension.php

		-
			message: "#^Doing instanceof PHPStan\\\\Type\\\\Constant\\\\ConstantStringType is error\\-prone and deprecated\\. Use Type\\:\\:getConstantStrings\\(\\) instead\\.$#"
			count: 2
			path: src/Type/Php/LtrimFunctionReturnTypeExtension.php

		-
			message: "#^Doing instanceof PHPStan\\\\Type\\\\Constant\\\\ConstantStringType is error\\-prone and deprecated\\. Use Type\\:\\:getConstantStrings\\(\\) instead\\.$#"
			count: 1
			path: src/Type/Php/MbStrlenFunctionReturnTypeExtension.php

		-
			message: "#^Doing instanceof PHPStan\\\\Type\\\\Constant\\\\ConstantStringType is error\\-prone and deprecated\\. Use Type\\:\\:getConstantStrings\\(\\) instead\\.$#"
			count: 1
			path: src/Type/Php/MbSubstituteCharacterDynamicReturnTypeExtension.php

		-
			message: "#^Doing instanceof PHPStan\\\\Type\\\\Constant\\\\ConstantStringType is error\\-prone and deprecated\\. Use Type\\:\\:getConstantStrings\\(\\) instead\\.$#"
			count: 1
			path: src/Type/Php/MethodExistsTypeSpecifyingExtension.php

		-
			message: "#^Doing instanceof PHPStan\\\\Type\\\\ConstantScalarType is error\\-prone and deprecated\\. Use Type\\:\\:isConstantScalarValue\\(\\) or Type\\:\\:getConstantScalarTypes\\(\\) or Type\\:\\:getConstantScalarValues\\(\\) instead\\.$#"
			count: 4
			path: src/Type/Php/MinMaxFunctionReturnTypeExtension.php

		-
			message: "#^Doing instanceof PHPStan\\\\Type\\\\ConstantType is error\\-prone and deprecated\\. Use Type\\:\\:isConstantValue\\(\\) or Type\\:\\:generalize\\(\\) instead\\.$#"
			count: 1
			path: src/Type/Php/MinMaxFunctionReturnTypeExtension.php

		-
			message: "#^Doing instanceof PHPStan\\\\Type\\\\Constant\\\\ConstantArrayType is error\\-prone and deprecated\\. Use Type\\:\\:getConstantArrays\\(\\) instead\\.$#"
			count: 2
			path: src/Type/Php/MinMaxFunctionReturnTypeExtension.php

		-
			message: "#^Doing instanceof PHPStan\\\\Type\\\\ConstantScalarType is error\\-prone and deprecated\\. Use Type\\:\\:isConstantScalarValue\\(\\) or Type\\:\\:getConstantScalarTypes\\(\\) or Type\\:\\:getConstantScalarValues\\(\\) instead\\.$#"
			count: 1
			path: src/Type/Php/NumberFormatFunctionDynamicReturnTypeExtension.php

		-
			message: "#^Doing instanceof PHPStan\\\\Type\\\\Constant\\\\ConstantStringType is error\\-prone and deprecated\\. Use Type\\:\\:getConstantStrings\\(\\) instead\\.$#"
			count: 1
			path: src/Type/Php/NumberFormatFunctionDynamicReturnTypeExtension.php

		-
			message: "#^Doing instanceof PHPStan\\\\Type\\\\Constant\\\\ConstantStringType is error\\-prone and deprecated\\. Use Type\\:\\:getConstantStrings\\(\\) instead\\.$#"
			count: 2
			path: src/Type/Php/PropertyExistsTypeSpecifyingExtension.php

		-
			message: "#^Doing instanceof PHPStan\\\\Type\\\\Constant\\\\ConstantStringType is error\\-prone and deprecated\\. Use Type\\:\\:getConstantStrings\\(\\) instead\\.$#"
			count: 2
			path: src/Type/Php/RangeFunctionReturnTypeExtension.php

		-
			message: "#^Doing instanceof PHPStan\\\\Type\\\\Constant\\\\ConstantStringType is error\\-prone and deprecated\\. Use Type\\:\\:getConstantStrings\\(\\) instead\\.$#"
			count: 1
			path: src/Type/Php/ReflectionClassIsSubclassOfTypeSpecifyingExtension.php

		-
			message: "#^Doing instanceof PHPStan\\\\Type\\\\Constant\\\\ConstantStringType is error\\-prone and deprecated\\. Use Type\\:\\:getConstantStrings\\(\\) instead\\.$#"
			count: 1
			path: src/Type/Php/ReflectionMethodConstructorThrowTypeExtension.php

		-
			message: "#^Doing instanceof PHPStan\\\\Type\\\\Generic\\\\GenericClassStringType is error\\-prone and deprecated\\. Use Type\\:\\:isClassStringType\\(\\) and Type\\:\\:getClassStringObjectType\\(\\) instead\\.$#"
			count: 1
			path: src/Type/Php/ReflectionMethodConstructorThrowTypeExtension.php

		-
			message: "#^Doing instanceof PHPStan\\\\Type\\\\Constant\\\\ConstantStringType is error\\-prone and deprecated\\. Use Type\\:\\:getConstantStrings\\(\\) instead\\.$#"
			count: 1
			path: src/Type/Php/SscanfFunctionDynamicReturnTypeExtension.php

		-
			message: "#^Cannot access offset int\\<0, max\\> on \\(float\\|int\\)\\.$#"
			count: 2
			path: src/Type/Php/StrIncrementDecrementFunctionReturnTypeExtension.php

		-
			message: "#^Doing instanceof PHPStan\\\\Type\\\\Constant\\\\ConstantStringType is error\\-prone and deprecated\\. Use Type\\:\\:getConstantStrings\\(\\) instead\\.$#"
			count: 1
			path: src/Type/Php/StrRepeatFunctionReturnTypeExtension.php

		-
			message: "#^Doing instanceof PHPStan\\\\Type\\\\Constant\\\\ConstantStringType is error\\-prone and deprecated\\. Use Type\\:\\:getConstantStrings\\(\\) instead\\.$#"
			count: 1
			path: src/Type/Php/StrlenFunctionReturnTypeExtension.php

		-
			message: "#^Doing instanceof PHPStan\\\\Type\\\\ObjectType is error\\-prone and deprecated\\. Use Type\\:\\:isObject\\(\\) or Type\\:\\:getObjectClassNames\\(\\) instead\\.$#"
			count: 2
			path: src/Type/StaticType.php

		-
			message: "#^Doing instanceof PHPStan\\\\Type\\\\ObjectWithoutClassType is error\\-prone and deprecated\\. Use Type\\:\\:isObject\\(\\) instead\\.$#"
			count: 1
			path: src/Type/StaticType.php

		-
			message: "#^Doing instanceof PHPStan\\\\Type\\\\Constant\\\\ConstantStringType is error\\-prone and deprecated\\. Use Type\\:\\:getConstantStrings\\(\\) instead\\.$#"
			count: 1
			path: src/Type/StringType.php

		-
			message: "#^Doing instanceof PHPStan\\\\Type\\\\StringType is error\\-prone and deprecated\\. Use Type\\:\\:isString\\(\\) instead\\.$#"
			count: 2
			path: src/Type/StringType.php

		-
			message: "#^Doing instanceof PHPStan\\\\Type\\\\Accessory\\\\AccessoryType is error\\-prone and deprecated\\. Use methods on PHPStan\\\\Type\\\\Type instead\\.$#"
			count: 1
			path: src/Type/TypeCombinator.php

		-
			message: "#^Doing instanceof PHPStan\\\\Type\\\\ArrayType is error\\-prone and deprecated\\. Use Type\\:\\:isArray\\(\\) or Type\\:\\:getArrays\\(\\) instead\\.$#"
			count: 5
			path: src/Type/TypeCombinator.php

		-
			message: "#^Doing instanceof PHPStan\\\\Type\\\\BooleanType is error\\-prone and deprecated\\. Use Type\\:\\:isBoolean\\(\\) instead\\.$#"
			count: 1
			path: src/Type/TypeCombinator.php

		-
			message: "#^Doing instanceof PHPStan\\\\Type\\\\CallableType is error\\-prone and deprecated\\. Use Type\\:\\:isCallable\\(\\) and Type\\:\\:getCallableParametersAcceptors\\(\\) instead\\.$#"
			count: 1
			path: src/Type/TypeCombinator.php

		-
			message: "#^Doing instanceof PHPStan\\\\Type\\\\ClassStringType is error\\-prone and deprecated\\. Use Type\\:\\:isClassStringType\\(\\) instead\\.$#"
			count: 1
			path: src/Type/TypeCombinator.php

		-
			message: "#^Doing instanceof PHPStan\\\\Type\\\\ConstantScalarType is error\\-prone and deprecated\\. Use Type\\:\\:isConstantScalarValue\\(\\) or Type\\:\\:getConstantScalarTypes\\(\\) or Type\\:\\:getConstantScalarValues\\(\\) instead\\.$#"
			count: 1
			path: src/Type/TypeCombinator.php

		-
			message: "#^Doing instanceof PHPStan\\\\Type\\\\Constant\\\\ConstantArrayType is error\\-prone and deprecated\\. Use Type\\:\\:getConstantArrays\\(\\) instead\\.$#"
			count: 10
			path: src/Type/TypeCombinator.php

		-
			message: "#^Doing instanceof PHPStan\\\\Type\\\\Constant\\\\ConstantStringType is error\\-prone and deprecated\\. Use Type\\:\\:getConstantStrings\\(\\) instead\\.$#"
			count: 5
			path: src/Type/TypeCombinator.php

		-
			message: "#^Doing instanceof PHPStan\\\\Type\\\\FloatType is error\\-prone and deprecated\\. Use Type\\:\\:isFloat\\(\\) instead\\.$#"
			count: 1
			path: src/Type/TypeCombinator.php

		-
			message: "#^Doing instanceof PHPStan\\\\Type\\\\Generic\\\\GenericClassStringType is error\\-prone and deprecated\\. Use Type\\:\\:isClassStringType\\(\\) and Type\\:\\:getClassStringObjectType\\(\\) instead\\.$#"
			count: 2
			path: src/Type/TypeCombinator.php

		-
			message: "#^Doing instanceof PHPStan\\\\Type\\\\IntegerType is error\\-prone and deprecated\\. Use Type\\:\\:isInteger\\(\\) instead\\.$#"
			count: 1
			path: src/Type/TypeCombinator.php

		-
			message: "#^Doing instanceof PHPStan\\\\Type\\\\IntersectionType is error\\-prone and deprecated\\.$#"
			count: 3
			path: src/Type/TypeCombinator.php

		-
			message: "#^Doing instanceof PHPStan\\\\Type\\\\IterableType is error\\-prone and deprecated\\. Use Type\\:\\:isIterable\\(\\) instead\\.$#"
			count: 8
			path: src/Type/TypeCombinator.php

		-
			message: "#^Doing instanceof PHPStan\\\\Type\\\\NullType is error\\-prone and deprecated\\. Use Type\\:\\:isNull\\(\\) instead\\.$#"
			count: 2
			path: src/Type/TypeCombinator.php

		-
			message: "#^Doing instanceof PHPStan\\\\Type\\\\ObjectShapeType is error\\-prone and deprecated\\. Use Type\\:\\:isObject\\(\\) and Type\\:\\:hasProperty\\(\\) instead\\.$#"
			count: 2
			path: src/Type/TypeCombinator.php

		-
			message: "#^Doing instanceof PHPStan\\\\Type\\\\StringType is error\\-prone and deprecated\\. Use Type\\:\\:isString\\(\\) instead\\.$#"
			count: 1
			path: src/Type/TypeCombinator.php

		-
			message: "#^Instanceof between PHPStan\\\\Type\\\\Constant\\\\ConstantIntegerType and PHPStan\\\\Type\\\\Constant\\\\ConstantIntegerType will always evaluate to true\\.$#"
			count: 1
			path: src/Type/TypeCombinator.php

		-
			message: "#^Result of \\|\\| is always true\\.$#"
			count: 1
			path: src/Type/TypeCombinator.php

		-
			message: "#^Doing instanceof PHPStan\\\\Type\\\\Constant\\\\ConstantArrayType is error\\-prone and deprecated\\. Use Type\\:\\:getConstantArrays\\(\\) instead\\.$#"
			count: 2
			path: src/Type/TypeUtils.php

		-
			message: "#^Doing instanceof PHPStan\\\\Type\\\\IntersectionType is error\\-prone and deprecated\\.$#"
			count: 3
			path: src/Type/TypeUtils.php

		-
			message: "#^Doing instanceof PHPStan\\\\Type\\\\ArrayType is error\\-prone and deprecated\\. Use Type\\:\\:isArray\\(\\) or Type\\:\\:getArrays\\(\\) instead\\.$#"
			count: 3
			path: src/Type/TypehintHelper.php

		-
			message: "#^Doing instanceof PHPStan\\\\Type\\\\IterableType is error\\-prone and deprecated\\. Use Type\\:\\:isIterable\\(\\) instead\\.$#"
			count: 1
			path: src/Type/TypehintHelper.php

		-
			message: "#^Doing instanceof PHPStan\\\\Type\\\\CallableType is error\\-prone and deprecated\\. Use Type\\:\\:isCallable\\(\\) and Type\\:\\:getCallableParametersAcceptors\\(\\) instead\\.$#"
			count: 2
			path: src/Type/UnionType.php

		-
			message: "#^Doing instanceof PHPStan\\\\Type\\\\Generic\\\\GenericClassStringType is error\\-prone and deprecated\\. Use Type\\:\\:isClassStringType\\(\\) and Type\\:\\:getClassStringObjectType\\(\\) instead\\.$#"
			count: 1
			path: src/Type/UnionType.php

		-
			message: "#^Doing instanceof PHPStan\\\\Type\\\\IntersectionType is error\\-prone and deprecated\\.$#"
			count: 2
			path: src/Type/UnionType.php

		-
			message: "#^Doing instanceof PHPStan\\\\Type\\\\IterableType is error\\-prone and deprecated\\. Use Type\\:\\:isIterable\\(\\) instead\\.$#"
			count: 1
			path: src/Type/UnionType.php

		-
			message: "#^PHPDoc tag @var assumes the expression with type PHPStan\\\\Type\\\\Type is always PHPStan\\\\Type\\\\BooleanType but it's error\\-prone and dangerous\\.$#"
			count: 1
			path: src/Type/UnionType.php

		-
			message: "#^Doing instanceof PHPStan\\\\Type\\\\Accessory\\\\AccessoryType is error\\-prone and deprecated\\. Use methods on PHPStan\\\\Type\\\\Type instead\\.$#"
			count: 3
			path: src/Type/UnionTypeHelper.php

		-
			message: "#^Doing instanceof PHPStan\\\\Type\\\\CallableType is error\\-prone and deprecated\\. Use Type\\:\\:isCallable\\(\\) and Type\\:\\:getCallableParametersAcceptors\\(\\) instead\\.$#"
			count: 2
			path: src/Type/UnionTypeHelper.php

		-
			message: "#^Doing instanceof PHPStan\\\\Type\\\\ConstantScalarType is error\\-prone and deprecated\\. Use Type\\:\\:isConstantScalarValue\\(\\) or Type\\:\\:getConstantScalarTypes\\(\\) or Type\\:\\:getConstantScalarValues\\(\\) instead\\.$#"
			count: 4
			path: src/Type/UnionTypeHelper.php

		-
			message: "#^Doing instanceof PHPStan\\\\Type\\\\Constant\\\\ConstantBooleanType is error\\-prone and deprecated\\. Use Type\\:\\:isTrue\\(\\) or Type\\:\\:isFalse\\(\\) instead\\.$#"
			count: 2
			path: src/Type/UnionTypeHelper.php

		-
			message: "#^Doing instanceof PHPStan\\\\Type\\\\Constant\\\\ConstantStringType is error\\-prone and deprecated\\. Use Type\\:\\:getConstantStrings\\(\\) instead\\.$#"
			count: 2
			path: src/Type/UnionTypeHelper.php

		-
			message: "#^Doing instanceof PHPStan\\\\Type\\\\IntegerType is error\\-prone and deprecated\\. Use Type\\:\\:isInteger\\(\\) instead\\.$#"
			count: 2
			path: src/Type/UnionTypeHelper.php

		-
			message: "#^Doing instanceof PHPStan\\\\Type\\\\NullType is error\\-prone and deprecated\\. Use Type\\:\\:isNull\\(\\) instead\\.$#"
			count: 2
			path: src/Type/UnionTypeHelper.php

		-
			message: "#^Doing instanceof PHPStan\\\\Type\\\\VoidType is error\\-prone and deprecated\\. Use Type\\:\\:isVoid\\(\\) instead\\.$#"
			count: 2
			path: src/Type/VoidType.php

		-
			message: "#^Unreachable statement \\- code above always terminates\\.$#"
			count: 1
			path: tests/PHPStan/Analyser/AnalyserTest.php

		-
			message: "#^Class PHPStan\\\\Analyser\\\\AnonymousClassNameRuleTest extends generic class PHPStan\\\\Testing\\\\RuleTestCase but does not specify its types\\: TRule$#"
			count: 1
			path: tests/PHPStan/Analyser/AnonymousClassNameRuleTest.php

		-
			message: "#^Method PHPStan\\\\Analyser\\\\AnonymousClassNameRuleTest\\:\\:getRule\\(\\) return type with generic interface PHPStan\\\\Rules\\\\Rule does not specify its types\\: TNodeType$#"
			count: 1
			path: tests/PHPStan/Analyser/AnonymousClassNameRuleTest.php

		-
			message: "#^Class PHPStan\\\\Analyser\\\\EvaluationOrderTest extends generic class PHPStan\\\\Testing\\\\RuleTestCase but does not specify its types\\: TRule$#"
			count: 1
			path: tests/PHPStan/Analyser/EvaluationOrderTest.php

		-
			message: "#^Method PHPStan\\\\Analyser\\\\EvaluationOrderTest\\:\\:getRule\\(\\) return type with generic interface PHPStan\\\\Rules\\\\Rule does not specify its types\\: TNodeType$#"
			count: 1
			path: tests/PHPStan/Analyser/EvaluationOrderTest.php

		-
			message: "#^Constant SOME_CONSTANT_IN_AUTOLOAD_FILE not found\\.$#"
			count: 1
			path: tests/PHPStan/Command/AnalyseCommandTest.php

		-
			message: "#^Class PHPStan\\\\Node\\\\FileNodeTest extends generic class PHPStan\\\\Testing\\\\RuleTestCase but does not specify its types\\: TRule$#"
			count: 1
			path: tests/PHPStan/Node/FileNodeTest.php

		-
			message: "#^Method PHPStan\\\\Node\\\\FileNodeTest\\:\\:getRule\\(\\) return type with generic interface PHPStan\\\\Rules\\\\Rule does not specify its types\\: TNodeType$#"
			count: 1
			path: tests/PHPStan/Node/FileNodeTest.php

		-
			message: "#^PHPDoc tag @var with type string is not subtype of type class\\-string\\.$#"
			count: 1
			path: tests/PHPStan/Reflection/BetterReflection/SourceLocator/OptimizedDirectorySourceLocatorTest.php

		-
			message: "#^Creating new PHPStan\\\\Php8StubsMap is not covered by backward compatibility promise\\. The class might change in a minor PHPStan version\\.$#"
			count: 1
			path: tests/PHPStan/Reflection/ReflectionProviderGoldenTest.php

		-
			message: "#^Creating new PHPStan\\\\Php8StubsMap is not covered by backward compatibility promise\\. The class might change in a minor PHPStan version\\.$#"
			count: 1
			path: tests/PHPStan/Reflection/SignatureMap/Php8SignatureMapProviderTest.php

		-
			message: "#^PHPDoc tag @var assumes the expression with type PHPStan\\\\Type\\\\Generic\\\\TemplateType is always PHPStan\\\\Type\\\\Generic\\\\TemplateMixedType but it's error\\-prone and dangerous\\.$#"
			count: 1
			path: tests/PHPStan/Type/IterableTypeTest.php<|MERGE_RESOLUTION|>--- conflicted
+++ resolved
@@ -14,27 +14,6 @@
 			message: "#^Cannot assign offset 'realCount' to array\\|string\\.$#"
 			count: 1
 			path: src/Analyser/Ignore/IgnoredErrorHelperResult.php
-
-		-
-<<<<<<< HEAD
-			message: """
-				#^Call to deprecated method getTypeFromValue\\(\\) of class PHPStan\\\\Type\\\\ConstantTypeHelper\\:
-				Use PHPStan\\\\Reflection\\\\InitializerExprTypeResolver$#
-			"""
-			count: 1
-=======
-			message: "#^Function is_a\\(\\) is a runtime reflection concept that might not work in PHPStan because it uses fully static reflection engine\\. Use objects retrieved from ReflectionProvider instead\\.$#"
-			count: 1
-			path: src/Analyser/LazyInternalScopeFactory.php
-
-		-
-			message: """
-				#^Call to deprecated method getAnyArrays\\(\\) of class PHPStan\\\\Type\\\\TypeUtils\\:
-				Use PHPStan\\\\Type\\\\Type\\:\\:getArrays\\(\\) instead\\.$#
-			"""
-			count: 2
->>>>>>> f51a00c5
-			path: src/Analyser/MutatingScope.php
 
 		-
 			message: "#^Casting to string something that's already string\\.$#"
