{
	"name": "phpstan/phpstan-src",
	"description": "PHPStan - PHP Static Analysis Tool",
	"license": [
		"MIT"
	],
	"require": {
		"php": "^8.1",
		"composer-runtime-api": "^2.0",
		"clue/ndjson-react": "^1.0",
		"composer/ca-bundle": "^1.2",
		"composer/semver": "^3.4",
		"composer/xdebug-handler": "^3.0.3",
		"fidry/cpu-core-counter": "^0.5.0",
		"hoa/compiler": "3.17.08.08",
		"hoa/exception": "^1.0",
		"hoa/file": "1.17.07.11",
		"jetbrains/phpstorm-stubs": "dev-master#56f6b9e55f5885e651553843a1aaf9ec9c586c04",
		"nette/bootstrap": "^3.0",
		"nette/di": "^3.1.4",
		"nette/neon": "3.3.3",
		"nette/php-generator": "3.6.9",
		"nette/schema": "^1.2.2",
		"nette/utils": "^3.2.5",
		"nikic/php-parser": "^5.1.0",
		"ondram/ci-detector": "^3.4.0",
		"ondrejmirtes/better-reflection": "6.42.0.7",
		"phpstan/php-8-stubs": "0.3.102",
		"phpstan/phpdoc-parser": "1.30.0",
		"psr/http-message": "^1.1",
		"react/async": "^3",
		"react/child-process": "^0.7",
		"react/dns": "^1.10",
		"react/event-loop": "^1.2",
		"react/http": "^1.1",
		"react/promise": "^3.2",
		"react/socket": "^1.3",
		"react/stream": "^1.1",
		"symfony/console": "^5.4.3",
		"symfony/finder": "^5.4.3",
		"symfony/polyfill-intl-grapheme": "^1.23",
		"symfony/polyfill-intl-normalizer": "^1.23",
		"symfony/polyfill-mbstring": "^1.23",
		"symfony/polyfill-php80": "^1.23",
		"symfony/polyfill-php81": "^1.27",
		"symfony/process": "^5.4.3",
		"symfony/service-contracts": "^2.5.0",
		"symfony/string": "^5.4.3"
	},
	"replace": {
<<<<<<< HEAD
		"phpstan/phpstan": "self.version",
		"symfony/polyfill-php73": "*"
=======
		"phpstan/phpstan": "1.12.x"
>>>>>>> a65f7f80
	},
	"require-dev": {
		"brianium/paratest": "^6.5",
		"cweagans/composer-patches": "^1.7.3",
		"ondrejmirtes/simple-downgrader": "^2.0",
		"php-parallel-lint/php-parallel-lint": "^1.2.0",
		"phpstan/phpstan-deprecation-rules": "^2.0",
		"phpstan/phpstan-nette": "^2.0",
		"phpstan/phpstan-phpunit": "^2.0",
		"phpstan/phpstan-strict-rules": "^2.0",
		"phpunit/phpunit": "^9.6",
		"shipmonk/composer-dependency-analyser": "^1.5",
		"shipmonk/name-collision-detector": "^2.0"
	},
	"config": {
		"platform": {
			"php": "8.1.99"
		},
		"platform-check": false,
		"sort-packages": true,
		"allow-plugins": {
			"cweagans/composer-patches": true
		}
	},
	"extra": {
		"composer-exit-on-patch-failure": true,
		"patches": {
			"composer/ca-bundle": [
				"patches/cloudflare-ca.patch"
			],
			"hoa/exception": [
				"patches/Idle.patch"
			],
			"hoa/file": [
				"patches/File.patch",
				"patches/Read.patch"
			],
			"hoa/iterator": [
				"patches/Buffer.patch",
				"patches/Lookahead.patch"
			],
			"hoa/compiler": [
				"patches/HoaException.patch",
				"patches/Invocation.patch",
				"patches/Rule.patch",
				"patches/Lexer.patch",
				"patches/TreeNode.patch"
			],
			"hoa/consistency": [
				"patches/Consistency.patch"
			],
			"hoa/protocol": [
				"patches/Node.patch",
				"patches/Wrapper.patch"
			],
			"hoa/stream": [
				"patches/Stream.patch"
			],
			"jetbrains/phpstorm-stubs": [
				"patches/PDO.patch",
				"patches/ReflectionProperty.patch",
				"patches/SessionHandler.patch",
				"patches/xmlreader.patch",
				"patches/dom_c.patch"
			],
			"nette/di": [
				"patches/DependencyChecker.patch"
			],
			"nette/neon": [
				"patches/NetteNeonStringNode.patch",
				"patches/NeonParser.patch"
			]
		}
	},
	"autoload": {
		"psr-4": {
			"PHPStan\\": [
				"src/"
			]
		},
		"files": ["src/debugScope.php", "src/dumpType.php", "src/autoloadFunctions.php", "src/Testing/functions.php"]
	},
	"autoload-dev": {
		"psr-4": {
			"PHPStan\\": [
				"build/PHPStan"
			]
		},
		"classmap": [
			"tests/e2e",
			"tests/PHPStan"
		]
	},
	"repositories": [
		{
			"type": "package",
			"package": {
				"name": "nette/di",
				"version": "v3.1.5",
				"source": {
					"type": "git",
					"url": "https://github.com/nette/di.git",
					"reference": "00ea0afa643b3b4383a5cd1a322656c989ade498"
				},
				"dist": {
					"type": "zip",
					"url": "https://api.github.com/repos/nette/di/zipball/00ea0afa643b3b4383a5cd1a322656c989ade498",
					"reference": "00ea0afa643b3b4383a5cd1a322656c989ade498",
					"shasum": ""
				},
				"require": {
					"ext-tokenizer": "*",
					"nette/neon": "^3.3 || ^4.0",
					"nette/php-generator": "^3.5.4 || ^4.0",
					"nette/robot-loader": "^3.2 || ~4.0.0",
					"nette/schema": "^1.2",
					"nette/utils": "^3.2.5 || ~4.0.0",
					"php": "7.2 - 8.3"
				},
				"require-dev": {
					"nette/tester": "^2.4",
					"phpstan/phpstan": "^1.0",
					"tracy/tracy": "^2.9"
				},
				"type": "library",
				"extra": {
					"branch-alias": {
						"dev-master": "3.1-dev"
					}
				},
				"autoload": {
					"classmap": [
						"src/"
					]
				},
				"notification-url": "https://packagist.org/downloads/",
				"license": [
					"BSD-3-Clause",
					"GPL-2.0-only",
					"GPL-3.0-only"
				],
				"authors": [
					{
						"name": "David Grudl",
						"homepage": "https://davidgrudl.com"
					},
					{
						"name": "Nette Community",
						"homepage": "https://nette.org/contributors"
					}
				],
				"description": "💎 Nette Dependency Injection Container: Flexible, compiled and full-featured DIC with perfectly usable autowiring and support for all new PHP features.",
				"homepage": "https://nette.org",
				"keywords": [
					"compiled",
					"di",
					"dic",
					"factory",
					"ioc",
					"nette",
					"static"
				],
				"support": {
					"issues": "https://github.com/nette/di/issues",
					"source": "https://github.com/nette/di/tree/v3.1.5"
				},
				"time": "2023-10-02T19:58:38+00:00"
			}
		}
	],
	"minimum-stability": "dev",
	"prefer-stable": true,
	"bin": [
		"bin/phpstan"
	]
}<|MERGE_RESOLUTION|>--- conflicted
+++ resolved
@@ -48,12 +48,8 @@
 		"symfony/string": "^5.4.3"
 	},
 	"replace": {
-<<<<<<< HEAD
-		"phpstan/phpstan": "self.version",
+		"phpstan/phpstan": "2.0.x",
 		"symfony/polyfill-php73": "*"
-=======
-		"phpstan/phpstan": "1.12.x"
->>>>>>> a65f7f80
 	},
 	"require-dev": {
 		"brianium/paratest": "^6.5",
