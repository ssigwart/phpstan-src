{
	"name": "phpstan/phpstan-src",
	"description": "PHPStan - PHP Static Analysis Tool",
	"license": [
		"MIT"
	],
	"require": {
		"php": "^8.1",
		"composer-runtime-api": "^2.0",
		"clue/ndjson-react": "^1.0",
		"composer/ca-bundle": "^1.2",
		"composer/semver": "^3.4",
		"composer/xdebug-handler": "^3.0.3",
		"fidry/cpu-core-counter": "^0.5.0",
		"hoa/compiler": "3.17.08.08",
		"hoa/exception": "^1.0",
		"hoa/file": "1.17.07.11",
		"jetbrains/phpstorm-stubs": "dev-master#56f6b9e55f5885e651553843a1aaf9ec9c586c04",
		"nette/bootstrap": "^3.0",
		"nette/di": "^3.1.4",
		"nette/neon": "3.3.3",
		"nette/php-generator": "3.6.9",
		"nette/schema": "^1.2.2",
		"nette/utils": "^3.2.5",
		"nikic/php-parser": "^5.2.0",
		"ondram/ci-detector": "^3.4.0",
<<<<<<< HEAD
		"ondrejmirtes/better-reflection": "6.42.0.8",
		"phpstan/php-8-stubs": "0.3.108",
		"phpstan/phpdoc-parser": "^2.0",
=======
		"ondrejmirtes/better-reflection": "6.25.0.19",
		"phpstan/php-8-stubs": "0.3.109",
		"phpstan/phpdoc-parser": "1.31.0",
>>>>>>> 4f7801a5
		"psr/http-message": "^1.1",
		"react/async": "^3",
		"react/child-process": "^0.7",
		"react/dns": "^1.10",
		"react/event-loop": "^1.2",
		"react/http": "^1.1",
		"react/promise": "^3.2",
		"react/socket": "^1.3",
		"react/stream": "^1.1",
		"symfony/console": "^5.4.3",
		"symfony/finder": "^5.4.3",
		"symfony/polyfill-intl-grapheme": "^1.23",
		"symfony/polyfill-intl-normalizer": "^1.23",
		"symfony/polyfill-mbstring": "^1.23",
		"symfony/polyfill-php80": "^1.23",
		"symfony/polyfill-php81": "^1.27",
		"symfony/process": "^5.4.3",
		"symfony/service-contracts": "^2.5.0",
		"symfony/string": "^5.4.3"
	},
	"replace": {
		"phpstan/phpstan": "2.0.x",
		"symfony/polyfill-php73": "*"
	},
	"require-dev": {
		"brianium/paratest": "^6.5",
		"cweagans/composer-patches": "^1.7.3",
		"ondrejmirtes/simple-downgrader": "^2.0",
		"php-parallel-lint/php-parallel-lint": "^1.2.0",
		"phpstan/phpstan-deprecation-rules": "^2.0",
		"phpstan/phpstan-nette": "^2.0",
		"phpstan/phpstan-phpunit": "^2.0",
		"phpstan/phpstan-strict-rules": "^2.0",
		"phpunit/phpunit": "^9.6",
		"shipmonk/composer-dependency-analyser": "^1.5",
		"shipmonk/name-collision-detector": "^2.0"
	},
	"config": {
		"platform": {
			"php": "8.1.99"
		},
		"platform-check": false,
		"sort-packages": true,
		"allow-plugins": {
			"cweagans/composer-patches": true
		}
	},
	"extra": {
		"composer-exit-on-patch-failure": true,
		"patches": {
			"composer/ca-bundle": [
				"patches/cloudflare-ca.patch"
			],
			"hoa/exception": [
				"patches/Idle.patch"
			],
			"hoa/file": [
				"patches/File.patch",
				"patches/Read.patch"
			],
			"hoa/iterator": [
				"patches/Buffer.patch",
				"patches/Lookahead.patch"
			],
			"hoa/compiler": [
				"patches/HoaException.patch",
				"patches/Invocation.patch",
				"patches/Rule.patch",
				"patches/Lexer.patch",
				"patches/TreeNode.patch"
			],
			"hoa/consistency": [
				"patches/Consistency.patch"
			],
			"hoa/protocol": [
				"patches/Node.patch",
				"patches/Wrapper.patch"
			],
			"hoa/stream": [
				"patches/Stream.patch"
			],
			"jetbrains/phpstorm-stubs": [
				"patches/PDO.patch",
				"patches/ReflectionProperty.patch",
				"patches/SessionHandler.patch",
				"patches/xmlreader.patch",
				"patches/dom_c.patch"
			],
			"nette/di": [
				"patches/DependencyChecker.patch"
			],
			"nette/neon": [
				"patches/NetteNeonStringNode.patch",
				"patches/NeonParser.patch"
			]
		}
	},
	"autoload": {
		"psr-4": {
			"PHPStan\\": [
				"src/"
			]
		},
		"files": ["src/debugScope.php", "src/dumpType.php", "src/autoloadFunctions.php", "src/Testing/functions.php"]
	},
	"autoload-dev": {
		"psr-4": {
			"PHPStan\\": [
				"build/PHPStan"
			]
		},
		"classmap": [
			"tests/e2e",
			"tests/PHPStan"
		]
	},
	"repositories": [
		{
			"type": "package",
			"package": {
				"name": "nette/di",
				"version": "v3.1.5",
				"source": {
					"type": "git",
					"url": "https://github.com/nette/di.git",
					"reference": "00ea0afa643b3b4383a5cd1a322656c989ade498"
				},
				"dist": {
					"type": "zip",
					"url": "https://api.github.com/repos/nette/di/zipball/00ea0afa643b3b4383a5cd1a322656c989ade498",
					"reference": "00ea0afa643b3b4383a5cd1a322656c989ade498",
					"shasum": ""
				},
				"require": {
					"ext-tokenizer": "*",
					"nette/neon": "^3.3 || ^4.0",
					"nette/php-generator": "^3.5.4 || ^4.0",
					"nette/robot-loader": "^3.2 || ~4.0.0",
					"nette/schema": "^1.2",
					"nette/utils": "^3.2.5 || ~4.0.0",
					"php": "7.2 - 8.3"
				},
				"require-dev": {
					"nette/tester": "^2.4",
					"phpstan/phpstan": "^1.0",
					"tracy/tracy": "^2.9"
				},
				"type": "library",
				"extra": {
					"branch-alias": {
						"dev-master": "3.1-dev"
					}
				},
				"autoload": {
					"classmap": [
						"src/"
					]
				},
				"notification-url": "https://packagist.org/downloads/",
				"license": [
					"BSD-3-Clause",
					"GPL-2.0-only",
					"GPL-3.0-only"
				],
				"authors": [
					{
						"name": "David Grudl",
						"homepage": "https://davidgrudl.com"
					},
					{
						"name": "Nette Community",
						"homepage": "https://nette.org/contributors"
					}
				],
				"description": "💎 Nette Dependency Injection Container: Flexible, compiled and full-featured DIC with perfectly usable autowiring and support for all new PHP features.",
				"homepage": "https://nette.org",
				"keywords": [
					"compiled",
					"di",
					"dic",
					"factory",
					"ioc",
					"nette",
					"static"
				],
				"support": {
					"issues": "https://github.com/nette/di/issues",
					"source": "https://github.com/nette/di/tree/v3.1.5"
				},
				"time": "2023-10-02T19:58:38+00:00"
			}
		}
	],
	"minimum-stability": "dev",
	"prefer-stable": true,
	"bin": [
		"bin/phpstan"
	]
}<|MERGE_RESOLUTION|>--- conflicted
+++ resolved
@@ -24,15 +24,9 @@
 		"nette/utils": "^3.2.5",
 		"nikic/php-parser": "^5.2.0",
 		"ondram/ci-detector": "^3.4.0",
-<<<<<<< HEAD
 		"ondrejmirtes/better-reflection": "6.42.0.8",
-		"phpstan/php-8-stubs": "0.3.108",
+		"phpstan/php-8-stubs": "0.3.109",
 		"phpstan/phpdoc-parser": "^2.0",
-=======
-		"ondrejmirtes/better-reflection": "6.25.0.19",
-		"phpstan/php-8-stubs": "0.3.109",
-		"phpstan/phpdoc-parser": "1.31.0",
->>>>>>> 4f7801a5
 		"psr/http-message": "^1.1",
 		"react/async": "^3",
 		"react/child-process": "^0.7",
