{
	"name": "phpstan/phpstan-src",
	"description": "PHPStan - PHP Static Analysis Tool",
	"license": [
		"MIT"
	],
	"require": {
		"php": "^8.1",
		"composer-runtime-api": "^2.0",
		"clue/ndjson-react": "^1.0",
		"composer/ca-bundle": "^1.2",
		"composer/semver": "^3.4",
		"composer/xdebug-handler": "^3.0.3",
		"fidry/cpu-core-counter": "^0.5.0",
		"hoa/compiler": "3.17.08.08",
		"hoa/exception": "^1.0",
		"hoa/file": "1.17.07.11",
		"jetbrains/phpstorm-stubs": "dev-master#a45eab9318f66864e9840379d3a1976ffe9b8d63",
		"nette/bootstrap": "^3.0",
		"nette/di": "^3.1.4",
		"nette/neon": "3.3.4",
		"nette/php-generator": "3.6.9",
		"nette/schema": "^1.2.2",
		"nette/utils": "^3.2.5",
		"nikic/php-parser": "^5.3.0",
		"ondram/ci-detector": "^3.4.0",
		"ondrejmirtes/better-reflection": "6.42.0.11",
		"phpstan/php-8-stubs": "0.4.2",
		"phpstan/phpdoc-parser": "^2.0",
		"psr/http-message": "^1.1",
		"react/async": "^3",
		"react/child-process": "^0.7",
		"react/dns": "^1.10",
		"react/event-loop": "^1.2",
		"react/http": "^1.1",
		"react/promise": "^3.2",
		"react/socket": "^1.3",
		"react/stream": "^1.1",
		"symfony/console": "^5.4.3",
		"symfony/finder": "^5.4.3",
		"symfony/polyfill-intl-grapheme": "^1.23",
		"symfony/polyfill-intl-normalizer": "^1.23",
		"symfony/polyfill-mbstring": "^1.23",
		"symfony/polyfill-php80": "^1.23",
		"symfony/polyfill-php81": "^1.27",
		"symfony/process": "^5.4.3",
		"symfony/service-contracts": "^2.5.0",
		"symfony/string": "^5.4.3"
	},
	"replace": {
		"phpstan/phpstan": "2.0.x",
		"symfony/polyfill-php73": "*"
	},
	"require-dev": {
		"brianium/paratest": "^6.5",
		"cweagans/composer-patches": "^1.7.3",
		"ondrejmirtes/simple-downgrader": "^2.0",
		"php-parallel-lint/php-parallel-lint": "^1.2.0",
		"phpstan/phpstan-deprecation-rules": "^2.0",
		"phpstan/phpstan-nette": "^2.0",
		"phpstan/phpstan-phpunit": "^2.0",
		"phpstan/phpstan-strict-rules": "^2.0",
		"phpunit/phpunit": "^9.6",
		"shipmonk/composer-dependency-analyser": "^1.5",
		"shipmonk/name-collision-detector": "^2.0"
	},
	"config": {
		"platform": {
			"php": "8.1.99"
		},
		"platform-check": false,
		"sort-packages": true,
		"allow-plugins": {
			"cweagans/composer-patches": true
		}
	},
	"extra": {
		"composer-exit-on-patch-failure": true,
		"patches": {
			"composer/ca-bundle": [
				"patches/cloudflare-ca.patch"
			],
			"hoa/exception": [
				"patches/Idle.patch"
			],
			"hoa/file": [
				"patches/File.patch",
				"patches/Read.patch"
			],
			"hoa/iterator": [
				"patches/Buffer.patch",
				"patches/Lookahead.patch"
			],
			"hoa/compiler": [
				"patches/HoaException.patch",
				"patches/Invocation.patch",
				"patches/Rule.patch",
				"patches/Lexer.patch",
				"patches/TreeNode.patch"
			],
			"hoa/consistency": [
				"patches/Consistency.patch"
			],
			"hoa/protocol": [
				"patches/Node.patch",
				"patches/Wrapper.patch"
			],
			"hoa/stream": [
				"patches/Stream.patch"
			],
			"jetbrains/phpstorm-stubs": [
				"patches/PDO.patch",
				"patches/ReflectionProperty.patch",
				"patches/SessionHandler.patch",
				"patches/xmlreader.patch",
				"patches/dom_c.patch"
			],
			"nette/di": [
				"patches/DependencyChecker.patch"
<<<<<<< HEAD
=======
			],
			"nette/neon": [
				"patches/NetteNeonStringNode.patch",
				"patches/NeonParser.patch"
			],
			"react/http": [
				"patches/Sender.patch"
>>>>>>> 40e461d2
			]
		}
	},
	"autoload": {
		"psr-4": {
			"PHPStan\\": [
				"src/"
			]
		},
		"files": ["src/debugScope.php", "src/dumpType.php", "src/autoloadFunctions.php", "src/Testing/functions.php"]
	},
	"autoload-dev": {
		"psr-4": {
			"PHPStan\\": [
				"build/PHPStan"
			]
		},
		"classmap": [
			"tests/e2e",
			"tests/PHPStan"
		]
	},
	"repositories": [
		{
			"type": "package",
			"package": {
				"name": "nette/di",
				"version": "v3.1.5",
				"source": {
					"type": "git",
					"url": "https://github.com/nette/di.git",
					"reference": "00ea0afa643b3b4383a5cd1a322656c989ade498"
				},
				"dist": {
					"type": "zip",
					"url": "https://api.github.com/repos/nette/di/zipball/00ea0afa643b3b4383a5cd1a322656c989ade498",
					"reference": "00ea0afa643b3b4383a5cd1a322656c989ade498",
					"shasum": ""
				},
				"require": {
					"ext-tokenizer": "*",
					"nette/neon": "^3.3 || ^4.0",
					"nette/php-generator": "^3.5.4 || ^4.0",
					"nette/robot-loader": "^3.2 || ~4.0.0",
					"nette/schema": "^1.2",
					"nette/utils": "^3.2.5 || ~4.0.0",
					"php": "7.2 - 8.3"
				},
				"require-dev": {
					"nette/tester": "^2.4",
					"phpstan/phpstan": "^1.0",
					"tracy/tracy": "^2.9"
				},
				"type": "library",
				"extra": {
					"branch-alias": {
						"dev-master": "3.1-dev"
					}
				},
				"autoload": {
					"classmap": [
						"src/"
					]
				},
				"notification-url": "https://packagist.org/downloads/",
				"license": [
					"BSD-3-Clause",
					"GPL-2.0-only",
					"GPL-3.0-only"
				],
				"authors": [
					{
						"name": "David Grudl",
						"homepage": "https://davidgrudl.com"
					},
					{
						"name": "Nette Community",
						"homepage": "https://nette.org/contributors"
					}
				],
				"description": "💎 Nette Dependency Injection Container: Flexible, compiled and full-featured DIC with perfectly usable autowiring and support for all new PHP features.",
				"homepage": "https://nette.org",
				"keywords": [
					"compiled",
					"di",
					"dic",
					"factory",
					"ioc",
					"nette",
					"static"
				],
				"support": {
					"issues": "https://github.com/nette/di/issues",
					"source": "https://github.com/nette/di/tree/v3.1.5"
				},
				"time": "2023-10-02T19:58:38+00:00"
			}
		}
	],
	"minimum-stability": "dev",
	"prefer-stable": true,
	"bin": [
		"bin/phpstan"
	]
}<|MERGE_RESOLUTION|>--- conflicted
+++ resolved
@@ -117,16 +117,9 @@
 			],
 			"nette/di": [
 				"patches/DependencyChecker.patch"
-<<<<<<< HEAD
-=======
-			],
-			"nette/neon": [
-				"patches/NetteNeonStringNode.patch",
-				"patches/NeonParser.patch"
 			],
 			"react/http": [
 				"patches/Sender.patch"
->>>>>>> 40e461d2
 			]
 		}
 	},
