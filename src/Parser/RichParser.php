<?php declare(strict_types = 1);

namespace PHPStan\Parser;

use PhpParser\ErrorHandler\Collecting;
use PhpParser\Lexer;
use PhpParser\Node;
use PhpParser\NodeTraverser;
use PhpParser\NodeVisitor\NameResolver;
use PHPStan\Analyser\Ignore\IgnoreLexer;
use PHPStan\Analyser\Ignore\IgnoreParseException;
use PHPStan\DependencyInjection\Container;
use PHPStan\File\FileReader;
use PHPStan\ShouldNotHappenException;
use function array_filter;
use function array_pop;
use function array_values;
use function count;
use function in_array;
use function is_string;
use function str_contains;
<<<<<<< HEAD
use function strlen;
=======
>>>>>>> 880ffbcd
use function strpos;
use function substr;
use function substr_count;
use const ARRAY_FILTER_USE_KEY;
use const T_COMMENT;
use const T_DOC_COMMENT;
use const T_WHITESPACE;

class RichParser implements Parser
{

	public const VISITOR_SERVICE_TAG = 'phpstan.parser.richParserNodeVisitor';

	public function __construct(
		private \PhpParser\Parser $parser,
		private Lexer $lexer,
		private NameResolver $nameResolver,
		private Container $container,
<<<<<<< HEAD
		private IgnoreLexer $ignoreLexer,
=======
		private bool $enableIgnoreErrorsWithinPhpDocs,
>>>>>>> 880ffbcd
	)
	{
	}

	/**
	 * @param string $file path to a file to parse
	 * @return Node\Stmt[]
	 */
	public function parseFile(string $file): array
	{
		try {
			return $this->parseString(FileReader::read($file));
		} catch (ParserErrorsException $e) {
			throw new ParserErrorsException($e->getErrors(), $file);
		}
	}

	/**
	 * @return Node\Stmt[]
	 */
	public function parseString(string $sourceCode): array
	{
		$errorHandler = new Collecting();
		$nodes = $this->parser->parse($sourceCode, $errorHandler);

		/** @var list<string|array{0:int,1:string,2:int}> $tokens */
		$tokens = $this->lexer->getTokens();
		if ($errorHandler->hasErrors()) {
			throw new ParserErrorsException($errorHandler->getErrors(), null);
		}
		if ($nodes === null) {
			throw new ShouldNotHappenException();
		}

		$nodeTraverser = new NodeTraverser();
		$nodeTraverser->addVisitor($this->nameResolver);

		$traitCollectingVisitor = new TraitCollectingVisitor();
		$nodeTraverser->addVisitor($traitCollectingVisitor);

		foreach ($this->container->getServicesByTag(self::VISITOR_SERVICE_TAG) as $visitor) {
			$nodeTraverser->addVisitor($visitor);
		}

		/** @var array<Node\Stmt> */
		$nodes = $nodeTraverser->traverse($nodes);
		['lines' => $linesToIgnore, 'errors' => $ignoreParseErrors] = $this->getLinesToIgnore($tokens);
		if (isset($nodes[0])) {
			$nodes[0]->setAttribute('linesToIgnore', $linesToIgnore);
			if (count($ignoreParseErrors) > 0) {
				$nodes[0]->setAttribute('linesToIgnoreParseErrors', $ignoreParseErrors);
			}
		}

		foreach ($traitCollectingVisitor->traits as $trait) {
			$trait->setAttribute('linesToIgnore', array_filter($linesToIgnore, static fn (int $line): bool => $line >= $trait->getStartLine() && $line <= $trait->getEndLine(), ARRAY_FILTER_USE_KEY));
		}

		return $nodes;
	}

	/**
	 * @param list<string|array{0:int,1:string,2:int}> $tokens
	 * @return array{lines: array<int, non-empty-list<string>|null>, errors: array<int, non-empty-list<string>>}
	 */
	private function getLinesToIgnore(array $tokens): array
	{
		$lines = [];
		$previousToken = null;
		$pendingToken = null;
		$errors = [];
		foreach ($tokens as $token) {
			if (is_string($token)) {
				continue;
			}

			$type = $token[0];
			$line = $token[2];
			if ($type !== T_COMMENT && $type !== T_DOC_COMMENT) {
				if ($type !== T_WHITESPACE) {
					if ($pendingToken !== null) {
						[$pendingText, $pendingIgnorePos, $tokenLine, $pendingLine] = $pendingToken;

						try {
							$identifiers = $this->parseIdentifiers($pendingText, $pendingIgnorePos);
						} catch (IgnoreParseException $e) {
							$errors[] = [$tokenLine + $e->getPhpDocLine(), $e->getMessage()];
							$pendingToken = null;
							continue;
						}

						if ($line !== $pendingLine + 1) {
							$lineToAdd = $pendingLine;
						} else {
							$lineToAdd = $line;
						}

						foreach ($identifiers as $identifier) {
							$lines[$lineToAdd][] = $identifier;
						}

						$pendingToken = null;
					}
					$previousToken = $token;
				}
				continue;
			}

			$text = $token[1];
<<<<<<< HEAD
			$isNextLine = str_contains($text, '@phpstan-ignore-next-line');
			$isCurrentLine = str_contains($text, '@phpstan-ignore-line');
			if ($isNextLine) {
				$line++;
			}
			if ($isNextLine || $isCurrentLine) {
				$line += substr_count($token[1], "\n");

				$lines[$line] = null;
				continue;
			}

			$ignorePos = strpos($text, '@phpstan-ignore');
			if ($ignorePos === false) {
				continue;
			}

			$ignoreLine = substr_count(substr($text, 0, $ignorePos), "\n") - 1;

			if ($previousToken !== null && $previousToken[2] === $line) {
				try {
					foreach ($this->parseIdentifiers($text, $ignorePos) as $identifier) {
						$lines[$line][] = $identifier;
					}
				} catch (IgnoreParseException $e) {
					$errors[] = [$token[2] + $e->getPhpDocLine() + $ignoreLine, $e->getMessage()];
				}

				continue;
=======
			$line = $token[2];

			if ($this->enableIgnoreErrorsWithinPhpDocs) {
				$lines = $lines +
					$this->getLinesToIgnoreForTokenByIgnoreComment($text, $line, '@phpstan-ignore-next-line', true) +
					$this->getLinesToIgnoreForTokenByIgnoreComment($text, $line, '@phpstan-ignore-line');

			} else {
				if (str_contains($text, '@phpstan-ignore-next-line')) {
					$line++;
				} elseif (!str_contains($text, '@phpstan-ignore-line')) {
					continue;
				}

				$line += substr_count($token[1], "\n");
				$lines[$line] = null;
>>>>>>> 880ffbcd
			}
		}

		return $lines;
	}

<<<<<<< HEAD
			$line += substr_count($token[1], "\n");
			$pendingToken = [$text, $ignorePos, $token[2] + $ignoreLine, $line];
		}

		if ($pendingToken !== null) {
			[$pendingText, $pendingIgnorePos, $tokenLine, $pendingLine] = $pendingToken;

			try {
				foreach ($this->parseIdentifiers($pendingText, $pendingIgnorePos) as $identifier) {
					$lines[$pendingLine][] = $identifier;
				}
			} catch (IgnoreParseException $e) {
				$errors[] = [$tokenLine + $e->getPhpDocLine(), $e->getMessage()];
			}
		}

		$processedErrors = [];
		foreach ($errors as [$line, $message]) {
			$processedErrors[$line][] = $message;
		}

		return [
			'lines' => $lines,
			'errors' => $processedErrors,
		];
	}

	/**
	 * @return non-empty-list<string>
	 * @throws IgnoreParseException
	 */
	private function parseIdentifiers(string $text, int $ignorePos): array
	{
		$text = substr($text, $ignorePos + strlen('@phpstan-ignore'));
		$tokens = $this->ignoreLexer->tokenize($text);
		$tokens = array_values(array_filter($tokens, static fn (array $token) => !in_array($token[IgnoreLexer::TYPE_OFFSET], [IgnoreLexer::TOKEN_WHITESPACE, IgnoreLexer::TOKEN_EOL], true)));
		$c = count($tokens);

		$identifiers = [];
		$depth = 0;
		$parenthesisStack = [];
		for ($i = 0; $i < $c; $i++) {
			[IgnoreLexer::VALUE_OFFSET => $content, IgnoreLexer::TYPE_OFFSET => $tokenType, IgnoreLexer::LINE_OFFSET => $tokenLine] = $tokens[$i];
			if ($tokenType === IgnoreLexer::TOKEN_IDENTIFIER && $depth === 0) {
				$identifiers[] = $content;
				if (isset($tokens[$i + 1])) {
					if ($tokens[$i + 1][IgnoreLexer::TYPE_OFFSET] === IgnoreLexer::TOKEN_COMMA) {
						$i++;
					}
				}
				continue;
			}
			if ($i === 0) {
				throw new IgnoreParseException('First token is not an identifier', $tokenLine);
			}
			if ($tokenType === IgnoreLexer::TOKEN_COMMA) {
				throw new IgnoreParseException('Unexpected comma (,)', $tokenLine);
			}
			if ($tokenType === IgnoreLexer::TOKEN_CLOSE_PARENTHESIS) {
				if ($depth < 1) {
					throw new IgnoreParseException('Closing parenthesis ")" before opening parenthesis "("', $tokenLine);
				}

				$depth--;
				array_pop($parenthesisStack);
				if ($depth === 0) {
					break;
				}
			}
			if ($tokenType !== IgnoreLexer::TOKEN_OPEN_PARENTHESIS) {
				continue;
			}

			$depth++;
			$parenthesisStack[] = $tokenLine;
		}

		if (count($parenthesisStack) > 0) {
			throw new IgnoreParseException('Unclosed opening parenthesis "(" without closing parenthesis ")"', $parenthesisStack[count($parenthesisStack) - 1]);
		}

		if (count($identifiers) === 0) {
			throw new IgnoreParseException('Missing identifier', 1);
=======
	/**
	 * @return array<int, null>
	 */
	private function getLinesToIgnoreForTokenByIgnoreComment(
		string $tokenText,
		int $tokenLine,
		string $ignoreComment,
		bool $ignoreNextLine = false,
	): array
	{
		$lines = [];
		$positionsOfIgnoreComment = [];
		$offset = 0;

		while (($pos = strpos($tokenText, $ignoreComment, $offset)) !== false) {
			$positionsOfIgnoreComment[] = $pos;
			$offset = $pos + 1;
		}

		foreach ($positionsOfIgnoreComment as $pos) {
			$line = $tokenLine + substr_count(substr($tokenText, 0, $pos), "\n") + ($ignoreNextLine ? 1 : 0);
			$lines[$line] = null;
>>>>>>> 880ffbcd
		}

		return $identifiers;
	}

}<|MERGE_RESOLUTION|>--- conflicted
+++ resolved
@@ -19,10 +19,7 @@
 use function in_array;
 use function is_string;
 use function str_contains;
-<<<<<<< HEAD
 use function strlen;
-=======
->>>>>>> 880ffbcd
 use function strpos;
 use function substr;
 use function substr_count;
@@ -41,11 +38,8 @@
 		private Lexer $lexer,
 		private NameResolver $nameResolver,
 		private Container $container,
-<<<<<<< HEAD
 		private IgnoreLexer $ignoreLexer,
-=======
 		private bool $enableIgnoreErrorsWithinPhpDocs,
->>>>>>> 880ffbcd
 	)
 	{
 	}
@@ -155,17 +149,28 @@
 			}
 
 			$text = $token[1];
-<<<<<<< HEAD
 			$isNextLine = str_contains($text, '@phpstan-ignore-next-line');
 			$isCurrentLine = str_contains($text, '@phpstan-ignore-line');
-			if ($isNextLine) {
-				$line++;
-			}
-			if ($isNextLine || $isCurrentLine) {
-				$line += substr_count($token[1], "\n");
-
-				$lines[$line] = null;
-				continue;
+
+			if ($this->enableIgnoreErrorsWithinPhpDocs) {
+				$lines = $lines +
+					$this->getLinesToIgnoreForTokenByIgnoreComment($text, $line, '@phpstan-ignore-next-line', true) +
+					$this->getLinesToIgnoreForTokenByIgnoreComment($text, $line, '@phpstan-ignore-line');
+
+				if ($isNextLine || $isCurrentLine) {
+					continue;
+				}
+
+			} else {
+				if ($isNextLine) {
+					$line++;
+				}
+				if ($isNextLine || $isCurrentLine) {
+					$line += substr_count($token[1], "\n");
+
+					$lines[$line] = null;
+					continue;
+				}
 			}
 
 			$ignorePos = strpos($text, '@phpstan-ignore');
@@ -185,31 +190,8 @@
 				}
 
 				continue;
-=======
-			$line = $token[2];
-
-			if ($this->enableIgnoreErrorsWithinPhpDocs) {
-				$lines = $lines +
-					$this->getLinesToIgnoreForTokenByIgnoreComment($text, $line, '@phpstan-ignore-next-line', true) +
-					$this->getLinesToIgnoreForTokenByIgnoreComment($text, $line, '@phpstan-ignore-line');
-
-			} else {
-				if (str_contains($text, '@phpstan-ignore-next-line')) {
-					$line++;
-				} elseif (!str_contains($text, '@phpstan-ignore-line')) {
-					continue;
-				}
-
-				$line += substr_count($token[1], "\n");
-				$lines[$line] = null;
->>>>>>> 880ffbcd
-			}
-		}
-
-		return $lines;
-	}
-
-<<<<<<< HEAD
+			}
+
 			$line += substr_count($token[1], "\n");
 			$pendingToken = [$text, $ignorePos, $token[2] + $ignoreLine, $line];
 		}
@@ -235,6 +217,33 @@
 			'lines' => $lines,
 			'errors' => $processedErrors,
 		];
+	}
+
+	/**
+	 * @return array<int, null>
+	 */
+	private function getLinesToIgnoreForTokenByIgnoreComment(
+		string $tokenText,
+		int $tokenLine,
+		string $ignoreComment,
+		bool $ignoreNextLine = false,
+	): array
+	{
+		$lines = [];
+		$positionsOfIgnoreComment = [];
+		$offset = 0;
+
+		while (($pos = strpos($tokenText, $ignoreComment, $offset)) !== false) {
+			$positionsOfIgnoreComment[] = $pos;
+			$offset = $pos + 1;
+		}
+
+		foreach ($positionsOfIgnoreComment as $pos) {
+			$line = $tokenLine + substr_count(substr($tokenText, 0, $pos), "\n") + ($ignoreNextLine ? 1 : 0);
+			$lines[$line] = null;
+		}
+
+		return $lines;
 	}
 
 	/**
@@ -293,30 +302,6 @@
 
 		if (count($identifiers) === 0) {
 			throw new IgnoreParseException('Missing identifier', 1);
-=======
-	/**
-	 * @return array<int, null>
-	 */
-	private function getLinesToIgnoreForTokenByIgnoreComment(
-		string $tokenText,
-		int $tokenLine,
-		string $ignoreComment,
-		bool $ignoreNextLine = false,
-	): array
-	{
-		$lines = [];
-		$positionsOfIgnoreComment = [];
-		$offset = 0;
-
-		while (($pos = strpos($tokenText, $ignoreComment, $offset)) !== false) {
-			$positionsOfIgnoreComment[] = $pos;
-			$offset = $pos + 1;
-		}
-
-		foreach ($positionsOfIgnoreComment as $pos) {
-			$line = $tokenLine + substr_count(substr($tokenText, 0, $pos), "\n") + ($ignoreNextLine ? 1 : 0);
-			$lines[$line] = null;
->>>>>>> 880ffbcd
 		}
 
 		return $identifiers;
