--- conflicted
+++ resolved
@@ -566,16 +566,12 @@
 		return $this->getStaticObjectType()->isLowercaseString();
 	}
 
-<<<<<<< HEAD
+	public function isUppercaseString(): TrinaryLogic
+	{
+		return $this->getStaticObjectType()->isUppercaseString();
+	}
+
 	public function isClassString(): TrinaryLogic
-=======
-	public function isUppercaseString(): TrinaryLogic
-	{
-		return $this->getStaticObjectType()->isUppercaseString();
-	}
-
-	public function isClassStringType(): TrinaryLogic
->>>>>>> ca2c937d
 	{
 		return $this->getStaticObjectType()->isClassString();
 	}
