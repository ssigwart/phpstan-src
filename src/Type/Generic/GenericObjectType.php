--- conflicted
+++ resolved
@@ -190,17 +190,11 @@
 			$thisVariance = $this->variances[$i] ?? TemplateTypeVariance::createInvariant();
 			$ancestorVariance = $ancestor->variances[$i] ?? TemplateTypeVariance::createInvariant();
 			if (!$thisVariance->invariant()) {
-<<<<<<< HEAD
-				$results[] = $thisVariance->isValidVariance($templateType, $this->types[$i], $ancestor->types[$i]);
-			} else {
-				$results[] = $templateType->isValidVariance($this->types[$i], $ancestor->types[$i]);
-=======
-				$result = $thisVariance->isValidVarianceWithReason($templateType, $this->types[$i], $ancestor->types[$i]);
+				$result = $thisVariance->isValidVariance($templateType, $this->types[$i], $ancestor->types[$i]);
 				$results[] = new IsSuperTypeOfResult($result->result, $result->reasons);
 			} else {
-				$result = $templateType->isValidVarianceWithReason($this->types[$i], $ancestor->types[$i]);
+				$result = $templateType->isValidVariance($this->types[$i], $ancestor->types[$i]);
 				$results[] = new IsSuperTypeOfResult($result->result, $result->reasons);
->>>>>>> 254d9a57
 			}
 
 			$results[] = IsSuperTypeOfResult::createFromBoolean($thisVariance->validPosition($ancestorVariance));
