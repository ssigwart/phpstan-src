<?php declare(strict_types = 1);

namespace PHPStan\Type\Generic;

use PHPStan\PhpDocParser\Ast\Type\GenericTypeNode;
use PHPStan\ShouldNotHappenException;
use PHPStan\TrinaryLogic;
use PHPStan\Type\BenevolentUnionType;
use PHPStan\Type\IsSuperTypeOfResult;
use PHPStan\Type\MixedType;
use PHPStan\Type\NeverType;
use PHPStan\Type\Type;
use function sprintf;

/**
 * @api
 */
final class TemplateTypeVariance
{

	private const INVARIANT = 1;
	private const COVARIANT = 2;
	private const CONTRAVARIANT = 3;
	private const STATIC = 4;
	private const BIVARIANT = 5;

	/** @var self[] */
	private static array $registry;

	private function __construct(private int $value)
	{
	}

	private static function create(int $value): self
	{
		self::$registry[$value] ??= new self($value);
		return self::$registry[$value];
	}

	public static function createInvariant(): self
	{
		return self::create(self::INVARIANT);
	}

	public static function createCovariant(): self
	{
		return self::create(self::COVARIANT);
	}

	public static function createContravariant(): self
	{
		return self::create(self::CONTRAVARIANT);
	}

	public static function createStatic(): self
	{
		return self::create(self::STATIC);
	}

	public static function createBivariant(): self
	{
		return self::create(self::BIVARIANT);
	}

	public function invariant(): bool
	{
		return $this->value === self::INVARIANT;
	}

	public function covariant(): bool
	{
		return $this->value === self::COVARIANT;
	}

	public function contravariant(): bool
	{
		return $this->value === self::CONTRAVARIANT;
	}

	public function static(): bool
	{
		return $this->value === self::STATIC;
	}

	public function bivariant(): bool
	{
		return $this->value === self::BIVARIANT;
	}

	public function compose(self $other): self
	{
		if ($this->contravariant()) {
			if ($other->contravariant()) {
				return self::createCovariant();
			}
			if ($other->covariant()) {
				return self::createContravariant();
			}
			if ($other->bivariant()) {
				return self::createBivariant();
			}
			return self::createInvariant();
		}

		if ($this->covariant()) {
			if ($other->contravariant()) {
				return self::createContravariant();
			}
			if ($other->covariant()) {
				return self::createCovariant();
			}
			if ($other->bivariant()) {
				return self::createBivariant();
			}
			return self::createInvariant();
		}

		if ($this->invariant()) {
			return self::createInvariant();
		}

		if ($this->bivariant()) {
			return self::createBivariant();
		}

		return $other;
	}

<<<<<<< HEAD
	public function isValidVariance(TemplateType $templateType, Type $a, Type $b): AcceptsResult
=======
	public function isValidVariance(Type $a, Type $b): TrinaryLogic
	{
		return $this->isValidVarianceWithReason(null, $a, $b)->result;
	}

	public function isValidVarianceWithReason(?TemplateType $templateType, Type $a, Type $b): IsSuperTypeOfResult
>>>>>>> 8e9a34cf
	{
		if ($b instanceof NeverType) {
			return IsSuperTypeOfResult::createYes();
		}

		if ($a instanceof MixedType && !$a instanceof TemplateType) {
			return IsSuperTypeOfResult::createYes();
		}

		if ($a instanceof BenevolentUnionType) {
			if (!$a->isSuperTypeOf($b)->no()) {
				return IsSuperTypeOfResult::createYes();
			}
		}

		if ($b instanceof BenevolentUnionType) {
			if (!$b->isSuperTypeOf($a)->no()) {
				return IsSuperTypeOfResult::createYes();
			}
		}

		if ($b instanceof MixedType && !$b instanceof TemplateType) {
			return IsSuperTypeOfResult::createYes();
		}

		if ($this->invariant()) {
			$result = $a->equals($b);
			$reasons = [];
			if (!$result) {
				if (
					$templateType->getScope()->getClassName() !== null
					&& $a->isSuperTypeOf($b)->yes()
				) {
					$reasons[] = sprintf(
						'Template type %s on class %s is not covariant. Learn more: <fg=cyan>https://phpstan.org/blog/whats-up-with-template-covariant</>',
						$templateType->getName(),
						$templateType->getScope()->getClassName(),
					);
				}
			}

			return new IsSuperTypeOfResult(TrinaryLogic::createFromBoolean($result), $reasons);
		}

		if ($this->covariant()) {
			return $a->isSuperTypeOfWithReason($b);
		}

		if ($this->contravariant()) {
			return $b->isSuperTypeOfWithReason($a);
		}

		if ($this->bivariant()) {
			return IsSuperTypeOfResult::createYes();
		}

		throw new ShouldNotHappenException();
	}

	public function equals(self $other): bool
	{
		return $other->value === $this->value;
	}

	public function validPosition(self $other): bool
	{
		return $other->value === $this->value
			|| $other->invariant()
			|| $this->bivariant()
			|| $this->static();
	}

	public function describe(): string
	{
		switch ($this->value) {
			case self::INVARIANT:
				return 'invariant';
			case self::COVARIANT:
				return 'covariant';
			case self::CONTRAVARIANT:
				return 'contravariant';
			case self::STATIC:
				return 'static';
			case self::BIVARIANT:
				return 'bivariant';
		}

		throw new ShouldNotHappenException();
	}

	/**
	 * @return GenericTypeNode::VARIANCE_*
	 */
	public function toPhpDocNodeVariance(): string
	{
		switch ($this->value) {
			case self::INVARIANT:
				return GenericTypeNode::VARIANCE_INVARIANT;
			case self::COVARIANT:
				return GenericTypeNode::VARIANCE_COVARIANT;
			case self::CONTRAVARIANT:
				return GenericTypeNode::VARIANCE_CONTRAVARIANT;
			case self::BIVARIANT:
				return GenericTypeNode::VARIANCE_BIVARIANT;
		}

		throw new ShouldNotHappenException();
	}

}<|MERGE_RESOLUTION|>--- conflicted
+++ resolved
@@ -126,16 +126,7 @@
 		return $other;
 	}
 
-<<<<<<< HEAD
-	public function isValidVariance(TemplateType $templateType, Type $a, Type $b): AcceptsResult
-=======
-	public function isValidVariance(Type $a, Type $b): TrinaryLogic
-	{
-		return $this->isValidVarianceWithReason(null, $a, $b)->result;
-	}
-
-	public function isValidVarianceWithReason(?TemplateType $templateType, Type $a, Type $b): IsSuperTypeOfResult
->>>>>>> 8e9a34cf
+	public function isValidVariance(TemplateType $templateType, Type $a, Type $b): IsSuperTypeOfResult
 	{
 		if ($b instanceof NeverType) {
 			return IsSuperTypeOfResult::createYes();
