<?php declare(strict_types = 1);

namespace PHPStan\Type\Generic;

use PHPStan\PhpDocParser\Ast\Type\IdentifierTypeNode;
use PHPStan\PhpDocParser\Ast\Type\TypeNode;
use PHPStan\TrinaryLogic;
use PHPStan\Type\AcceptsResult;
use PHPStan\Type\IntersectionType;
use PHPStan\Type\IsSuperTypeOfResult;
use PHPStan\Type\MixedType;
use PHPStan\Type\NeverType;
use PHPStan\Type\SubtractableType;
use PHPStan\Type\Type;
use PHPStan\Type\TypeCombinator;
use PHPStan\Type\TypeUtils;
use PHPStan\Type\UnionType;
use PHPStan\Type\VerbosityLevel;
use function sprintf;

/**
 * @template TBound of Type
 */
trait TemplateTypeTrait
{

	/** @var non-empty-string */
	private string $name;

	private TemplateTypeScope $scope;

	private TemplateTypeStrategy $strategy;

	private TemplateTypeVariance $variance;

	/** @var TBound */
	private Type $bound;

	/** @return non-empty-string */
	public function getName(): string
	{
		return $this->name;
	}

	public function getScope(): TemplateTypeScope
	{
		return $this->scope;
	}

	/** @return TBound */
	public function getBound(): Type
	{
		return $this->bound;
	}

	public function describe(VerbosityLevel $level): string
	{
		$basicDescription = function () use ($level): string {
			// @phpstan-ignore booleanAnd.alwaysFalse, instanceof.alwaysFalse, booleanAnd.alwaysFalse, instanceof.alwaysFalse, instanceof.alwaysTrue
			if ($this->bound instanceof MixedType && $this->bound->getSubtractedType() === null && !$this->bound instanceof TemplateMixedType) {
				$boundDescription = '';
			} else {
				$boundDescription = sprintf(' of %s', $this->bound->describe($level));
			}
			return sprintf(
				'%s%s',
				$this->name,
				$boundDescription,
			);
		};

		return $level->handle(
			$basicDescription,
			$basicDescription,
			fn (): string => sprintf('%s (%s, %s)', $basicDescription(), $this->scope->describe(), $this->isArgument() ? 'argument' : 'parameter'),
		);
	}

	public function isArgument(): bool
	{
		return $this->strategy->isArgument();
	}

	public function toArgument(): TemplateType
	{
		return new self(
			$this->scope,
			new TemplateTypeArgumentStrategy(),
			$this->variance,
			$this->name,
			TemplateTypeHelper::toArgument($this->getBound()),
		);
	}

	public function isValidVariance(Type $a, Type $b): IsSuperTypeOfResult
	{
<<<<<<< HEAD
		return $this->variance->isValidVariance($this, $a, $b);
=======
		return $this->isValidVarianceWithReason($a, $b)->result;
	}

	public function isValidVarianceWithReason(Type $a, Type $b): AcceptsResult
	{
		return $this->variance->isValidVarianceWithReason($this, $a, $b);
>>>>>>> 254d9a57
	}

	public function subtract(Type $typeToRemove): Type
	{
		$removedBound = TypeCombinator::remove($this->getBound(), $typeToRemove);
		return TemplateTypeFactory::create(
			$this->getScope(),
			$this->getName(),
			$removedBound,
			$this->getVariance(),
			$this->getStrategy(),
		);
	}

	public function getTypeWithoutSubtractedType(): Type
	{
		$bound = $this->getBound();
		if (!$bound instanceof SubtractableType) { // @phpstan-ignore instanceof.alwaysTrue
			return $this;
		}

		return TemplateTypeFactory::create(
			$this->getScope(),
			$this->getName(),
			$bound->getTypeWithoutSubtractedType(),
			$this->getVariance(),
			$this->getStrategy(),
		);
	}

	public function changeSubtractedType(?Type $subtractedType): Type
	{
		$bound = $this->getBound();
		if (!$bound instanceof SubtractableType) { // @phpstan-ignore instanceof.alwaysTrue
			return $this;
		}

		return TemplateTypeFactory::create(
			$this->getScope(),
			$this->getName(),
			$bound->changeSubtractedType($subtractedType),
			$this->getVariance(),
			$this->getStrategy(),
		);
	}

	public function getSubtractedType(): ?Type
	{
		$bound = $this->getBound();
		if (!$bound instanceof SubtractableType) { // @phpstan-ignore instanceof.alwaysTrue
			return null;
		}

		return $bound->getSubtractedType();
	}

	public function equals(Type $type): bool
	{
		return $type instanceof self
			&& $type->scope->equals($this->scope)
			&& $type->name === $this->name
			&& $this->bound->equals($type->bound);
	}

	public function isAcceptedBy(Type $acceptingType, bool $strictTypes): AcceptsResult
	{
		/** @var TBound $bound */
		$bound = $this->getBound();
		if (
			!$acceptingType instanceof $bound
			&& !$this instanceof $acceptingType
			&& !$acceptingType instanceof TemplateType
			&& ($acceptingType instanceof UnionType || $acceptingType instanceof IntersectionType)
		) {
			return $acceptingType->accepts($this, $strictTypes);
		}

		if (!$acceptingType instanceof TemplateType) {
			return $acceptingType->accepts($this->getBound(), $strictTypes);
		}

		if ($this->getScope()->equals($acceptingType->getScope()) && $this->getName() === $acceptingType->getName()) {
			return $acceptingType->getBound()->accepts($this->getBound(), $strictTypes);
		}

		return $acceptingType->getBound()->accepts($this->getBound(), $strictTypes)
			->and(new AcceptsResult(TrinaryLogic::createMaybe(), []));
	}

	public function accepts(Type $type, bool $strictTypes): AcceptsResult
	{
		return $this->strategy->accepts($this, $type, $strictTypes);
	}

	public function isSuperTypeOf(Type $type): TrinaryLogic
	{
		return $this->isSuperTypeOfWithReason($type)->result;
	}

	public function isSuperTypeOfWithReason(Type $type): IsSuperTypeOfResult
	{
		if ($type instanceof TemplateType || $type instanceof IntersectionType) {
			return $type->isSubTypeOfWithReason($this);
		}

		if ($type instanceof NeverType) {
			return IsSuperTypeOfResult::createYes();
		}

		return $this->getBound()->isSuperTypeOfWithReason($type)
			->and(IsSuperTypeOfResult::createMaybe());
	}

	public function isSubTypeOf(Type $type): TrinaryLogic
	{
		return $this->isSubTypeOfWithReason($type)->result;
	}

	public function isSubTypeOfWithReason(Type $type): IsSuperTypeOfResult
	{
		/** @var TBound $bound */
		$bound = $this->getBound();
		if (
			!$type instanceof $bound
			&& !$this instanceof $type
			&& !$type instanceof TemplateType
			&& ($type instanceof UnionType || $type instanceof IntersectionType)
		) {
			return $type->isSuperTypeOfWithReason($this);
		}

		if (!$type instanceof TemplateType) {
			return $type->isSuperTypeOfWithReason($this->getBound());
		}

		if ($this->getScope()->equals($type->getScope()) && $this->getName() === $type->getName()) {
			return $type->getBound()->isSuperTypeOfWithReason($this->getBound());
		}

		return $type->getBound()->isSuperTypeOfWithReason($this->getBound())
			->and(IsSuperTypeOfResult::createMaybe());
	}

	public function toArrayKey(): Type
	{
		return $this;
	}

	public function inferTemplateTypes(Type $receivedType): TemplateTypeMap
	{
		if (
			$receivedType instanceof TemplateType
			&& $this->getBound()->isSuperTypeOf($receivedType->getBound())->yes()
		) {
			return new TemplateTypeMap([
				$this->name => $receivedType,
			]);
		}

		$map = $this->getBound()->inferTemplateTypes($receivedType);
		$resolvedBound = TypeUtils::resolveLateResolvableTypes(TemplateTypeHelper::resolveTemplateTypes(
			$this->getBound(),
			$map,
			TemplateTypeVarianceMap::createEmpty(),
			TemplateTypeVariance::createStatic(),
		));
		if ($resolvedBound->isSuperTypeOf($receivedType)->yes()) {
			return (new TemplateTypeMap([
				$this->name => $receivedType,
			]))->union($map);
		}

		return $map;
	}

	public function getReferencedTemplateTypes(TemplateTypeVariance $positionVariance): array
	{
		return [new TemplateTypeReference($this, $positionVariance)];
	}

	public function getVariance(): TemplateTypeVariance
	{
		return $this->variance;
	}

	public function getStrategy(): TemplateTypeStrategy
	{
		return $this->strategy;
	}

	protected function shouldGeneralizeInferredType(): bool
	{
		return true;
	}

	public function traverse(callable $cb): Type
	{
		$bound = $cb($this->getBound());
		if ($this->getBound() === $bound) {
			return $this;
		}

		return TemplateTypeFactory::create(
			$this->getScope(),
			$this->getName(),
			$bound,
			$this->getVariance(),
			$this->getStrategy(),
		);
	}

	public function traverseSimultaneously(Type $right, callable $cb): Type
	{
		if (!$right instanceof TemplateType) {
			return $this;
		}

		$bound = $cb($this->getBound(), $right->getBound());
		if ($this->getBound() === $bound) {
			return $this;
		}

		return TemplateTypeFactory::create(
			$this->getScope(),
			$this->getName(),
			$bound,
			$this->getVariance(),
			$this->getStrategy(),
		);
	}

	public function tryRemove(Type $typeToRemove): ?Type
	{
		$bound = TypeCombinator::remove($this->getBound(), $typeToRemove);
		if ($this->getBound() === $bound) {
			return null;
		}

		return TemplateTypeFactory::create(
			$this->getScope(),
			$this->getName(),
			$bound,
			$this->getVariance(),
			$this->getStrategy(),
		);
	}

	public function toPhpDocNode(): TypeNode
	{
		return new IdentifierTypeNode($this->name);
	}

}<|MERGE_RESOLUTION|>--- conflicted
+++ resolved
@@ -92,18 +92,9 @@
 		);
 	}
 
-	public function isValidVariance(Type $a, Type $b): IsSuperTypeOfResult
-	{
-<<<<<<< HEAD
+	public function isValidVariance(Type $a, Type $b): AcceptsResult
+	{
 		return $this->variance->isValidVariance($this, $a, $b);
-=======
-		return $this->isValidVarianceWithReason($a, $b)->result;
-	}
-
-	public function isValidVarianceWithReason(Type $a, Type $b): AcceptsResult
-	{
-		return $this->variance->isValidVarianceWithReason($this, $a, $b);
->>>>>>> 254d9a57
 	}
 
 	public function subtract(Type $typeToRemove): Type
