--- conflicted
+++ resolved
@@ -2,11 +2,7 @@
 
 namespace PHPStan\Type\Generic;
 
-<<<<<<< HEAD
-=======
-use PHPStan\TrinaryLogic;
 use PHPStan\Type\AcceptsResult;
->>>>>>> 254d9a57
 use PHPStan\Type\CompoundType;
 use PHPStan\Type\Type;
 
@@ -25,13 +21,7 @@
 
 	public function isArgument(): bool;
 
-<<<<<<< HEAD
-	public function isValidVariance(Type $a, Type $b): IsSuperTypeOfResult;
-=======
-	public function isValidVariance(Type $a, Type $b): TrinaryLogic;
-
-	public function isValidVarianceWithReason(Type $a, Type $b): AcceptsResult;
->>>>>>> 254d9a57
+	public function isValidVariance(Type $a, Type $b): AcceptsResult;
 
 	public function getVariance(): TemplateTypeVariance;
 
