<?php declare(strict_types = 1);

namespace PHPStan\Type\Php;

use PhpParser\Node\Expr\FuncCall;
use PHPStan\Analyser\Scope;
use PHPStan\Reflection\FunctionReflection;
use PHPStan\Type\Accessory\AccessoryArrayListType;
use PHPStan\Type\Accessory\NonEmptyArrayType;
use PHPStan\Type\ArrayType;
use PHPStan\Type\BenevolentUnionType;
use PHPStan\Type\Constant\ConstantArrayTypeBuilder;
use PHPStan\Type\Constant\ConstantFloatType;
use PHPStan\Type\Constant\ConstantIntegerType;
use PHPStan\Type\Constant\ConstantStringType;
use PHPStan\Type\DynamicFunctionReturnTypeExtension;
use PHPStan\Type\FloatType;
use PHPStan\Type\GeneralizePrecision;
use PHPStan\Type\IntegerRangeType;
use PHPStan\Type\IntegerType;
use PHPStan\Type\StringType;
use PHPStan\Type\Type;
use PHPStan\Type\TypeCombinator;
use PHPStan\Type\UnionType;
use ValueError;
use function count;
use function is_array;
use function range;

final class RangeFunctionReturnTypeExtension implements DynamicFunctionReturnTypeExtension
{

	private const RANGE_LENGTH_THRESHOLD = 50;

	public function isFunctionSupported(FunctionReflection $functionReflection): bool
	{
		return $functionReflection->getName() === 'range';
	}

	public function getTypeFromFunctionCall(FunctionReflection $functionReflection, FuncCall $functionCall, Scope $scope): ?Type
	{
		if (count($functionCall->getArgs()) < 2) {
			return null;
		}

		$startType = $scope->getType($functionCall->getArgs()[0]->value);
		$endType = $scope->getType($functionCall->getArgs()[1]->value);
		$stepType = count($functionCall->getArgs()) >= 3 ? $scope->getType($functionCall->getArgs()[2]->value) : new ConstantIntegerType(1);

		$constantReturnTypes = [];

		$startConstants = $startType->getConstantScalarTypes();
		foreach ($startConstants as $startConstant) {
			if (!$startConstant instanceof ConstantIntegerType && !$startConstant instanceof ConstantFloatType && !$startConstant instanceof ConstantStringType) {
				continue;
			}

			$endConstants = $endType->getConstantScalarTypes();
			foreach ($endConstants as $endConstant) {
				if (!$endConstant instanceof ConstantIntegerType && !$endConstant instanceof ConstantFloatType && !$endConstant instanceof ConstantStringType) {
					continue;
				}

				$stepConstants = $stepType->getConstantScalarTypes();
				foreach ($stepConstants as $stepConstant) {
					if (!$stepConstant instanceof ConstantIntegerType && !$stepConstant instanceof ConstantFloatType) {
						continue;
					}

					try {
						$rangeValues = @range($startConstant->getValue(), $endConstant->getValue(), $stepConstant->getValue());
					} catch (ValueError) {
						continue;
					}

					// @phpstan-ignore function.alreadyNarrowedType
					if (!is_array($rangeValues)) {
						continue;
					}

					if (count($rangeValues) > self::RANGE_LENGTH_THRESHOLD) {
						if (
							$startConstant instanceof ConstantIntegerType
							&& $endConstant instanceof ConstantIntegerType
							&& $stepConstant instanceof ConstantIntegerType
						) {
							if ($startConstant->getValue() > $endConstant->getValue()) {
								$tmp = $startConstant;
								$startConstant = $endConstant;
								$endConstant = $tmp;
							}
<<<<<<< HEAD
							return TypeCombinator::intersect(
=======

							return AccessoryArrayListType::intersectWith(TypeCombinator::intersect(
>>>>>>> 9263039c
								new ArrayType(
									new IntegerType(),
									IntegerRangeType::fromInterval($startConstant->getValue(), $endConstant->getValue()),
								),
								new NonEmptyArrayType(),
								new AccessoryArrayListType(),
							);
						}

<<<<<<< HEAD
						return TypeCombinator::intersect(
=======
						if ($stepType->isFloat()->yes()) {
							return AccessoryArrayListType::intersectWith(TypeCombinator::intersect(
								new ArrayType(
									new IntegerType(),
									new FloatType(),
								),
								new NonEmptyArrayType(),
							));
						}

						return AccessoryArrayListType::intersectWith(TypeCombinator::intersect(
>>>>>>> 9263039c
							new ArrayType(
								new IntegerType(),
								TypeCombinator::union(
									$startConstant->generalize(GeneralizePrecision::moreSpecific()),
									$endConstant->generalize(GeneralizePrecision::moreSpecific()),
									$stepType->generalize(GeneralizePrecision::moreSpecific()),
								),
							),
							new NonEmptyArrayType(),
							new AccessoryArrayListType(),
						);
					}
					$arrayBuilder = ConstantArrayTypeBuilder::createEmpty();
					foreach ($rangeValues as $value) {
						$arrayBuilder->setOffsetValueType(null, $scope->getTypeFromValue($value));
					}

					$constantReturnTypes[] = $arrayBuilder->getArray();
				}
			}
		}

		if (count($constantReturnTypes) > 0) {
			return TypeCombinator::union(...$constantReturnTypes);
		}

		$argType = TypeCombinator::union($startType, $endType);
		$isInteger = $argType->isInteger()->yes();
		$isStepInteger = $stepType->isInteger()->yes();

		if ($isInteger && $isStepInteger) {
			if ($argType instanceof IntegerRangeType) {
				return TypeCombinator::intersect(new ArrayType(new IntegerType(), $argType), new AccessoryArrayListType());
			}
			return TypeCombinator::intersect(new ArrayType(new IntegerType(), new IntegerType()), new AccessoryArrayListType());
		}

		if ($argType->isFloat()->yes()) {
			return TypeCombinator::intersect(new ArrayType(new IntegerType(), new FloatType()), new AccessoryArrayListType());
		}

		$numberType = new UnionType([new IntegerType(), new FloatType()]);
		$isNumber = $numberType->isSuperTypeOf($argType)->yes();
		$isNumericString = $argType->isNumericString()->yes();
		if ($isNumber || $isNumericString) {
			return TypeCombinator::intersect(new ArrayType(new IntegerType(), $numberType), new AccessoryArrayListType());
		}

		if ($argType->isString()->yes()) {
			return TypeCombinator::intersect(new ArrayType(new IntegerType(), new StringType()), new AccessoryArrayListType());
		}

		return TypeCombinator::intersect(new ArrayType(
			new IntegerType(),
			new BenevolentUnionType([new IntegerType(), new FloatType(), new StringType()]),
		), new AccessoryArrayListType());
	}

}<|MERGE_RESOLUTION|>--- conflicted
+++ resolved
@@ -89,12 +89,7 @@
 								$startConstant = $endConstant;
 								$endConstant = $tmp;
 							}
-<<<<<<< HEAD
 							return TypeCombinator::intersect(
-=======
-
-							return AccessoryArrayListType::intersectWith(TypeCombinator::intersect(
->>>>>>> 9263039c
 								new ArrayType(
 									new IntegerType(),
 									IntegerRangeType::fromInterval($startConstant->getValue(), $endConstant->getValue()),
@@ -104,21 +99,18 @@
 							);
 						}
 
-<<<<<<< HEAD
-						return TypeCombinator::intersect(
-=======
 						if ($stepType->isFloat()->yes()) {
-							return AccessoryArrayListType::intersectWith(TypeCombinator::intersect(
+							return TypeCombinator::intersect(
 								new ArrayType(
 									new IntegerType(),
 									new FloatType(),
 								),
 								new NonEmptyArrayType(),
-							));
+								new AccessoryArrayListType(),
+							);
 						}
 
-						return AccessoryArrayListType::intersectWith(TypeCombinator::intersect(
->>>>>>> 9263039c
+						return TypeCombinator::intersect(
 							new ArrayType(
 								new IntegerType(),
 								TypeCombinator::union(
