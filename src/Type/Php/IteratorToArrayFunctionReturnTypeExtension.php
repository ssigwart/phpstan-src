<?php declare(strict_types = 1);

namespace PHPStan\Type\Php;

use PhpParser\Node\Expr\FuncCall;
use PHPStan\Analyser\Scope;
use PHPStan\Reflection\FunctionReflection;
use PHPStan\Type\Accessory\AccessoryArrayListType;
use PHPStan\Type\ArrayType;
use PHPStan\Type\DynamicFunctionReturnTypeExtension;
use PHPStan\Type\ErrorType;
use PHPStan\Type\IntegerType;
use PHPStan\Type\NeverType;
use PHPStan\Type\Type;
use PHPStan\Type\TypeCombinator;
use function strtolower;

final class IteratorToArrayFunctionReturnTypeExtension implements DynamicFunctionReturnTypeExtension
{

	public function isFunctionSupported(FunctionReflection $functionReflection): bool
	{
		return strtolower($functionReflection->getName()) === 'iterator_to_array';
	}

	public function getTypeFromFunctionCall(FunctionReflection $functionReflection, FuncCall $functionCall, Scope $scope): ?Type
	{
		$arguments = $functionCall->getArgs();

		if ($arguments === []) {
			return null;
		}

		$traversableType = $scope->getType($arguments[0]->value);

		if (isset($arguments[1])) {
			$preserveKeysType = $scope->getType($arguments[1]->value);

			if ($preserveKeysType->isFalse()->yes()) {
				return AccessoryArrayListType::intersectWith(new ArrayType(
					new IntegerType(),
					$traversableType->getIterableValueType(),
				));
			}
		}

		$arrayKeyType = $traversableType->getIterableKeyType()->toArrayKey();

<<<<<<< HEAD
		if ($isList) {
			$arrayType = TypeCombinator::intersect($arrayType, new AccessoryArrayListType());
=======
		if ($arrayKeyType instanceof ErrorType) {
			return new NeverType(true);
>>>>>>> 4f142f59
		}

		return new ArrayType(
			$arrayKeyType,
			$traversableType->getIterableValueType(),
		);
	}

}<|MERGE_RESOLUTION|>--- conflicted
+++ resolved
@@ -37,22 +37,17 @@
 			$preserveKeysType = $scope->getType($arguments[1]->value);
 
 			if ($preserveKeysType->isFalse()->yes()) {
-				return AccessoryArrayListType::intersectWith(new ArrayType(
+				return TypeCombinator::intersect(new ArrayType(
 					new IntegerType(),
 					$traversableType->getIterableValueType(),
-				));
+				), new AccessoryArrayListType());
 			}
 		}
 
 		$arrayKeyType = $traversableType->getIterableKeyType()->toArrayKey();
 
-<<<<<<< HEAD
-		if ($isList) {
-			$arrayType = TypeCombinator::intersect($arrayType, new AccessoryArrayListType());
-=======
 		if ($arrayKeyType instanceof ErrorType) {
 			return new NeverType(true);
->>>>>>> 4f142f59
 		}
 
 		return new ArrayType(
