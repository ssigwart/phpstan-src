--- conflicted
+++ resolved
@@ -56,9 +56,6 @@
 			return new ConstantBooleanType(false);
 		}
 
-<<<<<<< HEAD
-		$returnType = TypeCombinator::intersect(new ArrayType(new IntegerType(), new StringType()), new AccessoryArrayListType());
-=======
 		$stringType = $scope->getType($args[1]->value);
 		if ($stringType->isLowercaseString()->yes()) {
 			$returnValueType = new IntersectionType([new StringType(), new AccessoryLowercaseStringType()]);
@@ -66,9 +63,7 @@
 			$returnValueType = new StringType();
 		}
 
-		$returnType = AccessoryArrayListType::intersectWith(new ArrayType(new IntegerType(), $returnValueType));
-
->>>>>>> 714877be
+		$returnType = TypeCombinator::intersect(new ArrayType(new IntegerType(), $returnValueType), new AccessoryArrayListType());
 		if (
 			!isset($args[2])
 			|| IntegerRangeType::fromInterval(0, null)->isSuperTypeOf($scope->getType($args[2]->value))->yes()
