<?php declare(strict_types = 1);

namespace PHPStan\Type\Php;

use PhpParser\Node\Expr\FuncCall;
use PHPStan\Analyser\Scope;
use PHPStan\Reflection\FunctionReflection;
<<<<<<< HEAD
use PHPStan\Reflection\ReflectionProvider;
use PHPStan\ShouldNotHappenException;
use PHPStan\TrinaryLogic;
use PHPStan\Type\ArrayType;
use PHPStan\Type\BenevolentUnionType;
use PHPStan\Type\Constant\ConstantArrayType;
use PHPStan\Type\Constant\ConstantArrayTypeBuilder;
use PHPStan\Type\Constant\ConstantBooleanType;
use PHPStan\Type\Constant\ConstantIntegerType;
=======
>>>>>>> d9b383fb
use PHPStan\Type\DynamicFunctionReturnTypeExtension;
use PHPStan\Type\Type;

final class ArrayFilterFunctionReturnTypeExtension implements DynamicFunctionReturnTypeExtension
{

	public function __construct(private ArrayFilterFunctionReturnTypeHelper $arrayFilterFunctionReturnTypeHelper)
	{
	}

	public function isFunctionSupported(FunctionReflection $functionReflection): bool
	{
		return $functionReflection->getName() === 'array_filter';
	}

	public function getTypeFromFunctionCall(FunctionReflection $functionReflection, FuncCall $functionCall, Scope $scope): Type
	{
		$arrayArg = $functionCall->getArgs()[0]->value ?? null;
		$callbackArg = $functionCall->getArgs()[1]->value ?? null;
		$flagArg = $functionCall->getArgs()[2]->value ?? null;

<<<<<<< HEAD
		if ($arrayArg === null) {
			return new ArrayType(new MixedType(), new MixedType());
		}

		$arrayArgType = $scope->getType($arrayArg);
		$arrayArgType = TypeUtils::toBenevolentUnion($arrayArgType);
		$keyType = $arrayArgType->getIterableKeyType();
		$itemType = $arrayArgType->getIterableValueType();

		if ($itemType instanceof NeverType || $keyType instanceof NeverType) {
			return new ConstantArrayType([], []);
		}

		if ($arrayArgType instanceof MixedType) {
			return new BenevolentUnionType([
				new ArrayType(new MixedType(), new MixedType()),
				new NullType(),
			]);
		}

		if ($callbackArg === null || $scope->getType($callbackArg)->isNull()->yes()) {
			return TypeCombinator::union(
				...array_map([$this, 'removeFalsey'], $arrayArgType->getArrays()),
			);
		}

		$mode = $this->determineMode($flagArg, $scope);
		if ($mode === null) {
			return new ArrayType($keyType, $itemType);
		}

		if ($callbackArg instanceof Closure && count($callbackArg->stmts) === 1 && count($callbackArg->params) > 0) {
			$statement = $callbackArg->stmts[0];
			if ($statement instanceof Return_ && $statement->expr !== null) {
				if ($mode === self::USE_ITEM) {
					$keyVar = null;
					$itemVar = $callbackArg->params[0]->var;
				} elseif ($mode === self::USE_KEY) {
					$keyVar = $callbackArg->params[0]->var;
					$itemVar = null;
				} elseif ($mode === self::USE_BOTH) {
					$keyVar = $callbackArg->params[1]->var ?? null;
					$itemVar = $callbackArg->params[0]->var;
				}
				return $this->filterByTruthyValue($scope, $itemVar, $arrayArgType, $keyVar, $statement->expr);
			}
		} elseif ($callbackArg instanceof ArrowFunction && count($callbackArg->params) > 0) {
			if ($mode === self::USE_ITEM) {
				$keyVar = null;
				$itemVar = $callbackArg->params[0]->var;
			} elseif ($mode === self::USE_KEY) {
				$keyVar = $callbackArg->params[0]->var;
				$itemVar = null;
			} elseif ($mode === self::USE_BOTH) {
				$keyVar = $callbackArg->params[1]->var ?? null;
				$itemVar = $callbackArg->params[0]->var;
			}
			return $this->filterByTruthyValue($scope, $itemVar, $arrayArgType, $keyVar, $callbackArg->expr);
		} elseif (
			($callbackArg instanceof FuncCall || $callbackArg instanceof MethodCall || $callbackArg instanceof StaticCall)
			&& $callbackArg->isFirstClassCallable()
		) {
			[$args, $itemVar, $keyVar] = $this->createDummyArgs($mode);
			$expr = clone $callbackArg;
			$expr->args = $args;
			return $this->filterByTruthyValue($scope, $itemVar, $arrayArgType, $keyVar, $expr);
		} else {
			$constantStrings = $scope->getType($callbackArg)->getConstantStrings();
			if (count($constantStrings) > 0) {
				$results = [];
				[$args, $itemVar, $keyVar] = $this->createDummyArgs($mode);

				foreach ($constantStrings as $constantString) {
					$funcName = self::createFunctionName($constantString->getValue());
					if ($funcName === null) {
						$results[] = new ErrorType();
						continue;
					}

					$expr = new FuncCall($funcName, $args);
					$results[] = $this->filterByTruthyValue($scope, $itemVar, $arrayArgType, $keyVar, $expr);
				}
				return TypeCombinator::union(...$results);
			}
		}

		return new ArrayType($keyType, $itemType);
	}

	public function removeFalsey(Type $type): Type
	{
		$falseyTypes = StaticTypeFactory::falsey();

		if (count($type->getConstantArrays()) > 0) {
			$result = [];
			foreach ($type->getConstantArrays() as $constantArray) {
				$keys = $constantArray->getKeyTypes();
				$values = $constantArray->getValueTypes();

				$builder = ConstantArrayTypeBuilder::createEmpty();

				foreach ($values as $offset => $value) {
					$isFalsey = $falseyTypes->isSuperTypeOf($value);

					if ($isFalsey->maybe()) {
						$builder->setOffsetValueType($keys[$offset], TypeCombinator::remove($value, $falseyTypes), true);
					} elseif ($isFalsey->no()) {
						$builder->setOffsetValueType($keys[$offset], $value, $constantArray->isOptionalKey($offset));
					}
				}

				$result[] = $builder->getArray();
			}

			return TypeCombinator::union(...$result);
		}

		$keyType = $type->getIterableKeyType();
		$valueType = $type->getIterableValueType();

		$valueType = TypeCombinator::remove($valueType, $falseyTypes);

		if ($valueType instanceof NeverType) {
			return new ConstantArrayType([], []);
		}

		return new ArrayType($keyType, $valueType);
	}

	private function filterByTruthyValue(Scope $scope, Error|Variable|null $itemVar, Type $arrayType, Error|Variable|null $keyVar, Expr $expr): Type
	{
		if (!$scope instanceof MutatingScope) {
			throw new ShouldNotHappenException();
		}

		$constantArrays = $arrayType->getConstantArrays();
		if (count($constantArrays) > 0) {
			$results = [];
			foreach ($constantArrays as $constantArray) {
				$builder = ConstantArrayTypeBuilder::createEmpty();
				$optionalKeys = $constantArray->getOptionalKeys();
				foreach ($constantArray->getKeyTypes() as $i => $keyType) {
					$itemType = $constantArray->getValueTypes()[$i];
					[$newKeyType, $newItemType, $optional] = $this->processKeyAndItemType($scope, $keyType, $itemType, $itemVar, $keyVar, $expr);
					$optional = $optional || in_array($i, $optionalKeys, true);
					if ($newKeyType instanceof NeverType || $newItemType instanceof NeverType) {
						continue;
					}
					if ($itemType->equals($newItemType) && $keyType->equals($newKeyType)) {
						$builder->setOffsetValueType($keyType, $itemType, $optional);
						continue;
					}

					$builder->setOffsetValueType($newKeyType, $newItemType, true);
				}

				$results[] = $builder->getArray();
			}

			return TypeCombinator::union(...$results);
		}

		[$newKeyType, $newItemType] = $this->processKeyAndItemType($scope, $arrayType->getIterableKeyType(), $arrayType->getIterableValueType(), $itemVar, $keyVar, $expr);

		if ($newItemType instanceof NeverType || $newKeyType instanceof NeverType) {
			return new ConstantArrayType([], []);
		}

		return new ArrayType($newKeyType, $newItemType);
	}

	/**
	 * @return array{Type, Type, bool}
	 */
	private function processKeyAndItemType(MutatingScope $scope, Type $keyType, Type $itemType, Error|Variable|null $itemVar, Error|Variable|null $keyVar, Expr $expr): array
	{
		$itemVarName = null;
		if ($itemVar !== null) {
			if (!$itemVar instanceof Variable || !is_string($itemVar->name)) {
				throw new ShouldNotHappenException();
			}
			$itemVarName = $itemVar->name;
			$scope = $scope->assignVariable($itemVarName, $itemType, new MixedType(), TrinaryLogic::createYes());
		}

		$keyVarName = null;
		if ($keyVar !== null) {
			if (!$keyVar instanceof Variable || !is_string($keyVar->name)) {
				throw new ShouldNotHappenException();
			}
			$keyVarName = $keyVar->name;
			$scope = $scope->assignVariable($keyVarName, $keyType, new MixedType(), TrinaryLogic::createYes());
		}

		$booleanResult = $scope->getType($expr)->toBoolean();
		if ($booleanResult->isFalse()->yes()) {
			return [new NeverType(), new NeverType(), false];
		}

		$scope = $scope->filterByTruthyValue($expr);

		return [
			$keyVarName !== null ? $scope->getVariableType($keyVarName) : $keyType,
			$itemVarName !== null ? $scope->getVariableType($itemVarName) : $itemType,
			!$booleanResult instanceof ConstantBooleanType,
		];
	}

	private static function createFunctionName(string $funcName): ?Name
	{
		if ($funcName === '') {
			return null;
		}

		if ($funcName[0] === '\\') {
			$funcName = substr($funcName, 1);

			if ($funcName === '') {
				return null;
			}

			return new Name\FullyQualified($funcName);
		}

		return new Name($funcName);
	}

	/**
	 * @param self::USE_* $mode
	 * @return array{list<Arg>, ?Variable, ?Variable}
	 */
	private function createDummyArgs(int $mode): array
	{
		if ($mode === self::USE_ITEM) {
			$itemVar = new Variable('item');
			$keyVar = null;
			$args = [new Arg($itemVar)];
		} elseif ($mode === self::USE_KEY) {
			$itemVar = null;
			$keyVar = new Variable('key');
			$args = [new Arg($keyVar)];
		} elseif ($mode === self::USE_BOTH) {
			$itemVar = new Variable('item');
			$keyVar = new Variable('key');
			$args = [new Arg($itemVar), new Arg($keyVar)];
		}
		return [$args, $itemVar, $keyVar];
	}

	/**
	 * @param non-empty-string $constantName
	 */
	private function getConstant(string $constantName): int
	{
		$constant = $this->reflectionProvider->getConstant(new Name($constantName), null);
		$valueType = $constant->getValueType();
		if (!$valueType instanceof ConstantIntegerType) {
			throw new ShouldNotHappenException(sprintf('Constant %s does not have integer type.', $constantName));
		}

		return $valueType->getValue();
	}

	/**
	 * @return self::USE_*|null
	 */
	private function determineMode(?Expr $flagArg, Scope $scope): ?int
	{
		if ($flagArg === null) {
			return self::USE_ITEM;
		}

		$flagValues = $scope->getType($flagArg)->getConstantScalarValues();
		if (count($flagValues) !== 1) {
			return null;
		}

		if ($flagValues[0] === $this->getConstant('ARRAY_FILTER_USE_KEY')) {
			return self::USE_KEY;
		} elseif ($flagValues[0] === $this->getConstant('ARRAY_FILTER_USE_BOTH')) {
			return self::USE_BOTH;
		}

		return null;
=======
		return $this->arrayFilterFunctionReturnTypeHelper->getType($scope, $arrayArg, $callbackArg, $flagArg);
>>>>>>> d9b383fb
	}

}<|MERGE_RESOLUTION|>--- conflicted
+++ resolved
@@ -5,18 +5,6 @@
 use PhpParser\Node\Expr\FuncCall;
 use PHPStan\Analyser\Scope;
 use PHPStan\Reflection\FunctionReflection;
-<<<<<<< HEAD
-use PHPStan\Reflection\ReflectionProvider;
-use PHPStan\ShouldNotHappenException;
-use PHPStan\TrinaryLogic;
-use PHPStan\Type\ArrayType;
-use PHPStan\Type\BenevolentUnionType;
-use PHPStan\Type\Constant\ConstantArrayType;
-use PHPStan\Type\Constant\ConstantArrayTypeBuilder;
-use PHPStan\Type\Constant\ConstantBooleanType;
-use PHPStan\Type\Constant\ConstantIntegerType;
-=======
->>>>>>> d9b383fb
 use PHPStan\Type\DynamicFunctionReturnTypeExtension;
 use PHPStan\Type\Type;
 
@@ -38,294 +26,7 @@
 		$callbackArg = $functionCall->getArgs()[1]->value ?? null;
 		$flagArg = $functionCall->getArgs()[2]->value ?? null;
 
-<<<<<<< HEAD
-		if ($arrayArg === null) {
-			return new ArrayType(new MixedType(), new MixedType());
-		}
-
-		$arrayArgType = $scope->getType($arrayArg);
-		$arrayArgType = TypeUtils::toBenevolentUnion($arrayArgType);
-		$keyType = $arrayArgType->getIterableKeyType();
-		$itemType = $arrayArgType->getIterableValueType();
-
-		if ($itemType instanceof NeverType || $keyType instanceof NeverType) {
-			return new ConstantArrayType([], []);
-		}
-
-		if ($arrayArgType instanceof MixedType) {
-			return new BenevolentUnionType([
-				new ArrayType(new MixedType(), new MixedType()),
-				new NullType(),
-			]);
-		}
-
-		if ($callbackArg === null || $scope->getType($callbackArg)->isNull()->yes()) {
-			return TypeCombinator::union(
-				...array_map([$this, 'removeFalsey'], $arrayArgType->getArrays()),
-			);
-		}
-
-		$mode = $this->determineMode($flagArg, $scope);
-		if ($mode === null) {
-			return new ArrayType($keyType, $itemType);
-		}
-
-		if ($callbackArg instanceof Closure && count($callbackArg->stmts) === 1 && count($callbackArg->params) > 0) {
-			$statement = $callbackArg->stmts[0];
-			if ($statement instanceof Return_ && $statement->expr !== null) {
-				if ($mode === self::USE_ITEM) {
-					$keyVar = null;
-					$itemVar = $callbackArg->params[0]->var;
-				} elseif ($mode === self::USE_KEY) {
-					$keyVar = $callbackArg->params[0]->var;
-					$itemVar = null;
-				} elseif ($mode === self::USE_BOTH) {
-					$keyVar = $callbackArg->params[1]->var ?? null;
-					$itemVar = $callbackArg->params[0]->var;
-				}
-				return $this->filterByTruthyValue($scope, $itemVar, $arrayArgType, $keyVar, $statement->expr);
-			}
-		} elseif ($callbackArg instanceof ArrowFunction && count($callbackArg->params) > 0) {
-			if ($mode === self::USE_ITEM) {
-				$keyVar = null;
-				$itemVar = $callbackArg->params[0]->var;
-			} elseif ($mode === self::USE_KEY) {
-				$keyVar = $callbackArg->params[0]->var;
-				$itemVar = null;
-			} elseif ($mode === self::USE_BOTH) {
-				$keyVar = $callbackArg->params[1]->var ?? null;
-				$itemVar = $callbackArg->params[0]->var;
-			}
-			return $this->filterByTruthyValue($scope, $itemVar, $arrayArgType, $keyVar, $callbackArg->expr);
-		} elseif (
-			($callbackArg instanceof FuncCall || $callbackArg instanceof MethodCall || $callbackArg instanceof StaticCall)
-			&& $callbackArg->isFirstClassCallable()
-		) {
-			[$args, $itemVar, $keyVar] = $this->createDummyArgs($mode);
-			$expr = clone $callbackArg;
-			$expr->args = $args;
-			return $this->filterByTruthyValue($scope, $itemVar, $arrayArgType, $keyVar, $expr);
-		} else {
-			$constantStrings = $scope->getType($callbackArg)->getConstantStrings();
-			if (count($constantStrings) > 0) {
-				$results = [];
-				[$args, $itemVar, $keyVar] = $this->createDummyArgs($mode);
-
-				foreach ($constantStrings as $constantString) {
-					$funcName = self::createFunctionName($constantString->getValue());
-					if ($funcName === null) {
-						$results[] = new ErrorType();
-						continue;
-					}
-
-					$expr = new FuncCall($funcName, $args);
-					$results[] = $this->filterByTruthyValue($scope, $itemVar, $arrayArgType, $keyVar, $expr);
-				}
-				return TypeCombinator::union(...$results);
-			}
-		}
-
-		return new ArrayType($keyType, $itemType);
-	}
-
-	public function removeFalsey(Type $type): Type
-	{
-		$falseyTypes = StaticTypeFactory::falsey();
-
-		if (count($type->getConstantArrays()) > 0) {
-			$result = [];
-			foreach ($type->getConstantArrays() as $constantArray) {
-				$keys = $constantArray->getKeyTypes();
-				$values = $constantArray->getValueTypes();
-
-				$builder = ConstantArrayTypeBuilder::createEmpty();
-
-				foreach ($values as $offset => $value) {
-					$isFalsey = $falseyTypes->isSuperTypeOf($value);
-
-					if ($isFalsey->maybe()) {
-						$builder->setOffsetValueType($keys[$offset], TypeCombinator::remove($value, $falseyTypes), true);
-					} elseif ($isFalsey->no()) {
-						$builder->setOffsetValueType($keys[$offset], $value, $constantArray->isOptionalKey($offset));
-					}
-				}
-
-				$result[] = $builder->getArray();
-			}
-
-			return TypeCombinator::union(...$result);
-		}
-
-		$keyType = $type->getIterableKeyType();
-		$valueType = $type->getIterableValueType();
-
-		$valueType = TypeCombinator::remove($valueType, $falseyTypes);
-
-		if ($valueType instanceof NeverType) {
-			return new ConstantArrayType([], []);
-		}
-
-		return new ArrayType($keyType, $valueType);
-	}
-
-	private function filterByTruthyValue(Scope $scope, Error|Variable|null $itemVar, Type $arrayType, Error|Variable|null $keyVar, Expr $expr): Type
-	{
-		if (!$scope instanceof MutatingScope) {
-			throw new ShouldNotHappenException();
-		}
-
-		$constantArrays = $arrayType->getConstantArrays();
-		if (count($constantArrays) > 0) {
-			$results = [];
-			foreach ($constantArrays as $constantArray) {
-				$builder = ConstantArrayTypeBuilder::createEmpty();
-				$optionalKeys = $constantArray->getOptionalKeys();
-				foreach ($constantArray->getKeyTypes() as $i => $keyType) {
-					$itemType = $constantArray->getValueTypes()[$i];
-					[$newKeyType, $newItemType, $optional] = $this->processKeyAndItemType($scope, $keyType, $itemType, $itemVar, $keyVar, $expr);
-					$optional = $optional || in_array($i, $optionalKeys, true);
-					if ($newKeyType instanceof NeverType || $newItemType instanceof NeverType) {
-						continue;
-					}
-					if ($itemType->equals($newItemType) && $keyType->equals($newKeyType)) {
-						$builder->setOffsetValueType($keyType, $itemType, $optional);
-						continue;
-					}
-
-					$builder->setOffsetValueType($newKeyType, $newItemType, true);
-				}
-
-				$results[] = $builder->getArray();
-			}
-
-			return TypeCombinator::union(...$results);
-		}
-
-		[$newKeyType, $newItemType] = $this->processKeyAndItemType($scope, $arrayType->getIterableKeyType(), $arrayType->getIterableValueType(), $itemVar, $keyVar, $expr);
-
-		if ($newItemType instanceof NeverType || $newKeyType instanceof NeverType) {
-			return new ConstantArrayType([], []);
-		}
-
-		return new ArrayType($newKeyType, $newItemType);
-	}
-
-	/**
-	 * @return array{Type, Type, bool}
-	 */
-	private function processKeyAndItemType(MutatingScope $scope, Type $keyType, Type $itemType, Error|Variable|null $itemVar, Error|Variable|null $keyVar, Expr $expr): array
-	{
-		$itemVarName = null;
-		if ($itemVar !== null) {
-			if (!$itemVar instanceof Variable || !is_string($itemVar->name)) {
-				throw new ShouldNotHappenException();
-			}
-			$itemVarName = $itemVar->name;
-			$scope = $scope->assignVariable($itemVarName, $itemType, new MixedType(), TrinaryLogic::createYes());
-		}
-
-		$keyVarName = null;
-		if ($keyVar !== null) {
-			if (!$keyVar instanceof Variable || !is_string($keyVar->name)) {
-				throw new ShouldNotHappenException();
-			}
-			$keyVarName = $keyVar->name;
-			$scope = $scope->assignVariable($keyVarName, $keyType, new MixedType(), TrinaryLogic::createYes());
-		}
-
-		$booleanResult = $scope->getType($expr)->toBoolean();
-		if ($booleanResult->isFalse()->yes()) {
-			return [new NeverType(), new NeverType(), false];
-		}
-
-		$scope = $scope->filterByTruthyValue($expr);
-
-		return [
-			$keyVarName !== null ? $scope->getVariableType($keyVarName) : $keyType,
-			$itemVarName !== null ? $scope->getVariableType($itemVarName) : $itemType,
-			!$booleanResult instanceof ConstantBooleanType,
-		];
-	}
-
-	private static function createFunctionName(string $funcName): ?Name
-	{
-		if ($funcName === '') {
-			return null;
-		}
-
-		if ($funcName[0] === '\\') {
-			$funcName = substr($funcName, 1);
-
-			if ($funcName === '') {
-				return null;
-			}
-
-			return new Name\FullyQualified($funcName);
-		}
-
-		return new Name($funcName);
-	}
-
-	/**
-	 * @param self::USE_* $mode
-	 * @return array{list<Arg>, ?Variable, ?Variable}
-	 */
-	private function createDummyArgs(int $mode): array
-	{
-		if ($mode === self::USE_ITEM) {
-			$itemVar = new Variable('item');
-			$keyVar = null;
-			$args = [new Arg($itemVar)];
-		} elseif ($mode === self::USE_KEY) {
-			$itemVar = null;
-			$keyVar = new Variable('key');
-			$args = [new Arg($keyVar)];
-		} elseif ($mode === self::USE_BOTH) {
-			$itemVar = new Variable('item');
-			$keyVar = new Variable('key');
-			$args = [new Arg($itemVar), new Arg($keyVar)];
-		}
-		return [$args, $itemVar, $keyVar];
-	}
-
-	/**
-	 * @param non-empty-string $constantName
-	 */
-	private function getConstant(string $constantName): int
-	{
-		$constant = $this->reflectionProvider->getConstant(new Name($constantName), null);
-		$valueType = $constant->getValueType();
-		if (!$valueType instanceof ConstantIntegerType) {
-			throw new ShouldNotHappenException(sprintf('Constant %s does not have integer type.', $constantName));
-		}
-
-		return $valueType->getValue();
-	}
-
-	/**
-	 * @return self::USE_*|null
-	 */
-	private function determineMode(?Expr $flagArg, Scope $scope): ?int
-	{
-		if ($flagArg === null) {
-			return self::USE_ITEM;
-		}
-
-		$flagValues = $scope->getType($flagArg)->getConstantScalarValues();
-		if (count($flagValues) !== 1) {
-			return null;
-		}
-
-		if ($flagValues[0] === $this->getConstant('ARRAY_FILTER_USE_KEY')) {
-			return self::USE_KEY;
-		} elseif ($flagValues[0] === $this->getConstant('ARRAY_FILTER_USE_BOTH')) {
-			return self::USE_BOTH;
-		}
-
-		return null;
-=======
 		return $this->arrayFilterFunctionReturnTypeHelper->getType($scope, $arrayArg, $callbackArg, $flagArg);
->>>>>>> d9b383fb
 	}
 
 }