<?php declare(strict_types = 1);

namespace PHPStan\Type;

use PHPStan\Analyser\OutOfClassScope;
use PHPStan\Php\PhpVersion;
use PHPStan\PhpDoc\Tag\TemplateTag;
use PHPStan\PhpDocParser\Ast\PhpDoc\TemplateTagValueNode;
use PHPStan\PhpDocParser\Ast\Type\CallableTypeNode;
use PHPStan\PhpDocParser\Ast\Type\CallableTypeParameterNode;
use PHPStan\PhpDocParser\Ast\Type\IdentifierTypeNode;
use PHPStan\PhpDocParser\Ast\Type\TypeNode;
use PHPStan\PhpDocParser\Printer\Printer;
use PHPStan\Reflection\Callables\CallableParametersAcceptor;
use PHPStan\Reflection\Callables\SimpleImpurePoint;
use PHPStan\Reflection\Callables\SimpleThrowPoint;
use PHPStan\Reflection\ClassMemberAccessAnswerer;
use PHPStan\Reflection\Native\NativeParameterReflection;
use PHPStan\Reflection\ParameterReflection;
use PHPStan\Reflection\ParametersAcceptor;
use PHPStan\Reflection\PassedByReference;
use PHPStan\Reflection\Php\DummyParameter;
use PHPStan\ShouldNotHappenException;
use PHPStan\TrinaryLogic;
use PHPStan\Type\Generic\TemplateType;
use PHPStan\Type\Generic\TemplateTypeHelper;
use PHPStan\Type\Generic\TemplateTypeMap;
use PHPStan\Type\Generic\TemplateTypeVariance;
use PHPStan\Type\Generic\TemplateTypeVarianceMap;
use PHPStan\Type\Traits\MaybeArrayTypeTrait;
use PHPStan\Type\Traits\MaybeIterableTypeTrait;
use PHPStan\Type\Traits\MaybeObjectTypeTrait;
use PHPStan\Type\Traits\MaybeOffsetAccessibleTypeTrait;
use PHPStan\Type\Traits\NonGeneralizableTypeTrait;
use PHPStan\Type\Traits\NonRemoveableTypeTrait;
use PHPStan\Type\Traits\TruthyBooleanTypeTrait;
use PHPStan\Type\Traits\UndecidedComparisonCompoundTypeTrait;
use function array_map;
use function array_merge;
use function count;

/** @api */
class CallableType implements CompoundType, CallableParametersAcceptor
{

	use MaybeArrayTypeTrait;
	use MaybeIterableTypeTrait;
	use MaybeObjectTypeTrait;
	use MaybeOffsetAccessibleTypeTrait;
	use TruthyBooleanTypeTrait;
	use UndecidedComparisonCompoundTypeTrait;
	use NonRemoveableTypeTrait;
	use NonGeneralizableTypeTrait;

	/** @var list<ParameterReflection> */
	private array $parameters;

	private Type $returnType;

	private bool $isCommonCallable;

	private TemplateTypeMap $templateTypeMap;

	private TemplateTypeMap $resolvedTemplateTypeMap;

	private TrinaryLogic $isPure;

	/**
	 * @api
	 * @param list<ParameterReflection>|null $parameters
	 * @param array<non-empty-string, TemplateTag> $templateTags
	 */
	public function __construct(
		?array $parameters = null,
		?Type $returnType = null,
		private bool $variadic = true,
		?TemplateTypeMap $templateTypeMap = null,
		?TemplateTypeMap $resolvedTemplateTypeMap = null,
		private array $templateTags = [],
		?TrinaryLogic $isPure = null,
	)
	{
		$this->parameters = $parameters ?? [];
		$this->returnType = $returnType ?? new MixedType();
		$this->isCommonCallable = $parameters === null && $returnType === null;
		$this->templateTypeMap = $templateTypeMap ?? TemplateTypeMap::createEmpty();
		$this->resolvedTemplateTypeMap = $resolvedTemplateTypeMap ?? TemplateTypeMap::createEmpty();
		$this->isPure = $isPure ?? TrinaryLogic::createMaybe();
	}

	/**
	 * @return array<non-empty-string, TemplateTag>
	 */
	public function getTemplateTags(): array
	{
		return $this->templateTags;
	}

	public function isPure(): TrinaryLogic
	{
		return $this->isPure;
	}

	public function getReferencedClasses(): array
	{
		$classes = [];
		foreach ($this->parameters as $parameter) {
			$classes = array_merge($classes, $parameter->getType()->getReferencedClasses());
		}

		return array_merge($classes, $this->returnType->getReferencedClasses());
	}

	public function getObjectClassNames(): array
	{
		return [];
	}

	public function getObjectClassReflections(): array
	{
		return [];
	}

	public function getConstantStrings(): array
	{
		return [];
	}

	public function accepts(Type $type, bool $strictTypes): AcceptsResult
	{
		if ($type instanceof CompoundType && !$type instanceof self) {
			return $type->isAcceptedBy($this, $strictTypes);
		}

		return $this->isSuperTypeOfInternal($type, true)->toAcceptsResult();
	}

	public function isSuperTypeOf(Type $type): IsSuperTypeOfResult
	{
		if ($type instanceof CompoundType && !$type instanceof self) {
			return $type->isSubTypeOf($this);
		}

		return $this->isSuperTypeOfInternal($type, false);
	}

	private function isSuperTypeOfInternal(Type $type, bool $treatMixedAsAny): IsSuperTypeOfResult
	{
		$isCallable = new IsSuperTypeOfResult($type->isCallable(), []);
		if ($isCallable->no()) {
			return $isCallable;
		}

		static $scope;
		if ($scope === null) {
			$scope = new OutOfClassScope();
		}

		if ($this->isCommonCallable) {
			if ($this->isPure()->yes()) {
				$typePure = TrinaryLogic::createYes();
				foreach ($type->getCallableParametersAcceptors($scope) as $variant) {
					$typePure = $typePure->and($variant->isPure());
				}

				return $isCallable->and(new IsSuperTypeOfResult($typePure, []));
			}

			return $isCallable;
		}

		$variantsResult = null;
		foreach ($type->getCallableParametersAcceptors($scope) as $variant) {
			$isSuperType = CallableTypeHelper::isParametersAcceptorSuperTypeOf($this, $variant, $treatMixedAsAny);
			if ($variantsResult === null) {
				$variantsResult = $isSuperType;
			} else {
				$variantsResult = $variantsResult->or($isSuperType);
			}
		}

		if ($variantsResult === null) {
			throw new ShouldNotHappenException();
		}

		return $isCallable->and($variantsResult);
	}

	public function isSubTypeOf(Type $otherType): IsSuperTypeOfResult
	{
		if ($otherType instanceof IntersectionType || $otherType instanceof UnionType) {
			return $otherType->isSuperTypeOf($this);
		}

		return (new IsSuperTypeOfResult($otherType->isCallable(), []))
			->and($otherType instanceof self ? IsSuperTypeOfResult::createYes() : IsSuperTypeOfResult::createMaybe());
	}

	public function isAcceptedBy(Type $acceptingType, bool $strictTypes): AcceptsResult
	{
		return $this->isSubTypeOf($acceptingType)->toAcceptsResult();
	}

	public function equals(Type $type): bool
	{
		if (!$type instanceof self) {
			return false;
		}

		return $this->describe(VerbosityLevel::precise()) === $type->describe(VerbosityLevel::precise());
	}

	public function describe(VerbosityLevel $level): string
	{
		return $level->handle(
			static fn (): string => 'callable',
			function (): string {
				$printer = new Printer();
				$selfWithoutParameterNames = new self(
					array_map(static fn (ParameterReflection $p): ParameterReflection => new DummyParameter(
						'',
						$p->getType(),
						$p->isOptional() && !$p->isVariadic(),
						PassedByReference::createNo(),
						$p->isVariadic(),
						$p->getDefaultValue(),
					), $this->parameters),
					$this->returnType,
					$this->variadic,
					$this->templateTypeMap,
					$this->resolvedTemplateTypeMap,
					$this->templateTags,
					$this->isPure,
				);

				return $printer->print($selfWithoutParameterNames->toPhpDocNode());
			},
		);
	}

	public function isCallable(): TrinaryLogic
	{
		return TrinaryLogic::createYes();
	}

	public function getCallableParametersAcceptors(ClassMemberAccessAnswerer $scope): array
	{
		return [$this];
	}

	public function getThrowPoints(): array
	{
		return [
			SimpleThrowPoint::createImplicit(),
		];
	}

	public function getImpurePoints(): array
	{
		$pure = $this->isPure();
		if ($pure->yes()) {
			return [];
		}

		return [
			new SimpleImpurePoint(
				'functionCall',
				'call to a callable',
				$pure->no(),
			),
		];
	}

	public function getInvalidateExpressions(): array
	{
		return [];
	}

	public function getUsedVariables(): array
	{
		return [];
	}

	public function acceptsNamedArguments(): TrinaryLogic
	{
		return TrinaryLogic::createYes();
	}

	public function toNumber(): Type
	{
		return new ErrorType();
	}

	public function toAbsoluteNumber(): Type
	{
		return new ErrorType();
	}

	public function toString(): Type
	{
		return new ErrorType();
	}

	public function toInteger(): Type
	{
		return new ErrorType();
	}

	public function toFloat(): Type
	{
		return new ErrorType();
	}

	public function toArray(): Type
	{
		return new ArrayType(new MixedType(), new MixedType());
	}

	public function toArrayKey(): Type
	{
		return new ErrorType();
	}

	public function isOffsetAccessLegal(): TrinaryLogic
	{
		return TrinaryLogic::createMaybe();
	}

	public function getTemplateTypeMap(): TemplateTypeMap
	{
		return $this->templateTypeMap;
	}

	public function getResolvedTemplateTypeMap(): TemplateTypeMap
	{
		return $this->resolvedTemplateTypeMap;
	}

	public function getCallSiteVarianceMap(): TemplateTypeVarianceMap
	{
		return TemplateTypeVarianceMap::createEmpty();
	}

	/**
	 * @return list<ParameterReflection>
	 */
	public function getParameters(): array
	{
		return $this->parameters;
	}

	public function isVariadic(): bool
	{
		return $this->variadic;
	}

	public function getReturnType(): Type
	{
		return $this->returnType;
	}

	public function inferTemplateTypes(Type $receivedType): TemplateTypeMap
	{
		if ($receivedType instanceof UnionType || $receivedType instanceof IntersectionType) {
			return $receivedType->inferTemplateTypesOn($this);
		}

		if (! $receivedType->isCallable()->yes()) {
			return TemplateTypeMap::createEmpty();
		}

		$parametersAcceptors = $receivedType->getCallableParametersAcceptors(new OutOfClassScope());

		$typeMap = TemplateTypeMap::createEmpty();

		foreach ($parametersAcceptors as $parametersAcceptor) {
			$typeMap = $typeMap->union($this->inferTemplateTypesOnParametersAcceptor($parametersAcceptor));
		}

		return $typeMap;
	}

	private function inferTemplateTypesOnParametersAcceptor(ParametersAcceptor $parametersAcceptor): TemplateTypeMap
	{
		$typeMap = TemplateTypeMap::createEmpty();
		$args = $parametersAcceptor->getParameters();
		$returnType = $parametersAcceptor->getReturnType();

		foreach ($this->getParameters() as $i => $param) {
			$paramType = $param->getType();
			if (isset($args[$i])) {
				$argType = $args[$i]->getType();
			} elseif ($paramType instanceof TemplateType) {
				$argType = TemplateTypeHelper::resolveToBounds($paramType);
			} else {
				$argType = new NeverType();
			}

			$typeMap = $typeMap->union($paramType->inferTemplateTypes($argType)->convertToLowerBoundTypes());
		}

		return $typeMap->union($this->getReturnType()->inferTemplateTypes($returnType));
	}

	public function getReferencedTemplateTypes(TemplateTypeVariance $positionVariance): array
	{
		$references = $this->getReturnType()->getReferencedTemplateTypes(
			$positionVariance->compose(TemplateTypeVariance::createCovariant()),
		);

		$paramVariance = $positionVariance->compose(TemplateTypeVariance::createContravariant());

		foreach ($this->getParameters() as $param) {
			foreach ($param->getType()->getReferencedTemplateTypes($paramVariance) as $reference) {
				$references[] = $reference;
			}
		}

		return $references;
	}

	public function traverse(callable $cb): Type
	{
		if ($this->isCommonCallable) {
			return $this;
		}

		$parameters = array_map(static function (ParameterReflection $param) use ($cb): NativeParameterReflection {
			$defaultValue = $param->getDefaultValue();
			return new NativeParameterReflection(
				$param->getName(),
				$param->isOptional(),
				$cb($param->getType()),
				$param->passedByReference(),
				$param->isVariadic(),
				$defaultValue !== null ? $cb($defaultValue) : null,
			);
		}, $this->getParameters());

		return new self(
			$parameters,
			$cb($this->getReturnType()),
			$this->isVariadic(),
			$this->templateTypeMap,
			$this->resolvedTemplateTypeMap,
			$this->templateTags,
			$this->isPure,
		);
	}

	public function traverseSimultaneously(Type $right, callable $cb): Type
	{
		if ($this->isCommonCallable) {
			return $this;
		}

		if (!$right->isCallable()->yes()) {
			return $this;
		}

		$rightAcceptors = $right->getCallableParametersAcceptors(new OutOfClassScope());
		if (count($rightAcceptors) !== 1) {
			return $this;
		}

		$rightParameters = $rightAcceptors[0]->getParameters();
		if (count($this->getParameters()) !== count($rightParameters)) {
			return $this;
		}

		$parameters = [];
		foreach ($this->getParameters() as $i => $leftParam) {
			$rightParam = $rightParameters[$i];
			$leftDefaultValue = $leftParam->getDefaultValue();
			$rightDefaultValue = $rightParam->getDefaultValue();
			$defaultValue = $leftDefaultValue;
			if ($leftDefaultValue !== null && $rightDefaultValue !== null) {
				$defaultValue = $cb($leftDefaultValue, $rightDefaultValue);
			}
			$parameters[] = new NativeParameterReflection(
				$leftParam->getName(),
				$leftParam->isOptional(),
				$cb($leftParam->getType(), $rightParam->getType()),
				$leftParam->passedByReference(),
				$leftParam->isVariadic(),
				$defaultValue,
			);
		}

		return new self(
			$parameters,
			$cb($this->getReturnType(), $rightAcceptors[0]->getReturnType()),
			$this->isVariadic(),
			$this->templateTypeMap,
			$this->resolvedTemplateTypeMap,
			$this->templateTags,
			$this->isPure,
		);
	}

	public function isOversizedArray(): TrinaryLogic
	{
		return TrinaryLogic::createNo();
	}

	public function isNull(): TrinaryLogic
	{
		return TrinaryLogic::createNo();
	}

	public function isConstantValue(): TrinaryLogic
	{
		return TrinaryLogic::createNo();
	}

	public function isConstantScalarValue(): TrinaryLogic
	{
		return TrinaryLogic::createNo();
	}

	public function getConstantScalarTypes(): array
	{
		return [];
	}

	public function getConstantScalarValues(): array
	{
		return [];
	}

	public function isTrue(): TrinaryLogic
	{
		return TrinaryLogic::createNo();
	}

	public function isFalse(): TrinaryLogic
	{
		return TrinaryLogic::createNo();
	}

	public function isBoolean(): TrinaryLogic
	{
		return TrinaryLogic::createNo();
	}

	public function isFloat(): TrinaryLogic
	{
		return TrinaryLogic::createNo();
	}

	public function isInteger(): TrinaryLogic
	{
		return TrinaryLogic::createNo();
	}

	public function isString(): TrinaryLogic
	{
		return TrinaryLogic::createMaybe();
	}

	public function isNumericString(): TrinaryLogic
	{
		return TrinaryLogic::createNo();
	}

	public function isNonEmptyString(): TrinaryLogic
	{
		return TrinaryLogic::createMaybe();
	}

	public function isNonFalsyString(): TrinaryLogic
	{
		return TrinaryLogic::createMaybe();
	}

	public function isLiteralString(): TrinaryLogic
	{
		return TrinaryLogic::createMaybe();
	}

	public function isLowercaseString(): TrinaryLogic
	{
		return TrinaryLogic::createMaybe();
	}

<<<<<<< HEAD
	public function isClassString(): TrinaryLogic
=======
	public function isUppercaseString(): TrinaryLogic
	{
		return TrinaryLogic::createMaybe();
	}

	public function isClassStringType(): TrinaryLogic
>>>>>>> ca2c937d
	{
		return TrinaryLogic::createMaybe();
	}

	public function getClassStringObjectType(): Type
	{
		return new ObjectWithoutClassType();
	}

	public function getObjectTypeOrClassStringObjectType(): Type
	{
		return new ObjectWithoutClassType();
	}

	public function isVoid(): TrinaryLogic
	{
		return TrinaryLogic::createNo();
	}

	public function isScalar(): TrinaryLogic
	{
		return TrinaryLogic::createMaybe();
	}

	public function looseCompare(Type $type, PhpVersion $phpVersion): BooleanType
	{
		return new BooleanType();
	}

	public function getEnumCases(): array
	{
		return [];
	}

	public function isCommonCallable(): bool
	{
		return $this->isCommonCallable;
	}

	public function exponentiate(Type $exponent): Type
	{
		return new ErrorType();
	}

	public function getFiniteTypes(): array
	{
		return [];
	}

	public function toPhpDocNode(): TypeNode
	{
		if ($this->isCommonCallable) {
			return new IdentifierTypeNode($this->isPure()->yes() ? 'pure-callable' : 'callable');
		}

		$parameters = [];
		foreach ($this->parameters as $parameter) {
			$parameters[] = new CallableTypeParameterNode(
				$parameter->getType()->toPhpDocNode(),
				!$parameter->passedByReference()->no(),
				$parameter->isVariadic(),
				$parameter->getName() === '' ? '' : '$' . $parameter->getName(),
				$parameter->isOptional(),
			);
		}

		$templateTags = [];
		foreach ($this->templateTags as $templateName => $templateTag) {
			$templateTags[] = new TemplateTagValueNode(
				$templateName,
				$templateTag->getBound()->toPhpDocNode(),
				'',
			);
		}

		return new CallableTypeNode(
			new IdentifierTypeNode($this->isPure->yes() ? 'pure-callable' : 'callable'),
			$parameters,
			$this->returnType->toPhpDocNode(),
			$templateTags,
		);
	}

}<|MERGE_RESOLUTION|>--- conflicted
+++ resolved
@@ -583,16 +583,12 @@
 		return TrinaryLogic::createMaybe();
 	}
 
-<<<<<<< HEAD
 	public function isClassString(): TrinaryLogic
-=======
+	{
+		return TrinaryLogic::createMaybe();
+	}
+
 	public function isUppercaseString(): TrinaryLogic
-	{
-		return TrinaryLogic::createMaybe();
-	}
-
-	public function isClassStringType(): TrinaryLogic
->>>>>>> ca2c937d
 	{
 		return TrinaryLogic::createMaybe();
 	}
