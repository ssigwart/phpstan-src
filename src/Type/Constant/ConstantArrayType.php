--- conflicted
+++ resolved
@@ -407,20 +407,12 @@
 				return $result;
 			}
 
-<<<<<<< HEAD
-			$isKeySuperType = $this->getIterableKeyType()->isSuperTypeOf($type->getKeyType());
-=======
 			$isKeySuperType = $this->getKeyType()->isSuperTypeOfWithReason($type->getKeyType());
->>>>>>> 8e9a34cf
 			if ($isKeySuperType->no()) {
 				return $isKeySuperType;
 			}
 
-<<<<<<< HEAD
-			return $result->and($isKeySuperType, $this->getIterableValueType()->isSuperTypeOf($type->getIterableValueType()));
-=======
 			return $result->and($isKeySuperType, $this->getItemType()->isSuperTypeOfWithReason($type->getItemType()));
->>>>>>> 8e9a34cf
 		}
 
 		if ($type instanceof CompoundType) {
