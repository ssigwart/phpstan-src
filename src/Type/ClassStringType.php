--- conflicted
+++ resolved
@@ -41,11 +41,7 @@
 			return $type->isSubTypeOfWithReason($this);
 		}
 
-<<<<<<< HEAD
-		return $type->isClassString();
-=======
-		return new IsSuperTypeOfResult($type->isClassStringType(), []);
->>>>>>> 8e9a34cf
+		return new IsSuperTypeOfResult($type->isClassString(), []);
 	}
 
 	public function isString(): TrinaryLogic
