--- conflicted
+++ resolved
@@ -289,16 +289,12 @@
 		return TrinaryLogic::createYes();
 	}
 
-<<<<<<< HEAD
 	public function isClassString(): TrinaryLogic
-=======
+	{
+		return TrinaryLogic::createMaybe();
+	}
+
 	public function isUppercaseString(): TrinaryLogic
-	{
-		return TrinaryLogic::createMaybe();
-	}
-
-	public function isClassStringType(): TrinaryLogic
->>>>>>> ca2c937d
 	{
 		return TrinaryLogic::createMaybe();
 	}
