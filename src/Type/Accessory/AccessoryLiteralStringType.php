<?php declare(strict_types = 1);

namespace PHPStan\Type\Accessory;

use PHPStan\Php\PhpVersion;
use PHPStan\PhpDocParser\Ast\Type\IdentifierTypeNode;
use PHPStan\PhpDocParser\Ast\Type\TypeNode;
use PHPStan\TrinaryLogic;
use PHPStan\Type\AcceptsResult;
use PHPStan\Type\BenevolentUnionType;
use PHPStan\Type\BooleanType;
use PHPStan\Type\CompoundType;
use PHPStan\Type\Constant\ConstantArrayType;
use PHPStan\Type\Constant\ConstantIntegerType;
use PHPStan\Type\ErrorType;
use PHPStan\Type\FloatType;
use PHPStan\Type\GeneralizePrecision;
use PHPStan\Type\IntegerType;
use PHPStan\Type\IntersectionType;
use PHPStan\Type\IsSuperTypeOfResult;
use PHPStan\Type\MixedType;
use PHPStan\Type\ObjectWithoutClassType;
use PHPStan\Type\StringType;
use PHPStan\Type\Traits\MaybeCallableTypeTrait;
use PHPStan\Type\Traits\NonArrayTypeTrait;
use PHPStan\Type\Traits\NonGenericTypeTrait;
use PHPStan\Type\Traits\NonIterableTypeTrait;
use PHPStan\Type\Traits\NonObjectTypeTrait;
use PHPStan\Type\Traits\NonRemoveableTypeTrait;
use PHPStan\Type\Traits\UndecidedComparisonCompoundTypeTrait;
use PHPStan\Type\Type;
use PHPStan\Type\UnionType;
use PHPStan\Type\VerbosityLevel;

class AccessoryLiteralStringType implements CompoundType, AccessoryType
{

	use MaybeCallableTypeTrait;
	use NonArrayTypeTrait;
	use NonObjectTypeTrait;
	use NonIterableTypeTrait;
	use UndecidedComparisonCompoundTypeTrait;
	use NonGenericTypeTrait;
	use NonRemoveableTypeTrait;

	/** @api */
	public function __construct()
	{
	}

	public function getReferencedClasses(): array
	{
		return [];
	}

	public function getObjectClassNames(): array
	{
		return [];
	}

	public function getObjectClassReflections(): array
	{
		return [];
	}

	public function getConstantStrings(): array
	{
		return [];
	}

	public function accepts(Type $type, bool $strictTypes): AcceptsResult
	{
		if ($type instanceof MixedType) {
			return AcceptsResult::createNo();
		}
		if ($type instanceof CompoundType) {
			return $type->isAcceptedBy($this, $strictTypes);
		}

		return new AcceptsResult($type->isLiteralString(), []);
	}

	public function isSuperTypeOf(Type $type): IsSuperTypeOfResult
	{
		if ($type instanceof CompoundType) {
			return $type->isSubTypeOf($this);
		}

		if ($this->equals($type)) {
			return IsSuperTypeOfResult::createYes();
		}

		return new IsSuperTypeOfResult($type->isLiteralString(), []);
	}

	public function isSubTypeOf(Type $otherType): IsSuperTypeOfResult
	{
		if ($otherType instanceof UnionType || $otherType instanceof IntersectionType) {
			return $otherType->isSuperTypeOf($this);
		}

		return (new IsSuperTypeOfResult($otherType->isLiteralString(), []))
			->and($otherType instanceof self ? IsSuperTypeOfResult::createYes() : IsSuperTypeOfResult::createMaybe());
	}

	public function isAcceptedBy(Type $acceptingType, bool $strictTypes): AcceptsResult
	{
		return $this->isSubTypeOf($acceptingType)->toAcceptsResult();
	}

	public function equals(Type $type): bool
	{
		return $type instanceof self;
	}

	public function describe(VerbosityLevel $level): string
	{
		return 'literal-string';
	}

	public function isOffsetAccessible(): TrinaryLogic
	{
		return TrinaryLogic::createYes();
	}

	public function isOffsetAccessLegal(): TrinaryLogic
	{
		return TrinaryLogic::createYes();
	}

	public function hasOffsetValueType(Type $offsetType): TrinaryLogic
	{
		return $offsetType->isInteger()->and(TrinaryLogic::createMaybe());
	}

	public function getOffsetValueType(Type $offsetType): Type
	{
		if ($this->hasOffsetValueType($offsetType)->no()) {
			return new ErrorType();
		}

		return new StringType();
	}

	public function setOffsetValueType(?Type $offsetType, Type $valueType, bool $unionValues = true): Type
	{
		$stringOffset = (new StringType())->setOffsetValueType($offsetType, $valueType, $unionValues);

		if ($stringOffset instanceof ErrorType) {
			return $stringOffset;
		}

		if ($valueType->isLiteralString()->yes()) {
			return $this;
		}

		return new StringType();
	}

	public function setExistingOffsetValueType(Type $offsetType, Type $valueType): Type
	{
		return $this;
	}

	public function unsetOffset(Type $offsetType): Type
	{
		return new ErrorType();
	}

	public function toNumber(): Type
	{
		return new ErrorType();
	}

	public function toAbsoluteNumber(): Type
	{
		return new ErrorType();
	}

	public function toInteger(): Type
	{
		return new IntegerType();
	}

	public function toFloat(): Type
	{
		return new FloatType();
	}

	public function toString(): Type
	{
		return $this;
	}

	public function toBoolean(): BooleanType
	{
		return new BooleanType();
	}

	public function toArray(): Type
	{
		return new ConstantArrayType(
			[new ConstantIntegerType(0)],
			[$this],
			[1],
			[],
			TrinaryLogic::createYes(),
		);
	}

	public function toArrayKey(): Type
	{
		return $this;
	}

	public function isNull(): TrinaryLogic
	{
		return TrinaryLogic::createNo();
	}

	public function isConstantValue(): TrinaryLogic
	{
		return TrinaryLogic::createMaybe();
	}

	public function isConstantScalarValue(): TrinaryLogic
	{
		return TrinaryLogic::createMaybe();
	}

	public function getConstantScalarTypes(): array
	{
		return [];
	}

	public function getConstantScalarValues(): array
	{
		return [];
	}

	public function isTrue(): TrinaryLogic
	{
		return TrinaryLogic::createNo();
	}

	public function isFalse(): TrinaryLogic
	{
		return TrinaryLogic::createNo();
	}

	public function isBoolean(): TrinaryLogic
	{
		return TrinaryLogic::createNo();
	}

	public function isFloat(): TrinaryLogic
	{
		return TrinaryLogic::createNo();
	}

	public function isInteger(): TrinaryLogic
	{
		return TrinaryLogic::createNo();
	}

	public function isString(): TrinaryLogic
	{
		return TrinaryLogic::createYes();
	}

	public function isNumericString(): TrinaryLogic
	{
		return TrinaryLogic::createMaybe();
	}

	public function isNonEmptyString(): TrinaryLogic
	{
		return TrinaryLogic::createMaybe();
	}

	public function isNonFalsyString(): TrinaryLogic
	{
		return TrinaryLogic::createMaybe();
	}

	public function isLiteralString(): TrinaryLogic
	{
		return TrinaryLogic::createYes();
	}

	public function isLowercaseString(): TrinaryLogic
	{
		return TrinaryLogic::createMaybe();
	}

<<<<<<< HEAD
	public function isClassString(): TrinaryLogic
=======
	public function isUppercaseString(): TrinaryLogic
	{
		return TrinaryLogic::createMaybe();
	}

	public function isClassStringType(): TrinaryLogic
>>>>>>> ca2c937d
	{
		return TrinaryLogic::createMaybe();
	}

	public function getClassStringObjectType(): Type
	{
		return new ObjectWithoutClassType();
	}

	public function getObjectTypeOrClassStringObjectType(): Type
	{
		return new ObjectWithoutClassType();
	}

	public function hasMethod(string $methodName): TrinaryLogic
	{
		return TrinaryLogic::createMaybe();
	}

	public function isVoid(): TrinaryLogic
	{
		return TrinaryLogic::createNo();
	}

	public function isScalar(): TrinaryLogic
	{
		return TrinaryLogic::createYes();
	}

	public function looseCompare(Type $type, PhpVersion $phpVersion): BooleanType
	{
		return new BooleanType();
	}

	public function traverse(callable $cb): Type
	{
		return $this;
	}

	public function traverseSimultaneously(Type $right, callable $cb): Type
	{
		return $this;
	}

	public function generalize(GeneralizePrecision $precision): Type
	{
		return new StringType();
	}

	public function exponentiate(Type $exponent): Type
	{
		return new BenevolentUnionType([
			new FloatType(),
			new IntegerType(),
		]);
	}

	public function getFiniteTypes(): array
	{
		return [];
	}

	public function toPhpDocNode(): TypeNode
	{
		return new IdentifierTypeNode('literal-string');
	}

}<|MERGE_RESOLUTION|>--- conflicted
+++ resolved
@@ -293,16 +293,12 @@
 		return TrinaryLogic::createMaybe();
 	}
 
-<<<<<<< HEAD
 	public function isClassString(): TrinaryLogic
-=======
+	{
+		return TrinaryLogic::createMaybe();
+	}
+
 	public function isUppercaseString(): TrinaryLogic
-	{
-		return TrinaryLogic::createMaybe();
-	}
-
-	public function isClassStringType(): TrinaryLogic
->>>>>>> ca2c937d
 	{
 		return TrinaryLogic::createMaybe();
 	}
