--- conflicted
+++ resolved
@@ -107,20 +107,14 @@
 
 	public function isSuperTypeOf(Type $type): TrinaryLogic
 	{
-<<<<<<< HEAD
+		return $this->isSuperTypeOfWithReason($type)->result;
+	}
+
+	public function isSuperTypeOfWithReason(Type $type): IsSuperTypeOfResult
+	{
 		if ($type instanceof self || $type instanceof ConstantArrayType) {
-			return $this->getItemType()->isSuperTypeOf($type->getItemType())
-				->and($this->getIterableKeyType()->isSuperTypeOf($type->getIterableKeyType()));
-=======
-		return $this->isSuperTypeOfWithReason($type)->result;
-	}
-
-	public function isSuperTypeOfWithReason(Type $type): IsSuperTypeOfResult
-	{
-		if ($type instanceof self) {
 			return $this->getItemType()->isSuperTypeOfWithReason($type->getItemType())
 				->and($this->getIterableKeyType()->isSuperTypeOfWithReason($type->getIterableKeyType()));
->>>>>>> 8e9a34cf
 		}
 
 		if ($type instanceof CompoundType) {
