<?php declare(strict_types = 1);

namespace PHPStan\Command;

use OndraM\CiDetector\CiDetector;
use PHPStan\Command\ErrorFormatter\BaselineNeonErrorFormatter;
use PHPStan\Command\ErrorFormatter\BaselinePhpErrorFormatter;
use PHPStan\Command\ErrorFormatter\ErrorFormatter;
use PHPStan\Command\Symfony\SymfonyOutput;
use PHPStan\Command\Symfony\SymfonyStyle;
use PHPStan\DependencyInjection\Container;
use PHPStan\File\CouldNotWriteFileException;
use PHPStan\File\FileReader;
use PHPStan\File\FileWriter;
use PHPStan\File\ParentDirectoryRelativePathHelper;
use PHPStan\File\PathNotFoundException;
use PHPStan\File\RelativePathHelper;
use PHPStan\Internal\BytesHelper;
use PHPStan\Internal\DirectoryCreator;
use PHPStan\Internal\DirectoryCreatorException;
use PHPStan\ShouldNotHappenException;
use Symfony\Component\Console\Command\Command;
use Symfony\Component\Console\Input\InputArgument;
use Symfony\Component\Console\Input\InputInterface;
use Symfony\Component\Console\Input\InputOption;
use Symfony\Component\Console\Input\StringInput;
use Symfony\Component\Console\Output\OutputInterface;
use Symfony\Component\Console\Output\StreamOutput;
use Throwable;
use function array_intersect;
use function array_map;
use function count;
use function dirname;
use function filesize;
use function fopen;
use function get_class;
use function implode;
use function in_array;
use function is_array;
use function is_bool;
use function is_file;
use function is_string;
use function pathinfo;
use function rewind;
use function sprintf;
use function stream_get_contents;
use function strlen;
use function substr;
use const PATHINFO_BASENAME;
use const PATHINFO_EXTENSION;

class AnalyseCommand extends Command
{

	private const NAME = 'analyse';

	public const OPTION_LEVEL = 'level';

	public const DEFAULT_LEVEL = CommandHelper::DEFAULT_LEVEL;

	/**
	 * @param string[] $composerAutoloaderProjectPaths
	 */
	public function __construct(
		private array $composerAutoloaderProjectPaths,
	)
	{
		parent::__construct();
	}

	protected function configure(): void
	{
		$this->setName(self::NAME)
			->setDescription('Analyses source code')
			->setDefinition([
				new InputArgument('paths', InputArgument::OPTIONAL | InputArgument::IS_ARRAY, 'Paths with source code to run analysis on'),
				new InputOption('configuration', 'c', InputOption::VALUE_REQUIRED, 'Path to project configuration file'),
				new InputOption(self::OPTION_LEVEL, 'l', InputOption::VALUE_REQUIRED, 'Level of rule options - the higher the stricter'),
				new InputOption(ErrorsConsoleStyle::OPTION_NO_PROGRESS, null, InputOption::VALUE_NONE, 'Do not show progress bar, only results'),
				new InputOption('debug', null, InputOption::VALUE_NONE, 'Show debug information - which file is analysed, do not catch internal errors'),
				new InputOption('autoload-file', 'a', InputOption::VALUE_REQUIRED, 'Project\'s additional autoload file path'),
				new InputOption('error-format', null, InputOption::VALUE_REQUIRED, 'Format in which to print the result of the analysis', null),
				new InputOption('generate-baseline', 'b', InputOption::VALUE_OPTIONAL, 'Path to a file where the baseline should be saved', false),
				new InputOption('allow-empty-baseline', null, InputOption::VALUE_NONE, 'Do not error out when the generated baseline is empty'),
				new InputOption('memory-limit', null, InputOption::VALUE_REQUIRED, 'Memory limit for analysis'),
				new InputOption('xdebug', null, InputOption::VALUE_NONE, 'Allow running with XDebug for debugging purposes'),
				new InputOption('fix', null, InputOption::VALUE_NONE, 'Launch PHPStan Pro'),
				new InputOption('watch', null, InputOption::VALUE_NONE, 'Launch PHPStan Pro'),
				new InputOption('pro', null, InputOption::VALUE_NONE, 'Launch PHPStan Pro'),
				new InputOption('fail-without-result-cache', null, InputOption::VALUE_NONE, 'Return non-zero exit code when result cache is not used'),
			]);
	}

	/**
	 * @return string[]
	 */
	public function getAliases(): array
	{
		return ['analyze'];
	}

	protected function initialize(InputInterface $input, OutputInterface $output): void
	{
		if ((bool) $input->getOption('debug')) {
			$application = $this->getApplication();
			if ($application === null) {
				return;
			}
			$application->setCatchExceptions(false);
			return;
		}
	}

	protected function execute(InputInterface $input, OutputInterface $output): int
	{
		$paths = $input->getArgument('paths');
		$memoryLimit = $input->getOption('memory-limit');
		$autoloadFile = $input->getOption('autoload-file');
		$configuration = $input->getOption('configuration');
		$level = $input->getOption(self::OPTION_LEVEL);
		$allowXdebug = $input->getOption('xdebug');
		$debugEnabled = (bool) $input->getOption('debug');
		$fix = (bool) $input->getOption('fix') || (bool) $input->getOption('watch') || (bool) $input->getOption('pro');
		$failWithoutResultCache = (bool) $input->getOption('fail-without-result-cache');

		/** @var string|false|null $generateBaselineFile */
		$generateBaselineFile = $input->getOption('generate-baseline');
		if ($generateBaselineFile === false) {
			$generateBaselineFile = null;
		} elseif ($generateBaselineFile === null) {
			$generateBaselineFile = 'phpstan-baseline.neon';
		}

		$allowEmptyBaseline = (bool) $input->getOption('allow-empty-baseline');

		if (
			!is_array($paths)
			|| (!is_string($memoryLimit) && $memoryLimit !== null)
			|| (!is_string($autoloadFile) && $autoloadFile !== null)
			|| (!is_string($configuration) && $configuration !== null)
			|| (!is_string($level) && $level !== null)
			|| (!is_bool($allowXdebug))
		) {
			throw new ShouldNotHappenException();
		}

		try {
			$inceptionResult = CommandHelper::begin(
				$input,
				$output,
				$paths,
				$memoryLimit,
				$autoloadFile,
				$this->composerAutoloaderProjectPaths,
				$configuration,
				$generateBaselineFile,
				$level,
				$allowXdebug,
				$debugEnabled,
			);
		} catch (InceptionNotSuccessfulException $e) {
			return 1;
		}

		if ($generateBaselineFile === null && $allowEmptyBaseline) {
			$inceptionResult->getStdOutput()->getStyle()->error('You must pass the --generate-baseline option alongside --allow-empty-baseline.');
			return $inceptionResult->handleReturn(1, null);
		}

		$errorOutput = $inceptionResult->getErrorOutput();
		$obsoleteDockerImage = $_SERVER['PHPSTAN_OBSOLETE_DOCKER_IMAGE'] ?? 'false';
		if ($obsoleteDockerImage === 'true') {
			$errorOutput->writeLineFormatted('⚠️  You\'re using an obsolete PHPStan Docker image. ⚠️️');
			$errorOutput->writeLineFormatted('   You can obtain the current one from <fg=cyan>ghcr.io/phpstan/phpstan</>.');
			$errorOutput->writeLineFormatted('   Read more about it here:');
			$errorOutput->writeLineFormatted('   <fg=cyan>https://phpstan.org/user-guide/docker</>');
			$errorOutput->writeLineFormatted('');
		}

		$errorFormat = $input->getOption('error-format');

		if (!is_string($errorFormat) && $errorFormat !== null) {
			throw new ShouldNotHappenException();
		}

		if ($errorFormat === null) {
			$errorFormat = $inceptionResult->getContainer()->getParameter('errorFormat');
		}

		if ($errorFormat === null) {
			$errorFormat = 'table';
		}

		$container = $inceptionResult->getContainer();
		$errorFormatterServiceName = sprintf('errorFormatter.%s', $errorFormat);
		if (!$container->hasService($errorFormatterServiceName)) {
			$errorOutput->writeLineFormatted(sprintf(
				'Error formatter "%s" not found. Available error formatters are: %s',
				$errorFormat,
				implode(', ', array_map(static fn (string $name): string => substr($name, strlen('errorFormatter.')), $container->findServiceNamesByType(ErrorFormatter::class))),
			));
			return 1;
		}

		$generateBaselineFile = $inceptionResult->getGenerateBaselineFile();
		if ($generateBaselineFile !== null) {
			$baselineExtension = pathinfo($generateBaselineFile, PATHINFO_EXTENSION);
			if ($baselineExtension === '') {
				$inceptionResult->getStdOutput()->getStyle()->error(sprintf('Baseline filename must have an extension, %s provided instead.', pathinfo($generateBaselineFile, PATHINFO_BASENAME)));
				return $inceptionResult->handleReturn(1, null);
			}

			if (!in_array($baselineExtension, ['neon', 'php'], true)) {
				$inceptionResult->getStdOutput()->getStyle()->error(sprintf('Baseline filename extension must be .neon or .php, .%s was used instead.', $baselineExtension));

				return $inceptionResult->handleReturn(1, null);
			}
		}

		try {
			[$files, $onlyFiles] = $inceptionResult->getFiles();
		} catch (PathNotFoundException $e) {
			$inceptionResult->getErrorOutput()->writeLineFormatted(sprintf('<error>%s</error>', $e->getMessage()));
			return 1;
		} catch (InceptionNotSuccessfulException) {
			return 1;
		}

		if (count($files) === 0) {
			$bleedingEdge = (bool) $container->getParameter('featureToggles')['zeroFiles'];
			if (!$bleedingEdge) {
				$inceptionResult->getErrorOutput()->getStyle()->note('No files found to analyse.');
				$inceptionResult->getErrorOutput()->getStyle()->warning('This will cause a non-zero exit code in PHPStan 2.0.');

				return $inceptionResult->handleReturn(0, null);
			}

			$inceptionResult->getErrorOutput()->getStyle()->error('No files found to analyse.');

			return $inceptionResult->handleReturn(1, null);
		}

		$analysedConfigFiles = array_intersect($files, $container->getParameter('allConfigFiles'));
		foreach ($analysedConfigFiles as $analysedConfigFile) {
			$fileSize = @filesize($analysedConfigFile);
			if ($fileSize === false) {
				continue;
			}

			if ($fileSize <= 512 * 1024) {
				continue;
			}

			/** @var RelativePathHelper $relativePathHelper */
			$relativePathHelper = $container->getService('relativePathHelper');
			$inceptionResult->getErrorOutput()->getStyle()->warning(sprintf(
				'Configuration file %s (%s) is too big and might slow down PHPStan. Consider adding it to excludePaths.',
				$relativePathHelper->getRelativePath($analysedConfigFile),
				BytesHelper::bytes($fileSize),
			));
		}

		if ($fix) {
			return $this->runFixer($inceptionResult, $container, $onlyFiles, $input, $output, $files);
		}

		$application = $container->getByType(AnalyseApplication::class);

		$debug = $input->getOption('debug');
		if (!is_bool($debug)) {
			throw new ShouldNotHappenException();
		}

		try {
			$analysisResult = $application->analyse(
				$files,
				$onlyFiles,
				$inceptionResult->getStdOutput(),
				$inceptionResult->getErrorOutput(),
				$inceptionResult->isDefaultLevelUsed(),
				$debug,
				$inceptionResult->getProjectConfigFile(),
				$inceptionResult->getProjectConfigArray(),
				$input,
			);
		} catch (Throwable $t) {
			if ($debug) {
				$stdOutput = $inceptionResult->getStdOutput();
				$stdOutput->writeRaw(sprintf(
					'Uncaught %s: %s in %s:%d',
					get_class($t),
					$t->getMessage(),
					$t->getFile(),
					$t->getLine(),
				));
				$stdOutput->writeLineFormatted('');
				$stdOutput->writeRaw($t->getTraceAsString());
				$stdOutput->writeLineFormatted('');

				$previous = $t->getPrevious();
				while ($previous !== null) {
					$stdOutput->writeLineFormatted('');
					$stdOutput->writeLineFormatted('Caused by:');
					$stdOutput->writeRaw(sprintf(
						'Uncaught %s: %s in %s:%d',
						get_class($previous),
						$previous->getMessage(),
						$previous->getFile(),
						$previous->getLine(),
					));
					$stdOutput->writeRaw($previous->getTraceAsString());
					$stdOutput->writeLineFormatted('');
					$previous = $previous->getPrevious();
				}

				return $inceptionResult->handleReturn(1, null);
			}

			throw $t;
		}

		if ($generateBaselineFile !== null) {
<<<<<<< HEAD
			return $this->generateBaseline($generateBaselineFile, $inceptionResult, $analysisResult, $output, $allowEmptyBaseline, $baselineExtension, $failWithoutResultCache);
		}
=======
			if (!$allowEmptyBaseline && !$analysisResult->hasErrors()) {
				$inceptionResult->getStdOutput()->getStyle()->error('No errors were found during the analysis. Baseline could not be generated.');
				$inceptionResult->getStdOutput()->writeLineFormatted('To allow generating empty baselines, pass <fg=cyan>--allow-empty-baseline</> option.');

				return $inceptionResult->handleReturn(1, $analysisResult->getPeakMemoryUsageBytes());
			}
			if ($analysisResult->hasInternalErrors()) {
				$inceptionResult->getStdOutput()->getStyle()->error('An internal error occurred. Baseline could not be generated. Re-run PHPStan without --generate-baseline to see what\'s going on.');

				return $inceptionResult->handleReturn(1, $analysisResult->getPeakMemoryUsageBytes());
			}

			$streamOutput = $this->createStreamOutput();
			$errorConsoleStyle = new ErrorsConsoleStyle(new StringInput(''), $streamOutput);
			$baselineOutput = new SymfonyOutput($streamOutput, new SymfonyStyle($errorConsoleStyle));
			$baselineFileDirectory = dirname($generateBaselineFile);
			$baselinePathHelper = new ParentDirectoryRelativePathHelper($baselineFileDirectory);

			if ($baselineExtension === 'php') {
				$baselineErrorFormatter = new BaselinePhpErrorFormatter($baselinePathHelper);
				$baselineErrorFormatter->formatErrors($analysisResult, $baselineOutput);
			} else {
				$baselineErrorFormatter = new BaselineNeonErrorFormatter($baselinePathHelper);
				$existingBaselineContent = is_file($generateBaselineFile) ? FileReader::read($generateBaselineFile) : '';
				$baselineErrorFormatter->formatErrors($analysisResult, $baselineOutput, $existingBaselineContent);
			}

			$stream = $streamOutput->getStream();
			rewind($stream);
			$baselineContents = stream_get_contents($stream);
			if ($baselineContents === false) {
				throw new ShouldNotHappenException();
			}

			try {
				DirectoryCreator::ensureDirectoryExists($baselineFileDirectory, 0644);
			} catch (DirectoryCreatorException $e) {
				$inceptionResult->getStdOutput()->writeLineFormatted($e->getMessage());

				return $inceptionResult->handleReturn(1, $analysisResult->getPeakMemoryUsageBytes());
			}

			try {
				FileWriter::write($generateBaselineFile, $baselineContents);
			} catch (CouldNotWriteFileException $e) {
				$inceptionResult->getStdOutput()->writeLineFormatted($e->getMessage());

				return $inceptionResult->handleReturn(1, $analysisResult->getPeakMemoryUsageBytes());
			}

			$errorsCount = 0;
			$unignorableCount = 0;
			foreach ($analysisResult->getFileSpecificErrors() as $fileSpecificError) {
				if (!$fileSpecificError->canBeIgnored()) {
					$unignorableCount++;
					if ($output->isVeryVerbose()) {
						$inceptionResult->getStdOutput()->writeLineFormatted('Unignorable could not be added to the baseline:');
						$inceptionResult->getStdOutput()->writeLineFormatted($fileSpecificError->getMessage());
						$inceptionResult->getStdOutput()->writeLineFormatted($fileSpecificError->getFile());
						$inceptionResult->getStdOutput()->writeLineFormatted('');
					}
					continue;
				}

				$errorsCount++;
			}

			$message = sprintf('Baseline generated with %d %s.', $errorsCount, $errorsCount === 1 ? 'error' : 'errors');

			if (
				$unignorableCount === 0
				&& count($analysisResult->getNotFileSpecificErrors()) === 0
			) {
				$inceptionResult->getStdOutput()->getStyle()->success($message);
			} else {
				$inceptionResult->getStdOutput()->getStyle()->warning($message . "\nSome errors could not be put into baseline. Re-run PHPStan and fix them.");
			}
>>>>>>> 5980c070

		/** @var ErrorFormatter $errorFormatter */
		$errorFormatter = $container->getService($errorFormatterServiceName);

		$exitCode = $errorFormatter->formatErrors($analysisResult, $inceptionResult->getStdOutput());
		if ($failWithoutResultCache && !$analysisResult->isResultCacheUsed()) {
			$exitCode = 2;
		}

		return $inceptionResult->handleReturn(
			$exitCode,
			$analysisResult->getPeakMemoryUsageBytes(),
		);
	}

	private function createStreamOutput(): StreamOutput
	{
		$resource = fopen('php://memory', 'w', false);
		if ($resource === false) {
			throw new ShouldNotHappenException();
		}
		return new StreamOutput($resource);
	}

	private function generateBaseline(string $generateBaselineFile, InceptionResult $inceptionResult, AnalysisResult $analysisResult, OutputInterface $output, bool $allowEmptyBaseline, string $baselineExtension, bool $failWithoutResultCache): int
	{
		if (!$allowEmptyBaseline && !$analysisResult->hasErrors()) {
			$inceptionResult->getStdOutput()->getStyle()->error('No errors were found during the analysis. Baseline could not be generated.');
			$inceptionResult->getStdOutput()->writeLineFormatted('To allow generating empty baselines, pass <fg=cyan>--allow-empty-baseline</> option.');

			return $inceptionResult->handleReturn(1, $analysisResult->getPeakMemoryUsageBytes());
		}
		if ($analysisResult->hasInternalErrors()) {
			$inceptionResult->getStdOutput()->getStyle()->error('An internal error occurred. Baseline could not be generated. Re-run PHPStan without --generate-baseline to see what\'s going on.');

			return $inceptionResult->handleReturn(1, $analysisResult->getPeakMemoryUsageBytes());
		}

		$streamOutput = $this->createStreamOutput();
		$errorConsoleStyle = new ErrorsConsoleStyle(new StringInput(''), $streamOutput);
		$baselineOutput = new SymfonyOutput($streamOutput, new SymfonyStyle($errorConsoleStyle));
		$baselineFileDirectory = dirname($generateBaselineFile);
		$baselinePathHelper = new ParentDirectoryRelativePathHelper($baselineFileDirectory);

		if ($baselineExtension === 'php') {
			$baselineErrorFormatter = new BaselinePhpErrorFormatter($baselinePathHelper);
			$baselineErrorFormatter->formatErrors($analysisResult, $baselineOutput);
		} else {
			$baselineErrorFormatter = new BaselineNeonErrorFormatter($baselinePathHelper);
			$existingBaselineContent = is_file($generateBaselineFile) ? FileReader::read($generateBaselineFile) : '';
			$baselineErrorFormatter->formatErrors($analysisResult, $baselineOutput, $existingBaselineContent);
		}

		$stream = $streamOutput->getStream();
		rewind($stream);
		$baselineContents = stream_get_contents($stream);
		if ($baselineContents === false) {
			throw new ShouldNotHappenException();
		}

		if (!is_dir($baselineFileDirectory)) {
			$mkdirResult = @mkdir($baselineFileDirectory, 0644, true);
			if ($mkdirResult === false) {
				$inceptionResult->getStdOutput()->writeLineFormatted(sprintf('Failed to create directory "%s".', $baselineFileDirectory));

				return $inceptionResult->handleReturn(1, $analysisResult->getPeakMemoryUsageBytes());
			}
		}

		try {
			FileWriter::write($generateBaselineFile, $baselineContents);
		} catch (CouldNotWriteFileException $e) {
			$inceptionResult->getStdOutput()->writeLineFormatted($e->getMessage());

			return $inceptionResult->handleReturn(1, $analysisResult->getPeakMemoryUsageBytes());
		}

		$errorsCount = 0;
		$unignorableCount = 0;
		foreach ($analysisResult->getFileSpecificErrors() as $fileSpecificError) {
			if (!$fileSpecificError->canBeIgnored()) {
				$unignorableCount++;
				if ($output->isVeryVerbose()) {
					$inceptionResult->getStdOutput()->writeLineFormatted('Unignorable could not be added to the baseline:');
					$inceptionResult->getStdOutput()->writeLineFormatted($fileSpecificError->getMessage());
					$inceptionResult->getStdOutput()->writeLineFormatted($fileSpecificError->getFile());
					$inceptionResult->getStdOutput()->writeLineFormatted('');
				}
				continue;
			}

			$errorsCount++;
		}

		$message = sprintf('Baseline generated with %d %s.', $errorsCount, $errorsCount === 1 ? 'error' : 'errors');

		if (
			$unignorableCount === 0
			&& count($analysisResult->getNotFileSpecificErrors()) === 0
		) {
			$inceptionResult->getStdOutput()->getStyle()->success($message);
		} else {
			$inceptionResult->getStdOutput()->getStyle()->warning($message . "\nSome errors could not be put into baseline. Re-run PHPStan and fix them.");
		}

		$exitCode = 0;
		if ($failWithoutResultCache && !$analysisResult->isResultCacheUsed()) {
			$exitCode = 2;
		}

		return $inceptionResult->handleReturn($exitCode, $analysisResult->getPeakMemoryUsageBytes());
	}

	/**
	 * @param string[] $files
	 */
	private function runFixer(InceptionResult $inceptionResult, Container $container, bool $onlyFiles, InputInterface $input, OutputInterface $output, array $files): int
	{
		$ciDetector = new CiDetector();
		if ($ciDetector->isCiDetected()) {
			$inceptionResult->getStdOutput()->writeLineFormatted('PHPStan Pro can\'t run in CI environment yet. Stay tuned!');

			return $inceptionResult->handleReturn(1, null);
		}

		/** @var FixerApplication $fixerApplication */
		$fixerApplication = $container->getByType(FixerApplication::class);

		return $fixerApplication->run(
			$inceptionResult->getProjectConfigFile(),
			$input,
			$output,
			count($files),
			$_SERVER['argv'][0],
		);
	}

}<|MERGE_RESOLUTION|>--- conflicted
+++ resolved
@@ -320,88 +320,8 @@
 		}
 
 		if ($generateBaselineFile !== null) {
-<<<<<<< HEAD
 			return $this->generateBaseline($generateBaselineFile, $inceptionResult, $analysisResult, $output, $allowEmptyBaseline, $baselineExtension, $failWithoutResultCache);
 		}
-=======
-			if (!$allowEmptyBaseline && !$analysisResult->hasErrors()) {
-				$inceptionResult->getStdOutput()->getStyle()->error('No errors were found during the analysis. Baseline could not be generated.');
-				$inceptionResult->getStdOutput()->writeLineFormatted('To allow generating empty baselines, pass <fg=cyan>--allow-empty-baseline</> option.');
-
-				return $inceptionResult->handleReturn(1, $analysisResult->getPeakMemoryUsageBytes());
-			}
-			if ($analysisResult->hasInternalErrors()) {
-				$inceptionResult->getStdOutput()->getStyle()->error('An internal error occurred. Baseline could not be generated. Re-run PHPStan without --generate-baseline to see what\'s going on.');
-
-				return $inceptionResult->handleReturn(1, $analysisResult->getPeakMemoryUsageBytes());
-			}
-
-			$streamOutput = $this->createStreamOutput();
-			$errorConsoleStyle = new ErrorsConsoleStyle(new StringInput(''), $streamOutput);
-			$baselineOutput = new SymfonyOutput($streamOutput, new SymfonyStyle($errorConsoleStyle));
-			$baselineFileDirectory = dirname($generateBaselineFile);
-			$baselinePathHelper = new ParentDirectoryRelativePathHelper($baselineFileDirectory);
-
-			if ($baselineExtension === 'php') {
-				$baselineErrorFormatter = new BaselinePhpErrorFormatter($baselinePathHelper);
-				$baselineErrorFormatter->formatErrors($analysisResult, $baselineOutput);
-			} else {
-				$baselineErrorFormatter = new BaselineNeonErrorFormatter($baselinePathHelper);
-				$existingBaselineContent = is_file($generateBaselineFile) ? FileReader::read($generateBaselineFile) : '';
-				$baselineErrorFormatter->formatErrors($analysisResult, $baselineOutput, $existingBaselineContent);
-			}
-
-			$stream = $streamOutput->getStream();
-			rewind($stream);
-			$baselineContents = stream_get_contents($stream);
-			if ($baselineContents === false) {
-				throw new ShouldNotHappenException();
-			}
-
-			try {
-				DirectoryCreator::ensureDirectoryExists($baselineFileDirectory, 0644);
-			} catch (DirectoryCreatorException $e) {
-				$inceptionResult->getStdOutput()->writeLineFormatted($e->getMessage());
-
-				return $inceptionResult->handleReturn(1, $analysisResult->getPeakMemoryUsageBytes());
-			}
-
-			try {
-				FileWriter::write($generateBaselineFile, $baselineContents);
-			} catch (CouldNotWriteFileException $e) {
-				$inceptionResult->getStdOutput()->writeLineFormatted($e->getMessage());
-
-				return $inceptionResult->handleReturn(1, $analysisResult->getPeakMemoryUsageBytes());
-			}
-
-			$errorsCount = 0;
-			$unignorableCount = 0;
-			foreach ($analysisResult->getFileSpecificErrors() as $fileSpecificError) {
-				if (!$fileSpecificError->canBeIgnored()) {
-					$unignorableCount++;
-					if ($output->isVeryVerbose()) {
-						$inceptionResult->getStdOutput()->writeLineFormatted('Unignorable could not be added to the baseline:');
-						$inceptionResult->getStdOutput()->writeLineFormatted($fileSpecificError->getMessage());
-						$inceptionResult->getStdOutput()->writeLineFormatted($fileSpecificError->getFile());
-						$inceptionResult->getStdOutput()->writeLineFormatted('');
-					}
-					continue;
-				}
-
-				$errorsCount++;
-			}
-
-			$message = sprintf('Baseline generated with %d %s.', $errorsCount, $errorsCount === 1 ? 'error' : 'errors');
-
-			if (
-				$unignorableCount === 0
-				&& count($analysisResult->getNotFileSpecificErrors()) === 0
-			) {
-				$inceptionResult->getStdOutput()->getStyle()->success($message);
-			} else {
-				$inceptionResult->getStdOutput()->getStyle()->warning($message . "\nSome errors could not be put into baseline. Re-run PHPStan and fix them.");
-			}
->>>>>>> 5980c070
 
 		/** @var ErrorFormatter $errorFormatter */
 		$errorFormatter = $container->getService($errorFormatterServiceName);
@@ -462,13 +382,12 @@
 			throw new ShouldNotHappenException();
 		}
 
-		if (!is_dir($baselineFileDirectory)) {
-			$mkdirResult = @mkdir($baselineFileDirectory, 0644, true);
-			if ($mkdirResult === false) {
-				$inceptionResult->getStdOutput()->writeLineFormatted(sprintf('Failed to create directory "%s".', $baselineFileDirectory));
-
-				return $inceptionResult->handleReturn(1, $analysisResult->getPeakMemoryUsageBytes());
-			}
+		try {
+			DirectoryCreator::ensureDirectoryExists($baselineFileDirectory, 0644);
+		} catch (DirectoryCreatorException $e) {
+			$inceptionResult->getStdOutput()->writeLineFormatted($e->getMessage());
+
+			return $inceptionResult->handleReturn(1, $analysisResult->getPeakMemoryUsageBytes());
 		}
 
 		try {
