--- conflicted
+++ resolved
@@ -320,14 +320,19 @@
 		}
 
 		if ($generateBaselineFile !== null) {
-			return $this->generateBaseline($generateBaselineFile, $inceptionResult, $analysisResult, $output, $allowEmptyBaseline, $baselineExtension);
+			return $this->generateBaseline($generateBaselineFile, $inceptionResult, $analysisResult, $output, $allowEmptyBaseline, $baselineExtension, $failWithoutResultCache);
 		}
 
 		/** @var ErrorFormatter $errorFormatter */
 		$errorFormatter = $container->getService($errorFormatterServiceName);
 
+		$exitCode = $errorFormatter->formatErrors($analysisResult, $inceptionResult->getStdOutput());
+		if ($failWithoutResultCache && !$analysisResult->isResultCacheUsed()) {
+			$exitCode = 2;
+		}
+
 		return $inceptionResult->handleReturn(
-			$errorFormatter->formatErrors($analysisResult, $inceptionResult->getStdOutput()),
+			$exitCode,
 			$analysisResult->getPeakMemoryUsageBytes(),
 		);
 	}
@@ -341,7 +346,7 @@
 		return new StreamOutput($resource);
 	}
 
-	private function generateBaseline(string $generateBaselineFile, InceptionResult $inceptionResult, AnalysisResult $analysisResult, OutputInterface $output, bool $allowEmptyBaseline, string $baselineExtension): int
+	private function generateBaseline(string $generateBaselineFile, InceptionResult $inceptionResult, AnalysisResult $analysisResult, OutputInterface $output, bool $allowEmptyBaseline, string $baselineExtension, bool $failWithoutResultCache): int
 	{
 		if (!$allowEmptyBaseline && !$analysisResult->hasErrors()) {
 			$inceptionResult->getStdOutput()->getStyle()->error('No errors were found during the analysis. Baseline could not be generated.');
@@ -370,23 +375,11 @@
 			$baselineErrorFormatter->formatErrors($analysisResult, $baselineOutput, $existingBaselineContent);
 		}
 
-<<<<<<< HEAD
 		$stream = $streamOutput->getStream();
 		rewind($stream);
 		$baselineContents = stream_get_contents($stream);
 		if ($baselineContents === false) {
 			throw new ShouldNotHappenException();
-=======
-			$exitCode = 0;
-			if ($failWithoutResultCache && !$analysisResult->isResultCacheUsed()) {
-				$exitCode = 2;
-			}
-
-			return $inceptionResult->handleReturn(
-				$exitCode,
-				$analysisResult->getPeakMemoryUsageBytes(),
-			);
->>>>>>> 2cb2f074
 		}
 
 		if (!is_dir($baselineFileDirectory)) {
@@ -434,7 +427,12 @@
 			$inceptionResult->getStdOutput()->getStyle()->warning($message . "\nSome errors could not be put into baseline. Re-run PHPStan and fix them.");
 		}
 
-		return $inceptionResult->handleReturn(0, $analysisResult->getPeakMemoryUsageBytes());
+		$exitCode = 0;
+		if ($failWithoutResultCache && !$analysisResult->isResultCacheUsed()) {
+			$exitCode = 2;
+		}
+
+		return $inceptionResult->handleReturn($exitCode, $analysisResult->getPeakMemoryUsageBytes());
 	}
 
 	/**
@@ -452,23 +450,12 @@
 		/** @var FixerApplication $fixerApplication */
 		$fixerApplication = $container->getByType(FixerApplication::class);
 
-<<<<<<< HEAD
 		return $fixerApplication->run(
 			$inceptionResult->getProjectConfigFile(),
 			$input,
 			$output,
 			count($files),
 			$_SERVER['argv'][0],
-=======
-		$exitCode = $errorFormatter->formatErrors($analysisResult, $inceptionResult->getStdOutput());
-		if ($failWithoutResultCache && !$analysisResult->isResultCacheUsed()) {
-			$exitCode = 2;
-		}
-
-		return $inceptionResult->handleReturn(
-			$exitCode,
-			$analysisResult->getPeakMemoryUsageBytes(),
->>>>>>> 2cb2f074
 		);
 	}
 
