<?php declare(strict_types = 1);

namespace PHPStan\Command;

use OndraM\CiDetector\CiDetector;
use PHPStan\Command\ErrorFormatter\BaselineNeonErrorFormatter;
use PHPStan\Command\ErrorFormatter\BaselinePhpErrorFormatter;
use PHPStan\Command\ErrorFormatter\ErrorFormatter;
use PHPStan\Command\Symfony\SymfonyOutput;
use PHPStan\Command\Symfony\SymfonyStyle;
<<<<<<< HEAD
use PHPStan\DependencyInjection\Container;
use PHPStan\DependencyInjection\ProjectConfigHelper;
=======
>>>>>>> 925c0b73
use PHPStan\File\CouldNotWriteFileException;
use PHPStan\File\FileReader;
use PHPStan\File\FileWriter;
use PHPStan\File\ParentDirectoryRelativePathHelper;
use PHPStan\File\PathNotFoundException;
use PHPStan\File\RelativePathHelper;
use PHPStan\Internal\BytesHelper;
use PHPStan\Internal\DirectoryCreator;
use PHPStan\Internal\DirectoryCreatorException;
use PHPStan\ShouldNotHappenException;
use Symfony\Component\Console\Command\Command;
use Symfony\Component\Console\Input\InputArgument;
use Symfony\Component\Console\Input\InputInterface;
use Symfony\Component\Console\Input\InputOption;
use Symfony\Component\Console\Input\StringInput;
use Symfony\Component\Console\Output\OutputInterface;
use Symfony\Component\Console\Output\StreamOutput;
use Throwable;
use function array_intersect;
use function array_keys;
use function array_map;
use function array_unique;
use function array_values;
use function count;
use function dirname;
use function filesize;
use function fopen;
use function get_class;
use function implode;
use function in_array;
use function is_array;
use function is_bool;
use function is_file;
use function is_string;
use function pathinfo;
use function rewind;
use function sprintf;
use function stream_get_contents;
use function strlen;
use function substr;
use const PATHINFO_BASENAME;
use const PATHINFO_EXTENSION;

class AnalyseCommand extends Command
{

	private const NAME = 'analyse';

	public const OPTION_LEVEL = 'level';

	public const DEFAULT_LEVEL = CommandHelper::DEFAULT_LEVEL;

	/**
	 * @param string[] $composerAutoloaderProjectPaths
	 */
	public function __construct(
		private array $composerAutoloaderProjectPaths,
	)
	{
		parent::__construct();
	}

	protected function configure(): void
	{
		$this->setName(self::NAME)
			->setDescription('Analyses source code')
			->setDefinition([
				new InputArgument('paths', InputArgument::OPTIONAL | InputArgument::IS_ARRAY, 'Paths with source code to run analysis on'),
				new InputOption('configuration', 'c', InputOption::VALUE_REQUIRED, 'Path to project configuration file'),
				new InputOption(self::OPTION_LEVEL, 'l', InputOption::VALUE_REQUIRED, 'Level of rule options - the higher the stricter'),
				new InputOption(ErrorsConsoleStyle::OPTION_NO_PROGRESS, null, InputOption::VALUE_NONE, 'Do not show progress bar, only results'),
				new InputOption('debug', null, InputOption::VALUE_NONE, 'Show debug information - which file is analysed, do not catch internal errors'),
				new InputOption('autoload-file', 'a', InputOption::VALUE_REQUIRED, 'Project\'s additional autoload file path'),
				new InputOption('error-format', null, InputOption::VALUE_REQUIRED, 'Format in which to print the result of the analysis', null),
				new InputOption('generate-baseline', 'b', InputOption::VALUE_OPTIONAL, 'Path to a file where the baseline should be saved', false),
				new InputOption('allow-empty-baseline', null, InputOption::VALUE_NONE, 'Do not error out when the generated baseline is empty'),
				new InputOption('memory-limit', null, InputOption::VALUE_REQUIRED, 'Memory limit for analysis'),
				new InputOption('xdebug', null, InputOption::VALUE_NONE, 'Allow running with Xdebug for debugging purposes'),
				new InputOption('fix', null, InputOption::VALUE_NONE, 'Launch PHPStan Pro'),
				new InputOption('watch', null, InputOption::VALUE_NONE, 'Launch PHPStan Pro'),
				new InputOption('pro', null, InputOption::VALUE_NONE, 'Launch PHPStan Pro'),
				new InputOption('fail-without-result-cache', null, InputOption::VALUE_NONE, 'Return non-zero exit code when result cache is not used'),
			]);
	}

	/**
	 * @return string[]
	 */
	public function getAliases(): array
	{
		return ['analyze'];
	}

	protected function initialize(InputInterface $input, OutputInterface $output): void
	{
		if ((bool) $input->getOption('debug')) {
			$application = $this->getApplication();
			if ($application === null) {
				return;
			}
			$application->setCatchExceptions(false);
			return;
		}
	}

	protected function execute(InputInterface $input, OutputInterface $output): int
	{
		$paths = $input->getArgument('paths');
		$memoryLimit = $input->getOption('memory-limit');
		$autoloadFile = $input->getOption('autoload-file');
		$configuration = $input->getOption('configuration');
		$level = $input->getOption(self::OPTION_LEVEL);
		$allowXdebug = $input->getOption('xdebug');
		$debugEnabled = (bool) $input->getOption('debug');
		$fix = (bool) $input->getOption('fix') || (bool) $input->getOption('watch') || (bool) $input->getOption('pro');
		$failWithoutResultCache = (bool) $input->getOption('fail-without-result-cache');

		/** @var string|false|null $generateBaselineFile */
		$generateBaselineFile = $input->getOption('generate-baseline');
		if ($generateBaselineFile === false) {
			$generateBaselineFile = null;
		} elseif ($generateBaselineFile === null) {
			$generateBaselineFile = 'phpstan-baseline.neon';
		}

		$allowEmptyBaseline = (bool) $input->getOption('allow-empty-baseline');

		if (
			!is_array($paths)
			|| (!is_string($memoryLimit) && $memoryLimit !== null)
			|| (!is_string($autoloadFile) && $autoloadFile !== null)
			|| (!is_string($configuration) && $configuration !== null)
			|| (!is_string($level) && $level !== null)
			|| (!is_bool($allowXdebug))
		) {
			throw new ShouldNotHappenException();
		}

		try {
			$inceptionResult = CommandHelper::begin(
				$input,
				$output,
				$paths,
				$memoryLimit,
				$autoloadFile,
				$this->composerAutoloaderProjectPaths,
				$configuration,
				$generateBaselineFile,
				$level,
				$allowXdebug,
				$debugEnabled,
			);
		} catch (InceptionNotSuccessfulException $e) {
			return 1;
		}

		if ($generateBaselineFile === null && $allowEmptyBaseline) {
			$inceptionResult->getStdOutput()->getStyle()->error('You must pass the --generate-baseline option alongside --allow-empty-baseline.');
			return $inceptionResult->handleReturn(1, null);
		}

		$errorOutput = $inceptionResult->getErrorOutput();
		$obsoleteDockerImage = $_SERVER['PHPSTAN_OBSOLETE_DOCKER_IMAGE'] ?? 'false';
		if ($obsoleteDockerImage === 'true') {
			$errorOutput->writeLineFormatted('⚠️  You\'re using an obsolete PHPStan Docker image. ⚠️️');
			$errorOutput->writeLineFormatted('   You can obtain the current one from <fg=cyan>ghcr.io/phpstan/phpstan</>.');
			$errorOutput->writeLineFormatted('   Read more about it here:');
			$errorOutput->writeLineFormatted('   <fg=cyan>https://phpstan.org/user-guide/docker</>');
			$errorOutput->writeLineFormatted('');
		}

		$errorFormat = $input->getOption('error-format');

		if (!is_string($errorFormat) && $errorFormat !== null) {
			throw new ShouldNotHappenException();
		}

		if ($errorFormat === null) {
			$errorFormat = $inceptionResult->getContainer()->getParameter('errorFormat');
		}

		if ($errorFormat === null) {
			$errorFormat = 'table';
		}

		$container = $inceptionResult->getContainer();
		$errorFormatterServiceName = sprintf('errorFormatter.%s', $errorFormat);
		if (!$container->hasService($errorFormatterServiceName)) {
			$errorOutput->writeLineFormatted(sprintf(
				'Error formatter "%s" not found. Available error formatters are: %s',
				$errorFormat,
				implode(', ', array_map(static fn (string $name): string => substr($name, strlen('errorFormatter.')), $container->findServiceNamesByType(ErrorFormatter::class))),
			));
			return 1;
		}

		$generateBaselineFile = $inceptionResult->getGenerateBaselineFile();
		if ($generateBaselineFile !== null) {
			$baselineExtension = pathinfo($generateBaselineFile, PATHINFO_EXTENSION);
			if ($baselineExtension === '') {
				$inceptionResult->getStdOutput()->getStyle()->error(sprintf('Baseline filename must have an extension, %s provided instead.', pathinfo($generateBaselineFile, PATHINFO_BASENAME)));
				return $inceptionResult->handleReturn(1, null);
			}

			if (!in_array($baselineExtension, ['neon', 'php'], true)) {
				$inceptionResult->getStdOutput()->getStyle()->error(sprintf('Baseline filename extension must be .neon or .php, .%s was used instead.', $baselineExtension));

				return $inceptionResult->handleReturn(1, null);
			}
		}

		try {
			[$files, $onlyFiles] = $inceptionResult->getFiles();
		} catch (PathNotFoundException $e) {
			$inceptionResult->getErrorOutput()->writeLineFormatted(sprintf('<error>%s</error>', $e->getMessage()));
			return 1;
		} catch (InceptionNotSuccessfulException) {
			return 1;
		}

		if (count($files) === 0) {
			$bleedingEdge = (bool) $container->getParameter('featureToggles')['zeroFiles'];
			if (!$bleedingEdge) {
				$inceptionResult->getErrorOutput()->getStyle()->note('No files found to analyse.');
				$inceptionResult->getErrorOutput()->getStyle()->warning('This will cause a non-zero exit code in PHPStan 2.0.');

				return $inceptionResult->handleReturn(0, null);
			}

			$inceptionResult->getErrorOutput()->getStyle()->error('No files found to analyse.');

			return $inceptionResult->handleReturn(1, null);
		}

		$analysedConfigFiles = array_intersect($files, $container->getParameter('allConfigFiles'));
		/** @var RelativePathHelper $relativePathHelper */
		$relativePathHelper = $container->getService('relativePathHelper');
		foreach ($analysedConfigFiles as $analysedConfigFile) {
			$fileSize = @filesize($analysedConfigFile);
			if ($fileSize === false) {
				continue;
			}

			if ($fileSize <= 512 * 1024) {
				continue;
			}

			$inceptionResult->getErrorOutput()->getStyle()->warning(sprintf(
				'Configuration file %s (%s) is too big and might slow down PHPStan. Consider adding it to excludePaths.',
				$relativePathHelper->getRelativePath($analysedConfigFile),
				BytesHelper::bytes($fileSize),
			));
		}

		if ($fix) {
			return $this->runFixer($inceptionResult, $container, $onlyFiles, $input, $output, $files);
		}

		/** @var AnalyseApplication $application */
		$application = $container->getByType(AnalyseApplication::class);

		$debug = $input->getOption('debug');
		if (!is_bool($debug)) {
			throw new ShouldNotHappenException();
		}

		try {
			$analysisResult = $application->analyse(
				$files,
				$onlyFiles,
				$inceptionResult->getStdOutput(),
				$inceptionResult->getErrorOutput(),
				$inceptionResult->isDefaultLevelUsed(),
				$debug,
				$inceptionResult->getProjectConfigFile(),
				$inceptionResult->getProjectConfigArray(),
				$input,
			);
		} catch (Throwable $t) {
			if ($debug) {
				$stdOutput = $inceptionResult->getStdOutput();
				$stdOutput->writeRaw(sprintf(
					'Uncaught %s: %s in %s:%d',
					get_class($t),
					$t->getMessage(),
					$t->getFile(),
					$t->getLine(),
				));
				$stdOutput->writeLineFormatted('');
				$stdOutput->writeRaw($t->getTraceAsString());
				$stdOutput->writeLineFormatted('');

				$previous = $t->getPrevious();
				while ($previous !== null) {
					$stdOutput->writeLineFormatted('');
					$stdOutput->writeLineFormatted('Caused by:');
					$stdOutput->writeRaw(sprintf(
						'Uncaught %s: %s in %s:%d',
						get_class($previous),
						$previous->getMessage(),
						$previous->getFile(),
						$previous->getLine(),
					));
					$stdOutput->writeRaw($previous->getTraceAsString());
					$stdOutput->writeLineFormatted('');
					$previous = $previous->getPrevious();
				}

				return $inceptionResult->handleReturn(1, null);
			}

			throw $t;
		}

		if ($generateBaselineFile !== null) {
<<<<<<< HEAD
			return $this->generateBaseline($generateBaselineFile, $inceptionResult, $analysisResult, $output, $allowEmptyBaseline, $baselineExtension, $failWithoutResultCache);
=======
			if (!$allowEmptyBaseline && !$analysisResult->hasErrors()) {
				$inceptionResult->getStdOutput()->getStyle()->error('No errors were found during the analysis. Baseline could not be generated.');
				$inceptionResult->getStdOutput()->writeLineFormatted('To allow generating empty baselines, pass <fg=cyan>--allow-empty-baseline</> option.');

				return $inceptionResult->handleReturn(1, $analysisResult->getPeakMemoryUsageBytes());
			}
			if ($analysisResult->hasInternalErrors()) {
				$internalErrors = array_values(array_unique($analysisResult->getInternalErrors()));

				foreach ($internalErrors as $internalError) {
					$inceptionResult->getStdOutput()->writeLineFormatted($internalError);
					$inceptionResult->getStdOutput()->writeLineFormatted('');
				}

				$inceptionResult->getStdOutput()->getStyle()->error(sprintf(
					'%s occurred. Baseline could not be generated.',
					count($internalErrors) === 1 ? 'An internal error' : 'Internal errors',
				));

				return $inceptionResult->handleReturn(1, $analysisResult->getPeakMemoryUsageBytes());
			}

			foreach ($analysisResult->getFileSpecificErrors() as $fileSpecificError) {
				if (!$fileSpecificError->hasNonIgnorableException()) {
					continue;
				}

				$inceptionResult->getStdOutput()->getStyle()->error('An internal error occurred. Baseline could not be generated.');

				$inceptionResult->getStdOutput()->writeLineFormatted($fileSpecificError->getMessage());
				$inceptionResult->getStdOutput()->writeLineFormatted($fileSpecificError->getFile());
				$inceptionResult->getStdOutput()->writeLineFormatted('');

				return $inceptionResult->handleReturn(1, $analysisResult->getPeakMemoryUsageBytes());
			}

			$streamOutput = $this->createStreamOutput();
			$errorConsoleStyle = new ErrorsConsoleStyle(new StringInput(''), $streamOutput);
			$baselineOutput = new SymfonyOutput($streamOutput, new SymfonyStyle($errorConsoleStyle));
			$baselineFileDirectory = dirname($generateBaselineFile);
			$baselinePathHelper = new ParentDirectoryRelativePathHelper($baselineFileDirectory);

			if ($baselineExtension === 'php') {
				$baselineErrorFormatter = new BaselinePhpErrorFormatter($baselinePathHelper);
				$baselineErrorFormatter->formatErrors($analysisResult, $baselineOutput);
			} else {
				$baselineErrorFormatter = new BaselineNeonErrorFormatter($baselinePathHelper);
				$existingBaselineContent = is_file($generateBaselineFile) ? FileReader::read($generateBaselineFile) : '';
				$baselineErrorFormatter->formatErrors($analysisResult, $baselineOutput, $existingBaselineContent);
			}

			$stream = $streamOutput->getStream();
			rewind($stream);
			$baselineContents = stream_get_contents($stream);
			if ($baselineContents === false) {
				throw new ShouldNotHappenException();
			}

			try {
				DirectoryCreator::ensureDirectoryExists($baselineFileDirectory, 0644);
			} catch (DirectoryCreatorException $e) {
				$inceptionResult->getStdOutput()->writeLineFormatted($e->getMessage());

				return $inceptionResult->handleReturn(1, $analysisResult->getPeakMemoryUsageBytes());
			}

			try {
				FileWriter::write($generateBaselineFile, $baselineContents);
			} catch (CouldNotWriteFileException $e) {
				$inceptionResult->getStdOutput()->writeLineFormatted($e->getMessage());

				return $inceptionResult->handleReturn(1, $analysisResult->getPeakMemoryUsageBytes());
			}

			$errorsCount = 0;
			$unignorableCount = 0;
			foreach ($analysisResult->getFileSpecificErrors() as $fileSpecificError) {
				if (!$fileSpecificError->canBeIgnored()) {
					$unignorableCount++;
					if ($output->isVeryVerbose()) {
						$inceptionResult->getStdOutput()->writeLineFormatted('Unignorable could not be added to the baseline:');
						$inceptionResult->getStdOutput()->writeLineFormatted($fileSpecificError->getMessage());
						$inceptionResult->getStdOutput()->writeLineFormatted($fileSpecificError->getFile());
						$inceptionResult->getStdOutput()->writeLineFormatted('');
					}
					continue;
				}

				$errorsCount++;
			}

			$message = sprintf('Baseline generated with %d %s.', $errorsCount, $errorsCount === 1 ? 'error' : 'errors');

			if (
				$unignorableCount === 0
				&& count($analysisResult->getNotFileSpecificErrors()) === 0
			) {
				$inceptionResult->getStdOutput()->getStyle()->success($message);
			} else {
				$inceptionResult->getStdOutput()->getStyle()->warning($message . "\nSome errors could not be put into baseline. Re-run PHPStan and fix them.");
			}

			$exitCode = 0;
			if ($failWithoutResultCache && !$analysisResult->isResultCacheUsed()) {
				$exitCode = 2;
			}

			return $inceptionResult->handleReturn(
				$exitCode,
				$analysisResult->getPeakMemoryUsageBytes(),
			);
		}

		if ($fix) {
			$ciDetector = new CiDetector();
			if ($ciDetector->isCiDetected()) {
				$inceptionResult->getStdOutput()->writeLineFormatted('PHPStan Pro can\'t run in CI environment yet. Stay tuned!');

				return $inceptionResult->handleReturn(1, $analysisResult->getPeakMemoryUsageBytes());
			}
			$hasInternalErrors = $analysisResult->hasInternalErrors();
			$nonIgnorableErrorsByException = [];
			foreach ($analysisResult->getFileSpecificErrors() as $fileSpecificError) {
				if (!$fileSpecificError->hasNonIgnorableException()) {
					continue;
				}

				$nonIgnorableErrorsByException[] = $fileSpecificError;
			}

			if ($hasInternalErrors || count($nonIgnorableErrorsByException) > 0) {
				$fixerAnalysisResult = new AnalysisResult(
					$nonIgnorableErrorsByException,
					$analysisResult->getInternalErrors(),
					$analysisResult->getInternalErrors(),
					[],
					$analysisResult->getCollectedData(),
					$analysisResult->isDefaultLevelUsed(),
					$analysisResult->getProjectConfigFile(),
					$analysisResult->isResultCacheSaved(),
					$analysisResult->getPeakMemoryUsageBytes(),
					$analysisResult->isResultCacheUsed(),
					$analysisResult->getChangedProjectExtensionFilesOutsideOfAnalysedPaths(),
				);

				$stdOutput = $inceptionResult->getStdOutput();
				$stdOutput->getStyle()->error('PHPStan Pro can\'t be launched because of these errors:');

				/** @var TableErrorFormatter $tableErrorFormatter */
				$tableErrorFormatter = $container->getService('errorFormatter.table');
				$tableErrorFormatter->formatErrors($fixerAnalysisResult, $stdOutput);

				$stdOutput->writeLineFormatted('Please fix them first and then re-run PHPStan.');

				if ($stdOutput->isDebug()) {
					$stdOutput->writeLineFormatted(sprintf('hasInternalErrors: %s', $hasInternalErrors ? 'true' : 'false'));
					$stdOutput->writeLineFormatted(sprintf('nonIgnorableErrorsByExceptionCount: %d', count($nonIgnorableErrorsByException)));
				}

				return $inceptionResult->handleReturn(1, $analysisResult->getPeakMemoryUsageBytes());
			}

			if (!$analysisResult->isResultCacheSaved() && !$onlyFiles) {
				// this can happen only if there are some regex-related errors in ignoreErrors configuration
				$stdOutput = $inceptionResult->getStdOutput();
				if (count($analysisResult->getFileSpecificErrors()) > 0) {
					$stdOutput->getStyle()->error('Unknown error. Please report this as a bug.');
					return $inceptionResult->handleReturn(1, $analysisResult->getPeakMemoryUsageBytes());
				}

				$stdOutput->getStyle()->error('PHPStan Pro can\'t be launched because of these errors:');

				/** @var TableErrorFormatter $tableErrorFormatter */
				$tableErrorFormatter = $container->getService('errorFormatter.table');
				$tableErrorFormatter->formatErrors($analysisResult, $stdOutput);

				$stdOutput->writeLineFormatted('Please fix them first and then re-run PHPStan.');

				if ($stdOutput->isDebug()) {
					$stdOutput->writeLineFormatted('Result cache was not saved.');
				}

				return $inceptionResult->handleReturn(1, $analysisResult->getPeakMemoryUsageBytes());
			}

			$inceptionResult->handleReturn(0, $analysisResult->getPeakMemoryUsageBytes());

			$fixerApplication = $container->getByType(FixerApplication::class);

			return $fixerApplication->run(
				$inceptionResult->getProjectConfigFile(),
				$inceptionResult,
				$input,
				$output,
				$analysisResult->getFileSpecificErrors(),
				$analysisResult->getNotFileSpecificErrors(),
				count($files),
				$_SERVER['argv'][0],
			);
>>>>>>> 925c0b73
		}

		/** @var ErrorFormatter $errorFormatter */
		$errorFormatter = $container->getService($errorFormatterServiceName);

		$exitCode = $errorFormatter->formatErrors($analysisResult, $inceptionResult->getStdOutput());
		if ($failWithoutResultCache && !$analysisResult->isResultCacheUsed()) {
			$exitCode = 2;
		}

		if (
			$analysisResult->isResultCacheUsed()
			&& $analysisResult->isResultCacheSaved()
			&& !$onlyFiles
			&& $inceptionResult->getProjectConfigArray() !== null
		) {
			$projectServicesNotInAnalysedPaths = array_values(array_unique($analysisResult->getChangedProjectExtensionFilesOutsideOfAnalysedPaths()));
			$projectServiceFileNamesNotInAnalysedPaths = array_keys($analysisResult->getChangedProjectExtensionFilesOutsideOfAnalysedPaths());

			if (count($projectServicesNotInAnalysedPaths) > 0) {
				$one = count($projectServicesNotInAnalysedPaths) === 1;
				$errorOutput->writeLineFormatted('<comment>Result cache might not behave correctly.</comment>');
				$errorOutput->writeLineFormatted(sprintf('You\'re using custom %s in your project config', $one ? 'extension' : 'extensions'));
				$errorOutput->writeLineFormatted(sprintf('but %s not part of analysed paths:', $one ? 'this extension is' : 'these extensions are'));
				$errorOutput->writeLineFormatted('');
				foreach ($projectServicesNotInAnalysedPaths as $service) {
					$errorOutput->writeLineFormatted(sprintf('- %s', $service));
				}

				$errorOutput->writeLineFormatted('');

				$errorOutput->writeLineFormatted('When you edit them and re-run PHPStan, the result cache will get stale.');

				$directoriesToAdd = [];
				foreach ($projectServiceFileNamesNotInAnalysedPaths as $path) {
					$directoriesToAdd[] = dirname($relativePathHelper->getRelativePath($path));
				}

				$directoriesToAdd = array_unique($directoriesToAdd);
				$oneDirectory = count($directoriesToAdd) === 1;

				$errorOutput->writeLineFormatted(sprintf('Add %s to your analysed paths to get rid of this problem:', $oneDirectory ? 'this directory' : 'these directories'));

				$errorOutput->writeLineFormatted('');

				foreach ($directoriesToAdd as $directory) {
					$errorOutput->writeLineFormatted(sprintf('- %s', $directory));
				}

				$errorOutput->writeLineFormatted('');

				$bleedingEdge = (bool) $container->getParameter('featureToggles')['projectServicesNotInAnalysedPaths'];
				if ($bleedingEdge) {
					return $inceptionResult->handleReturn(1, $analysisResult->getPeakMemoryUsageBytes());
				}

				$errorOutput->getStyle()->warning('This will cause a non-zero exit code in PHPStan 2.0.');
			}
		}

		return $inceptionResult->handleReturn(
			$exitCode,
			$analysisResult->getPeakMemoryUsageBytes(),
		);
	}

	private function createStreamOutput(): StreamOutput
	{
		$resource = fopen('php://memory', 'w', false);
		if ($resource === false) {
			throw new ShouldNotHappenException();
		}
		return new StreamOutput($resource);
	}

	private function generateBaseline(string $generateBaselineFile, InceptionResult $inceptionResult, AnalysisResult $analysisResult, OutputInterface $output, bool $allowEmptyBaseline, string $baselineExtension, bool $failWithoutResultCache): int
	{
		if (!$allowEmptyBaseline && !$analysisResult->hasErrors()) {
			$inceptionResult->getStdOutput()->getStyle()->error('No errors were found during the analysis. Baseline could not be generated.');
			$inceptionResult->getStdOutput()->writeLineFormatted('To allow generating empty baselines, pass <fg=cyan>--allow-empty-baseline</> option.');

			return $inceptionResult->handleReturn(1, $analysisResult->getPeakMemoryUsageBytes());
		}
		if ($analysisResult->hasInternalErrors()) {
			$internalErrors = array_values(array_unique($analysisResult->getInternalErrors()));

			foreach ($internalErrors as $internalError) {
				$inceptionResult->getStdOutput()->writeLineFormatted($internalError);
				$inceptionResult->getStdOutput()->writeLineFormatted('');
			}

			$inceptionResult->getStdOutput()->getStyle()->error(sprintf(
				'%s occurred. Baseline could not be generated.',
				count($internalErrors) === 1 ? 'An internal error' : 'Internal errors',
			));

			return $inceptionResult->handleReturn(1, $analysisResult->getPeakMemoryUsageBytes());
		}

		foreach ($analysisResult->getFileSpecificErrors() as $fileSpecificError) {
			if (!$fileSpecificError->hasNonIgnorableException()) {
				continue;
			}

			$inceptionResult->getStdOutput()->getStyle()->error('An internal error occurred. Baseline could not be generated.');

			$inceptionResult->getStdOutput()->writeLineFormatted($fileSpecificError->getMessage());
			$inceptionResult->getStdOutput()->writeLineFormatted($fileSpecificError->getFile());
			$inceptionResult->getStdOutput()->writeLineFormatted('');

			return $inceptionResult->handleReturn(1, $analysisResult->getPeakMemoryUsageBytes());
		}

		$streamOutput = $this->createStreamOutput();
		$errorConsoleStyle = new ErrorsConsoleStyle(new StringInput(''), $streamOutput);
		$baselineOutput = new SymfonyOutput($streamOutput, new SymfonyStyle($errorConsoleStyle));
		$baselineFileDirectory = dirname($generateBaselineFile);
		$baselinePathHelper = new ParentDirectoryRelativePathHelper($baselineFileDirectory);

		if ($baselineExtension === 'php') {
			$baselineErrorFormatter = new BaselinePhpErrorFormatter($baselinePathHelper);
			$baselineErrorFormatter->formatErrors($analysisResult, $baselineOutput);
		} else {
			$baselineErrorFormatter = new BaselineNeonErrorFormatter($baselinePathHelper);
			$existingBaselineContent = is_file($generateBaselineFile) ? FileReader::read($generateBaselineFile) : '';
			$baselineErrorFormatter->formatErrors($analysisResult, $baselineOutput, $existingBaselineContent);
		}

		$stream = $streamOutput->getStream();
		rewind($stream);
		$baselineContents = stream_get_contents($stream);
		if ($baselineContents === false) {
			throw new ShouldNotHappenException();
		}

		try {
			DirectoryCreator::ensureDirectoryExists($baselineFileDirectory, 0644);
		} catch (DirectoryCreatorException $e) {
			$inceptionResult->getStdOutput()->writeLineFormatted($e->getMessage());

			return $inceptionResult->handleReturn(1, $analysisResult->getPeakMemoryUsageBytes());
		}

		try {
			FileWriter::write($generateBaselineFile, $baselineContents);
		} catch (CouldNotWriteFileException $e) {
			$inceptionResult->getStdOutput()->writeLineFormatted($e->getMessage());

			return $inceptionResult->handleReturn(1, $analysisResult->getPeakMemoryUsageBytes());
		}

		$errorsCount = 0;
		$unignorableCount = 0;
		foreach ($analysisResult->getFileSpecificErrors() as $fileSpecificError) {
			if (!$fileSpecificError->canBeIgnored()) {
				$unignorableCount++;
				if ($output->isVeryVerbose()) {
					$inceptionResult->getStdOutput()->writeLineFormatted('Unignorable could not be added to the baseline:');
					$inceptionResult->getStdOutput()->writeLineFormatted($fileSpecificError->getMessage());
					$inceptionResult->getStdOutput()->writeLineFormatted($fileSpecificError->getFile());
					$inceptionResult->getStdOutput()->writeLineFormatted('');
				}
				continue;
			}

			$errorsCount++;
		}

		$message = sprintf('Baseline generated with %d %s.', $errorsCount, $errorsCount === 1 ? 'error' : 'errors');

		if (
			$unignorableCount === 0
			&& count($analysisResult->getNotFileSpecificErrors()) === 0
		) {
			$inceptionResult->getStdOutput()->getStyle()->success($message);
		} else {
			$inceptionResult->getStdOutput()->getStyle()->warning($message . "\nSome errors could not be put into baseline. Re-run PHPStan and fix them.");
		}

		$exitCode = 0;
		if ($failWithoutResultCache && !$analysisResult->isResultCacheUsed()) {
			$exitCode = 2;
		}

		return $inceptionResult->handleReturn($exitCode, $analysisResult->getPeakMemoryUsageBytes());
	}

	/**
	 * @param string[] $files
	 */
	private function runFixer(InceptionResult $inceptionResult, Container $container, bool $onlyFiles, InputInterface $input, OutputInterface $output, array $files): int
	{
		$ciDetector = new CiDetector();
		if ($ciDetector->isCiDetected()) {
			$inceptionResult->getStdOutput()->writeLineFormatted('PHPStan Pro can\'t run in CI environment yet. Stay tuned!');

			return $inceptionResult->handleReturn(1, null);
		}

		/** @var FixerApplication $fixerApplication */
		$fixerApplication = $container->getByType(FixerApplication::class);

		return $fixerApplication->run(
			$inceptionResult->getProjectConfigFile(),
			$input,
			$output,
			count($files),
			$_SERVER['argv'][0],
		);
	}

}<|MERGE_RESOLUTION|>--- conflicted
+++ resolved
@@ -8,11 +8,7 @@
 use PHPStan\Command\ErrorFormatter\ErrorFormatter;
 use PHPStan\Command\Symfony\SymfonyOutput;
 use PHPStan\Command\Symfony\SymfonyStyle;
-<<<<<<< HEAD
 use PHPStan\DependencyInjection\Container;
-use PHPStan\DependencyInjection\ProjectConfigHelper;
-=======
->>>>>>> 925c0b73
 use PHPStan\File\CouldNotWriteFileException;
 use PHPStan\File\FileReader;
 use PHPStan\File\FileWriter;
@@ -328,209 +324,7 @@
 		}
 
 		if ($generateBaselineFile !== null) {
-<<<<<<< HEAD
 			return $this->generateBaseline($generateBaselineFile, $inceptionResult, $analysisResult, $output, $allowEmptyBaseline, $baselineExtension, $failWithoutResultCache);
-=======
-			if (!$allowEmptyBaseline && !$analysisResult->hasErrors()) {
-				$inceptionResult->getStdOutput()->getStyle()->error('No errors were found during the analysis. Baseline could not be generated.');
-				$inceptionResult->getStdOutput()->writeLineFormatted('To allow generating empty baselines, pass <fg=cyan>--allow-empty-baseline</> option.');
-
-				return $inceptionResult->handleReturn(1, $analysisResult->getPeakMemoryUsageBytes());
-			}
-			if ($analysisResult->hasInternalErrors()) {
-				$internalErrors = array_values(array_unique($analysisResult->getInternalErrors()));
-
-				foreach ($internalErrors as $internalError) {
-					$inceptionResult->getStdOutput()->writeLineFormatted($internalError);
-					$inceptionResult->getStdOutput()->writeLineFormatted('');
-				}
-
-				$inceptionResult->getStdOutput()->getStyle()->error(sprintf(
-					'%s occurred. Baseline could not be generated.',
-					count($internalErrors) === 1 ? 'An internal error' : 'Internal errors',
-				));
-
-				return $inceptionResult->handleReturn(1, $analysisResult->getPeakMemoryUsageBytes());
-			}
-
-			foreach ($analysisResult->getFileSpecificErrors() as $fileSpecificError) {
-				if (!$fileSpecificError->hasNonIgnorableException()) {
-					continue;
-				}
-
-				$inceptionResult->getStdOutput()->getStyle()->error('An internal error occurred. Baseline could not be generated.');
-
-				$inceptionResult->getStdOutput()->writeLineFormatted($fileSpecificError->getMessage());
-				$inceptionResult->getStdOutput()->writeLineFormatted($fileSpecificError->getFile());
-				$inceptionResult->getStdOutput()->writeLineFormatted('');
-
-				return $inceptionResult->handleReturn(1, $analysisResult->getPeakMemoryUsageBytes());
-			}
-
-			$streamOutput = $this->createStreamOutput();
-			$errorConsoleStyle = new ErrorsConsoleStyle(new StringInput(''), $streamOutput);
-			$baselineOutput = new SymfonyOutput($streamOutput, new SymfonyStyle($errorConsoleStyle));
-			$baselineFileDirectory = dirname($generateBaselineFile);
-			$baselinePathHelper = new ParentDirectoryRelativePathHelper($baselineFileDirectory);
-
-			if ($baselineExtension === 'php') {
-				$baselineErrorFormatter = new BaselinePhpErrorFormatter($baselinePathHelper);
-				$baselineErrorFormatter->formatErrors($analysisResult, $baselineOutput);
-			} else {
-				$baselineErrorFormatter = new BaselineNeonErrorFormatter($baselinePathHelper);
-				$existingBaselineContent = is_file($generateBaselineFile) ? FileReader::read($generateBaselineFile) : '';
-				$baselineErrorFormatter->formatErrors($analysisResult, $baselineOutput, $existingBaselineContent);
-			}
-
-			$stream = $streamOutput->getStream();
-			rewind($stream);
-			$baselineContents = stream_get_contents($stream);
-			if ($baselineContents === false) {
-				throw new ShouldNotHappenException();
-			}
-
-			try {
-				DirectoryCreator::ensureDirectoryExists($baselineFileDirectory, 0644);
-			} catch (DirectoryCreatorException $e) {
-				$inceptionResult->getStdOutput()->writeLineFormatted($e->getMessage());
-
-				return $inceptionResult->handleReturn(1, $analysisResult->getPeakMemoryUsageBytes());
-			}
-
-			try {
-				FileWriter::write($generateBaselineFile, $baselineContents);
-			} catch (CouldNotWriteFileException $e) {
-				$inceptionResult->getStdOutput()->writeLineFormatted($e->getMessage());
-
-				return $inceptionResult->handleReturn(1, $analysisResult->getPeakMemoryUsageBytes());
-			}
-
-			$errorsCount = 0;
-			$unignorableCount = 0;
-			foreach ($analysisResult->getFileSpecificErrors() as $fileSpecificError) {
-				if (!$fileSpecificError->canBeIgnored()) {
-					$unignorableCount++;
-					if ($output->isVeryVerbose()) {
-						$inceptionResult->getStdOutput()->writeLineFormatted('Unignorable could not be added to the baseline:');
-						$inceptionResult->getStdOutput()->writeLineFormatted($fileSpecificError->getMessage());
-						$inceptionResult->getStdOutput()->writeLineFormatted($fileSpecificError->getFile());
-						$inceptionResult->getStdOutput()->writeLineFormatted('');
-					}
-					continue;
-				}
-
-				$errorsCount++;
-			}
-
-			$message = sprintf('Baseline generated with %d %s.', $errorsCount, $errorsCount === 1 ? 'error' : 'errors');
-
-			if (
-				$unignorableCount === 0
-				&& count($analysisResult->getNotFileSpecificErrors()) === 0
-			) {
-				$inceptionResult->getStdOutput()->getStyle()->success($message);
-			} else {
-				$inceptionResult->getStdOutput()->getStyle()->warning($message . "\nSome errors could not be put into baseline. Re-run PHPStan and fix them.");
-			}
-
-			$exitCode = 0;
-			if ($failWithoutResultCache && !$analysisResult->isResultCacheUsed()) {
-				$exitCode = 2;
-			}
-
-			return $inceptionResult->handleReturn(
-				$exitCode,
-				$analysisResult->getPeakMemoryUsageBytes(),
-			);
-		}
-
-		if ($fix) {
-			$ciDetector = new CiDetector();
-			if ($ciDetector->isCiDetected()) {
-				$inceptionResult->getStdOutput()->writeLineFormatted('PHPStan Pro can\'t run in CI environment yet. Stay tuned!');
-
-				return $inceptionResult->handleReturn(1, $analysisResult->getPeakMemoryUsageBytes());
-			}
-			$hasInternalErrors = $analysisResult->hasInternalErrors();
-			$nonIgnorableErrorsByException = [];
-			foreach ($analysisResult->getFileSpecificErrors() as $fileSpecificError) {
-				if (!$fileSpecificError->hasNonIgnorableException()) {
-					continue;
-				}
-
-				$nonIgnorableErrorsByException[] = $fileSpecificError;
-			}
-
-			if ($hasInternalErrors || count($nonIgnorableErrorsByException) > 0) {
-				$fixerAnalysisResult = new AnalysisResult(
-					$nonIgnorableErrorsByException,
-					$analysisResult->getInternalErrors(),
-					$analysisResult->getInternalErrors(),
-					[],
-					$analysisResult->getCollectedData(),
-					$analysisResult->isDefaultLevelUsed(),
-					$analysisResult->getProjectConfigFile(),
-					$analysisResult->isResultCacheSaved(),
-					$analysisResult->getPeakMemoryUsageBytes(),
-					$analysisResult->isResultCacheUsed(),
-					$analysisResult->getChangedProjectExtensionFilesOutsideOfAnalysedPaths(),
-				);
-
-				$stdOutput = $inceptionResult->getStdOutput();
-				$stdOutput->getStyle()->error('PHPStan Pro can\'t be launched because of these errors:');
-
-				/** @var TableErrorFormatter $tableErrorFormatter */
-				$tableErrorFormatter = $container->getService('errorFormatter.table');
-				$tableErrorFormatter->formatErrors($fixerAnalysisResult, $stdOutput);
-
-				$stdOutput->writeLineFormatted('Please fix them first and then re-run PHPStan.');
-
-				if ($stdOutput->isDebug()) {
-					$stdOutput->writeLineFormatted(sprintf('hasInternalErrors: %s', $hasInternalErrors ? 'true' : 'false'));
-					$stdOutput->writeLineFormatted(sprintf('nonIgnorableErrorsByExceptionCount: %d', count($nonIgnorableErrorsByException)));
-				}
-
-				return $inceptionResult->handleReturn(1, $analysisResult->getPeakMemoryUsageBytes());
-			}
-
-			if (!$analysisResult->isResultCacheSaved() && !$onlyFiles) {
-				// this can happen only if there are some regex-related errors in ignoreErrors configuration
-				$stdOutput = $inceptionResult->getStdOutput();
-				if (count($analysisResult->getFileSpecificErrors()) > 0) {
-					$stdOutput->getStyle()->error('Unknown error. Please report this as a bug.');
-					return $inceptionResult->handleReturn(1, $analysisResult->getPeakMemoryUsageBytes());
-				}
-
-				$stdOutput->getStyle()->error('PHPStan Pro can\'t be launched because of these errors:');
-
-				/** @var TableErrorFormatter $tableErrorFormatter */
-				$tableErrorFormatter = $container->getService('errorFormatter.table');
-				$tableErrorFormatter->formatErrors($analysisResult, $stdOutput);
-
-				$stdOutput->writeLineFormatted('Please fix them first and then re-run PHPStan.');
-
-				if ($stdOutput->isDebug()) {
-					$stdOutput->writeLineFormatted('Result cache was not saved.');
-				}
-
-				return $inceptionResult->handleReturn(1, $analysisResult->getPeakMemoryUsageBytes());
-			}
-
-			$inceptionResult->handleReturn(0, $analysisResult->getPeakMemoryUsageBytes());
-
-			$fixerApplication = $container->getByType(FixerApplication::class);
-
-			return $fixerApplication->run(
-				$inceptionResult->getProjectConfigFile(),
-				$inceptionResult,
-				$input,
-				$output,
-				$analysisResult->getFileSpecificErrors(),
-				$analysisResult->getNotFileSpecificErrors(),
-				count($files),
-				$_SERVER['argv'][0],
-			);
->>>>>>> 925c0b73
 		}
 
 		/** @var ErrorFormatter $errorFormatter */
