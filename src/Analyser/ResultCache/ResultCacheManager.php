<?php declare(strict_types = 1);

namespace PHPStan\Analyser\ResultCache;

use Nette\Neon\Neon;
use PHPStan\Analyser\AnalyserResult;
use PHPStan\Analyser\Error;
use PHPStan\Collectors\CollectedData;
use PHPStan\Command\Output;
use PHPStan\Dependency\ExportedNodeFetcher;
use PHPStan\Dependency\RootExportedNode;
use PHPStan\DependencyInjection\ProjectConfigHelper;
use PHPStan\File\CouldNotReadFileException;
use PHPStan\File\FileFinder;
use PHPStan\File\FileHelper;
use PHPStan\File\FileWriter;
use PHPStan\Internal\ComposerHelper;
use PHPStan\PhpDoc\StubFilesProvider;
use PHPStan\Reflection\ReflectionProvider;
use PHPStan\ShouldNotHappenException;
use Throwable;
use function array_diff;
use function array_fill_keys;
use function array_filter;
use function array_key_exists;
use function array_keys;
use function array_unique;
use function array_values;
use function count;
use function get_loaded_extensions;
use function implode;
use function is_array;
use function is_file;
use function ksort;
use function sha1_file;
use function sort;
use function sprintf;
use function str_starts_with;
use function time;
use function unlink;
use function var_export;
use const PHP_VERSION_ID;

class ResultCacheManager
{

	private const CACHE_VERSION = 'v11-locallyIgnoredErrors';

	/** @var array<string, string> */
	private array $fileHashes = [];

	/** @var array<string, true> */
	private array $alreadyProcessed = [];

	/**
	 * @param string[] $analysedPaths
	 * @param string[] $composerAutoloaderProjectPaths
	 * @param string[] $bootstrapFiles
	 * @param string[] $scanFiles
	 * @param string[] $scanDirectories
	 */
	public function __construct(
		private ExportedNodeFetcher $exportedNodeFetcher,
		private FileFinder $scanFileFinder,
		private ReflectionProvider $reflectionProvider,
		private StubFilesProvider $stubFilesProvider,
		private FileHelper $fileHelper,
		private string $cacheFilePath,
		private array $analysedPaths,
		private array $composerAutoloaderProjectPaths,
		private string $usedLevel,
		private ?string $cliAutoloadFile,
		private array $bootstrapFiles,
		private array $scanFiles,
		private array $scanDirectories,
		private bool $checkDependenciesOfProjectExtensionFiles,
	)
	{
	}

	/**
	 * @param string[] $allAnalysedFiles
	 * @param mixed[]|null $projectConfigArray
	 */
	public function restore(array $allAnalysedFiles, bool $debug, bool $onlyFiles, ?array $projectConfigArray, Output $output): ResultCache
	{
		if ($debug) {
			if ($output->isDebug()) {
				$output->writeLineFormatted('Result cache not used because of debug mode.');
			}
			return new ResultCache($allAnalysedFiles, true, time(), $this->getMeta($allAnalysedFiles, $projectConfigArray), [], [], [], [], []);
		}
		if ($onlyFiles) {
			if ($output->isDebug()) {
				$output->writeLineFormatted('Result cache not used because only files were passed as analysed paths.');
			}
			return new ResultCache($allAnalysedFiles, true, time(), $this->getMeta($allAnalysedFiles, $projectConfigArray), [], [], [], [], []);
		}

		$cacheFilePath = $this->cacheFilePath;
		if (!is_file($cacheFilePath)) {
			if ($output->isDebug()) {
				$output->writeLineFormatted('Result cache not used because the cache file does not exist.');
			}
			return new ResultCache($allAnalysedFiles, true, time(), $this->getMeta($allAnalysedFiles, $projectConfigArray), [], [], [], [], []);
		}

		try {
			$data = require $cacheFilePath;
		} catch (Throwable $e) {
			if ($output->isDebug()) {
				$output->writeLineFormatted(sprintf('Result cache not used because an error occurred while loading the cache file: %s', $e->getMessage()));
			}

			@unlink($cacheFilePath);

			return new ResultCache($allAnalysedFiles, true, time(), $this->getMeta($allAnalysedFiles, $projectConfigArray), [], [], [], [], []);
		}

		if (!is_array($data)) {
			@unlink($cacheFilePath);
			if ($output->isDebug()) {
				$output->writeLineFormatted('Result cache not used because the cache file is corrupted.');
			}

			return new ResultCache($allAnalysedFiles, true, time(), $this->getMeta($allAnalysedFiles, $projectConfigArray), [], [], [], [], []);
		}

		$meta = $this->getMeta($allAnalysedFiles, $projectConfigArray);
		if ($this->isMetaDifferent($data['meta'], $meta)) {
			if ($output->isDebug()) {
				$diffs = $this->getMetaKeyDifferences($data['meta'], $meta);
				$output->writeLineFormatted('Result cache not used because the metadata do not match: ' . implode(', ', $diffs));
			}
			return new ResultCache($allAnalysedFiles, true, time(), $meta, [], [], [], [], []);
		}

		if (time() - $data['lastFullAnalysisTime'] >= 60 * 60 * 24 * 7) {
			if ($output->isDebug()) {
				$output->writeLineFormatted('Result cache not used because it\'s more than 7 days since last full analysis.');
			}
			// run full analysis if the result cache is older than 7 days
			return new ResultCache($allAnalysedFiles, true, time(), $meta, [], [], [], [], []);
		}

		/**
		 * @var string $fileHash
		 * @var bool $isAnalysed
		 */
		foreach ($data['projectExtensionFiles'] as $extensionFile => [$fileHash, $isAnalysed]) {
			if (!$isAnalysed) {
				continue;
			}
			if (!is_file($extensionFile)) {
				if ($output->isDebug()) {
					$output->writeLineFormatted(sprintf('Result cache not used because extension file %s was not found.', $extensionFile));
				}
				return new ResultCache($allAnalysedFiles, true, time(), $meta, [], [], [], [], []);
			}

			if ($this->getFileHash($extensionFile) === $fileHash) {
				continue;
			}

			if ($output->isDebug()) {
				$output->writeLineFormatted(sprintf('Result cache not used because extension file %s hash does not match.', $extensionFile));
			}

			return new ResultCache($allAnalysedFiles, true, time(), $meta, [], [], [], [], []);
		}

		$invertedDependencies = $data['dependencies'];
		$deletedFiles = array_fill_keys(array_keys($invertedDependencies), true);
		$filesToAnalyse = [];
		$invertedDependenciesToReturn = [];
		$errors = $data['errorsCallback']();
		$locallyIgnoredErrors = $data['locallyIgnoredErrorsCallback']();
		$collectedData = $data['collectedDataCallback']();
		$exportedNodes = $data['exportedNodesCallback']();
		$filteredErrors = [];
		$filteredLocallyIgnoredErrors = [];
		$filteredCollectedData = [];
		$filteredExportedNodes = [];
		$newFileAppeared = false;

		foreach ($this->getStubFiles() as $stubFile) {
			if (!array_key_exists($stubFile, $errors)) {
				continue;
			}

			$filteredErrors[$stubFile] = $errors[$stubFile];
		}

		foreach ($allAnalysedFiles as $analysedFile) {
			if (array_key_exists($analysedFile, $errors)) {
				$filteredErrors[$analysedFile] = $errors[$analysedFile];
			}
			if (array_key_exists($analysedFile, $locallyIgnoredErrors)) {
				$filteredLocallyIgnoredErrors[$analysedFile] = $locallyIgnoredErrors[$analysedFile];
			}
			if (array_key_exists($analysedFile, $collectedData)) {
				$filteredCollectedData[$analysedFile] = $collectedData[$analysedFile];
			}
			if (array_key_exists($analysedFile, $exportedNodes)) {
				$filteredExportedNodes[$analysedFile] = $exportedNodes[$analysedFile];
			}
			if (!array_key_exists($analysedFile, $invertedDependencies)) {
				// new file
				$filesToAnalyse[] = $analysedFile;
				$newFileAppeared = true;
				continue;
			}

			unset($deletedFiles[$analysedFile]);

			$analysedFileData = $invertedDependencies[$analysedFile];
			$cachedFileHash = $analysedFileData['fileHash'];
			$dependentFiles = $analysedFileData['dependentFiles'];
			$invertedDependenciesToReturn[$analysedFile] = $dependentFiles;
			$currentFileHash = $this->getFileHash($analysedFile);

			if ($cachedFileHash === $currentFileHash) {
				continue;
			}

			$filesToAnalyse[] = $analysedFile;
			if (!array_key_exists($analysedFile, $filteredExportedNodes)) {
				continue;
			}

			$cachedFileExportedNodes = $filteredExportedNodes[$analysedFile];
			$exportedNodesChanged = $this->exportedNodesChanged($analysedFile, $cachedFileExportedNodes);
			if ($exportedNodesChanged === null) {
				continue;
			}

			if ($exportedNodesChanged) {
				$newFileAppeared = true;
			}

			foreach ($dependentFiles as $dependentFile) {
				if (!is_file($dependentFile)) {
					continue;
				}
				$filesToAnalyse[] = $dependentFile;
			}
		}

		foreach (array_keys($deletedFiles) as $deletedFile) {
			if (!array_key_exists($deletedFile, $invertedDependencies)) {
				continue;
			}

			$deletedFileData = $invertedDependencies[$deletedFile];
			$dependentFiles = $deletedFileData['dependentFiles'];
			foreach ($dependentFiles as $dependentFile) {
				if (!is_file($dependentFile)) {
					continue;
				}
				$filesToAnalyse[] = $dependentFile;
			}
		}

		if ($newFileAppeared) {
			foreach (array_keys($filteredErrors) as $fileWithError) {
				$filesToAnalyse[] = $fileWithError;
			}
		}

<<<<<<< HEAD
		return new ResultCache(array_unique($filesToAnalyse), false, $data['lastFullAnalysisTime'], $meta, $filteredErrors, $filteredLocallyIgnoredErrors, $filteredCollectedData, $invertedDependenciesToReturn, $filteredExportedNodes);
=======
		return new ResultCache(array_unique($filesToAnalyse), false, $data['lastFullAnalysisTime'], $meta, $filteredErrors, $filteredCollectedData, $invertedDependenciesToReturn, $filteredExportedNodes, $data['projectExtensionFiles']);
>>>>>>> 925c0b73
	}

	/**
	 * @param mixed[] $cachedMeta
	 * @param mixed[] $currentMeta
	 */
	private function isMetaDifferent(array $cachedMeta, array $currentMeta): bool
	{
		$projectConfig = $currentMeta['projectConfig'];
		if ($projectConfig !== null) {
			ksort($currentMeta['projectConfig']);

			$currentMeta['projectConfig'] = Neon::encode($currentMeta['projectConfig']);
		}

		return $cachedMeta !== $currentMeta;
	}

	/**
	 * @param mixed[] $cachedMeta
	 * @param mixed[] $currentMeta
	 *
	 * @return string[]
	 */
	private function getMetaKeyDifferences(array $cachedMeta, array $currentMeta): array
	{
		$diffs = [];
		foreach ($cachedMeta as $key => $value) {
			if (!array_key_exists($key, $currentMeta)) {
				$diffs[] = $key;
				continue;
			}

			if ($value === $currentMeta[$key]) {
				continue;
			}

			$diffs[] = $key;
		}

		if ($diffs === []) {
			// when none of the keys is different,
			// the order of the keys is the problem
			$diffs[] = 'keyOrder';
		}

		return $diffs;
	}

	/**
	 * @param array<int, RootExportedNode> $cachedFileExportedNodes
	 * @return bool|null null means nothing changed, true means new root symbol appeared, false means nested node changed
	 */
	private function exportedNodesChanged(string $analysedFile, array $cachedFileExportedNodes): ?bool
	{
		$fileExportedNodes = $this->exportedNodeFetcher->fetchNodes($analysedFile);

		$cachedSymbols = [];
		foreach ($cachedFileExportedNodes as $cachedFileExportedNode) {
			$cachedSymbols[$cachedFileExportedNode->getType()][] = $cachedFileExportedNode->getName();
		}

		$fileSymbols = [];
		foreach ($fileExportedNodes as $fileExportedNode) {
			$fileSymbols[$fileExportedNode->getType()][] = $fileExportedNode->getName();
		}

		if ($cachedSymbols !== $fileSymbols) {
			return true;
		}

		if (count($fileExportedNodes) !== count($cachedFileExportedNodes)) {
			return true;
		}

		foreach ($fileExportedNodes as $i => $fileExportedNode) {
			$cachedExportedNode = $cachedFileExportedNodes[$i];
			if (!$cachedExportedNode->equals($fileExportedNode)) {
				return false;
			}
		}

		return null;
	}

	public function process(AnalyserResult $analyserResult, ResultCache $resultCache, Output $output, bool $onlyFiles, bool $save): ResultCacheProcessResult
	{
		$internalErrors = $analyserResult->getInternalErrors();
		$freshErrorsByFile = [];
		foreach ($analyserResult->getErrors() as $error) {
			$freshErrorsByFile[$error->getFilePath()][] = $error;
		}

		$freshLocallyIgnoredErrorsByFile = [];
		foreach ($analyserResult->getLocallyIgnoredErrors() as $error) {
			$freshLocallyIgnoredErrorsByFile[$error->getFilePath()][] = $error;
		}

		$freshCollectedDataByFile = [];
		foreach ($analyserResult->getCollectedData() as $collectedData) {
			$freshCollectedDataByFile[$collectedData->getFilePath()][] = $collectedData;
		}

		$meta = $resultCache->getMeta();
<<<<<<< HEAD
		$doSave = function (array $errorsByFile, array $locallyIgnoredErrorsByFile, $collectedDataByFile, ?array $dependencies, array $exportedNodes) use ($internalErrors, $resultCache, $output, $onlyFiles, $meta): bool {
=======
		$projectConfigArray = $meta['projectConfig'];
		if ($projectConfigArray !== null) {
			$meta['projectConfig'] = Neon::encode($projectConfigArray);
		}
		$doSave = function (array $errorsByFile, $collectedDataByFile, ?array $dependencies, array $exportedNodes, array $projectExtensionFiles) use ($internalErrors, $resultCache, $output, $onlyFiles, $meta): bool {
>>>>>>> 925c0b73
			if ($onlyFiles) {
				if ($output->isDebug()) {
					$output->writeLineFormatted('Result cache was not saved because only files were passed as analysed paths.');
				}
				return false;
			}
			if ($dependencies === null) {
				if ($output->isDebug()) {
					$output->writeLineFormatted('Result cache was not saved because of error in dependencies.');
				}
				return false;
			}

			if (count($internalErrors) > 0) {
				if ($output->isDebug()) {
					$output->writeLineFormatted('Result cache was not saved because of internal errors.');
				}
				return false;
			}

			foreach ($errorsByFile as $errors) {
				foreach ($errors as $error) {
					if (!$error->hasNonIgnorableException()) {
						continue;
					}

					if ($output->isDebug()) {
						$output->writeLineFormatted(sprintf('Result cache was not saved because of non-ignorable exception: %s', $error->getMessage()));
					}

					return false;
				}
			}

<<<<<<< HEAD
			$this->save($resultCache->getLastFullAnalysisTime(), $errorsByFile, $locallyIgnoredErrorsByFile, $collectedDataByFile, $dependencies, $exportedNodes, $meta);
=======
			$this->save($resultCache->getLastFullAnalysisTime(), $errorsByFile, $collectedDataByFile, $dependencies, $exportedNodes, $projectExtensionFiles, $meta);
>>>>>>> 925c0b73

			if ($output->isDebug()) {
				$output->writeLineFormatted('Result cache is saved.');
			}

			return true;
		};

		if ($resultCache->isFullAnalysis()) {
			$saved = false;
<<<<<<< HEAD
			if ($save) {
				$saved = $doSave($freshErrorsByFile, $freshLocallyIgnoredErrorsByFile, $freshCollectedDataByFile, $analyserResult->getDependencies(), $analyserResult->getExportedNodes());
=======
			if ($save !== false) {
				$projectExtensionFiles = [];
				if ($analyserResult->getDependencies() !== null) {
					$projectExtensionFiles = $this->getProjectExtensionFiles($projectConfigArray, $analyserResult->getDependencies());
				}
				$saved = $doSave($freshErrorsByFile, $freshCollectedDataByFile, $analyserResult->getDependencies(), $analyserResult->getExportedNodes(), $projectExtensionFiles);
>>>>>>> 925c0b73
			} else {
				if ($output->isDebug()) {
					$output->writeLineFormatted('Result cache was not saved because it was not requested.');
				}
			}

			return new ResultCacheProcessResult($analyserResult, $saved);
		}

		$errorsByFile = $this->mergeErrors($resultCache, $freshErrorsByFile);
		$locallyIgnoredErrorsByFile = $this->mergeLocallyIgnoredErrors($resultCache, $freshLocallyIgnoredErrorsByFile);
		$collectedDataByFile = $this->mergeCollectedData($resultCache, $freshCollectedDataByFile);
		$dependencies = $this->mergeDependencies($resultCache, $analyserResult->getDependencies());
		$exportedNodes = $this->mergeExportedNodes($resultCache, $analyserResult->getExportedNodes());

		$saved = false;
<<<<<<< HEAD
		if ($save) {
			$saved = $doSave($errorsByFile, $locallyIgnoredErrorsByFile, $collectedDataByFile, $dependencies, $exportedNodes);
=======
		if ($save !== false) {
			$projectExtensionFiles = [];
			foreach ($resultCache->getProjectExtensionFiles() as $file => [$hash, $isAnalysed, $className]) {
				if ($isAnalysed) {
					continue;
				}

				// keep the same file hashes from the old run
				// so that the message "When you edit them and re-run PHPStan, the result cache will get stale."
				// keeps being shown on subsequent runs
				$projectExtensionFiles[$file] = [$hash, false, $className];
			}
			if ($dependencies !== null) {
				foreach ($this->getProjectExtensionFiles($projectConfigArray, $dependencies) as $file => [$hash, $isAnalysed, $className]) {
					if (!$isAnalysed) {
						continue;
					}

					$projectExtensionFiles[$file] = [$hash, true, $className];
				}
			}
			$saved = $doSave($errorsByFile, $collectedDataByFile, $dependencies, $exportedNodes, $projectExtensionFiles);
>>>>>>> 925c0b73
		}

		$flatErrors = [];
		foreach ($errorsByFile as $fileErrors) {
			foreach ($fileErrors as $fileError) {
				$flatErrors[] = $fileError;
			}
		}

		$flatLocallyIgnoredErrors = [];
		foreach ($locallyIgnoredErrorsByFile as $fileErrors) {
			foreach ($fileErrors as $fileError) {
				$flatLocallyIgnoredErrors[] = $fileError;
			}
		}

		$flatCollectedData = [];
		foreach ($collectedDataByFile as $fileCollectedData) {
			foreach ($fileCollectedData as $collectedData) {
				$flatCollectedData[] = $collectedData;
			}
		}

		return new ResultCacheProcessResult(new AnalyserResult(
			$flatErrors,
			$flatLocallyIgnoredErrors,
			$internalErrors,
			$flatCollectedData,
			$dependencies,
			$exportedNodes,
			$analyserResult->hasReachedInternalErrorsCountLimit(),
			$analyserResult->getPeakMemoryUsageBytes(),
		), $saved);
	}

	/**
	 * @param array<string, list<Error>> $freshErrorsByFile
	 * @return array<string, list<Error>>
	 */
	private function mergeErrors(ResultCache $resultCache, array $freshErrorsByFile): array
	{
		$errorsByFile = $resultCache->getErrors();
		foreach ($resultCache->getFilesToAnalyse() as $file) {
			if (!array_key_exists($file, $freshErrorsByFile)) {
				unset($errorsByFile[$file]);
				continue;
			}
			$errorsByFile[$file] = $freshErrorsByFile[$file];
		}

		return $errorsByFile;
	}

	/**
	 * @param array<string, list<Error>> $freshLocallyIgnoredErrorsByFile
	 * @return array<string, list<Error>>
	 */
	private function mergeLocallyIgnoredErrors(ResultCache $resultCache, array $freshLocallyIgnoredErrorsByFile): array
	{
		$errorsByFile = $resultCache->getLocallyIgnoredErrors();
		foreach ($resultCache->getFilesToAnalyse() as $file) {
			if (!array_key_exists($file, $freshLocallyIgnoredErrorsByFile)) {
				unset($errorsByFile[$file]);
				continue;
			}
			$errorsByFile[$file] = $freshLocallyIgnoredErrorsByFile[$file];
		}

		return $errorsByFile;
	}

	/**
	 * @param array<string, array<CollectedData>> $freshCollectedDataByFile
	 * @return array<string, array<CollectedData>>
	 */
	private function mergeCollectedData(ResultCache $resultCache, array $freshCollectedDataByFile): array
	{
		$collectedDataByFile = $resultCache->getCollectedData();
		foreach ($resultCache->getFilesToAnalyse() as $file) {
			if (!array_key_exists($file, $freshCollectedDataByFile)) {
				unset($collectedDataByFile[$file]);
				continue;
			}
			$collectedDataByFile[$file] = $freshCollectedDataByFile[$file];
		}

		return $collectedDataByFile;
	}

	/**
	 * @param array<string, array<string>>|null $freshDependencies
	 * @return array<string, array<string>>|null
	 */
	private function mergeDependencies(ResultCache $resultCache, ?array $freshDependencies): ?array
	{
		if ($freshDependencies === null) {
			return null;
		}

		$cachedDependencies = [];
		$resultCacheDependencies = $resultCache->getDependencies();
		$filesNoOneIsDependingOn = array_fill_keys(array_keys($resultCacheDependencies), true);
		foreach ($resultCacheDependencies as $file => $filesDependingOnFile) {
			foreach ($filesDependingOnFile as $fileDependingOnFile) {
				$cachedDependencies[$fileDependingOnFile][] = $file;
				unset($filesNoOneIsDependingOn[$fileDependingOnFile]);
			}
		}

		foreach (array_keys($filesNoOneIsDependingOn) as $file) {
			if (array_key_exists($file, $cachedDependencies)) {
				throw new ShouldNotHappenException();
			}

			$cachedDependencies[$file] = [];
		}

		$newDependencies = $cachedDependencies;
		foreach ($resultCache->getFilesToAnalyse() as $file) {
			if (!array_key_exists($file, $freshDependencies)) {
				unset($newDependencies[$file]);
				continue;
			}

			$newDependencies[$file] = $freshDependencies[$file];
		}

		return $newDependencies;
	}

	/**
	 * @param array<string, array<RootExportedNode>> $freshExportedNodes
	 * @return array<string, array<RootExportedNode>>
	 */
	private function mergeExportedNodes(ResultCache $resultCache, array $freshExportedNodes): array
	{
		$newExportedNodes = $resultCache->getExportedNodes();
		foreach ($resultCache->getFilesToAnalyse() as $file) {
			if (!array_key_exists($file, $freshExportedNodes)) {
				unset($newExportedNodes[$file]);
				continue;
			}

			$newExportedNodes[$file] = $freshExportedNodes[$file];
		}

		return $newExportedNodes;
	}

	/**
	 * @param array<string, list<Error>> $errors
	 * @param array<string, list<Error>> $locallyIgnoredErrors
	 * @param array<string, array<CollectedData>> $collectedData
	 * @param array<string, array<string>> $dependencies
	 * @param array<string, array<RootExportedNode>> $exportedNodes
	 * @param array<string, array{string, bool, string}> $projectExtensionFiles
	 * @param mixed[] $meta
	 */
	private function save(
		int $lastFullAnalysisTime,
		array $errors,
		array $locallyIgnoredErrors,
		array $collectedData,
		array $dependencies,
		array $exportedNodes,
		array $projectExtensionFiles,
		array $meta,
	): void
	{
		$invertedDependencies = [];
		$filesNoOneIsDependingOn = array_fill_keys(array_keys($dependencies), true);
		foreach ($dependencies as $file => $fileDependencies) {
			foreach ($fileDependencies as $fileDep) {
				if (!array_key_exists($fileDep, $invertedDependencies)) {
					$invertedDependencies[$fileDep] = [
						'fileHash' => $this->getFileHash($fileDep),
						'dependentFiles' => [],
					];
					unset($filesNoOneIsDependingOn[$fileDep]);
				}
				$invertedDependencies[$fileDep]['dependentFiles'][] = $file;
			}
		}

		foreach (array_keys($filesNoOneIsDependingOn) as $file) {
			if (array_key_exists($file, $invertedDependencies)) {
				throw new ShouldNotHappenException();
			}

			if (!is_file($file)) {
				continue;
			}

			$invertedDependencies[$file] = [
				'fileHash' => $this->getFileHash($file),
				'dependentFiles' => [],
			];
		}

		ksort($errors);
		ksort($locallyIgnoredErrors);
		ksort($collectedData);
		ksort($invertedDependencies);

		foreach ($invertedDependencies as $file => $fileData) {
			$dependentFiles = $fileData['dependentFiles'];
			sort($dependentFiles);
			$invertedDependencies[$file]['dependentFiles'] = $dependentFiles;
		}

		ksort($exportedNodes);

		$file = $this->cacheFilePath;

		FileWriter::write(
			$file,
			"<?php declare(strict_types = 1);

return [
	'lastFullAnalysisTime' => " . var_export($lastFullAnalysisTime, true) . ",
	'meta' => " . var_export($meta, true) . ",
	'projectExtensionFiles' => " . var_export($projectExtensionFiles, true) . ",
	'errorsCallback' => static function (): array { return " . var_export($errors, true) . "; },
	'locallyIgnoredErrorsCallback' => static function (): array { return " . var_export($locallyIgnoredErrors, true) . "; },
	'collectedDataCallback' => static function (): array { return " . var_export($collectedData, true) . "; },
	'dependencies' => " . var_export($invertedDependencies, true) . ",
	'exportedNodesCallback' => static function (): array { return " . var_export($exportedNodes, true) . '; },
];
',
		);
	}

	/**
	 * @param mixed[]|null $projectConfig
	 * @param array<string, mixed> $dependencies
	 * @return array<string, array{string, bool, string}>
	 */
	private function getProjectExtensionFiles(?array $projectConfig, array $dependencies): array
	{
		$this->alreadyProcessed = [];
		$projectExtensionFiles = [];
		if ($projectConfig !== null) {
			$vendorDirs = [];
			foreach ($this->composerAutoloaderProjectPaths as $autoloaderProjectPath) {
				$composer = ComposerHelper::getComposerConfig($autoloaderProjectPath);
				if ($composer === null) {
					continue;
				}
				$vendorDirectory = ComposerHelper::getVendorDirFromComposerConfig($autoloaderProjectPath, $composer);
				$vendorDirs[] = $this->fileHelper->normalizePath($vendorDirectory);
			}

			$classes = ProjectConfigHelper::getServiceClassNames($projectConfig);
			foreach ($classes as $class) {
				if (!$this->reflectionProvider->hasClass($class)) {
					continue;
				}

				$classReflection = $this->reflectionProvider->getClass($class);
				$fileName = $classReflection->getFileName();
				if ($fileName === null) {
					continue;
				}

				if (str_starts_with($fileName, 'phar://')) {
					continue;
				}

				$allServiceFiles = $this->getAllDependencies($fileName, $dependencies);
				if (count($allServiceFiles) === 0) {
					$normalizedFileName = $this->fileHelper->normalizePath($fileName);
					foreach ($vendorDirs as $vendorDir) {
						if (str_starts_with($normalizedFileName, $vendorDir)) {
							continue 2;
						}
					}
					$projectExtensionFiles[$fileName] = [$this->getFileHash($fileName), false, $class];
					continue;
				}

				foreach ($allServiceFiles as $serviceFile) {
					if (array_key_exists($serviceFile, $projectExtensionFiles)) {
						continue;
					}

					$projectExtensionFiles[$serviceFile] = [$this->getFileHash($serviceFile), true, $class];
				}
			}
		}

		return $projectExtensionFiles;
	}

	/**
	 * @param array<string, array<int, string>> $dependencies
	 * @return array<int, string>
	 */
	private function getAllDependencies(string $fileName, array $dependencies): array
	{
		if (!array_key_exists($fileName, $dependencies)) {
			return [];
		}

		if (array_key_exists($fileName, $this->alreadyProcessed)) {
			return [];
		}

		$this->alreadyProcessed[$fileName] = true;

		$files = [$fileName];

		if ($this->checkDependenciesOfProjectExtensionFiles) {
			foreach ($dependencies[$fileName] as $fileDep) {
				foreach ($this->getAllDependencies($fileDep, $dependencies) as $fileDep2) {
					$files[] = $fileDep2;
				}
			}
		}

		return $files;
	}

	/**
	 * @param string[] $allAnalysedFiles
	 * @param mixed[]|null $projectConfigArray
	 * @return mixed[]
	 */
	private function getMeta(array $allAnalysedFiles, ?array $projectConfigArray): array
	{
		$extensions = array_values(array_filter(get_loaded_extensions(), static fn (string $extension): bool => $extension !== 'xdebug'));
		sort($extensions);

		if ($projectConfigArray !== null) {
			unset($projectConfigArray['parameters']['editorUrl']);
			unset($projectConfigArray['parameters']['editorUrlTitle']);
			unset($projectConfigArray['parameters']['errorFormat']);
			unset($projectConfigArray['parameters']['ignoreErrors']);
			unset($projectConfigArray['parameters']['tipsOfTheDay']);
			unset($projectConfigArray['parameters']['parallel']);
			unset($projectConfigArray['parameters']['internalErrorsCountLimit']);
			unset($projectConfigArray['parameters']['cache']);
			unset($projectConfigArray['parameters']['memoryLimitFile']);
			unset($projectConfigArray['parameters']['pro']);
			unset($projectConfigArray['parametersSchema']);

			ksort($projectConfigArray);
		}

		return [
			'cacheVersion' => self::CACHE_VERSION,
			'phpstanVersion' => ComposerHelper::getPhpStanVersion(),
			'phpVersion' => PHP_VERSION_ID,
			'projectConfig' => $projectConfigArray,
			'analysedPaths' => $this->analysedPaths,
			'scannedFiles' => $this->getScannedFiles($allAnalysedFiles),
			'composerLocks' => $this->getComposerLocks(),
			'composerInstalled' => $this->getComposerInstalled(),
			'executedFilesHashes' => $this->getExecutedFileHashes(),
			'phpExtensions' => $extensions,
			'stubFiles' => $this->getStubFiles(),
			'level' => $this->usedLevel,
		];
	}

	private function getFileHash(string $path): string
	{
		if (array_key_exists($path, $this->fileHashes)) {
			return $this->fileHashes[$path];
		}

		$hash = sha1_file($path);
		if ($hash === false) {
			throw new CouldNotReadFileException($path);
		}
		$this->fileHashes[$path] = $hash;

		return $hash;
	}

	/**
	 * @param string[] $allAnalysedFiles
	 * @return array<string, string>
	 */
	private function getScannedFiles(array $allAnalysedFiles): array
	{
		$scannedFiles = $this->scanFiles;
		foreach ($this->scanFileFinder->findFiles($this->scanDirectories)->getFiles() as $file) {
			$scannedFiles[] = $file;
		}

		$scannedFiles = array_unique($scannedFiles);

		$hashes = [];
		foreach (array_diff($scannedFiles, $allAnalysedFiles) as $file) {
			$hashes[$file] = $this->getFileHash($file);
		}

		ksort($hashes);

		return $hashes;
	}

	/**
	 * @return array<string, string>
	 */
	private function getExecutedFileHashes(): array
	{
		$hashes = [];
		if ($this->cliAutoloadFile !== null) {
			$hashes[$this->cliAutoloadFile] = $this->getFileHash($this->cliAutoloadFile);
		}

		foreach ($this->bootstrapFiles as $bootstrapFile) {
			$hashes[$bootstrapFile] = $this->getFileHash($bootstrapFile);
		}

		ksort($hashes);

		return $hashes;
	}

	/**
	 * @return array<string, string>
	 */
	private function getComposerLocks(): array
	{
		$locks = [];
		foreach ($this->composerAutoloaderProjectPaths as $autoloadPath) {
			$lockPath = $autoloadPath . '/composer.lock';
			if (!is_file($lockPath)) {
				continue;
			}

			$locks[$lockPath] = $this->getFileHash($lockPath);
		}

		return $locks;
	}

	/**
	 * @return array<string, string>
	 */
	private function getComposerInstalled(): array
	{
		$data = [];
		foreach ($this->composerAutoloaderProjectPaths as $autoloadPath) {
			$composer = ComposerHelper::getComposerConfig($autoloadPath);

			if ($composer === null) {
				continue;
			}

			$filePath = ComposerHelper::getVendorDirFromComposerConfig($autoloadPath, $composer) . '/composer/installed.php';
			if (!is_file($filePath)) {
				continue;
			}

			$installed = require $filePath;
			$rootName = $installed['root']['name'];
			unset($installed['root']);
			unset($installed['versions'][$rootName]);

			$data[$filePath] = $installed;
		}

		return $data;
	}

	/**
	 * @return array<string, string>
	 */
	private function getStubFiles(): array
	{
		$stubFiles = [];
		foreach ($this->stubFilesProvider->getProjectStubFiles() as $stubFile) {
			$stubFiles[$stubFile] = $this->getFileHash($stubFile);
		}

		ksort($stubFiles);

		return $stubFiles;
	}

}<|MERGE_RESOLUTION|>--- conflicted
+++ resolved
@@ -88,13 +88,13 @@
 			if ($output->isDebug()) {
 				$output->writeLineFormatted('Result cache not used because of debug mode.');
 			}
-			return new ResultCache($allAnalysedFiles, true, time(), $this->getMeta($allAnalysedFiles, $projectConfigArray), [], [], [], [], []);
+			return new ResultCache($allAnalysedFiles, true, time(), $this->getMeta($allAnalysedFiles, $projectConfigArray), [], [], [], [], [], []);
 		}
 		if ($onlyFiles) {
 			if ($output->isDebug()) {
 				$output->writeLineFormatted('Result cache not used because only files were passed as analysed paths.');
 			}
-			return new ResultCache($allAnalysedFiles, true, time(), $this->getMeta($allAnalysedFiles, $projectConfigArray), [], [], [], [], []);
+			return new ResultCache($allAnalysedFiles, true, time(), $this->getMeta($allAnalysedFiles, $projectConfigArray), [], [], [], [], [], []);
 		}
 
 		$cacheFilePath = $this->cacheFilePath;
@@ -102,7 +102,7 @@
 			if ($output->isDebug()) {
 				$output->writeLineFormatted('Result cache not used because the cache file does not exist.');
 			}
-			return new ResultCache($allAnalysedFiles, true, time(), $this->getMeta($allAnalysedFiles, $projectConfigArray), [], [], [], [], []);
+			return new ResultCache($allAnalysedFiles, true, time(), $this->getMeta($allAnalysedFiles, $projectConfigArray), [], [], [], [], [], []);
 		}
 
 		try {
@@ -114,7 +114,7 @@
 
 			@unlink($cacheFilePath);
 
-			return new ResultCache($allAnalysedFiles, true, time(), $this->getMeta($allAnalysedFiles, $projectConfigArray), [], [], [], [], []);
+			return new ResultCache($allAnalysedFiles, true, time(), $this->getMeta($allAnalysedFiles, $projectConfigArray), [], [], [], [], [], []);
 		}
 
 		if (!is_array($data)) {
@@ -123,7 +123,7 @@
 				$output->writeLineFormatted('Result cache not used because the cache file is corrupted.');
 			}
 
-			return new ResultCache($allAnalysedFiles, true, time(), $this->getMeta($allAnalysedFiles, $projectConfigArray), [], [], [], [], []);
+			return new ResultCache($allAnalysedFiles, true, time(), $this->getMeta($allAnalysedFiles, $projectConfigArray), [], [], [], [], [], []);
 		}
 
 		$meta = $this->getMeta($allAnalysedFiles, $projectConfigArray);
@@ -132,7 +132,7 @@
 				$diffs = $this->getMetaKeyDifferences($data['meta'], $meta);
 				$output->writeLineFormatted('Result cache not used because the metadata do not match: ' . implode(', ', $diffs));
 			}
-			return new ResultCache($allAnalysedFiles, true, time(), $meta, [], [], [], [], []);
+			return new ResultCache($allAnalysedFiles, true, time(), $meta, [], [], [], [], [], []);
 		}
 
 		if (time() - $data['lastFullAnalysisTime'] >= 60 * 60 * 24 * 7) {
@@ -140,7 +140,7 @@
 				$output->writeLineFormatted('Result cache not used because it\'s more than 7 days since last full analysis.');
 			}
 			// run full analysis if the result cache is older than 7 days
-			return new ResultCache($allAnalysedFiles, true, time(), $meta, [], [], [], [], []);
+			return new ResultCache($allAnalysedFiles, true, time(), $meta, [], [], [], [], [], []);
 		}
 
 		/**
@@ -155,7 +155,7 @@
 				if ($output->isDebug()) {
 					$output->writeLineFormatted(sprintf('Result cache not used because extension file %s was not found.', $extensionFile));
 				}
-				return new ResultCache($allAnalysedFiles, true, time(), $meta, [], [], [], [], []);
+				return new ResultCache($allAnalysedFiles, true, time(), $meta, [], [], [], [], [], []);
 			}
 
 			if ($this->getFileHash($extensionFile) === $fileHash) {
@@ -166,7 +166,7 @@
 				$output->writeLineFormatted(sprintf('Result cache not used because extension file %s hash does not match.', $extensionFile));
 			}
 
-			return new ResultCache($allAnalysedFiles, true, time(), $meta, [], [], [], [], []);
+			return new ResultCache($allAnalysedFiles, true, time(), $meta, [], [], [], [], [], []);
 		}
 
 		$invertedDependencies = $data['dependencies'];
@@ -267,11 +267,7 @@
 			}
 		}
 
-<<<<<<< HEAD
-		return new ResultCache(array_unique($filesToAnalyse), false, $data['lastFullAnalysisTime'], $meta, $filteredErrors, $filteredLocallyIgnoredErrors, $filteredCollectedData, $invertedDependenciesToReturn, $filteredExportedNodes);
-=======
-		return new ResultCache(array_unique($filesToAnalyse), false, $data['lastFullAnalysisTime'], $meta, $filteredErrors, $filteredCollectedData, $invertedDependenciesToReturn, $filteredExportedNodes, $data['projectExtensionFiles']);
->>>>>>> 925c0b73
+		return new ResultCache(array_unique($filesToAnalyse), false, $data['lastFullAnalysisTime'], $meta, $filteredErrors, $filteredLocallyIgnoredErrors, $filteredCollectedData, $invertedDependenciesToReturn, $filteredExportedNodes, $data['projectExtensionFiles']);
 	}
 
 	/**
@@ -376,15 +372,11 @@
 		}
 
 		$meta = $resultCache->getMeta();
-<<<<<<< HEAD
-		$doSave = function (array $errorsByFile, array $locallyIgnoredErrorsByFile, $collectedDataByFile, ?array $dependencies, array $exportedNodes) use ($internalErrors, $resultCache, $output, $onlyFiles, $meta): bool {
-=======
 		$projectConfigArray = $meta['projectConfig'];
 		if ($projectConfigArray !== null) {
 			$meta['projectConfig'] = Neon::encode($projectConfigArray);
 		}
-		$doSave = function (array $errorsByFile, $collectedDataByFile, ?array $dependencies, array $exportedNodes, array $projectExtensionFiles) use ($internalErrors, $resultCache, $output, $onlyFiles, $meta): bool {
->>>>>>> 925c0b73
+		$doSave = function (array $errorsByFile, $locallyIgnoredErrorsByFile, $collectedDataByFile, ?array $dependencies, array $exportedNodes, array $projectExtensionFiles) use ($internalErrors, $resultCache, $output, $onlyFiles, $meta): bool {
 			if ($onlyFiles) {
 				if ($output->isDebug()) {
 					$output->writeLineFormatted('Result cache was not saved because only files were passed as analysed paths.');
@@ -419,11 +411,7 @@
 				}
 			}
 
-<<<<<<< HEAD
-			$this->save($resultCache->getLastFullAnalysisTime(), $errorsByFile, $locallyIgnoredErrorsByFile, $collectedDataByFile, $dependencies, $exportedNodes, $meta);
-=======
-			$this->save($resultCache->getLastFullAnalysisTime(), $errorsByFile, $collectedDataByFile, $dependencies, $exportedNodes, $projectExtensionFiles, $meta);
->>>>>>> 925c0b73
+			$this->save($resultCache->getLastFullAnalysisTime(), $errorsByFile, $locallyIgnoredErrorsByFile, $collectedDataByFile, $dependencies, $exportedNodes, $projectExtensionFiles, $meta);
 
 			if ($output->isDebug()) {
 				$output->writeLineFormatted('Result cache is saved.');
@@ -434,17 +422,12 @@
 
 		if ($resultCache->isFullAnalysis()) {
 			$saved = false;
-<<<<<<< HEAD
-			if ($save) {
-				$saved = $doSave($freshErrorsByFile, $freshLocallyIgnoredErrorsByFile, $freshCollectedDataByFile, $analyserResult->getDependencies(), $analyserResult->getExportedNodes());
-=======
 			if ($save !== false) {
 				$projectExtensionFiles = [];
 				if ($analyserResult->getDependencies() !== null) {
 					$projectExtensionFiles = $this->getProjectExtensionFiles($projectConfigArray, $analyserResult->getDependencies());
 				}
-				$saved = $doSave($freshErrorsByFile, $freshCollectedDataByFile, $analyserResult->getDependencies(), $analyserResult->getExportedNodes(), $projectExtensionFiles);
->>>>>>> 925c0b73
+				$saved = $doSave($freshErrorsByFile, $freshLocallyIgnoredErrorsByFile, $freshCollectedDataByFile, $analyserResult->getDependencies(), $analyserResult->getExportedNodes(), $projectExtensionFiles);
 			} else {
 				if ($output->isDebug()) {
 					$output->writeLineFormatted('Result cache was not saved because it was not requested.');
@@ -461,10 +444,6 @@
 		$exportedNodes = $this->mergeExportedNodes($resultCache, $analyserResult->getExportedNodes());
 
 		$saved = false;
-<<<<<<< HEAD
-		if ($save) {
-			$saved = $doSave($errorsByFile, $locallyIgnoredErrorsByFile, $collectedDataByFile, $dependencies, $exportedNodes);
-=======
 		if ($save !== false) {
 			$projectExtensionFiles = [];
 			foreach ($resultCache->getProjectExtensionFiles() as $file => [$hash, $isAnalysed, $className]) {
@@ -486,8 +465,7 @@
 					$projectExtensionFiles[$file] = [$hash, true, $className];
 				}
 			}
-			$saved = $doSave($errorsByFile, $collectedDataByFile, $dependencies, $exportedNodes, $projectExtensionFiles);
->>>>>>> 925c0b73
+			$saved = $doSave($errorsByFile, $locallyIgnoredErrorsByFile, $collectedDataByFile, $dependencies, $exportedNodes, $projectExtensionFiles);
 		}
 
 		$flatErrors = [];
