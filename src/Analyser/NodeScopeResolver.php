--- conflicted
+++ resolved
@@ -4379,16 +4379,9 @@
 					}
 				}
 			}
-<<<<<<< HEAD
-			if ($assignByReference) {
-				if ($arg->value instanceof Variable) {
-					$scope = $this->lookForUnsetAllowedUndefinedExpressions($scope, $arg->value);
-				}
-=======
-			$scope = $result->getScope();
+
 			if ($assignByReference && $lookForUnset) {
 				$scope = $this->lookForUnsetAllowedUndefinedExpressions($scope, $arg->value);
->>>>>>> 7f8f9cce
 			}
 
 			if ($calleeReflection !== null) {
