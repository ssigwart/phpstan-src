<?php declare(strict_types = 1);

namespace PHPStan\Analyser;

use ArrayAccess;
use Closure;
use DivisionByZeroError;
use PhpParser\Comment\Doc;
use PhpParser\Node;
use PhpParser\Node\Arg;
use PhpParser\Node\AttributeGroup;
use PhpParser\Node\Expr;
use PhpParser\Node\Expr\Array_;
use PhpParser\Node\Expr\ArrayDimFetch;
use PhpParser\Node\Expr\ArrayItem;
use PhpParser\Node\Expr\Assign;
use PhpParser\Node\Expr\AssignRef;
use PhpParser\Node\Expr\BinaryOp;
use PhpParser\Node\Expr\BinaryOp\BooleanAnd;
use PhpParser\Node\Expr\BinaryOp\BooleanOr;
use PhpParser\Node\Expr\BinaryOp\Coalesce;
use PhpParser\Node\Expr\BooleanNot;
use PhpParser\Node\Expr\Cast;
use PhpParser\Node\Expr\ConstFetch;
use PhpParser\Node\Expr\ErrorSuppress;
use PhpParser\Node\Expr\Exit_;
use PhpParser\Node\Expr\FuncCall;
use PhpParser\Node\Expr\Instanceof_;
use PhpParser\Node\Expr\List_;
use PhpParser\Node\Expr\MethodCall;
use PhpParser\Node\Expr\New_;
use PhpParser\Node\Expr\PropertyFetch;
use PhpParser\Node\Expr\StaticCall;
use PhpParser\Node\Expr\StaticPropertyFetch;
use PhpParser\Node\Expr\Ternary;
use PhpParser\Node\Expr\Variable;
use PhpParser\Node\Name;
use PhpParser\Node\Stmt\Break_;
use PhpParser\Node\Stmt\Class_;
use PhpParser\Node\Stmt\Continue_;
use PhpParser\Node\Stmt\Do_;
use PhpParser\Node\Stmt\Echo_;
use PhpParser\Node\Stmt\For_;
use PhpParser\Node\Stmt\Foreach_;
use PhpParser\Node\Stmt\If_;
use PhpParser\Node\Stmt\Return_;
use PhpParser\Node\Stmt\Static_;
use PhpParser\Node\Stmt\Switch_;
use PhpParser\Node\Stmt\Throw_;
use PhpParser\Node\Stmt\TryCatch;
use PhpParser\Node\Stmt\Unset_;
use PhpParser\Node\Stmt\While_;
use PHPStan\BetterReflection\Reflection\Adapter\ReflectionClass;
use PHPStan\BetterReflection\Reflection\ReflectionEnum;
use PHPStan\BetterReflection\Reflector\Reflector;
use PHPStan\BetterReflection\SourceLocator\Ast\Strategy\NodeToReflection;
use PHPStan\BetterReflection\SourceLocator\Located\LocatedSource;
use PHPStan\DependencyInjection\Reflection\ClassReflectionExtensionRegistryProvider;
use PHPStan\DependencyInjection\Type\DynamicThrowTypeExtensionProvider;
use PHPStan\File\FileHelper;
use PHPStan\File\FileReader;
use PHPStan\Node\BooleanAndNode;
use PHPStan\Node\BooleanOrNode;
use PHPStan\Node\BreaklessWhileLoopNode;
use PHPStan\Node\CatchWithUnthrownExceptionNode;
use PHPStan\Node\ClassConstantsNode;
use PHPStan\Node\ClassMethodsNode;
use PHPStan\Node\ClassPropertiesNode;
use PHPStan\Node\ClassPropertyNode;
use PHPStan\Node\ClassStatementsGatherer;
use PHPStan\Node\ClosureReturnStatementsNode;
use PHPStan\Node\DoWhileLoopConditionNode;
use PHPStan\Node\ExecutionEndNode;
use PHPStan\Node\Expr\AlwaysRememberedExpr;
use PHPStan\Node\Expr\GetIterableKeyTypeExpr;
use PHPStan\Node\Expr\GetIterableValueTypeExpr;
use PHPStan\Node\Expr\GetOffsetValueTypeExpr;
use PHPStan\Node\Expr\OriginalPropertyTypeExpr;
use PHPStan\Node\Expr\PropertyInitializationExpr;
use PHPStan\Node\Expr\SetOffsetValueTypeExpr;
use PHPStan\Node\FinallyExitPointsNode;
use PHPStan\Node\FunctionCallableNode;
use PHPStan\Node\FunctionReturnStatementsNode;
use PHPStan\Node\InArrowFunctionNode;
use PHPStan\Node\InClassMethodNode;
use PHPStan\Node\InClassNode;
use PHPStan\Node\InClosureNode;
use PHPStan\Node\InForeachNode;
use PHPStan\Node\InFunctionNode;
use PHPStan\Node\InstantiationCallableNode;
use PHPStan\Node\InTraitNode;
use PHPStan\Node\LiteralArrayItem;
use PHPStan\Node\LiteralArrayNode;
use PHPStan\Node\MatchExpressionArm;
use PHPStan\Node\MatchExpressionArmBody;
use PHPStan\Node\MatchExpressionArmCondition;
use PHPStan\Node\MatchExpressionNode;
use PHPStan\Node\MethodCallableNode;
use PHPStan\Node\MethodReturnStatementsNode;
use PHPStan\Node\PropertyAssignNode;
use PHPStan\Node\ReturnStatement;
use PHPStan\Node\StaticMethodCallableNode;
use PHPStan\Node\UnreachableStatementNode;
use PHPStan\Node\VarTagChangedExpressionTypeNode;
use PHPStan\Parser\ArrowFunctionArgVisitor;
use PHPStan\Parser\ClosureArgVisitor;
use PHPStan\Parser\Parser;
use PHPStan\Php\PhpVersion;
use PHPStan\PhpDoc\PhpDocInheritanceResolver;
use PHPStan\PhpDoc\ResolvedPhpDocBlock;
use PHPStan\PhpDoc\StubPhpDocProvider;
use PHPStan\PhpDoc\Tag\VarTag;
use PHPStan\Reflection\Assertions;
use PHPStan\Reflection\ClassReflection;
use PHPStan\Reflection\FunctionReflection;
use PHPStan\Reflection\InitializerExprTypeResolver;
use PHPStan\Reflection\MethodReflection;
use PHPStan\Reflection\Native\NativeMethodReflection;
use PHPStan\Reflection\Native\NativeParameterReflection;
use PHPStan\Reflection\ParameterReflectionWithPhpDocs;
use PHPStan\Reflection\ParametersAcceptor;
use PHPStan\Reflection\ParametersAcceptorSelector;
use PHPStan\Reflection\ParametersAcceptorWithPhpDocs;
use PHPStan\Reflection\Php\PhpFunctionFromParserNodeReflection;
use PHPStan\Reflection\Php\PhpMethodFromParserNodeReflection;
use PHPStan\Reflection\Php\PhpMethodReflection;
use PHPStan\Reflection\ReflectionProvider;
use PHPStan\Reflection\SignatureMap\SignatureMapProvider;
use PHPStan\Rules\Properties\ReadWritePropertiesExtensionProvider;
use PHPStan\ShouldNotHappenException;
use PHPStan\TrinaryLogic;
use PHPStan\Type\Accessory\NonEmptyArrayType;
use PHPStan\Type\ArrayType;
use PHPStan\Type\ClosureType;
use PHPStan\Type\Constant\ConstantArrayType;
use PHPStan\Type\Constant\ConstantArrayTypeBuilder;
use PHPStan\Type\Constant\ConstantBooleanType;
use PHPStan\Type\Constant\ConstantIntegerType;
use PHPStan\Type\ErrorType;
use PHPStan\Type\FileTypeMapper;
use PHPStan\Type\GeneralizePrecision;
use PHPStan\Type\Generic\TemplateTypeHelper;
use PHPStan\Type\Generic\TemplateTypeMap;
use PHPStan\Type\Generic\TemplateTypeVariance;
use PHPStan\Type\Generic\TemplateTypeVarianceMap;
use PHPStan\Type\IntegerType;
use PHPStan\Type\MixedType;
use PHPStan\Type\NeverType;
use PHPStan\Type\NullType;
use PHPStan\Type\ObjectType;
use PHPStan\Type\ResourceType;
use PHPStan\Type\StaticType;
use PHPStan\Type\StaticTypeFactory;
use PHPStan\Type\StringType;
use PHPStan\Type\Type;
use PHPStan\Type\TypeCombinator;
use PHPStan\Type\TypeTraverser;
use PHPStan\Type\TypeUtils;
use PHPStan\Type\UnionType;
use Throwable;
use Traversable;
use TypeError;
use UnhandledMatchError;
use function array_fill_keys;
use function array_filter;
use function array_key_exists;
use function array_key_last;
use function array_keys;
use function array_map;
use function array_merge;
use function array_pop;
use function array_reverse;
use function array_slice;
use function base64_decode;
use function count;
use function in_array;
use function is_array;
use function is_int;
use function is_string;
use function sprintf;
use function str_starts_with;
use function strtolower;
use function trim;
use const PHP_VERSION_ID;

class NodeScopeResolver
{

	private const LOOP_SCOPE_ITERATIONS = 3;
	private const GENERALIZE_AFTER_ITERATION = 1;

	/** @var bool[] filePath(string) => bool(true) */
	private array $analysedFiles = [];

	/** @var array<string, true> */
	private array $earlyTerminatingMethodNames;

	/** @var array<string, true> */
	private array $calledMethodStack = [];

	/** @var array<string, MutatingScope|null> */
	private array $calledMethodResults = [];

	/**
	 * @param string[][] $earlyTerminatingMethodCalls className(string) => methods(string[])
	 * @param array<int, string> $earlyTerminatingFunctionCalls
	 * @param string[] $universalObjectCratesClasses
	 */
	public function __construct(
		private readonly ReflectionProvider $reflectionProvider,
		private readonly InitializerExprTypeResolver $initializerExprTypeResolver,
		private readonly Reflector $reflector,
		private readonly ClassReflectionExtensionRegistryProvider $classReflectionExtensionRegistryProvider,
		private readonly Parser $parser,
		private readonly FileTypeMapper $fileTypeMapper,
		private readonly StubPhpDocProvider $stubPhpDocProvider,
		private readonly PhpVersion $phpVersion,
		private readonly SignatureMapProvider $signatureMapProvider,
		private readonly PhpDocInheritanceResolver $phpDocInheritanceResolver,
		private readonly FileHelper $fileHelper,
		private readonly TypeSpecifier $typeSpecifier,
		private readonly DynamicThrowTypeExtensionProvider $dynamicThrowTypeExtensionProvider,
		private readonly ReadWritePropertiesExtensionProvider $readWritePropertiesExtensionProvider,
		private readonly ScopeFactory $scopeFactory,
		private readonly bool $polluteScopeWithLoopInitialAssignments,
		private readonly bool $polluteScopeWithAlwaysIterableForeach,
		private readonly array $earlyTerminatingMethodCalls,
		private readonly array $earlyTerminatingFunctionCalls,
		private readonly array $universalObjectCratesClasses,
		private readonly bool $implicitThrows,
		private readonly bool $treatPhpDocTypesAsCertain,
		private readonly bool $detectDeadTypeInMultiCatch,
	)
	{
		$earlyTerminatingMethodNames = [];
		foreach ($this->earlyTerminatingMethodCalls as $methodNames) {
			foreach ($methodNames as $methodName) {
				$earlyTerminatingMethodNames[strtolower($methodName)] = true;
			}
		}
		$this->earlyTerminatingMethodNames = $earlyTerminatingMethodNames;
	}

	/**
	 * @api
	 * @param string[] $files
	 */
	public function setAnalysedFiles(array $files): void
	{
		$this->analysedFiles = array_fill_keys($files, true);
	}

	/**
	 * @api
	 * @param Node[] $nodes
	 * @param callable(Node $node, Scope $scope): void $nodeCallback
	 */
	public function processNodes(
		array $nodes,
		MutatingScope $scope,
		callable $nodeCallback,
	): void
	{
		foreach ($nodes as $i => $node) {
			if (!$node instanceof Node\Stmt) {
				continue;
			}

			$statementResult = $this->processStmtNode($node, $scope, $nodeCallback, StatementContext::createTopLevel());
			$scope = $statementResult->getScope();
			if (!$statementResult->isAlwaysTerminating()) {
				continue;
			}

			$nextStmt = $this->getFirstUnreachableNode(array_slice($nodes, $i + 1), true);
			if (!$nextStmt instanceof Node\Stmt) {
				continue;
			}

			$nodeCallback(new UnreachableStatementNode($nextStmt), $scope);
			break;
		}
	}

	/**
	 * @api
	 * @param Node\Stmt[] $stmts
	 * @param callable(Node $node, Scope $scope): void $nodeCallback
	 */
	public function processStmtNodes(
		Node $parentNode,
		array $stmts,
		MutatingScope $scope,
		callable $nodeCallback,
		?StatementContext $context = null,
	): StatementResult
	{
		if ($context === null) {
			$context = StatementContext::createTopLevel();
		}
		$exitPoints = [];
		$throwPoints = [];
		$alreadyTerminated = false;
		$hasYield = false;
		$stmtCount = count($stmts);
		$shouldCheckLastStatement = $parentNode instanceof Node\Stmt\Function_
			|| $parentNode instanceof Node\Stmt\ClassMethod
			|| $parentNode instanceof Expr\Closure;
		foreach ($stmts as $i => $stmt) {
			$isLast = $i === $stmtCount - 1;
			$statementResult = $this->processStmtNode(
				$stmt,
				$scope,
				$nodeCallback,
				$context,
			);
			$scope = $statementResult->getScope();
			$hasYield = $hasYield || $statementResult->hasYield();

			if ($shouldCheckLastStatement && $isLast) {
				/** @var Node\Stmt\Function_|Node\Stmt\ClassMethod|Expr\Closure $parentNode */
				$parentNode = $parentNode;
				$nodeCallback(new ExecutionEndNode(
					$stmt,
					new StatementResult(
						$scope,
						$hasYield,
						$statementResult->isAlwaysTerminating(),
						$statementResult->getExitPoints(),
						$statementResult->getThrowPoints(),
					),
					$parentNode->returnType !== null,
				), $scope);
			}

			$exitPoints = array_merge($exitPoints, $statementResult->getExitPoints());
			$throwPoints = array_merge($throwPoints, $statementResult->getThrowPoints());

			if (!$statementResult->isAlwaysTerminating()) {
				continue;
			}

			$alreadyTerminated = true;
			$nextStmt = $this->getFirstUnreachableNode(array_slice($stmts, $i + 1), $parentNode instanceof Node\Stmt\Namespace_);
			if ($nextStmt !== null) {
				$nodeCallback(new UnreachableStatementNode($nextStmt), $scope);
			}
			break;
		}

		$statementResult = new StatementResult($scope, $hasYield, $alreadyTerminated, $exitPoints, $throwPoints);
		if ($stmtCount === 0 && $shouldCheckLastStatement) {
			/** @var Node\Stmt\Function_|Node\Stmt\ClassMethod|Expr\Closure $parentNode */
			$parentNode = $parentNode;
			$nodeCallback(new ExecutionEndNode(
				$parentNode,
				$statementResult,
				$parentNode->returnType !== null,
			), $scope);
		}

		return $statementResult;
	}

	/**
	 * @param callable(Node $node, Scope $scope): void $nodeCallback
	 */
	private function processStmtNode(
		Node\Stmt $stmt,
		MutatingScope $scope,
		callable $nodeCallback,
		StatementContext $context,
	): StatementResult
	{
		if (
			!$stmt instanceof Static_
			&& !$stmt instanceof Foreach_
			&& !$stmt instanceof Node\Stmt\Global_
			&& !$stmt instanceof Node\Stmt\Property
			&& !$stmt instanceof Node\Stmt\PropertyProperty
			&& !$stmt instanceof Node\Stmt\ClassConst
			&& !$stmt instanceof Node\Stmt\Const_
		) {
			$scope = $this->processStmtVarAnnotation($scope, $stmt, null, $nodeCallback);
		}

		if ($stmt instanceof Node\Stmt\ClassMethod) {
			if (!$scope->isInClass()) {
				throw new ShouldNotHappenException();
			}
			if (
				$scope->isInTrait()
				&& $scope->getClassReflection()->hasNativeMethod($stmt->name->toString())
			) {
				$methodReflection = $scope->getClassReflection()->getNativeMethod($stmt->name->toString());
				if ($methodReflection instanceof NativeMethodReflection) {
					return new StatementResult($scope, false, false, [], []);
				}
				if ($methodReflection instanceof PhpMethodReflection) {
					$declaringTrait = $methodReflection->getDeclaringTrait();
					if ($declaringTrait === null || $declaringTrait->getName() !== $scope->getTraitReflection()->getName()) {
						return new StatementResult($scope, false, false, [], []);
					}
				}
			}
		}

		$stmtScope = $scope;
		if ($stmt instanceof Throw_ || $stmt instanceof Return_) {
			$stmtScope = $this->processStmtVarAnnotation($scope, $stmt, $stmt->expr, $nodeCallback);
		}

		$nodeCallback($stmt, $stmtScope);

		$overridingThrowPoints = $this->getOverridingThrowPoints($stmt, $scope);

		if ($stmt instanceof Node\Stmt\Declare_) {
			$hasYield = false;
			$throwPoints = [];
			$alwaysTerminating = false;
			$exitPoints = [];
			foreach ($stmt->declares as $declare) {
				$nodeCallback($declare, $scope);
				$nodeCallback($declare->value, $scope);
				if (
					$declare->key->name !== 'strict_types'
					|| !($declare->value instanceof Node\Scalar\LNumber)
					|| $declare->value->value !== 1
				) {
					continue;
				}

				$scope = $scope->enterDeclareStrictTypes();
			}

			if ($stmt->stmts !== null) {
				$result = $this->processStmtNodes($stmt, $stmt->stmts, $scope, $nodeCallback, $context);
				$scope = $result->getScope();
				$hasYield = $result->hasYield();
				$throwPoints = $result->getThrowPoints();
				$alwaysTerminating = $result->isAlwaysTerminating();
				$exitPoints = $result->getExitPoints();
			}

			return new StatementResult($scope, $hasYield, $alwaysTerminating, $exitPoints, $throwPoints);
		} elseif ($stmt instanceof Node\Stmt\Function_) {
			$hasYield = false;
			$throwPoints = [];
			$this->processAttributeGroups($stmt, $stmt->attrGroups, $scope, $nodeCallback);
			[$templateTypeMap, $phpDocParameterTypes, $phpDocReturnType, $phpDocThrowType, $deprecatedDescription, $isDeprecated, $isInternal, $isFinal, $isPure, $acceptsNamedArguments, , $phpDocComment, $asserts,, $phpDocParameterOutTypes] = $this->getPhpDocs($scope, $stmt);

			foreach ($stmt->params as $param) {
				$this->processParamNode($stmt, $param, $scope, $nodeCallback);
			}

			if ($stmt->returnType !== null) {
				$nodeCallback($stmt->returnType, $scope);
			}

			$functionScope = $scope->enterFunction(
				$stmt,
				$templateTypeMap,
				$phpDocParameterTypes,
				$phpDocReturnType,
				$phpDocThrowType,
				$deprecatedDescription,
				$isDeprecated,
				$isInternal,
				$isFinal,
				$isPure,
				$acceptsNamedArguments,
				$asserts,
				$phpDocComment,
				$phpDocParameterOutTypes,
			);
			$functionReflection = $functionScope->getFunction();
			if (!$functionReflection instanceof PhpFunctionFromParserNodeReflection) {
				throw new ShouldNotHappenException();
			}

			$nodeCallback(new InFunctionNode($functionReflection, $stmt), $functionScope);

			$gatheredReturnStatements = [];
			$gatheredYieldStatements = [];
			$executionEnds = [];
			$statementResult = $this->processStmtNodes($stmt, $stmt->stmts, $functionScope, static function (Node $node, Scope $scope) use ($nodeCallback, $functionScope, &$gatheredReturnStatements, &$gatheredYieldStatements, &$executionEnds): void {
				$nodeCallback($node, $scope);
				if ($scope->getFunction() !== $functionScope->getFunction()) {
					return;
				}
				if ($scope->isInAnonymousFunction()) {
					return;
				}
				if ($node instanceof ExecutionEndNode) {
					$executionEnds[] = $node;
					return;
				}
				if ($node instanceof Expr\Yield_ || $node instanceof Expr\YieldFrom) {
					$gatheredYieldStatements[] = $node;
				}
				if (!$node instanceof Return_) {
					return;
				}

				$gatheredReturnStatements[] = new ReturnStatement($scope, $node);
			}, StatementContext::createTopLevel());

			$nodeCallback(new FunctionReturnStatementsNode(
				$stmt,
				$gatheredReturnStatements,
				$gatheredYieldStatements,
				$statementResult,
				$executionEnds,
				$functionReflection,
			), $functionScope);
		} elseif ($stmt instanceof Node\Stmt\ClassMethod) {
			$hasYield = false;
			$throwPoints = [];
			$this->processAttributeGroups($stmt, $stmt->attrGroups, $scope, $nodeCallback);
			[$templateTypeMap, $phpDocParameterTypes, $phpDocReturnType, $phpDocThrowType, $deprecatedDescription, $isDeprecated, $isInternal, $isFinal, $isPure, $acceptsNamedArguments, , $phpDocComment, $asserts, $selfOutType, $phpDocParameterOutTypes] = $this->getPhpDocs($scope, $stmt);

			foreach ($stmt->params as $param) {
				$this->processParamNode($stmt, $param, $scope, $nodeCallback);
			}

			if ($stmt->returnType !== null) {
				$nodeCallback($stmt->returnType, $scope);
			}

			$methodScope = $scope->enterClassMethod(
				$stmt,
				$templateTypeMap,
				$phpDocParameterTypes,
				$phpDocReturnType,
				$phpDocThrowType,
				$deprecatedDescription,
				$isDeprecated,
				$isInternal,
				$isFinal,
				$isPure,
				$acceptsNamedArguments,
				$asserts,
				$selfOutType,
				$phpDocComment,
				$phpDocParameterOutTypes,
			);

			if (!$scope->isInClass()) {
				throw new ShouldNotHappenException();
			}

			$isFromTrait = $stmt->getAttribute('originalTraitMethodName') === '__construct';
			if ($stmt->name->toLowerString() === '__construct' || $isFromTrait) {
				foreach ($stmt->params as $param) {
					if ($param->flags === 0) {
						continue;
					}

					if (!$param->var instanceof Variable || !is_string($param->var->name)) {
						throw new ShouldNotHappenException();
					}
					$phpDoc = null;
					if ($param->getDocComment() !== null) {
						$phpDoc = $param->getDocComment()->getText();
					}
					$nodeCallback(new ClassPropertyNode(
						$param->var->name,
						$param->flags,
						$param->type,
						null,
						$phpDoc,
						$phpDocParameterTypes[$param->var->name] ?? null,
						true,
						$isFromTrait,
						$param,
						false,
						$scope->isInTrait(),
						$scope->getClassReflection()->isReadOnly(),
						false,
						$scope->getClassReflection(),
					), $methodScope);
					$methodScope = $methodScope->assignExpression(new PropertyInitializationExpr($param->var->name), new MixedType(), new MixedType());
				}
			}

			if ($stmt->getAttribute('virtual', false) === false) {
				$methodReflection = $methodScope->getFunction();
				if (!$methodReflection instanceof PhpMethodFromParserNodeReflection) {
					throw new ShouldNotHappenException();
				}
				$nodeCallback(new InClassMethodNode($scope->getClassReflection(), $methodReflection, $stmt), $methodScope);
			}

			if ($stmt->stmts !== null) {
				$gatheredReturnStatements = [];
				$gatheredYieldStatements = [];
				$executionEnds = [];
				$statementResult = $this->processStmtNodes($stmt, $stmt->stmts, $methodScope, static function (Node $node, Scope $scope) use ($nodeCallback, $methodScope, &$gatheredReturnStatements, &$gatheredYieldStatements, &$executionEnds): void {
					$nodeCallback($node, $scope);
					if ($scope->getFunction() !== $methodScope->getFunction()) {
						return;
					}
					if ($scope->isInAnonymousFunction()) {
						return;
					}
					if ($node instanceof ExecutionEndNode) {
						$executionEnds[] = $node;
						return;
					}
					if ($node instanceof Expr\Yield_ || $node instanceof Expr\YieldFrom) {
						$gatheredYieldStatements[] = $node;
					}
					if (!$node instanceof Return_) {
						return;
					}

					$gatheredReturnStatements[] = new ReturnStatement($scope, $node);
				}, StatementContext::createTopLevel());

				$classReflection = $scope->getClassReflection();

				$methodReflection = $methodScope->getFunction();
				if (!$methodReflection instanceof MethodReflection) {
					throw new ShouldNotHappenException();
				}

				$nodeCallback(new MethodReturnStatementsNode(
					$stmt,
					$gatheredReturnStatements,
					$gatheredYieldStatements,
					$statementResult,
					$executionEnds,
					$classReflection,
					$methodReflection,
				), $methodScope);
			}
		} elseif ($stmt instanceof Echo_) {
			$hasYield = false;
			$throwPoints = [];
			foreach ($stmt->exprs as $echoExpr) {
				$result = $this->processExprNode($stmt, $echoExpr, $scope, $nodeCallback, ExpressionContext::createDeep());
				$throwPoints = array_merge($throwPoints, $result->getThrowPoints());
				$scope = $result->getScope();
				$hasYield = $hasYield || $result->hasYield();
			}

			$throwPoints = $overridingThrowPoints ?? $throwPoints;
		} elseif ($stmt instanceof Return_) {
			if ($stmt->expr !== null) {
				$result = $this->processExprNode($stmt, $stmt->expr, $scope, $nodeCallback, ExpressionContext::createDeep());
				$throwPoints = $result->getThrowPoints();
				$scope = $result->getScope();
				$hasYield = $result->hasYield();
			} else {
				$hasYield = false;
				$throwPoints = [];
			}

			return new StatementResult($scope, $hasYield, true, [
				new StatementExitPoint($stmt, $scope),
			], $overridingThrowPoints ?? $throwPoints);
		} elseif ($stmt instanceof Continue_ || $stmt instanceof Break_) {
			if ($stmt->num !== null) {
				$result = $this->processExprNode($stmt, $stmt->num, $scope, $nodeCallback, ExpressionContext::createDeep());
				$scope = $result->getScope();
				$hasYield = $result->hasYield();
				$throwPoints = $result->getThrowPoints();
			} else {
				$hasYield = false;
				$throwPoints = [];
			}

			return new StatementResult($scope, $hasYield, true, [
				new StatementExitPoint($stmt, $scope),
			], $overridingThrowPoints ?? $throwPoints);
		} elseif ($stmt instanceof Node\Stmt\Expression) {
			$earlyTerminationExpr = $this->findEarlyTerminatingExpr($stmt->expr, $scope);
			$result = $this->processExprNode($stmt, $stmt->expr, $scope, $nodeCallback, ExpressionContext::createTopLevel());
			$scope = $result->getScope();
			$scope = $scope->filterBySpecifiedTypes($this->typeSpecifier->specifyTypesInCondition(
				$scope,
				$stmt->expr,
				TypeSpecifierContext::createNull(),
			));
			$hasYield = $result->hasYield();
			$throwPoints = $result->getThrowPoints();
			if ($earlyTerminationExpr !== null) {
				return new StatementResult($scope, $hasYield, true, [
					new StatementExitPoint($stmt, $scope),
				], $overridingThrowPoints ?? $throwPoints);
			}
			return new StatementResult($scope, $hasYield, false, [], $overridingThrowPoints ?? $throwPoints);
		} elseif ($stmt instanceof Node\Stmt\Namespace_) {
			if ($stmt->name !== null) {
				$scope = $scope->enterNamespace($stmt->name->toString());
			}

			$scope = $this->processStmtNodes($stmt, $stmt->stmts, $scope, $nodeCallback, $context)->getScope();
			$hasYield = false;
			$throwPoints = [];
		} elseif ($stmt instanceof Node\Stmt\Trait_) {
			return new StatementResult($scope, false, false, [], []);
		} elseif ($stmt instanceof Node\Stmt\ClassLike) {
			$hasYield = false;
			$throwPoints = [];
			if (isset($stmt->namespacedName)) {
				$classReflection = $this->getCurrentClassReflection($stmt, $stmt->namespacedName->toString(), $scope);
				$classScope = $scope->enterClass($classReflection);
				$nodeCallback(new InClassNode($stmt, $classReflection), $classScope);
			} elseif ($stmt instanceof Class_) {
				if ($stmt->name === null) {
					throw new ShouldNotHappenException();
				}
				if ($stmt->getAttribute('anonymousClass', false) === false) {
					$classReflection = $this->reflectionProvider->getClass($stmt->name->toString());
				} else {
					$classReflection = $this->reflectionProvider->getAnonymousClassReflection($stmt, $scope);
				}
				$classScope = $scope->enterClass($classReflection);
				$nodeCallback(new InClassNode($stmt, $classReflection), $classScope);
			} else {
				throw new ShouldNotHappenException();
			}

			$classStatementsGatherer = new ClassStatementsGatherer($classReflection, $nodeCallback);
			$this->processAttributeGroups($stmt, $stmt->attrGroups, $classScope, $classStatementsGatherer);

			$this->processStmtNodes($stmt, $stmt->stmts, $classScope, $classStatementsGatherer, $context);
			$nodeCallback(new ClassPropertiesNode($stmt, $this->readWritePropertiesExtensionProvider, $classStatementsGatherer->getProperties(), $classStatementsGatherer->getPropertyUsages(), $classStatementsGatherer->getMethodCalls(), $classStatementsGatherer->getReturnStatementsNodes(), $classReflection), $classScope);
			$nodeCallback(new ClassMethodsNode($stmt, $classStatementsGatherer->getMethods(), $classStatementsGatherer->getMethodCalls(), $classReflection), $classScope);
			$nodeCallback(new ClassConstantsNode($stmt, $classStatementsGatherer->getConstants(), $classStatementsGatherer->getConstantFetches(), $classReflection), $classScope);
			$classReflection->evictPrivateSymbols();
			$this->calledMethodResults = [];
		} elseif ($stmt instanceof Node\Stmt\Property) {
			$hasYield = false;
			$throwPoints = [];
			$this->processAttributeGroups($stmt, $stmt->attrGroups, $scope, $nodeCallback);

			foreach ($stmt->props as $prop) {
				$nodeCallback($prop, $scope);
				if ($prop->default !== null) {
					$this->processExprNode($stmt, $prop->default, $scope, $nodeCallback, ExpressionContext::createDeep());
				}
				[,,,,,,,,,,$isReadOnly, $docComment, ,,,$varTags, $isAllowedPrivateMutation] = $this->getPhpDocs($scope, $stmt);
				if (!$scope->isInClass()) {
					throw new ShouldNotHappenException();
				}
				$propertyName = $prop->name->toString();
				$phpDocType = null;
				if (isset($varTags[0]) && count($varTags) === 1) {
					$phpDocType = $varTags[0]->getType();
				} elseif (isset($varTags[$propertyName])) {
					$phpDocType = $varTags[$propertyName]->getType();
				}
				$nodeCallback(
					new ClassPropertyNode(
						$propertyName,
						$stmt->flags,
						$stmt->type,
						$prop->default,
						$docComment,
						$phpDocType,
						false,
						false,
						$prop,
						$isReadOnly,
						$scope->isInTrait(),
						$scope->getClassReflection()->isReadOnly(),
						$isAllowedPrivateMutation,
						$scope->getClassReflection(),
					),
					$scope,
				);
			}

			if ($stmt->type !== null) {
				$nodeCallback($stmt->type, $scope);
			}
		} elseif ($stmt instanceof Throw_) {
			$result = $this->processExprNode($stmt, $stmt->expr, $scope, $nodeCallback, ExpressionContext::createDeep());
			$throwPoints = $result->getThrowPoints();
			$throwPoints[] = ThrowPoint::createExplicit($result->getScope(), $scope->getType($stmt->expr), $stmt, false);
			return new StatementResult($result->getScope(), $result->hasYield(), true, [
				new StatementExitPoint($stmt, $scope),
			], $throwPoints);
		} elseif ($stmt instanceof If_) {
			$conditionType = ($this->treatPhpDocTypesAsCertain ? $scope->getType($stmt->cond) : $scope->getNativeType($stmt->cond))->toBoolean();
			$ifAlwaysTrue = $conditionType->isTrue()->yes();
			$condResult = $this->processExprNode($stmt, $stmt->cond, $scope, $nodeCallback, ExpressionContext::createDeep());
			$exitPoints = [];
			$throwPoints = $overridingThrowPoints ?? $condResult->getThrowPoints();
			$finalScope = null;
			$alwaysTerminating = true;
			$hasYield = $condResult->hasYield();

			$branchScopeStatementResult = $this->processStmtNodes($stmt, $stmt->stmts, $condResult->getTruthyScope(), $nodeCallback, $context);

			if (!$conditionType instanceof ConstantBooleanType || $conditionType->getValue()) {
				$exitPoints = $branchScopeStatementResult->getExitPoints();
				$throwPoints = array_merge($throwPoints, $branchScopeStatementResult->getThrowPoints());
				$branchScope = $branchScopeStatementResult->getScope();
				$finalScope = $branchScopeStatementResult->isAlwaysTerminating() ? null : $branchScope;
				$alwaysTerminating = $branchScopeStatementResult->isAlwaysTerminating();
				$hasYield = $branchScopeStatementResult->hasYield() || $hasYield;
			}

			$scope = $condResult->getFalseyScope();
			$lastElseIfConditionIsTrue = false;

			$condScope = $scope;
			foreach ($stmt->elseifs as $elseif) {
				$nodeCallback($elseif, $scope);
				$elseIfConditionType = ($this->treatPhpDocTypesAsCertain ? $condScope->getType($elseif->cond) : $scope->getNativeType($elseif->cond))->toBoolean();
				$condResult = $this->processExprNode($stmt, $elseif->cond, $condScope, $nodeCallback, ExpressionContext::createDeep());
				$throwPoints = array_merge($throwPoints, $condResult->getThrowPoints());
				$condScope = $condResult->getScope();
				$branchScopeStatementResult = $this->processStmtNodes($elseif, $elseif->stmts, $condResult->getTruthyScope(), $nodeCallback, $context);

				if (
					!$ifAlwaysTrue
					&& (
						!$lastElseIfConditionIsTrue
						&& (
							!$elseIfConditionType instanceof ConstantBooleanType
							|| $elseIfConditionType->getValue()
						)
					)
				) {
					$exitPoints = array_merge($exitPoints, $branchScopeStatementResult->getExitPoints());
					$throwPoints = array_merge($throwPoints, $branchScopeStatementResult->getThrowPoints());
					$branchScope = $branchScopeStatementResult->getScope();
					$finalScope = $branchScopeStatementResult->isAlwaysTerminating() ? $finalScope : $branchScope->mergeWith($finalScope);
					$alwaysTerminating = $alwaysTerminating && $branchScopeStatementResult->isAlwaysTerminating();
					$hasYield = $hasYield || $branchScopeStatementResult->hasYield();
				}

				if (
					$elseIfConditionType->isTrue()->yes()
				) {
					$lastElseIfConditionIsTrue = true;
				}

				$condScope = $condScope->filterByFalseyValue($elseif->cond);
				$scope = $condScope;
			}

			if ($stmt->else === null) {
				if (!$ifAlwaysTrue && !$lastElseIfConditionIsTrue) {
					$finalScope = $scope->mergeWith($finalScope);
					$alwaysTerminating = false;
				}
			} else {
				$nodeCallback($stmt->else, $scope);
				$branchScopeStatementResult = $this->processStmtNodes($stmt->else, $stmt->else->stmts, $scope, $nodeCallback, $context);

				if (!$ifAlwaysTrue && !$lastElseIfConditionIsTrue) {
					$exitPoints = array_merge($exitPoints, $branchScopeStatementResult->getExitPoints());
					$throwPoints = array_merge($throwPoints, $branchScopeStatementResult->getThrowPoints());
					$branchScope = $branchScopeStatementResult->getScope();
					$finalScope = $branchScopeStatementResult->isAlwaysTerminating() ? $finalScope : $branchScope->mergeWith($finalScope);
					$alwaysTerminating = $alwaysTerminating && $branchScopeStatementResult->isAlwaysTerminating();
					$hasYield = $hasYield || $branchScopeStatementResult->hasYield();
				}
			}

			if ($finalScope === null) {
				$finalScope = $scope;
			}

			return new StatementResult($finalScope, $hasYield, $alwaysTerminating, $exitPoints, $throwPoints);
		} elseif ($stmt instanceof Node\Stmt\TraitUse) {
			$hasYield = false;
			$throwPoints = [];
			$this->processTraitUse($stmt, $scope, $nodeCallback);
		} elseif ($stmt instanceof Foreach_) {
			$condResult = $this->processExprNode($stmt, $stmt->expr, $scope, $nodeCallback, ExpressionContext::createDeep());
			$throwPoints = $overridingThrowPoints ?? $condResult->getThrowPoints();
			$scope = $condResult->getScope();
			$arrayComparisonExpr = new BinaryOp\NotIdentical(
				$stmt->expr,
				new Array_([]),
			);
			if ($stmt->expr instanceof Variable && is_string($stmt->expr->name)) {
				$scope = $this->processVarAnnotation($scope, [$stmt->expr->name], $stmt);
			}
			$nodeCallback(new InForeachNode($stmt), $scope);
			$originalScope = $scope;
			$bodyScope = $scope;

			if ($context->isTopLevel()) {
				$originalScope = $this->polluteScopeWithAlwaysIterableForeach ? $scope->filterByTruthyValue($arrayComparisonExpr) : $scope;
				$bodyScope = $this->enterForeach($originalScope, $originalScope, $stmt);
				$count = 0;
				do {
					$prevScope = $bodyScope;
					$bodyScope = $bodyScope->mergeWith($this->polluteScopeWithAlwaysIterableForeach ? $scope->filterByTruthyValue($arrayComparisonExpr) : $scope);
					$bodyScope = $this->enterForeach($bodyScope, $originalScope, $stmt);
					$bodyScopeResult = $this->processStmtNodes($stmt, $stmt->stmts, $bodyScope, static function (): void {
					}, $context->enterDeep())->filterOutLoopExitPoints();
					$bodyScope = $bodyScopeResult->getScope();
					foreach ($bodyScopeResult->getExitPointsByType(Continue_::class) as $continueExitPoint) {
						$bodyScope = $bodyScope->mergeWith($continueExitPoint->getScope());
					}
					if ($bodyScope->equals($prevScope)) {
						break;
					}

					if ($count >= self::GENERALIZE_AFTER_ITERATION) {
						$bodyScope = $prevScope->generalizeWith($bodyScope);
					}
					$count++;
				} while ($count < self::LOOP_SCOPE_ITERATIONS);
			}

			$bodyScope = $bodyScope->mergeWith($this->polluteScopeWithAlwaysIterableForeach ? $scope->filterByTruthyValue($arrayComparisonExpr) : $scope);
			$bodyScope = $this->enterForeach($bodyScope, $originalScope, $stmt);
			$finalScopeResult = $this->processStmtNodes($stmt, $stmt->stmts, $bodyScope, $nodeCallback, $context)->filterOutLoopExitPoints();
			$finalScope = $finalScopeResult->getScope();
			foreach ($finalScopeResult->getExitPointsByType(Continue_::class) as $continueExitPoint) {
				$finalScope = $continueExitPoint->getScope()->mergeWith($finalScope);
			}
			foreach ($finalScopeResult->getExitPointsByType(Break_::class) as $breakExitPoint) {
				$finalScope = $breakExitPoint->getScope()->mergeWith($finalScope);
			}

			$exprType = $scope->getType($stmt->expr);
			$isIterableAtLeastOnce = $exprType->isIterableAtLeastOnce();
			if ($exprType->isIterable()->no() || $isIterableAtLeastOnce->maybe()) {
				if ($this->polluteScopeWithAlwaysIterableForeach) {
					$finalScope = $finalScope->mergeWith($scope->filterByTruthyValue(new BooleanOr(
						new BinaryOp\Identical(
							$stmt->expr,
							new Array_([]),
						),
						new FuncCall(new Name\FullyQualified('is_object'), [
							new Arg($stmt->expr),
						]),
					)));
				} else {
					$finalScope = $finalScope->mergeWith($scope);
				}
			} elseif ($isIterableAtLeastOnce->no() || $finalScopeResult->isAlwaysTerminating()) {
				$finalScope = $scope;
			} elseif (!$this->polluteScopeWithAlwaysIterableForeach) {
				$finalScope = $scope->processAlwaysIterableForeachScopeWithoutPollute($finalScope);
				// get types from finalScope, but don't create new variables
			}

			if (!$isIterableAtLeastOnce->no()) {
				$throwPoints = array_merge($throwPoints, $finalScopeResult->getThrowPoints());
			}
			if (!(new ObjectType(Traversable::class))->isSuperTypeOf($scope->getType($stmt->expr))->no()) {
				$throwPoints[] = ThrowPoint::createImplicit($scope, $stmt->expr);
			}

			return new StatementResult(
				$finalScope,
				$finalScopeResult->hasYield() || $condResult->hasYield(),
				$isIterableAtLeastOnce->yes() && $finalScopeResult->isAlwaysTerminating(),
				$finalScopeResult->getExitPointsForOuterLoop(),
				$throwPoints,
			);
		} elseif ($stmt instanceof While_) {
			$condResult = $this->processExprNode($stmt, $stmt->cond, $scope, static function (): void {
			}, ExpressionContext::createDeep());
			$bodyScope = $condResult->getTruthyScope();

			if ($context->isTopLevel()) {
				$count = 0;
				do {
					$prevScope = $bodyScope;
					$bodyScope = $bodyScope->mergeWith($scope);
					$bodyScope = $this->processExprNode($stmt, $stmt->cond, $bodyScope, static function (): void {
					}, ExpressionContext::createDeep())->getTruthyScope();
					$bodyScopeResult = $this->processStmtNodes($stmt, $stmt->stmts, $bodyScope, static function (): void {
					}, $context->enterDeep())->filterOutLoopExitPoints();
					$bodyScope = $bodyScopeResult->getScope();
					foreach ($bodyScopeResult->getExitPointsByType(Continue_::class) as $continueExitPoint) {
						$bodyScope = $bodyScope->mergeWith($continueExitPoint->getScope());
					}
					if ($bodyScope->equals($prevScope)) {
						break;
					}

					if ($count >= self::GENERALIZE_AFTER_ITERATION) {
						$bodyScope = $prevScope->generalizeWith($bodyScope);
					}
					$count++;
				} while ($count < self::LOOP_SCOPE_ITERATIONS);
			}

			$bodyScope = $bodyScope->mergeWith($scope);
			$bodyScopeMaybeRan = $bodyScope;
			$bodyScope = $this->processExprNode($stmt, $stmt->cond, $bodyScope, $nodeCallback, ExpressionContext::createDeep())->getTruthyScope();
			$finalScopeResult = $this->processStmtNodes($stmt, $stmt->stmts, $bodyScope, $nodeCallback, $context)->filterOutLoopExitPoints();
			$finalScope = $finalScopeResult->getScope()->filterByFalseyValue($stmt->cond);
			foreach ($finalScopeResult->getExitPointsByType(Continue_::class) as $continueExitPoint) {
				$finalScope = $finalScope->mergeWith($continueExitPoint->getScope());
			}
			$breakExitPoints = $finalScopeResult->getExitPointsByType(Break_::class);
			foreach ($breakExitPoints as $breakExitPoint) {
				$finalScope = $finalScope->mergeWith($breakExitPoint->getScope());
			}

			$beforeCondBooleanType = ($this->treatPhpDocTypesAsCertain ? $scope->getType($stmt->cond) : $scope->getNativeType($stmt->cond))->toBoolean();
			$condBooleanType = ($this->treatPhpDocTypesAsCertain ? $bodyScopeMaybeRan->getType($stmt->cond) : $bodyScopeMaybeRan->getNativeType($stmt->cond))->toBoolean();
			$isIterableAtLeastOnce = $beforeCondBooleanType->isTrue()->yes();
			$alwaysIterates = $condBooleanType->isTrue()->yes() && $context->isTopLevel();
			$neverIterates = $condBooleanType->isFalse()->yes() && $context->isTopLevel();
			$nodeCallback(new BreaklessWhileLoopNode($stmt, $finalScopeResult->getExitPoints()), $bodyScopeMaybeRan);

			if ($alwaysIterates) {
				$isAlwaysTerminating = count($finalScopeResult->getExitPointsByType(Break_::class)) === 0;
			} elseif ($isIterableAtLeastOnce) {
				$isAlwaysTerminating = $finalScopeResult->isAlwaysTerminating();
			} else {
				$isAlwaysTerminating = false;
			}
			$condScope = $condResult->getFalseyScope();
			if (!$isIterableAtLeastOnce) {
				if (!$this->polluteScopeWithLoopInitialAssignments) {
					$condScope = $condScope->mergeWith($scope);
				}
				$finalScope = $finalScope->mergeWith($condScope);
			}

			$throwPoints = $overridingThrowPoints ?? $condResult->getThrowPoints();
			if (!$neverIterates) {
				$throwPoints = array_merge($throwPoints, $finalScopeResult->getThrowPoints());
			}

			return new StatementResult(
				$finalScope,
				$finalScopeResult->hasYield() || $condResult->hasYield(),
				$isAlwaysTerminating,
				$finalScopeResult->getExitPointsForOuterLoop(),
				$throwPoints,
			);
		} elseif ($stmt instanceof Do_) {
			$finalScope = null;
			$bodyScope = $scope;
			$count = 0;
			$hasYield = false;
			$throwPoints = [];

			if ($context->isTopLevel()) {
				do {
					$prevScope = $bodyScope;
					$bodyScope = $bodyScope->mergeWith($scope);
					$bodyScopeResult = $this->processStmtNodes($stmt, $stmt->stmts, $bodyScope, static function (): void {
					}, $context->enterDeep())->filterOutLoopExitPoints();
					$alwaysTerminating = $bodyScopeResult->isAlwaysTerminating();
					$bodyScope = $bodyScopeResult->getScope();
					foreach ($bodyScopeResult->getExitPointsByType(Continue_::class) as $continueExitPoint) {
						$bodyScope = $bodyScope->mergeWith($continueExitPoint->getScope());
					}
					$finalScope = $alwaysTerminating ? $finalScope : $bodyScope->mergeWith($finalScope);
					foreach ($bodyScopeResult->getExitPointsByType(Break_::class) as $breakExitPoint) {
						$finalScope = $breakExitPoint->getScope()->mergeWith($finalScope);
					}
					$bodyScope = $this->processExprNode($stmt, $stmt->cond, $bodyScope, static function (): void {
					}, ExpressionContext::createDeep())->getTruthyScope();
					if ($bodyScope->equals($prevScope)) {
						break;
					}

					if ($count >= self::GENERALIZE_AFTER_ITERATION) {
						$bodyScope = $prevScope->generalizeWith($bodyScope);
					}
					$count++;
				} while ($count < self::LOOP_SCOPE_ITERATIONS);

				$bodyScope = $bodyScope->mergeWith($scope);
			}

			$bodyScopeResult = $this->processStmtNodes($stmt, $stmt->stmts, $bodyScope, $nodeCallback, $context)->filterOutLoopExitPoints();
			$bodyScope = $bodyScopeResult->getScope();
			foreach ($bodyScopeResult->getExitPointsByType(Continue_::class) as $continueExitPoint) {
				$bodyScope = $bodyScope->mergeWith($continueExitPoint->getScope());
			}
			$condBooleanType = ($this->treatPhpDocTypesAsCertain ? $bodyScope->getType($stmt->cond) : $bodyScope->getNativeType($stmt->cond))->toBoolean();
			$alwaysIterates = $condBooleanType->isTrue()->yes() && $context->isTopLevel();

			$nodeCallback(new DoWhileLoopConditionNode($stmt->cond, $bodyScopeResult->getExitPoints()), $bodyScope);

			if ($alwaysIterates) {
				$alwaysTerminating = count($bodyScopeResult->getExitPointsByType(Break_::class)) === 0;
			} else {
				$alwaysTerminating = $bodyScopeResult->isAlwaysTerminating();
			}
			$finalScope = $alwaysTerminating ? $finalScope : $bodyScope->mergeWith($finalScope);
			if ($finalScope === null) {
				$finalScope = $scope;
			}
			if (!$alwaysTerminating) {
				$condResult = $this->processExprNode($stmt, $stmt->cond, $bodyScope, $nodeCallback, ExpressionContext::createDeep());
				$hasYield = $condResult->hasYield();
				$throwPoints = $condResult->getThrowPoints();
				$finalScope = $condResult->getFalseyScope();
			} else {
				$this->processExprNode($stmt, $stmt->cond, $bodyScope, $nodeCallback, ExpressionContext::createDeep());
			}
			foreach ($bodyScopeResult->getExitPointsByType(Break_::class) as $breakExitPoint) {
				$finalScope = $breakExitPoint->getScope()->mergeWith($finalScope);
			}

			return new StatementResult(
				$finalScope,
				$bodyScopeResult->hasYield() || $hasYield,
				$alwaysTerminating,
				$bodyScopeResult->getExitPointsForOuterLoop(),
				array_merge($throwPoints, $bodyScopeResult->getThrowPoints()),
			);
		} elseif ($stmt instanceof For_) {
			$initScope = $scope;
			$hasYield = false;
			$throwPoints = [];
			foreach ($stmt->init as $initExpr) {
				$initResult = $this->processExprNode($stmt, $initExpr, $initScope, $nodeCallback, ExpressionContext::createTopLevel());
				$initScope = $initResult->getScope();
				$hasYield = $hasYield || $initResult->hasYield();
				$throwPoints = array_merge($throwPoints, $initResult->getThrowPoints());
			}

			$bodyScope = $initScope;
			$isIterableAtLeastOnce = TrinaryLogic::createYes();
			foreach ($stmt->cond as $condExpr) {
				$condResult = $this->processExprNode($stmt, $condExpr, $bodyScope, static function (): void {
				}, ExpressionContext::createDeep());
				$initScope = $condResult->getScope();
				$condResultScope = $condResult->getScope();
				$condTruthiness = ($this->treatPhpDocTypesAsCertain ? $condResultScope->getType($condExpr) : $condResultScope->getNativeType($condExpr))->toBoolean();
				if ($condTruthiness instanceof ConstantBooleanType) {
					$condTruthinessTrinary = TrinaryLogic::createFromBoolean($condTruthiness->getValue());
				} else {
					$condTruthinessTrinary = TrinaryLogic::createMaybe();
				}
				$isIterableAtLeastOnce = $isIterableAtLeastOnce->and($condTruthinessTrinary);
				$hasYield = $hasYield || $condResult->hasYield();
				$throwPoints = array_merge($throwPoints, $condResult->getThrowPoints());
				$bodyScope = $condResult->getTruthyScope();
			}

			if ($context->isTopLevel()) {
				$count = 0;
				do {
					$prevScope = $bodyScope;
					$bodyScope = $bodyScope->mergeWith($initScope);
					foreach ($stmt->cond as $condExpr) {
						$bodyScope = $this->processExprNode($stmt, $condExpr, $bodyScope, static function (): void {
						}, ExpressionContext::createDeep())->getTruthyScope();
					}
					$bodyScopeResult = $this->processStmtNodes($stmt, $stmt->stmts, $bodyScope, static function (): void {
					}, $context->enterDeep())->filterOutLoopExitPoints();
					$bodyScope = $bodyScopeResult->getScope();
					foreach ($bodyScopeResult->getExitPointsByType(Continue_::class) as $continueExitPoint) {
						$bodyScope = $bodyScope->mergeWith($continueExitPoint->getScope());
					}
					foreach ($stmt->loop as $loopExpr) {
						$exprResult = $this->processExprNode($stmt, $loopExpr, $bodyScope, static function (): void {
						}, ExpressionContext::createTopLevel());
						$bodyScope = $exprResult->getScope();
						$hasYield = $hasYield || $exprResult->hasYield();
						$throwPoints = array_merge($throwPoints, $exprResult->getThrowPoints());
					}

					if ($bodyScope->equals($prevScope)) {
						break;
					}

					if ($count >= self::GENERALIZE_AFTER_ITERATION) {
						$bodyScope = $prevScope->generalizeWith($bodyScope);
					}
					$count++;
				} while ($count < self::LOOP_SCOPE_ITERATIONS);
			}

			$bodyScope = $bodyScope->mergeWith($initScope);
			foreach ($stmt->cond as $condExpr) {
				$bodyScope = $this->processExprNode($stmt, $condExpr, $bodyScope, $nodeCallback, ExpressionContext::createDeep())->getTruthyScope();
			}

			$finalScopeResult = $this->processStmtNodes($stmt, $stmt->stmts, $bodyScope, $nodeCallback, $context)->filterOutLoopExitPoints();
			$finalScope = $finalScopeResult->getScope();
			foreach ($finalScopeResult->getExitPointsByType(Continue_::class) as $continueExitPoint) {
				$finalScope = $continueExitPoint->getScope()->mergeWith($finalScope);
			}

			$loopScope = $finalScope;
			foreach ($stmt->loop as $loopExpr) {
				$loopScope = $this->processExprNode($stmt, $loopExpr, $loopScope, $nodeCallback, ExpressionContext::createTopLevel())->getScope();
			}
			$finalScope = $finalScope->generalizeWith($loopScope);
			foreach ($stmt->cond as $condExpr) {
				$finalScope = $finalScope->filterByFalseyValue($condExpr);
			}

			foreach ($finalScopeResult->getExitPointsByType(Break_::class) as $breakExitPoint) {
				$finalScope = $breakExitPoint->getScope()->mergeWith($finalScope);
			}

			if ($isIterableAtLeastOnce->no() || $finalScopeResult->isAlwaysTerminating()) {
				if ($this->polluteScopeWithLoopInitialAssignments) {
					$finalScope = $initScope;
				} else {
					$finalScope = $scope;
				}

			} elseif ($isIterableAtLeastOnce->maybe()) {
				if ($this->polluteScopeWithLoopInitialAssignments) {
					$finalScope = $finalScope->mergeWith($initScope);
				} else {
					$finalScope = $finalScope->mergeWith($scope);
				}
			} else {
				if (!$this->polluteScopeWithLoopInitialAssignments) {
					$finalScope = $finalScope->mergeWith($scope);
				}
			}

			return new StatementResult(
				$finalScope,
				$finalScopeResult->hasYield() || $hasYield,
				false/* $finalScopeResult->isAlwaysTerminating() && $isAlwaysIterable*/,
				$finalScopeResult->getExitPointsForOuterLoop(),
				array_merge($throwPoints, $finalScopeResult->getThrowPoints()),
			);
		} elseif ($stmt instanceof Switch_) {
			$condResult = $this->processExprNode($stmt, $stmt->cond, $scope, $nodeCallback, ExpressionContext::createDeep());
			$scope = $condResult->getScope();
			$scopeForBranches = $scope;
			$finalScope = null;
			$prevScope = null;
			$hasDefaultCase = false;
			$alwaysTerminating = true;
			$hasYield = $condResult->hasYield();
			$exitPointsForOuterLoop = [];
			$throwPoints = $condResult->getThrowPoints();
			foreach ($stmt->cases as $caseNode) {
				if ($caseNode->cond !== null) {
					$condExpr = new BinaryOp\Equal($stmt->cond, $caseNode->cond);
					$caseResult = $this->processExprNode($stmt, $caseNode->cond, $scopeForBranches, $nodeCallback, ExpressionContext::createDeep());
					$scopeForBranches = $caseResult->getScope();
					$hasYield = $hasYield || $caseResult->hasYield();
					$throwPoints = array_merge($throwPoints, $caseResult->getThrowPoints());
					$branchScope = $caseResult->getTruthyScope()->filterByTruthyValue($condExpr);
				} else {
					$hasDefaultCase = true;
					$branchScope = $scopeForBranches;
				}

				$branchScope = $branchScope->mergeWith($prevScope);
				$branchScopeResult = $this->processStmtNodes($caseNode, $caseNode->stmts, $branchScope, $nodeCallback, $context);
				$branchScope = $branchScopeResult->getScope();
				$branchFinalScopeResult = $branchScopeResult->filterOutLoopExitPoints();
				$hasYield = $hasYield || $branchFinalScopeResult->hasYield();
				foreach ($branchScopeResult->getExitPointsByType(Break_::class) as $breakExitPoint) {
					$alwaysTerminating = false;
					$finalScope = $breakExitPoint->getScope()->mergeWith($finalScope);
				}
				foreach ($branchScopeResult->getExitPointsByType(Continue_::class) as $continueExitPoint) {
					$finalScope = $continueExitPoint->getScope()->mergeWith($finalScope);
				}
				$exitPointsForOuterLoop = array_merge($exitPointsForOuterLoop, $branchFinalScopeResult->getExitPointsForOuterLoop());
				$throwPoints = array_merge($throwPoints, $branchFinalScopeResult->getThrowPoints());
				if ($branchScopeResult->isAlwaysTerminating()) {
					$alwaysTerminating = $alwaysTerminating && $branchFinalScopeResult->isAlwaysTerminating();
					$prevScope = null;
					if (isset($condExpr)) {
						$scopeForBranches = $scopeForBranches->filterByFalseyValue($condExpr);
					}
					if (!$branchFinalScopeResult->isAlwaysTerminating()) {
						$finalScope = $branchScope->mergeWith($finalScope);
					}
				} else {
					$prevScope = $branchScope;
				}
			}

			$exhaustive = $scopeForBranches->getType($stmt->cond) instanceof NeverType;

			if (!$hasDefaultCase && !$exhaustive) {
				$alwaysTerminating = false;
			}

			if ($prevScope !== null && isset($branchFinalScopeResult)) {
				$finalScope = $prevScope->mergeWith($finalScope);
				$alwaysTerminating = $alwaysTerminating && $branchFinalScopeResult->isAlwaysTerminating();
			}

			if ((!$hasDefaultCase && !$exhaustive) || $finalScope === null) {
				$finalScope = $scope->mergeWith($finalScope);
			}

			return new StatementResult($finalScope, $hasYield, $alwaysTerminating, $exitPointsForOuterLoop, $throwPoints);
		} elseif ($stmt instanceof TryCatch) {
			$branchScopeResult = $this->processStmtNodes($stmt, $stmt->stmts, $scope, $nodeCallback, $context);
			$branchScope = $branchScopeResult->getScope();
			$finalScope = $branchScopeResult->isAlwaysTerminating() ? null : $branchScope;

			$exitPoints = [];
			$finallyExitPoints = [];
			$alwaysTerminating = $branchScopeResult->isAlwaysTerminating();
			$hasYield = $branchScopeResult->hasYield();

			if ($stmt->finally !== null) {
				$finallyScope = $branchScope;
			} else {
				$finallyScope = null;
			}
			foreach ($branchScopeResult->getExitPoints() as $exitPoint) {
				$finallyExitPoints[] = $exitPoint;
				if ($exitPoint->getStatement() instanceof Throw_) {
					continue;
				}
				if ($finallyScope !== null) {
					$finallyScope = $finallyScope->mergeWith($exitPoint->getScope());
				}
				$exitPoints[] = $exitPoint;
			}

			$throwPoints = $branchScopeResult->getThrowPoints();
			$throwPointsForLater = [];
			$pastCatchTypes = new NeverType();

			foreach ($stmt->catches as $catchNode) {
				$nodeCallback($catchNode, $scope);

				$originalCatchTypes = array_map(static fn (Name $name): Type => new ObjectType($name->toString()), $catchNode->types);
				$catchTypes = array_map(static fn (Type $type): Type => TypeCombinator::remove($type, $pastCatchTypes), $originalCatchTypes);

				$originalCatchType = TypeCombinator::union(...$originalCatchTypes);
				$catchType = TypeCombinator::union(...$catchTypes);
				$pastCatchTypes = TypeCombinator::union($pastCatchTypes, $originalCatchType);

				$matchingThrowPoints = [];
				$matchingCatchTypes = array_fill_keys(array_keys($originalCatchTypes), false);

				// throwable matches all
				foreach ($originalCatchTypes as $catchTypeIndex => $catchTypeItem) {
					if (!$catchTypeItem->isSuperTypeOf(new ObjectType(Throwable::class))->yes()) {
						continue;
					}

					foreach ($throwPoints as $throwPointIndex => $throwPoint) {
						$matchingThrowPoints[$throwPointIndex] = $throwPoint;
						$matchingCatchTypes[$catchTypeIndex] = true;
					}
				}

				// explicit only
				if (count($matchingThrowPoints) === 0) {
					foreach ($throwPoints as $throwPointIndex => $throwPoint) {
						foreach ($catchTypes as $catchTypeIndex => $catchTypeItem) {
							if ($catchTypeItem->isSuperTypeOf($throwPoint->getType())->no()) {
								continue;
							}

							$matchingCatchTypes[$catchTypeIndex] = true;
							if (!$throwPoint->isExplicit()) {
								continue;
							}
							$matchingThrowPoints[$throwPointIndex] = $throwPoint;
						}
					}
				}

				// implicit only
				if (count($matchingThrowPoints) === 0) {
					foreach ($throwPoints as $throwPointIndex => $throwPoint) {
						if ($throwPoint->isExplicit()) {
							continue;
						}

						foreach ($catchTypes as $catchTypeIndex => $catchTypeItem) {
							if ($catchTypeItem->isSuperTypeOf($throwPoint->getType())->no()) {
								continue;
							}

							$matchingThrowPoints[$throwPointIndex] = $throwPoint;
						}
					}
				}

				// include previously removed throw points
				if (count($matchingThrowPoints) === 0) {
					if ($originalCatchType->isSuperTypeOf(new ObjectType(Throwable::class))->yes()) {
						foreach ($branchScopeResult->getThrowPoints() as $originalThrowPoint) {
							if (!$originalThrowPoint->canContainAnyThrowable()) {
								continue;
							}

							$matchingThrowPoints[] = $originalThrowPoint;
							$matchingCatchTypes = array_fill_keys(array_keys($originalCatchTypes), true);
						}
					}
				}

				// emit error
				if ($this->detectDeadTypeInMultiCatch) {
					foreach ($matchingCatchTypes as $catchTypeIndex => $matched) {
						if ($matched) {
							continue;
						}
						$nodeCallback(new CatchWithUnthrownExceptionNode($catchNode, $catchTypes[$catchTypeIndex], $originalCatchTypes[$catchTypeIndex]), $scope);
					}
				}

				if (count($matchingThrowPoints) === 0) {
					if (!$this->detectDeadTypeInMultiCatch) {
						$nodeCallback(new CatchWithUnthrownExceptionNode($catchNode, $catchType, $originalCatchType), $scope);
					}
					continue;
				}

				// recompute throw points
				$newThrowPoints = [];
				foreach ($throwPoints as $throwPoint) {
					$newThrowPoint = $throwPoint->subtractCatchType($originalCatchType);

					if ($newThrowPoint->getType() instanceof NeverType) {
						continue;
					}

					$newThrowPoints[] = $newThrowPoint;
				}
				$throwPoints = $newThrowPoints;

				$catchScope = null;
				foreach ($matchingThrowPoints as $matchingThrowPoint) {
					if ($catchScope === null) {
						$catchScope = $matchingThrowPoint->getScope();
					} else {
						$catchScope = $catchScope->mergeWith($matchingThrowPoint->getScope());
					}
				}

				$variableName = null;
				if ($catchNode->var !== null) {
					if (!is_string($catchNode->var->name)) {
						throw new ShouldNotHappenException();
					}

					$variableName = $catchNode->var->name;
				}

				$catchScopeResult = $this->processStmtNodes($catchNode, $catchNode->stmts, $catchScope->enterCatchType($catchType, $variableName), $nodeCallback, $context);
				$catchScopeForFinally = $catchScopeResult->getScope();

				$finalScope = $catchScopeResult->isAlwaysTerminating() ? $finalScope : $catchScopeResult->getScope()->mergeWith($finalScope);
				$alwaysTerminating = $alwaysTerminating && $catchScopeResult->isAlwaysTerminating();
				$hasYield = $hasYield || $catchScopeResult->hasYield();
				$catchThrowPoints = $catchScopeResult->getThrowPoints();
				$throwPointsForLater = array_merge($throwPointsForLater, $catchThrowPoints);

				if ($finallyScope !== null) {
					$finallyScope = $finallyScope->mergeWith($catchScopeForFinally);
				}
				foreach ($catchScopeResult->getExitPoints() as $exitPoint) {
					$finallyExitPoints[] = $exitPoint;
					if ($exitPoint->getStatement() instanceof Throw_) {
						continue;
					}
					if ($finallyScope !== null) {
						$finallyScope = $finallyScope->mergeWith($exitPoint->getScope());
					}
					$exitPoints[] = $exitPoint;
				}

				foreach ($catchThrowPoints as $catchThrowPoint) {
					if ($finallyScope === null) {
						continue;
					}
					$finallyScope = $finallyScope->mergeWith($catchThrowPoint->getScope());
				}
			}

			if ($finalScope === null) {
				$finalScope = $scope;
			}

			foreach ($throwPoints as $throwPoint) {
				if ($finallyScope === null) {
					continue;
				}
				$finallyScope = $finallyScope->mergeWith($throwPoint->getScope());
			}

			if ($finallyScope !== null && $stmt->finally !== null) {
				$originalFinallyScope = $finallyScope;
				$finallyResult = $this->processStmtNodes($stmt->finally, $stmt->finally->stmts, $finallyScope, $nodeCallback, $context);
				$alwaysTerminating = $alwaysTerminating || $finallyResult->isAlwaysTerminating();
				$hasYield = $hasYield || $finallyResult->hasYield();
				$throwPointsForLater = array_merge($throwPointsForLater, $finallyResult->getThrowPoints());
				$finallyScope = $finallyResult->getScope();
				$finalScope = $finallyResult->isAlwaysTerminating() ? $finalScope : $finalScope->processFinallyScope($finallyScope, $originalFinallyScope);
				if (count($finallyResult->getExitPoints()) > 0) {
					$nodeCallback(new FinallyExitPointsNode(
						$finallyResult->getExitPoints(),
						$finallyExitPoints,
					), $scope);
				}
				$exitPoints = array_merge($exitPoints, $finallyResult->getExitPoints());
			}

			return new StatementResult($finalScope, $hasYield, $alwaysTerminating, $exitPoints, array_merge($throwPoints, $throwPointsForLater));
		} elseif ($stmt instanceof Unset_) {
			$hasYield = false;
			$throwPoints = [];
			foreach ($stmt->vars as $var) {
				$scope = $this->lookForSetAllowedUndefinedExpressions($scope, $var);
				$scope = $this->processExprNode($stmt, $var, $scope, $nodeCallback, ExpressionContext::createDeep())->getScope();
				$scope = $this->lookForUnsetAllowedUndefinedExpressions($scope, $var);
				$scope = $scope->unsetExpression($var);
			}
		} elseif ($stmt instanceof Node\Stmt\Use_) {
			$hasYield = false;
			$throwPoints = [];
			foreach ($stmt->uses as $use) {
				$nodeCallback($use, $scope);
			}
		} elseif ($stmt instanceof Node\Stmt\Global_) {
			$hasYield = false;
			$throwPoints = [];
			$vars = [];
			foreach ($stmt->vars as $var) {
				if (!$var instanceof Variable) {
					throw new ShouldNotHappenException();
				}
				$scope = $this->lookForSetAllowedUndefinedExpressions($scope, $var);
				$this->processExprNode($stmt, $var, $scope, $nodeCallback, ExpressionContext::createDeep());
				$scope = $this->lookForUnsetAllowedUndefinedExpressions($scope, $var);

				if (!is_string($var->name)) {
					continue;
				}

				$scope = $scope->assignVariable($var->name, new MixedType(), new MixedType());
				$vars[] = $var->name;
			}
			$scope = $this->processVarAnnotation($scope, $vars, $stmt);
		} elseif ($stmt instanceof Static_) {
			$hasYield = false;
			$throwPoints = [];

			$vars = [];
			foreach ($stmt->vars as $var) {
				if (!is_string($var->var->name)) {
					throw new ShouldNotHappenException();
				}

				if ($var->default !== null) {
					$this->processExprNode($stmt, $var->default, $scope, $nodeCallback, ExpressionContext::createDeep());
				}

				$scope = $scope->enterExpressionAssign($var->var);
				$this->processExprNode($stmt, $var->var, $scope, $nodeCallback, ExpressionContext::createDeep());
				$scope = $scope->exitExpressionAssign($var->var);

				$scope = $scope->assignVariable($var->var->name, new MixedType(), new MixedType());
				$vars[] = $var->var->name;
			}

			$scope = $this->processVarAnnotation($scope, $vars, $stmt);
		} elseif ($stmt instanceof Node\Stmt\Const_) {
			$hasYield = false;
			$throwPoints = [];
			foreach ($stmt->consts as $const) {
				$nodeCallback($const, $scope);
				$this->processExprNode($stmt, $const->value, $scope, $nodeCallback, ExpressionContext::createDeep());
				if ($const->namespacedName !== null) {
					$constantName = new Name\FullyQualified($const->namespacedName->toString());
				} else {
					$constantName = new Name\FullyQualified($const->name->toString());
				}
				$scope = $scope->assignExpression(new ConstFetch($constantName), $scope->getType($const->value), $scope->getNativeType($const->value));
			}
		} elseif ($stmt instanceof Node\Stmt\ClassConst) {
			$hasYield = false;
			$throwPoints = [];
			$this->processAttributeGroups($stmt, $stmt->attrGroups, $scope, $nodeCallback);
			foreach ($stmt->consts as $const) {
				$nodeCallback($const, $scope);
				$this->processExprNode($stmt, $const->value, $scope, $nodeCallback, ExpressionContext::createDeep());
				if ($scope->getClassReflection() === null) {
					throw new ShouldNotHappenException();
				}
				$scope = $scope->assignExpression(
					new Expr\ClassConstFetch(new Name\FullyQualified($scope->getClassReflection()->getName()), $const->name),
					$scope->getType($const->value),
					$scope->getNativeType($const->value),
				);
			}
		} elseif ($stmt instanceof Node\Stmt\EnumCase) {
			$hasYield = false;
			$throwPoints = [];
			$this->processAttributeGroups($stmt, $stmt->attrGroups, $scope, $nodeCallback);
			if ($stmt->expr !== null) {
				$this->processExprNode($stmt, $stmt->expr, $scope, $nodeCallback, ExpressionContext::createDeep());
			}
		} elseif ($stmt instanceof Node\Stmt\Nop) {
			$hasYield = false;
			$throwPoints = $overridingThrowPoints ?? [];
		} elseif ($stmt instanceof Node\Stmt\GroupUse) {
			$hasYield = false;
			$throwPoints = [];
			foreach ($stmt->uses as $use) {
				$nodeCallback($use, $scope);
			}
		} else {
			$hasYield = false;
			$throwPoints = $overridingThrowPoints ?? [];
		}

		return new StatementResult($scope, $hasYield, false, [], $throwPoints);
	}

	/**
	 * @return ThrowPoint[]|null
	 */
	private function getOverridingThrowPoints(Node\Stmt $statement, MutatingScope $scope): ?array
	{
		foreach ($statement->getComments() as $comment) {
			if (!$comment instanceof Doc) {
				continue;
			}

			$function = $scope->getFunction();
			$resolvedPhpDoc = $this->fileTypeMapper->getResolvedPhpDoc(
				$scope->getFile(),
				$scope->isInClass() ? $scope->getClassReflection()->getName() : null,
				$scope->isInTrait() ? $scope->getTraitReflection()->getName() : null,
				$function !== null ? $function->getName() : null,
				$comment->getText(),
			);

			$throwsTag = $resolvedPhpDoc->getThrowsTag();
			if ($throwsTag !== null) {
				$throwsType = $throwsTag->getType();
				if ($throwsType->isVoid()->yes()) {
					return [];
				}

				return [ThrowPoint::createExplicit($scope, $throwsType, $statement, false)];
			}
		}

		return null;
	}

	private function getCurrentClassReflection(Node\Stmt\ClassLike $stmt, string $className, Scope $scope): ClassReflection
	{
		if (!$this->reflectionProvider->hasClass($className)) {
			return $this->createAstClassReflection($stmt, $className, $scope);
		}

		$defaultClassReflection = $this->reflectionProvider->getClass($className);
		if ($defaultClassReflection->getFileName() !== $scope->getFile()) {
			return $this->createAstClassReflection($stmt, $className, $scope);
		}

		$startLine = $defaultClassReflection->getNativeReflection()->getStartLine();
		if ($startLine !== $stmt->getStartLine()) {
			return $this->createAstClassReflection($stmt, $className, $scope);
		}

		return $defaultClassReflection;
	}

	private function createAstClassReflection(Node\Stmt\ClassLike $stmt, string $className, Scope $scope): ClassReflection
	{
		$nodeToReflection = new NodeToReflection();
		$betterReflectionClass = $nodeToReflection->__invoke(
			$this->reflector,
			$stmt,
			new LocatedSource(FileReader::read($scope->getFile()), $className, $scope->getFile()),
			$scope->getNamespace() !== null ? new Node\Stmt\Namespace_(new Name($scope->getNamespace())) : null,
		);
		if (!$betterReflectionClass instanceof \PHPStan\BetterReflection\Reflection\ReflectionClass) {
			throw new ShouldNotHappenException();
		}

		$enumAdapter = base64_decode('UEhQU3RhblxCZXR0ZXJSZWZsZWN0aW9uXFJlZmxlY3Rpb25cQWRhcHRlclxSZWZsZWN0aW9uRW51bQ==', true);

		return new ClassReflection(
			$this->reflectionProvider,
			$this->initializerExprTypeResolver,
			$this->fileTypeMapper,
			$this->stubPhpDocProvider,
			$this->phpDocInheritanceResolver,
			$this->phpVersion,
			$this->signatureMapProvider,
			$this->classReflectionExtensionRegistryProvider->getRegistry()->getPropertiesClassReflectionExtensions(),
			$this->classReflectionExtensionRegistryProvider->getRegistry()->getMethodsClassReflectionExtensions(),
			$this->classReflectionExtensionRegistryProvider->getRegistry()->getAllowedSubTypesClassReflectionExtensions(),
			$this->classReflectionExtensionRegistryProvider->getRegistry()->getRequireExtendsPropertyClassReflectionExtension(),
			$this->classReflectionExtensionRegistryProvider->getRegistry()->getRequireExtendsMethodsClassReflectionExtension(),
			$betterReflectionClass->getName(),
			$betterReflectionClass instanceof ReflectionEnum && PHP_VERSION_ID >= 80000 ? new $enumAdapter($betterReflectionClass) : new ReflectionClass($betterReflectionClass),
			null,
			null,
			null,
			$this->universalObjectCratesClasses,
			sprintf('%s:%d', $scope->getFile(), $stmt->getStartLine()),
		);
	}

	private function lookForSetAllowedUndefinedExpressions(MutatingScope $scope, Expr $expr): MutatingScope
	{
		return $this->lookForExpressionCallback($scope, $expr, static fn (MutatingScope $scope, Expr $expr): MutatingScope => $scope->setAllowedUndefinedExpression($expr));
	}

	private function lookForUnsetAllowedUndefinedExpressions(MutatingScope $scope, Expr $expr): MutatingScope
	{
		return $this->lookForExpressionCallback($scope, $expr, static fn (MutatingScope $scope, Expr $expr): MutatingScope => $scope->unsetAllowedUndefinedExpression($expr));
	}

	/**
	 * @param Closure(MutatingScope $scope, Expr $expr): MutatingScope $callback
	 */
	private function lookForExpressionCallback(MutatingScope $scope, Expr $expr, Closure $callback): MutatingScope
	{
		if (!$expr instanceof ArrayDimFetch || $expr->dim !== null) {
			$scope = $callback($scope, $expr);
		}

		if ($expr instanceof ArrayDimFetch) {
			$scope = $this->lookForExpressionCallback($scope, $expr->var, $callback);
		} elseif ($expr instanceof PropertyFetch || $expr instanceof Expr\NullsafePropertyFetch) {
			$scope = $this->lookForExpressionCallback($scope, $expr->var, $callback);
		} elseif ($expr instanceof StaticPropertyFetch && $expr->class instanceof Expr) {
			$scope = $this->lookForExpressionCallback($scope, $expr->class, $callback);
		} elseif ($expr instanceof Array_ || $expr instanceof List_) {
			foreach ($expr->items as $item) {
				if ($item === null) {
					continue;
				}

				$scope = $this->lookForExpressionCallback($scope, $item->value, $callback);
			}
		}

		return $scope;
	}

	private function ensureShallowNonNullability(MutatingScope $scope, Scope $originalScope, Expr $exprToSpecify): EnsuredNonNullabilityResult
	{
		$exprType = $scope->getType($exprToSpecify);
		$isNull = $exprType->isNull();
		if ($isNull->yes()) {
			return new EnsuredNonNullabilityResult($scope, []);
		}

		// keep certainty
		$certainty = TrinaryLogic::createYes();
		$hasExpressionType = $originalScope->hasExpressionType($exprToSpecify);
		if (!$hasExpressionType->no()) {
			$certainty = $hasExpressionType;
		}

		$exprTypeWithoutNull = TypeCombinator::removeNull($exprType);
		if ($exprType->equals($exprTypeWithoutNull)) {
			$originalExprType = $originalScope->getType($exprToSpecify);
			if (!$originalExprType->equals($exprTypeWithoutNull)) {
				$originalNativeType = $originalScope->getNativeType($exprToSpecify);

				return new EnsuredNonNullabilityResult($scope, [
					new EnsuredNonNullabilityResultExpression($exprToSpecify, $originalExprType, $originalNativeType, $certainty),
				]);
			}
			return new EnsuredNonNullabilityResult($scope, []);
		}

		$nativeType = $scope->getNativeType($exprToSpecify);
		$scope = $scope->specifyExpressionType(
			$exprToSpecify,
			$exprTypeWithoutNull,
			TypeCombinator::removeNull($nativeType),
		);

		return new EnsuredNonNullabilityResult(
			$scope,
			[
				new EnsuredNonNullabilityResultExpression($exprToSpecify, $exprType, $nativeType, $certainty),
			],
		);
	}

	private function ensureNonNullability(MutatingScope $scope, Expr $expr): EnsuredNonNullabilityResult
	{
		$specifiedExpressions = [];
		$originalScope = $scope;
		$scope = $this->lookForExpressionCallback($scope, $expr, function ($scope, $expr) use (&$specifiedExpressions, $originalScope) {
			$result = $this->ensureShallowNonNullability($scope, $originalScope, $expr);
			foreach ($result->getSpecifiedExpressions() as $specifiedExpression) {
				$specifiedExpressions[] = $specifiedExpression;
			}
			return $result->getScope();
		});

		return new EnsuredNonNullabilityResult($scope, $specifiedExpressions);
	}

	/**
	 * @param EnsuredNonNullabilityResultExpression[] $specifiedExpressions
	 */
	private function revertNonNullability(MutatingScope $scope, array $specifiedExpressions): MutatingScope
	{
		foreach ($specifiedExpressions as $specifiedExpressionResult) {
			$scope = $scope->specifyExpressionType(
				$specifiedExpressionResult->getExpression(),
				$specifiedExpressionResult->getOriginalType(),
				$specifiedExpressionResult->getOriginalNativeType(),
				$specifiedExpressionResult->getCertainty(),
			);
		}

		return $scope;
	}

	private function findEarlyTerminatingExpr(Expr $expr, Scope $scope): ?Expr
	{
		if (($expr instanceof MethodCall || $expr instanceof Expr\StaticCall) && $expr->name instanceof Node\Identifier) {
			if (array_key_exists($expr->name->toLowerString(), $this->earlyTerminatingMethodNames)) {
				if ($expr instanceof MethodCall) {
					$methodCalledOnType = $scope->getType($expr->var);
				} else {
					if ($expr->class instanceof Name) {
						$methodCalledOnType = $scope->resolveTypeByName($expr->class);
					} else {
						$methodCalledOnType = $scope->getType($expr->class);
					}
				}

				foreach ($methodCalledOnType->getObjectClassNames() as $referencedClass) {
					if (!$this->reflectionProvider->hasClass($referencedClass)) {
						continue;
					}

					$classReflection = $this->reflectionProvider->getClass($referencedClass);
					foreach (array_merge([$referencedClass], $classReflection->getParentClassesNames(), $classReflection->getNativeReflection()->getInterfaceNames()) as $className) {
						if (!isset($this->earlyTerminatingMethodCalls[$className])) {
							continue;
						}

						if (in_array((string) $expr->name, $this->earlyTerminatingMethodCalls[$className], true)) {
							return $expr;
						}
					}
				}
			}
		}

		if ($expr instanceof FuncCall && $expr->name instanceof Name) {
			if (in_array((string) $expr->name, $this->earlyTerminatingFunctionCalls, true)) {
				return $expr;
			}
		}

		if ($expr instanceof Expr\Exit_ || $expr instanceof Expr\Throw_) {
			return $expr;
		}

		$exprType = $scope->getType($expr);
		if ($exprType instanceof NeverType && $exprType->isExplicit()) {
			return $expr;
		}

		return null;
	}

	/**
	 * @param callable(Node $node, Scope $scope): void $nodeCallback
	 */
	public function processExprNode(Node\Stmt $stmt, Expr $expr, MutatingScope $scope, callable $nodeCallback, ExpressionContext $context): ExpressionResult
	{
		if ($expr instanceof Expr\CallLike && $expr->isFirstClassCallable()) {
			if ($expr instanceof FuncCall) {
				$newExpr = new FunctionCallableNode($expr->name, $expr);
			} elseif ($expr instanceof MethodCall) {
				$newExpr = new MethodCallableNode($expr->var, $expr->name, $expr);
			} elseif ($expr instanceof StaticCall) {
				$newExpr = new StaticMethodCallableNode($expr->class, $expr->name, $expr);
			} elseif ($expr instanceof New_ && !$expr->class instanceof Class_) {
				$newExpr = new InstantiationCallableNode($expr->class, $expr);
			} else {
				throw new ShouldNotHappenException();
			}

			return $this->processExprNode($stmt, $newExpr, $scope, $nodeCallback, $context);
		}

		$this->callNodeCallbackWithExpression($nodeCallback, $expr, $scope, $context);

		if ($expr instanceof Variable) {
			$hasYield = false;
			$throwPoints = [];
			if ($expr->name instanceof Expr) {
				return $this->processExprNode($stmt, $expr->name, $scope, $nodeCallback, $context->enterDeep());
			}
		} elseif ($expr instanceof Assign || $expr instanceof AssignRef) {
			$result = $this->processAssignVar(
				$scope,
				$stmt,
				$expr->var,
				$expr->expr,
				$nodeCallback,
				$context,
				function (MutatingScope $scope) use ($stmt, $expr, $nodeCallback, $context): ExpressionResult {
					if ($expr instanceof AssignRef) {
						$scope = $scope->enterExpressionAssign($expr->expr);
					}

					if ($expr->var instanceof Variable && is_string($expr->var->name)) {
						$context = $context->enterRightSideAssign(
							$expr->var->name,
							$scope->getType($expr->expr),
							$scope->getNativeType($expr->expr),
						);
					}

					$result = $this->processExprNode($stmt, $expr->expr, $scope, $nodeCallback, $context->enterDeep());
					$hasYield = $result->hasYield();
					$throwPoints = $result->getThrowPoints();
					$scope = $result->getScope();

					if ($expr instanceof AssignRef) {
						$scope = $scope->exitExpressionAssign($expr->expr);
					}

					return new ExpressionResult($scope, $hasYield, $throwPoints);
				},
				true,
			);
			$scope = $result->getScope();
			$hasYield = $result->hasYield();
			$throwPoints = $result->getThrowPoints();
			$vars = $this->getAssignedVariables($expr->var);
			if (count($vars) > 0) {
				$varChangedScope = false;
				$scope = $this->processVarAnnotation($scope, $vars, $stmt, $varChangedScope);
				if (!$varChangedScope) {
					$scope = $this->processStmtVarAnnotation($scope, $stmt, null, $nodeCallback);
				}
			}
		} elseif ($expr instanceof Expr\AssignOp) {
			$result = $this->processAssignVar(
				$scope,
				$stmt,
				$expr->var,
				$expr,
				$nodeCallback,
				$context,
				function (MutatingScope $scope) use ($stmt, $expr, $nodeCallback, $context): ExpressionResult {
					$originalScope = $scope;
					if ($expr instanceof Expr\AssignOp\Coalesce) {
						$scope = $scope->filterByFalseyValue(
							new BinaryOp\NotIdentical($expr->var, new ConstFetch(new Name('null'))),
						);
					}

					$result = $this->processExprNode($stmt, $expr->expr, $scope, $nodeCallback, $context->enterDeep());
					if ($expr instanceof Expr\AssignOp\Coalesce) {
						return new ExpressionResult(
							$result->getScope()->mergeWith($originalScope),
							$result->hasYield(),
							$result->getThrowPoints(),
						);
					}

					return $result;
				},
				$expr instanceof Expr\AssignOp\Coalesce,
			);
			$scope = $result->getScope();
			$hasYield = $result->hasYield();
			$throwPoints = $result->getThrowPoints();
			if (
				($expr instanceof Expr\AssignOp\Div || $expr instanceof Expr\AssignOp\Mod) &&
				!$scope->getType($expr->expr)->toNumber()->isSuperTypeOf(new ConstantIntegerType(0))->no()
			) {
				$throwPoints[] = ThrowPoint::createExplicit($scope, new ObjectType(DivisionByZeroError::class), $expr, false);
			}
		} elseif ($expr instanceof FuncCall) {
			$parametersAcceptor = null;
			$functionReflection = null;
			$throwPoints = [];
			if ($expr->name instanceof Expr) {
				$nameType = $scope->getType($expr->name);
				if ($nameType->isCallable()->yes()) {
					$parametersAcceptor = ParametersAcceptorSelector::selectFromArgs(
						$scope,
						$expr->getArgs(),
						$nameType->getCallableParametersAcceptors($scope),
						null,
					);
				}

				$nameResult = $this->processExprNode($stmt, $expr->name, $scope, $nodeCallback, $context->enterDeep());
				$throwPoints = $nameResult->getThrowPoints();
				if (
					$nameType->isObject()->yes()
					&& $nameType->isCallable()->yes()
					&& (new ObjectType(Closure::class))->isSuperTypeOf($nameType)->no()
				) {
					$invokeResult = $this->processExprNode(
						$stmt,
						new MethodCall($expr->name, '__invoke', $expr->getArgs(), $expr->getAttributes()),
						$scope,
						static function (): void {
						},
						$context->enterDeep(),
					);
					$throwPoints = array_merge($throwPoints, $invokeResult->getThrowPoints());
				}
				$scope = $nameResult->getScope();
			} elseif ($this->reflectionProvider->hasFunction($expr->name, $scope)) {
				$functionReflection = $this->reflectionProvider->getFunction($expr->name, $scope);
				$parametersAcceptor = ParametersAcceptorSelector::selectFromArgs(
					$scope,
					$expr->getArgs(),
					$functionReflection->getVariants(),
					$functionReflection->getNamedArgumentsVariants(),
				);
			}

			if ($parametersAcceptor !== null) {
				$expr = ArgumentsNormalizer::reorderFuncArguments($parametersAcceptor, $expr) ?? $expr;
			}
			$result = $this->processArgs($stmt, $functionReflection, $parametersAcceptor, $expr->getArgs(), $scope, $nodeCallback, $context);
			$scope = $result->getScope();
			$hasYield = $result->hasYield();
			$throwPoints = array_merge($throwPoints, $result->getThrowPoints());

			if ($functionReflection !== null) {
				$functionThrowPoint = $this->getFunctionThrowPoint($functionReflection, $parametersAcceptor, $expr, $scope);
				if ($functionThrowPoint !== null) {
					$throwPoints[] = $functionThrowPoint;
				}
			} else {
				$throwPoints[] = ThrowPoint::createImplicit($scope, $expr);
			}

			if (
				$functionReflection !== null
				&& in_array($functionReflection->getName(), ['json_encode', 'json_decode'], true)
			) {
				$scope = $scope->invalidateExpression(new FuncCall(new Name('json_last_error'), []))
					->invalidateExpression(new FuncCall(new Name\FullyQualified('json_last_error'), []))
					->invalidateExpression(new FuncCall(new Name('json_last_error_msg'), []))
					->invalidateExpression(new FuncCall(new Name\FullyQualified('json_last_error_msg'), []));
			}

			if (
				$functionReflection !== null
				&& $functionReflection->getName() === 'file_put_contents'
				&& count($expr->getArgs()) > 0
			) {
				$scope = $scope->invalidateExpression(new FuncCall(new Name('file_get_contents'), [$expr->getArgs()[0]]))
					->invalidateExpression(new FuncCall(new Name\FullyQualified('file_get_contents'), [$expr->getArgs()[0]]));
			}

			if (
				$functionReflection !== null
				&& in_array($functionReflection->getName(), ['array_pop', 'array_shift'], true)
				&& count($expr->getArgs()) >= 1
			) {
				$arrayArg = $expr->getArgs()[0]->value;

				$arrayArgType = $scope->getType($arrayArg);
				$arrayArgNativeType = $scope->getNativeType($arrayArg);

				$isArrayPop = $functionReflection->getName() === 'array_pop';
				$scope = $scope->invalidateExpression($arrayArg)->assignExpression(
					$arrayArg,
					$isArrayPop ? $arrayArgType->popArray() : $arrayArgType->shiftArray(),
					$isArrayPop ? $arrayArgNativeType->popArray() : $arrayArgNativeType->shiftArray(),
				);
			}

			if (
				$functionReflection !== null
				&& in_array($functionReflection->getName(), ['array_push', 'array_unshift'], true)
				&& count($expr->getArgs()) >= 2
			) {
				$arrayType = $this->getArrayFunctionAppendingType($functionReflection, $scope, $expr);
				$arrayNativeType = $this->getArrayFunctionAppendingType($functionReflection, $scope->doNotTreatPhpDocTypesAsCertain(), $expr);

				$arrayArg = $expr->getArgs()[0]->value;
				$scope = $scope->invalidateExpression($arrayArg)->assignExpression($arrayArg, $arrayType, $arrayNativeType);
			}

			if (
				$functionReflection !== null
				&& in_array($functionReflection->getName(), ['fopen', 'file_get_contents'], true)
			) {
				$scope = $scope->assignVariable('http_response_header', new ArrayType(new IntegerType(), new StringType()), new ArrayType(new IntegerType(), new StringType()));
			}

			if (
				$functionReflection !== null
				&& $functionReflection->getName() === 'shuffle'
			) {
				$arrayArg = $expr->getArgs()[0]->value;
				$scope = $scope->assignExpression(
					$arrayArg,
					$scope->getType($arrayArg)->shuffleArray(),
					$scope->getNativeType($arrayArg)->shuffleArray(),
				);
			}

			if (
				$functionReflection !== null
				&& $functionReflection->getName() === 'array_splice'
				&& count($expr->getArgs()) >= 1
			) {
				$arrayArg = $expr->getArgs()[0]->value;
				$arrayArgType = $scope->getType($arrayArg);
				$valueType = $arrayArgType->getIterableValueType();
				if (count($expr->getArgs()) >= 4) {
					$replacementType = $scope->getType($expr->getArgs()[3]->value)->toArray();
					$valueType = TypeCombinator::union($valueType, $replacementType->getIterableValueType());
				}
				$scope = $scope->invalidateExpression($arrayArg)->assignExpression(
					$arrayArg,
					new ArrayType($arrayArgType->getIterableKeyType(), $valueType),
					new ArrayType($arrayArgType->getIterableKeyType(), $valueType),
				);
			}

			if (
				$functionReflection !== null
				&& $functionReflection->getName() === 'extract'
			) {
				$extractedArg = $expr->getArgs()[0]->value;
				$extractedType = $scope->getType($extractedArg);
				$constantArrays = $extractedType->getConstantArrays();
				if (count($constantArrays) > 0) {
					$properties = [];
					$optionalProperties = [];
					$refCount = [];
					foreach ($constantArrays as $constantArray) {
						foreach ($constantArray->getKeyTypes() as $i => $keyType) {
							if ($keyType->isString()->no()) {
								// integers as variable names not allowed
								continue;
							}
							$key = (string) $keyType->getValue();
							$valueType = $constantArray->getValueTypes()[$i];
							$optional = $constantArray->isOptionalKey($i);
							if ($optional) {
								$optionalProperties[] = $key;
							}
							if (isset($properties[$key])) {
								$properties[$key] = TypeCombinator::union($properties[$key], $valueType);
								$refCount[$key]++;
							} else {
								$properties[$key] = $valueType;
								$refCount[$key] = 1;
							}
						}
					}
					foreach ($properties as $name => $type) {
						$optional = in_array($name, $optionalProperties, true) || $refCount[$name] < count($constantArrays);
						$scope = $scope->assignVariable($name, $type, $type, $optional ? TrinaryLogic::createMaybe() : TrinaryLogic::createYes());
					}
				} else {
					$scope = $scope->afterExtractCall();
				}
			}

			if (
				$functionReflection !== null
				&& in_array($functionReflection->getName(), ['clearstatcache', 'unlink'], true)
			) {
				$scope = $scope->afterClearstatcacheCall();
			}

			if (
				$functionReflection !== null
				&& str_starts_with($functionReflection->getName(), 'openssl')
			) {
				$scope = $scope->afterOpenSslCall($functionReflection->getName());
			}

		} elseif ($expr instanceof MethodCall) {
			$originalScope = $scope;
			if (
				($expr->var instanceof Expr\Closure || $expr->var instanceof Expr\ArrowFunction)
				&& $expr->name instanceof Node\Identifier
				&& strtolower($expr->name->name) === 'call'
				&& isset($expr->getArgs()[0])
			) {
				$closureCallScope = $scope->enterClosureCall(
					$scope->getType($expr->getArgs()[0]->value),
					$scope->getNativeType($expr->getArgs()[0]->value),
				);
			}

			$result = $this->processExprNode($stmt, $expr->var, $closureCallScope ?? $scope, $nodeCallback, $context->enterDeep());
			$hasYield = $result->hasYield();
			$throwPoints = $result->getThrowPoints();
			$scope = $result->getScope();
			if (isset($closureCallScope)) {
				$scope = $scope->restoreOriginalScopeAfterClosureBind($originalScope);
			}
			$parametersAcceptor = null;
			$methodReflection = null;
			$calledOnType = $scope->getType($expr->var);
			if ($expr->name instanceof Expr) {
				$methodNameResult = $this->processExprNode($stmt, $expr->name, $scope, $nodeCallback, $context->enterDeep());
				$throwPoints = array_merge($throwPoints, $methodNameResult->getThrowPoints());
				$scope = $methodNameResult->getScope();
			} else {
				$methodName = $expr->name->name;
				$methodReflection = $scope->getMethodReflection($calledOnType, $methodName);
				if ($methodReflection !== null) {
					$parametersAcceptor = ParametersAcceptorSelector::selectFromArgs(
						$scope,
						$expr->getArgs(),
						$methodReflection->getVariants(),
						$methodReflection->getNamedArgumentsVariants(),
					);

					$methodThrowPoint = $this->getMethodThrowPoint($methodReflection, $parametersAcceptor, $expr, $scope);
					if ($methodThrowPoint !== null) {
						$throwPoints[] = $methodThrowPoint;
					}
				}
			}

			if ($parametersAcceptor !== null) {
				$expr = ArgumentsNormalizer::reorderMethodArguments($parametersAcceptor, $expr) ?? $expr;
			}
			$result = $this->processArgs($stmt, $methodReflection, $parametersAcceptor, $expr->getArgs(), $scope, $nodeCallback, $context);
			$scope = $result->getScope();

			if ($methodReflection !== null) {
				$hasSideEffects = $methodReflection->hasSideEffects();
				if ($hasSideEffects->yes() || $methodReflection->getName() === '__construct') {
					$scope = $scope->invalidateExpression($expr->var, true);
				}
				if ($parametersAcceptor !== null) {
					$selfOutType = $methodReflection->getSelfOutType();
					if ($selfOutType !== null) {
						$scope = $scope->assignExpression(
							$expr->var,
							TemplateTypeHelper::resolveTemplateTypes(
								$selfOutType,
								$parametersAcceptor->getResolvedTemplateTypeMap(),
								$parametersAcceptor instanceof ParametersAcceptorWithPhpDocs ? $parametersAcceptor->getCallSiteVarianceMap() : TemplateTypeVarianceMap::createEmpty(),
								TemplateTypeVariance::createCovariant(),
							),
							$scope->getNativeType($expr->var),
						);
					}
				}

				if (
					$scope->isInClass()
					&& $scope->getClassReflection()->getName() === $methodReflection->getDeclaringClass()->getName()
					/*&& (
						// should not be allowed but in practice has to be
						$scope->getClassReflection()->isFinal()
						|| $methodReflection->isFinal()->yes()
						|| $methodReflection->isPrivate()
					)*/
					&& TypeUtils::findThisType($calledOnType) !== null
				) {
					$calledMethodScope = $this->processCalledMethod($methodReflection);
					if ($calledMethodScope !== null) {
						$scope = $scope->mergeInitializedProperties($calledMethodScope);
					}
				}
			} else {
				$throwPoints[] = ThrowPoint::createImplicit($scope, $expr);
			}
			$hasYield = $hasYield || $result->hasYield();
			$throwPoints = array_merge($throwPoints, $result->getThrowPoints());
		} elseif ($expr instanceof Expr\NullsafeMethodCall) {
			$nonNullabilityResult = $this->ensureShallowNonNullability($scope, $scope, $expr->var);
			$exprResult = $this->processExprNode($stmt, new MethodCall($expr->var, $expr->name, $expr->args, array_merge($expr->getAttributes(), ['virtualNullsafeMethodCall' => true])), $nonNullabilityResult->getScope(), $nodeCallback, $context);
			$scope = $this->revertNonNullability($exprResult->getScope(), $nonNullabilityResult->getSpecifiedExpressions());

			return new ExpressionResult(
				$scope,
				$exprResult->hasYield(),
				$exprResult->getThrowPoints(),
				static fn (): MutatingScope => $scope->filterByTruthyValue($expr),
				static fn (): MutatingScope => $scope->filterByFalseyValue($expr),
			);
		} elseif ($expr instanceof StaticCall) {
			$hasYield = false;
			$throwPoints = [];
			if ($expr->class instanceof Expr) {
				$objectClasses = $scope->getType($expr->class)->getObjectClassNames();
				if (count($objectClasses) !== 1) {
					$objectClasses = $scope->getType(new New_($expr->class))->getObjectClassNames();
				}
				if (count($objectClasses) === 1) {
					$objectExprResult = $this->processExprNode($stmt, new StaticCall(new Name($objectClasses[0]), $expr->name, []), $scope, static function (): void {
					}, $context->enterDeep());
					$additionalThrowPoints = $objectExprResult->getThrowPoints();
				} else {
					$additionalThrowPoints = [ThrowPoint::createImplicit($scope, $expr)];
				}
				$classResult = $this->processExprNode($stmt, $expr->class, $scope, $nodeCallback, $context->enterDeep());
				$hasYield = $classResult->hasYield();
				$throwPoints = array_merge($throwPoints, $classResult->getThrowPoints());
				foreach ($additionalThrowPoints as $throwPoint) {
					$throwPoints[] = $throwPoint;
				}
				$scope = $classResult->getScope();
			}

			$parametersAcceptor = null;
			$methodReflection = null;
			if ($expr->name instanceof Expr) {
				$result = $this->processExprNode($stmt, $expr->name, $scope, $nodeCallback, $context->enterDeep());
				$hasYield = $hasYield || $result->hasYield();
				$throwPoints = array_merge($throwPoints, $result->getThrowPoints());
				$scope = $result->getScope();
			} elseif ($expr->class instanceof Name) {
				$className = $scope->resolveName($expr->class);
				if ($this->reflectionProvider->hasClass($className)) {
					$classReflection = $this->reflectionProvider->getClass($className);
					$methodName = $expr->name->name;
					if ($classReflection->hasMethod($methodName)) {
						$methodReflection = $classReflection->getMethod($methodName, $scope);
						$parametersAcceptor = ParametersAcceptorSelector::selectFromArgs(
							$scope,
							$expr->getArgs(),
							$methodReflection->getVariants(),
							$methodReflection->getNamedArgumentsVariants(),
						);

						$methodThrowPoint = $this->getStaticMethodThrowPoint($methodReflection, $parametersAcceptor, $expr, $scope);
						if ($methodThrowPoint !== null) {
							$throwPoints[] = $methodThrowPoint;
						}
						if (
							$classReflection->getName() === 'Closure'
							&& strtolower($methodName) === 'bind'
						) {
							$thisType = null;
							$nativeThisType = null;
							if (isset($expr->getArgs()[1])) {
								$argType = $scope->getType($expr->getArgs()[1]->value);
								if ($argType->isNull()->yes()) {
									$thisType = null;
								} else {
									$thisType = $argType;
								}

								$nativeArgType = $scope->getNativeType($expr->getArgs()[1]->value);
								if ($nativeArgType->isNull()->yes()) {
									$nativeThisType = null;
								} else {
									$nativeThisType = $nativeArgType;
								}
							}
							$scopeClasses = ['static'];
							if (isset($expr->getArgs()[2])) {
								$argValue = $expr->getArgs()[2]->value;
								$argValueType = $scope->getType($argValue);

								$scopeClasses = [];
								$directClassNames = $argValueType->getObjectClassNames();
								if (count($directClassNames) > 0) {
									$scopeClasses = $directClassNames;
									$thisTypes = [];
									foreach ($directClassNames as $directClassName) {
										$thisTypes[] = new ObjectType($directClassName);
									}
									$thisType = TypeCombinator::union(...$thisTypes);
								} else {
									$thisType = $argValueType->getClassStringObjectType();
									$scopeClasses = $thisType->getObjectClassNames();
								}
							}
							$closureBindScope = $scope->enterClosureBind($thisType, $nativeThisType, $scopeClasses);
						}
					} else {
						$throwPoints[] = ThrowPoint::createImplicit($scope, $expr);
					}
				} else {
					$throwPoints[] = ThrowPoint::createImplicit($scope, $expr);
				}
			}

			if ($parametersAcceptor !== null) {
				$expr = ArgumentsNormalizer::reorderStaticCallArguments($parametersAcceptor, $expr) ?? $expr;
			}
			$result = $this->processArgs($stmt, $methodReflection, $parametersAcceptor, $expr->getArgs(), $scope, $nodeCallback, $context, $closureBindScope ?? null);
			$scope = $result->getScope();
			$scopeFunction = $scope->getFunction();

			if (
				$methodReflection !== null
				&& !$methodReflection->isStatic()
				&& (
					$methodReflection->hasSideEffects()->yes()
					|| $methodReflection->getName() === '__construct'
				)
				&& $scopeFunction instanceof MethodReflection
				&& !$scopeFunction->isStatic()
				&& $scope->isInClass()
				&& (
					$scope->getClassReflection()->getName() === $methodReflection->getDeclaringClass()->getName()
					|| $scope->getClassReflection()->isSubclassOf($methodReflection->getDeclaringClass()->getName())
				)
			) {
				$scope = $scope->invalidateExpression(new Variable('this'), true);
			}

			$hasYield = $hasYield || $result->hasYield();
			$throwPoints = array_merge($throwPoints, $result->getThrowPoints());
		} elseif ($expr instanceof PropertyFetch) {
			$result = $this->processExprNode($stmt, $expr->var, $scope, $nodeCallback, $context->enterDeep());
			$hasYield = $result->hasYield();
			$throwPoints = $result->getThrowPoints();
			$scope = $result->getScope();
			if ($expr->name instanceof Expr) {
				$result = $this->processExprNode($stmt, $expr->name, $scope, $nodeCallback, $context->enterDeep());
				$hasYield = $hasYield || $result->hasYield();
				$scope = $result->getScope();
			}
		} elseif ($expr instanceof Expr\NullsafePropertyFetch) {
			$nonNullabilityResult = $this->ensureShallowNonNullability($scope, $scope, $expr->var);
			$exprResult = $this->processExprNode($stmt, new PropertyFetch($expr->var, $expr->name, array_merge($expr->getAttributes(), ['virtualNullsafePropertyFetch' => true])), $nonNullabilityResult->getScope(), $nodeCallback, $context);
			$scope = $this->revertNonNullability($exprResult->getScope(), $nonNullabilityResult->getSpecifiedExpressions());

			return new ExpressionResult(
				$scope,
				$exprResult->hasYield(),
				$exprResult->getThrowPoints(),
				static fn (): MutatingScope => $scope->filterByTruthyValue($expr),
				static fn (): MutatingScope => $scope->filterByFalseyValue($expr),
			);
		} elseif ($expr instanceof StaticPropertyFetch) {
			$hasYield = false;
			$throwPoints = [];
			if ($expr->class instanceof Expr) {
				$result = $this->processExprNode($stmt, $expr->class, $scope, $nodeCallback, $context->enterDeep());
				$hasYield = $result->hasYield();
				$throwPoints = $result->getThrowPoints();
				$scope = $result->getScope();
			}
			if ($expr->name instanceof Expr) {
				$result = $this->processExprNode($stmt, $expr->name, $scope, $nodeCallback, $context->enterDeep());
				$hasYield = $hasYield || $result->hasYield();
				$throwPoints = array_merge($throwPoints, $result->getThrowPoints());
				$scope = $result->getScope();
			}
		} elseif ($expr instanceof Expr\Closure) {
			return $this->processClosureNode($stmt, $expr, $scope, $nodeCallback, $context, null);
		} elseif ($expr instanceof Expr\ArrowFunction) {
			return $this->processArrowFunctionNode($stmt, $expr, $scope, $nodeCallback, $context, null);
		} elseif ($expr instanceof ErrorSuppress) {
			$result = $this->processExprNode($stmt, $expr->expr, $scope, $nodeCallback, $context);
			$hasYield = $result->hasYield();
			$throwPoints = $result->getThrowPoints();
			$scope = $result->getScope();
		} elseif ($expr instanceof Exit_) {
			$hasYield = false;
			$throwPoints = [];
			if ($expr->expr !== null) {
				$result = $this->processExprNode($stmt, $expr->expr, $scope, $nodeCallback, $context->enterDeep());
				$hasYield = $result->hasYield();
				$throwPoints = $result->getThrowPoints();
				$scope = $result->getScope();
			}
		} elseif ($expr instanceof Node\Scalar\Encapsed) {
			$hasYield = false;
			$throwPoints = [];
			foreach ($expr->parts as $part) {
				$result = $this->processExprNode($stmt, $part, $scope, $nodeCallback, $context->enterDeep());
				$hasYield = $hasYield || $result->hasYield();
				$throwPoints = array_merge($throwPoints, $result->getThrowPoints());
				$scope = $result->getScope();
			}
		} elseif ($expr instanceof ArrayDimFetch) {
			$hasYield = false;
			$throwPoints = [];
			if ($expr->dim !== null) {
				$result = $this->processExprNode($stmt, $expr->dim, $scope, $nodeCallback, $context->enterDeep());
				$hasYield = $result->hasYield();
				$throwPoints = $result->getThrowPoints();
				$scope = $result->getScope();
			}

			$result = $this->processExprNode($stmt, $expr->var, $scope, $nodeCallback, $context->enterDeep());
			$hasYield = $hasYield || $result->hasYield();
			$throwPoints = array_merge($throwPoints, $result->getThrowPoints());
			$scope = $result->getScope();
		} elseif ($expr instanceof Array_) {
			$itemNodes = [];
			$hasYield = false;
			$throwPoints = [];
			foreach ($expr->items as $arrayItem) {
				$itemNodes[] = new LiteralArrayItem($scope, $arrayItem);
				if ($arrayItem === null) {
					continue;
				}
				$nodeCallback($arrayItem, $scope);
				if ($arrayItem->key !== null) {
					$keyResult = $this->processExprNode($stmt, $arrayItem->key, $scope, $nodeCallback, $context->enterDeep());
					$hasYield = $hasYield || $keyResult->hasYield();
					$throwPoints = array_merge($throwPoints, $keyResult->getThrowPoints());
					$scope = $keyResult->getScope();
				}

				$valueResult = $this->processExprNode($stmt, $arrayItem->value, $scope, $nodeCallback, $context->enterDeep());
				$hasYield = $hasYield || $valueResult->hasYield();
				$throwPoints = array_merge($throwPoints, $valueResult->getThrowPoints());
				$scope = $valueResult->getScope();
			}
			$nodeCallback(new LiteralArrayNode($expr, $itemNodes), $scope);
		} elseif ($expr instanceof BooleanAnd || $expr instanceof BinaryOp\LogicalAnd) {
			$leftResult = $this->processExprNode($stmt, $expr->left, $scope, $nodeCallback, $context->enterDeep());
			$rightResult = $this->processExprNode($stmt, $expr->right, $leftResult->getTruthyScope(), $nodeCallback, $context);
			$rightExprType = $rightResult->getScope()->getType($expr->right);
			if ($rightExprType instanceof NeverType && $rightExprType->isExplicit()) {
				$leftMergedWithRightScope = $leftResult->getFalseyScope();
			} else {
				$leftMergedWithRightScope = $leftResult->getScope()->mergeWith($rightResult->getScope());
			}

			$this->callNodeCallbackWithExpression($nodeCallback, new BooleanAndNode($expr, $leftResult->getTruthyScope()), $scope, $context);

			return new ExpressionResult(
				$leftMergedWithRightScope,
				$leftResult->hasYield() || $rightResult->hasYield(),
				array_merge($leftResult->getThrowPoints(), $rightResult->getThrowPoints()),
				static fn (): MutatingScope => $rightResult->getScope()->filterByTruthyValue($expr),
				static fn (): MutatingScope => $leftMergedWithRightScope->filterByFalseyValue($expr),
			);
		} elseif ($expr instanceof BooleanOr || $expr instanceof BinaryOp\LogicalOr) {
			$leftResult = $this->processExprNode($stmt, $expr->left, $scope, $nodeCallback, $context->enterDeep());
			$rightResult = $this->processExprNode($stmt, $expr->right, $leftResult->getFalseyScope(), $nodeCallback, $context);
			$rightExprType = $rightResult->getScope()->getType($expr->right);
			if ($rightExprType instanceof NeverType && $rightExprType->isExplicit()) {
				$leftMergedWithRightScope = $leftResult->getTruthyScope();
			} else {
				$leftMergedWithRightScope = $leftResult->getScope()->mergeWith($rightResult->getScope());
			}

			$this->callNodeCallbackWithExpression($nodeCallback, new BooleanOrNode($expr, $leftResult->getFalseyScope()), $scope, $context);

			return new ExpressionResult(
				$leftMergedWithRightScope,
				$leftResult->hasYield() || $rightResult->hasYield(),
				array_merge($leftResult->getThrowPoints(), $rightResult->getThrowPoints()),
				static fn (): MutatingScope => $leftMergedWithRightScope->filterByTruthyValue($expr),
				static fn (): MutatingScope => $rightResult->getScope()->filterByFalseyValue($expr),
			);
		} elseif ($expr instanceof Coalesce) {
			$nonNullabilityResult = $this->ensureNonNullability($scope, $expr->left);
			$condScope = $this->lookForSetAllowedUndefinedExpressions($nonNullabilityResult->getScope(), $expr->left);
			$condResult = $this->processExprNode($stmt, $expr->left, $condScope, $nodeCallback, $context->enterDeep());
			$scope = $this->revertNonNullability($condResult->getScope(), $nonNullabilityResult->getSpecifiedExpressions());
			$scope = $this->lookForUnsetAllowedUndefinedExpressions($scope, $expr->left);

			$rightScope = $scope->filterByFalseyValue($expr);
			$rightResult = $this->processExprNode($stmt, $expr->right, $rightScope, $nodeCallback, $context->enterDeep());
			$rightExprType = $scope->getType($expr->right);
			if ($rightExprType instanceof NeverType && $rightExprType->isExplicit()) {
				$scope = $scope->filterByTruthyValue(new Expr\Isset_([$expr->left]));
			} else {
				$scope = $scope->filterByTruthyValue(new Expr\Isset_([$expr->left]))->mergeWith($rightResult->getScope());
			}

			$hasYield = $condResult->hasYield() || $rightResult->hasYield();
			$throwPoints = array_merge($condResult->getThrowPoints(), $rightResult->getThrowPoints());
		} elseif ($expr instanceof BinaryOp) {
			$result = $this->processExprNode($stmt, $expr->left, $scope, $nodeCallback, $context->enterDeep());
			$scope = $result->getScope();
			$hasYield = $result->hasYield();
			$throwPoints = $result->getThrowPoints();
			$result = $this->processExprNode($stmt, $expr->right, $scope, $nodeCallback, $context->enterDeep());
			if (
				($expr instanceof BinaryOp\Div || $expr instanceof BinaryOp\Mod) &&
				!$scope->getType($expr->right)->toNumber()->isSuperTypeOf(new ConstantIntegerType(0))->no()
			) {
				$throwPoints[] = ThrowPoint::createExplicit($scope, new ObjectType(DivisionByZeroError::class), $expr, false);
			}
			$scope = $result->getScope();
			$hasYield = $hasYield || $result->hasYield();
			$throwPoints = array_merge($throwPoints, $result->getThrowPoints());
		} elseif ($expr instanceof Expr\Include_) {
			$result = $this->processExprNode($stmt, $expr->expr, $scope, $nodeCallback, $context->enterDeep());
			$throwPoints = $result->getThrowPoints();
			$throwPoints[] = ThrowPoint::createImplicit($scope, $expr);
			$hasYield = $result->hasYield();
			$scope = $result->getScope()->afterExtractCall();
		} elseif (
			$expr instanceof Expr\BitwiseNot
			|| $expr instanceof Cast
			|| $expr instanceof Expr\Clone_
			|| $expr instanceof Expr\Print_
			|| $expr instanceof Expr\UnaryMinus
			|| $expr instanceof Expr\UnaryPlus
		) {
			$result = $this->processExprNode($stmt, $expr->expr, $scope, $nodeCallback, $context->enterDeep());
			$throwPoints = $result->getThrowPoints();
			$hasYield = $result->hasYield();

			$scope = $result->getScope();
		} elseif ($expr instanceof Expr\Eval_) {
			$result = $this->processExprNode($stmt, $expr->expr, $scope, $nodeCallback, $context->enterDeep());
			$throwPoints = $result->getThrowPoints();
			$throwPoints[] = ThrowPoint::createImplicit($scope, $expr);
			$hasYield = $result->hasYield();

			$scope = $result->getScope();
		} elseif ($expr instanceof Expr\YieldFrom) {
			$result = $this->processExprNode($stmt, $expr->expr, $scope, $nodeCallback, $context->enterDeep());
			$throwPoints = $result->getThrowPoints();
			$throwPoints[] = ThrowPoint::createImplicit($scope, $expr);
			$hasYield = true;

			$scope = $result->getScope();
		} elseif ($expr instanceof BooleanNot) {
			$result = $this->processExprNode($stmt, $expr->expr, $scope, $nodeCallback, $context->enterDeep());
			$scope = $result->getScope();
			$hasYield = $result->hasYield();
			$throwPoints = $result->getThrowPoints();
		} elseif ($expr instanceof Expr\ClassConstFetch) {
			$hasYield = false;
			$throwPoints = [];
			if ($expr->class instanceof Expr) {
				$result = $this->processExprNode($stmt, $expr->class, $scope, $nodeCallback, $context->enterDeep());
				$scope = $result->getScope();
				$hasYield = $result->hasYield();
				$throwPoints = $result->getThrowPoints();
			}
		} elseif ($expr instanceof Expr\Empty_) {
			$nonNullabilityResult = $this->ensureNonNullability($scope, $expr->expr);
			$scope = $this->lookForSetAllowedUndefinedExpressions($nonNullabilityResult->getScope(), $expr->expr);
			$result = $this->processExprNode($stmt, $expr->expr, $scope, $nodeCallback, $context->enterDeep());
			$scope = $result->getScope();
			$hasYield = $result->hasYield();
			$throwPoints = $result->getThrowPoints();
			$scope = $this->revertNonNullability($scope, $nonNullabilityResult->getSpecifiedExpressions());
			$scope = $this->lookForUnsetAllowedUndefinedExpressions($scope, $expr->expr);
		} elseif ($expr instanceof Expr\Isset_) {
			$hasYield = false;
			$throwPoints = [];
			$nonNullabilityResults = [];
			foreach ($expr->vars as $var) {
				$nonNullabilityResult = $this->ensureNonNullability($scope, $var);
				$scope = $this->lookForSetAllowedUndefinedExpressions($nonNullabilityResult->getScope(), $var);
				$result = $this->processExprNode($stmt, $var, $scope, $nodeCallback, $context->enterDeep());
				$scope = $result->getScope();
				$hasYield = $hasYield || $result->hasYield();
				$throwPoints = array_merge($throwPoints, $result->getThrowPoints());
				$nonNullabilityResults[] = $nonNullabilityResult;
			}
			foreach (array_reverse($expr->vars) as $var) {
				$scope = $this->lookForUnsetAllowedUndefinedExpressions($scope, $var);
			}
			foreach (array_reverse($nonNullabilityResults) as $nonNullabilityResult) {
				$scope = $this->revertNonNullability($scope, $nonNullabilityResult->getSpecifiedExpressions());
			}
		} elseif ($expr instanceof Instanceof_) {
			$result = $this->processExprNode($stmt, $expr->expr, $scope, $nodeCallback, $context->enterDeep());
			$scope = $result->getScope();
			$hasYield = $result->hasYield();
			$throwPoints = $result->getThrowPoints();
			if ($expr->class instanceof Expr) {
				$result = $this->processExprNode($stmt, $expr->class, $scope, $nodeCallback, $context->enterDeep());
				$scope = $result->getScope();
				$hasYield = $hasYield || $result->hasYield();
				$throwPoints = array_merge($throwPoints, $result->getThrowPoints());
			}
		} elseif ($expr instanceof List_) {
			// only in assign and foreach, processed elsewhere
			return new ExpressionResult($scope, false, []);
		} elseif ($expr instanceof New_) {
			$parametersAcceptor = null;
			$constructorReflection = null;
			$hasYield = false;
			$throwPoints = [];
			if ($expr->class instanceof Expr) {
				$objectClasses = $scope->getType($expr)->getObjectClassNames();
				if (count($objectClasses) === 1) {
					$objectExprResult = $this->processExprNode($stmt, new New_(new Name($objectClasses[0])), $scope, static function (): void {
					}, $context->enterDeep());
					$additionalThrowPoints = $objectExprResult->getThrowPoints();
				} else {
					$additionalThrowPoints = [ThrowPoint::createImplicit($scope, $expr)];
				}

				$result = $this->processExprNode($stmt, $expr->class, $scope, $nodeCallback, $context->enterDeep());
				$scope = $result->getScope();
				$hasYield = $result->hasYield();
				$throwPoints = $result->getThrowPoints();
				foreach ($additionalThrowPoints as $throwPoint) {
					$throwPoints[] = $throwPoint;
				}
			} elseif ($expr->class instanceof Class_) {
				$this->reflectionProvider->getAnonymousClassReflection($expr->class, $scope); // populates $expr->class->name
				$this->processStmtNode($expr->class, $scope, $nodeCallback, StatementContext::createTopLevel());
			} else {
				$className = $scope->resolveName($expr->class);
				if ($this->reflectionProvider->hasClass($className)) {
					$classReflection = $this->reflectionProvider->getClass($className);
					if ($classReflection->hasConstructor()) {
						$constructorReflection = $classReflection->getConstructor();
						$parametersAcceptor = ParametersAcceptorSelector::selectFromArgs(
							$scope,
							$expr->getArgs(),
							$constructorReflection->getVariants(),
							$constructorReflection->getNamedArgumentsVariants(),
						);
						$constructorThrowPoint = $this->getConstructorThrowPoint($constructorReflection, $parametersAcceptor, $classReflection, $expr, $expr->class, $expr->getArgs(), $scope);
						if ($constructorThrowPoint !== null) {
							$throwPoints[] = $constructorThrowPoint;
						}
					}
				} else {
					$throwPoints[] = ThrowPoint::createImplicit($scope, $expr);
				}
			}

			if ($parametersAcceptor !== null) {
				$expr = ArgumentsNormalizer::reorderNewArguments($parametersAcceptor, $expr) ?? $expr;
			}
			$result = $this->processArgs($stmt, $constructorReflection, $parametersAcceptor, $expr->getArgs(), $scope, $nodeCallback, $context);
			$scope = $result->getScope();
			$hasYield = $hasYield || $result->hasYield();
			$throwPoints = array_merge($throwPoints, $result->getThrowPoints());
		} elseif (
			$expr instanceof Expr\PreInc
			|| $expr instanceof Expr\PostInc
			|| $expr instanceof Expr\PreDec
			|| $expr instanceof Expr\PostDec
		) {
			$result = $this->processExprNode($stmt, $expr->var, $scope, $nodeCallback, $context->enterDeep());
			$scope = $result->getScope();
			$hasYield = $result->hasYield();
			$throwPoints = [];

			$newExpr = $expr;
			if ($expr instanceof Expr\PostInc) {
				$newExpr = new Expr\PreInc($expr->var);
			} elseif ($expr instanceof Expr\PostDec) {
				$newExpr = new Expr\PreDec($expr->var);
			}

			$scope = $this->processAssignVar(
				$scope,
				$stmt,
				$expr->var,
				$newExpr,
				static function (Node $node, Scope $scope) use ($nodeCallback): void {
					if (!$node instanceof PropertyAssignNode) {
						return;
					}

					$nodeCallback($node, $scope);
				},
				$context,
				static fn (MutatingScope $scope): ExpressionResult => new ExpressionResult($scope, false, []),
				false,
			)->getScope();
		} elseif ($expr instanceof Ternary) {
			$ternaryCondResult = $this->processExprNode($stmt, $expr->cond, $scope, $nodeCallback, $context->enterDeep());
			$throwPoints = $ternaryCondResult->getThrowPoints();
			$ifTrueScope = $ternaryCondResult->getTruthyScope();
			$ifFalseScope = $ternaryCondResult->getFalseyScope();
			$ifTrueType = null;
			if ($expr->if !== null) {
				$ifResult = $this->processExprNode($stmt, $expr->if, $ifTrueScope, $nodeCallback, $context);
				$throwPoints = array_merge($throwPoints, $ifResult->getThrowPoints());
				$ifTrueScope = $ifResult->getScope();
				$ifTrueType = $ifTrueScope->getType($expr->if);
			}

			$elseResult = $this->processExprNode($stmt, $expr->else, $ifFalseScope, $nodeCallback, $context);
			$throwPoints = array_merge($throwPoints, $elseResult->getThrowPoints());
			$ifFalseScope = $elseResult->getScope();

			$condType = $scope->getType($expr->cond);
			if ($condType->isTrue()->yes()) {
				$finalScope = $ifTrueScope;
			} elseif ($condType->isFalse()->yes()) {
				$finalScope = $ifFalseScope;
			} else {
				if ($ifTrueType instanceof NeverType && $ifTrueType->isExplicit()) {
					$finalScope = $ifFalseScope;
				} else {
					$ifFalseType = $ifFalseScope->getType($expr->else);

					if ($ifFalseType instanceof NeverType && $ifFalseType->isExplicit()) {
						$finalScope = $ifTrueScope;
					} else {
						$finalScope = $ifTrueScope->mergeWith($ifFalseScope);
					}
				}
			}

			return new ExpressionResult(
				$finalScope,
				$ternaryCondResult->hasYield(),
				$throwPoints,
				static fn (): MutatingScope => $finalScope->filterByTruthyValue($expr),
				static fn (): MutatingScope => $finalScope->filterByFalseyValue($expr),
			);

		} elseif ($expr instanceof Expr\Yield_) {
			$throwPoints = [
				ThrowPoint::createImplicit($scope, $expr),
			];
			if ($expr->key !== null) {
				$keyResult = $this->processExprNode($stmt, $expr->key, $scope, $nodeCallback, $context->enterDeep());
				$scope = $keyResult->getScope();
				$throwPoints = $keyResult->getThrowPoints();
			}
			if ($expr->value !== null) {
				$valueResult = $this->processExprNode($stmt, $expr->value, $scope, $nodeCallback, $context->enterDeep());
				$scope = $valueResult->getScope();
				$throwPoints = array_merge($throwPoints, $valueResult->getThrowPoints());
			}
			$hasYield = true;
		} elseif ($expr instanceof Expr\Match_) {
			$deepContext = $context->enterDeep();
			$condResult = $this->processExprNode($stmt, $expr->cond, $scope, $nodeCallback, $deepContext);
			$scope = $condResult->getScope();
			$hasYield = $condResult->hasYield();
			$throwPoints = $condResult->getThrowPoints();
			$matchScope = $scope->enterMatch($expr);
			$armNodes = [];
			$hasDefaultCond = false;
			$hasAlwaysTrueCond = false;
			foreach ($expr->arms as $arm) {
				if ($arm->conds === null) {
					$hasDefaultCond = true;
					$matchArmBody = new MatchExpressionArmBody($matchScope, $arm->body);
					$armNodes[] = new MatchExpressionArm($matchArmBody, [], $arm->getStartLine());
					$armResult = $this->processExprNode($stmt, $arm->body, $matchScope, $nodeCallback, ExpressionContext::createTopLevel());
					$matchScope = $armResult->getScope();
					$hasYield = $hasYield || $armResult->hasYield();
					$throwPoints = array_merge($throwPoints, $armResult->getThrowPoints());
					$scope = $scope->mergeWith($matchScope);
					continue;
				}

				if (count($arm->conds) === 0) {
					throw new ShouldNotHappenException();
				}

				$filteringExprs = [];
				$armCondScope = $matchScope;
				$condNodes = [];
				foreach ($arm->conds as $armCond) {
					$condNodes[] = new MatchExpressionArmCondition($armCond, $armCondScope, $armCond->getStartLine());
					$armCondResult = $this->processExprNode($stmt, $armCond, $armCondScope, $nodeCallback, $deepContext);
					$hasYield = $hasYield || $armCondResult->hasYield();
					$throwPoints = array_merge($throwPoints, $armCondResult->getThrowPoints());
					$armCondExpr = new BinaryOp\Identical($expr->cond, $armCond);
					$armCondResultScope = $armCondResult->getScope();
					$armCondType = $this->treatPhpDocTypesAsCertain ? $armCondResultScope->getType($armCondExpr) : $armCondResultScope->getNativeType($armCondExpr);
					if ($armCondType->isTrue()->yes()) {
						$hasAlwaysTrueCond = true;
					}
					$armCondScope = $armCondResult->getScope()->filterByFalseyValue($armCondExpr);
					$filteringExprs[] = $armCond;
				}

				if (count($filteringExprs) === 1) {
					$filteringExpr = new BinaryOp\Identical($expr->cond, $filteringExprs[0]);
				} else {
					$items = [];
					foreach ($filteringExprs as $filteringExpr) {
						$items[] = new ArrayItem($filteringExpr);
					}
					$filteringExpr = new FuncCall(
						new Name\FullyQualified('in_array'),
						[
							new Arg($expr->cond),
							new Arg(new Array_($items)),
							new Arg(new ConstFetch(new Name\FullyQualified('true'))),
						],
					);
				}

<<<<<<< HEAD
				$filteringExprResult = $this->processExprNode($stmt, $filteringExpr, $matchScope, static function (): void {
				}, $deepContext);
				$truthyScope = $filteringExprResult->getTruthyScope();
				$matchArmBody = new MatchExpressionArmBody($truthyScope, $arm->body);
				$armNodes[] = new MatchExpressionArm($matchArmBody, $condNodes, $arm->getStartLine());
=======
				$bodyScope = $this->processExprNode($stmt, $filteringExpr, $matchScope, static function (): void {
				}, $deepContext)->getTruthyScope();
				$matchArmBody = new MatchExpressionArmBody($bodyScope, $arm->body);
				$armNodes[] = new MatchExpressionArm($matchArmBody, $condNodes, $arm->getLine());
>>>>>>> 3d4486d0

				$armResult = $this->processExprNode(
					$stmt,
					$arm->body,
					$bodyScope,
					$nodeCallback,
					ExpressionContext::createTopLevel(),
				);
				$armScope = $armResult->getScope();
				$scope = $scope->mergeWith($armScope);
				$hasYield = $hasYield || $armResult->hasYield();
				$throwPoints = array_merge($throwPoints, $armResult->getThrowPoints());
				$matchScope = $matchScope->filterByFalseyValue($filteringExpr);
			}

			$remainingType = $matchScope->getType($expr->cond);
			if (!$hasDefaultCond && !$hasAlwaysTrueCond && !$remainingType instanceof NeverType) {
				$throwPoints[] = ThrowPoint::createExplicit($scope, new ObjectType(UnhandledMatchError::class), $expr, false);
			}

			$nodeCallback(new MatchExpressionNode($expr->cond, $armNodes, $expr, $matchScope), $scope);
		} elseif ($expr instanceof AlwaysRememberedExpr) {
			$result = $this->processExprNode($stmt, $expr->getExpr(), $scope, $nodeCallback, $context);
			$hasYield = $result->hasYield();
			$throwPoints = $result->getThrowPoints();
			$scope = $result->getScope();
		} elseif ($expr instanceof Expr\Throw_) {
			$hasYield = false;
			$result = $this->processExprNode($stmt, $expr->expr, $scope, $nodeCallback, ExpressionContext::createDeep());
			$throwPoints = $result->getThrowPoints();
			$throwPoints[] = ThrowPoint::createExplicit($scope, $scope->getType($expr->expr), $expr, false);
		} elseif ($expr instanceof FunctionCallableNode) {
			$throwPoints = [];
			$hasYield = false;
			if ($expr->getName() instanceof Expr) {
				$result = $this->processExprNode($stmt, $expr->getName(), $scope, $nodeCallback, ExpressionContext::createDeep());
				$scope = $result->getScope();
				$hasYield = $result->hasYield();
				$throwPoints = $result->getThrowPoints();
			}
		} elseif ($expr instanceof MethodCallableNode) {
			$result = $this->processExprNode($stmt, $expr->getVar(), $scope, $nodeCallback, ExpressionContext::createDeep());
			$scope = $result->getScope();
			$hasYield = $result->hasYield();
			$throwPoints = $result->getThrowPoints();
			if ($expr->getName() instanceof Expr) {
				$nameResult = $this->processExprNode($stmt, $expr->getVar(), $scope, $nodeCallback, ExpressionContext::createDeep());
				$scope = $nameResult->getScope();
				$hasYield = $hasYield || $nameResult->hasYield();
				$throwPoints = array_merge($throwPoints, $nameResult->getThrowPoints());
			}
		} elseif ($expr instanceof StaticMethodCallableNode) {
			$throwPoints = [];
			$hasYield = false;
			if ($expr->getClass() instanceof Expr) {
				$classResult = $this->processExprNode($stmt, $expr->getClass(), $scope, $nodeCallback, ExpressionContext::createDeep());
				$scope = $classResult->getScope();
				$hasYield = $classResult->hasYield();
				$throwPoints = $classResult->getThrowPoints();
			}
			if ($expr->getName() instanceof Expr) {
				$nameResult = $this->processExprNode($stmt, $expr->getName(), $scope, $nodeCallback, ExpressionContext::createDeep());
				$scope = $nameResult->getScope();
				$hasYield = $hasYield || $nameResult->hasYield();
				$throwPoints = array_merge($throwPoints, $nameResult->getThrowPoints());
			}
		} elseif ($expr instanceof InstantiationCallableNode) {
			$throwPoints = [];
			$hasYield = false;
			if ($expr->getClass() instanceof Expr) {
				$classResult = $this->processExprNode($stmt, $expr->getClass(), $scope, $nodeCallback, ExpressionContext::createDeep());
				$scope = $classResult->getScope();
				$hasYield = $classResult->hasYield();
				$throwPoints = $classResult->getThrowPoints();
			}
		} elseif ($expr instanceof Node\Scalar) {
			$hasYield = false;
			$throwPoints = [];
		} else {
			$hasYield = false;
			$throwPoints = [];
		}

		return new ExpressionResult(
			$scope,
			$hasYield,
			$throwPoints,
			static fn (): MutatingScope => $scope->filterByTruthyValue($expr),
			static fn (): MutatingScope => $scope->filterByFalseyValue($expr),
		);
	}

	private function getArrayFunctionAppendingType(FunctionReflection $functionReflection, Scope $scope, FuncCall $expr): Type
	{
		$arrayArg = $expr->getArgs()[0]->value;
		$arrayType = $scope->getType($arrayArg);
		$callArgs = array_slice($expr->getArgs(), 1);

		/**
		 * @param Arg[] $callArgs
		 * @param callable(?Type, Type, bool): void $setOffsetValueType
		 */
		$setOffsetValueTypes = static function (Scope $scope, array $callArgs, callable $setOffsetValueType, ?bool &$nonConstantArrayWasUnpacked = null): void {
			foreach ($callArgs as $callArg) {
				$callArgType = $scope->getType($callArg->value);
				if ($callArg->unpack) {
					$constantArrays = $callArgType->getConstantArrays();
					if (count($constantArrays) === 1) {
						$iterableValueTypes = $constantArrays[0]->getValueTypes();
					} else {
						$iterableValueTypes = [$callArgType->getIterableValueType()];
						$nonConstantArrayWasUnpacked = true;
					}

					$isOptional = !$callArgType->isIterableAtLeastOnce()->yes();
					foreach ($iterableValueTypes as $iterableValueType) {
						if ($iterableValueType instanceof UnionType) {
							foreach ($iterableValueType->getTypes() as $innerType) {
								$setOffsetValueType(null, $innerType, $isOptional);
							}
						} else {
							$setOffsetValueType(null, $iterableValueType, $isOptional);
						}
					}
					continue;
				}
				$setOffsetValueType(null, $callArgType, false);
			}
		};

		$constantArrays = $arrayType->getConstantArrays();
		if (count($constantArrays) > 0) {
			$newArrayTypes = [];
			$prepend = $functionReflection->getName() === 'array_unshift';
			foreach ($constantArrays as $constantArray) {
				$arrayTypeBuilder = $prepend ? ConstantArrayTypeBuilder::createEmpty() : ConstantArrayTypeBuilder::createFromConstantArray($constantArray);

				$setOffsetValueTypes(
					$scope,
					$callArgs,
					static function (?Type $offsetType, Type $valueType, bool $optional) use (&$arrayTypeBuilder): void {
						$arrayTypeBuilder->setOffsetValueType($offsetType, $valueType, $optional);
					},
					$nonConstantArrayWasUnpacked,
				);

				if ($prepend) {
					$keyTypes = $constantArray->getKeyTypes();
					$valueTypes = $constantArray->getValueTypes();
					foreach ($keyTypes as $k => $keyType) {
						$arrayTypeBuilder->setOffsetValueType(
							count($keyType->getConstantStrings()) === 1 ? $keyType->getConstantStrings()[0] : null,
							$valueTypes[$k],
							$constantArray->isOptionalKey($k),
						);
					}
				}

				$constantArray = $arrayTypeBuilder->getArray();

				if ($constantArray->isConstantArray()->yes() && $nonConstantArrayWasUnpacked) {
					$array = new ArrayType($constantArray->generalize(GeneralizePrecision::lessSpecific())->getIterableKeyType(), $constantArray->getIterableValueType());
					$constantArray = $constantArray->isIterableAtLeastOnce()->yes()
						? TypeCombinator::intersect($array, new NonEmptyArrayType())
						: $array;
				}

				$newArrayTypes[] = $constantArray;
			}

			return TypeCombinator::union(...$newArrayTypes);
		}

		$setOffsetValueTypes(
			$scope,
			$callArgs,
			static function (?Type $offsetType, Type $valueType, bool $optional) use (&$arrayType): void {
				$isIterableAtLeastOnce = $arrayType->isIterableAtLeastOnce()->yes() || !$optional;
				$arrayType = $arrayType->setOffsetValueType($offsetType, $valueType);
				if ($isIterableAtLeastOnce) {
					return;
				}

				$arrayType = TypeCombinator::union($arrayType, new ConstantArrayType([], []));
			},
		);

		return $arrayType;
	}

	private function getFunctionThrowPoint(
		FunctionReflection $functionReflection,
		?ParametersAcceptor $parametersAcceptor,
		FuncCall $funcCall,
		MutatingScope $scope,
	): ?ThrowPoint
	{
		$normalizedFuncCall = $funcCall;
		if ($parametersAcceptor !== null) {
			$normalizedFuncCall = ArgumentsNormalizer::reorderFuncArguments($parametersAcceptor, $funcCall);
		}

		if ($normalizedFuncCall !== null) {
			foreach ($this->dynamicThrowTypeExtensionProvider->getDynamicFunctionThrowTypeExtensions() as $extension) {
				if (!$extension->isFunctionSupported($functionReflection)) {
					continue;
				}

				$throwType = $extension->getThrowTypeFromFunctionCall($functionReflection, $normalizedFuncCall, $scope);
				if ($throwType === null) {
					return null;
				}

				return ThrowPoint::createExplicit($scope, $throwType, $funcCall, false);
			}
		}

		$throwType = $functionReflection->getThrowType();
		if ($throwType === null && $parametersAcceptor !== null) {
			$returnType = $parametersAcceptor->getReturnType();
			if ($returnType instanceof NeverType && $returnType->isExplicit()) {
				$throwType = new ObjectType(Throwable::class);
			}
		}

		if ($throwType !== null) {
			if (!$throwType->isVoid()->yes()) {
				return ThrowPoint::createExplicit($scope, $throwType, $funcCall, true);
			}
		} elseif ($this->implicitThrows) {
			$requiredParameters = null;
			if ($parametersAcceptor !== null) {
				$requiredParameters = 0;
				foreach ($parametersAcceptor->getParameters() as $parameter) {
					if ($parameter->isOptional()) {
						continue;
					}

					$requiredParameters++;
				}
			}
			if (
				!$functionReflection->isBuiltin()
				|| $requiredParameters === null
				|| $requiredParameters > 0
				|| count($funcCall->getArgs()) > 0
			) {
				$functionReturnedType = $scope->getType($funcCall);
				if (!(new ObjectType(Throwable::class))->isSuperTypeOf($functionReturnedType)->yes()) {
					return ThrowPoint::createImplicit($scope, $funcCall);
				}
			}
		}

		return null;
	}

	private function getMethodThrowPoint(MethodReflection $methodReflection, ParametersAcceptor $parametersAcceptor, MethodCall $methodCall, MutatingScope $scope): ?ThrowPoint
	{
		$normalizedMethodCall = ArgumentsNormalizer::reorderMethodArguments($parametersAcceptor, $methodCall);
		if ($normalizedMethodCall !== null) {
			foreach ($this->dynamicThrowTypeExtensionProvider->getDynamicMethodThrowTypeExtensions() as $extension) {
				if (!$extension->isMethodSupported($methodReflection)) {
					continue;
				}

				$throwType = $extension->getThrowTypeFromMethodCall($methodReflection, $normalizedMethodCall, $scope);
				if ($throwType === null) {
					return null;
				}

				return ThrowPoint::createExplicit($scope, $throwType, $methodCall, false);
			}
		}

		$throwType = $methodReflection->getThrowType();
		if ($throwType === null) {
			$returnType = $parametersAcceptor->getReturnType();
			if ($returnType instanceof NeverType && $returnType->isExplicit()) {
				$throwType = new ObjectType(Throwable::class);
			}
		}

		if ($throwType !== null) {
			if (!$throwType->isVoid()->yes()) {
				return ThrowPoint::createExplicit($scope, $throwType, $methodCall, true);
			}
		} elseif ($this->implicitThrows) {
			$methodReturnedType = $scope->getType($methodCall);
			if (!(new ObjectType(Throwable::class))->isSuperTypeOf($methodReturnedType)->yes()) {
				return ThrowPoint::createImplicit($scope, $methodCall);
			}
		}

		return null;
	}

	/**
	 * @param Node\Arg[] $args
	 */
	private function getConstructorThrowPoint(MethodReflection $constructorReflection, ParametersAcceptor $parametersAcceptor, ClassReflection $classReflection, New_ $new, Name $className, array $args, MutatingScope $scope): ?ThrowPoint
	{
		$methodCall = new StaticCall($className, $constructorReflection->getName(), $args);
		$normalizedMethodCall = ArgumentsNormalizer::reorderStaticCallArguments($parametersAcceptor, $methodCall);
		if ($normalizedMethodCall !== null) {
			foreach ($this->dynamicThrowTypeExtensionProvider->getDynamicStaticMethodThrowTypeExtensions() as $extension) {
				if (!$extension->isStaticMethodSupported($constructorReflection)) {
					continue;
				}

				$throwType = $extension->getThrowTypeFromStaticMethodCall($constructorReflection, $normalizedMethodCall, $scope);
				if ($throwType === null) {
					return null;
				}

				return ThrowPoint::createExplicit($scope, $throwType, $new, false);
			}
		}

		if ($constructorReflection->getThrowType() !== null) {
			$throwType = $constructorReflection->getThrowType();
			if (!$throwType->isVoid()->yes()) {
				return ThrowPoint::createExplicit($scope, $throwType, $new, true);
			}
		} elseif ($this->implicitThrows) {
			if ($classReflection->getName() !== Throwable::class && !$classReflection->isSubclassOf(Throwable::class)) {
				return ThrowPoint::createImplicit($scope, $methodCall);
			}
		}

		return null;
	}

	private function getStaticMethodThrowPoint(MethodReflection $methodReflection, ParametersAcceptor $parametersAcceptor, StaticCall $methodCall, MutatingScope $scope): ?ThrowPoint
	{
		$normalizedMethodCall = ArgumentsNormalizer::reorderStaticCallArguments($parametersAcceptor, $methodCall);
		if ($normalizedMethodCall !== null) {
			foreach ($this->dynamicThrowTypeExtensionProvider->getDynamicStaticMethodThrowTypeExtensions() as $extension) {
				if (!$extension->isStaticMethodSupported($methodReflection)) {
					continue;
				}

				$throwType = $extension->getThrowTypeFromStaticMethodCall($methodReflection, $normalizedMethodCall, $scope);
				if ($throwType === null) {
					return null;
				}

				return ThrowPoint::createExplicit($scope, $throwType, $methodCall, false);
			}
		}

		if ($methodReflection->getThrowType() !== null) {
			$throwType = $methodReflection->getThrowType();
			if (!$throwType->isVoid()->yes()) {
				return ThrowPoint::createExplicit($scope, $throwType, $methodCall, true);
			}
		} elseif ($this->implicitThrows) {
			$methodReturnedType = $scope->getType($methodCall);
			if (!(new ObjectType(Throwable::class))->isSuperTypeOf($methodReturnedType)->yes()) {
				return ThrowPoint::createImplicit($scope, $methodCall);
			}
		}

		return null;
	}

	/**
	 * @return string[]
	 */
	private function getAssignedVariables(Expr $expr): array
	{
		if ($expr instanceof Expr\Variable) {
			if (is_string($expr->name)) {
				return [$expr->name];
			}

			return [];
		}

		if ($expr instanceof Expr\List_ || $expr instanceof Expr\Array_) {
			$names = [];
			foreach ($expr->items as $item) {
				if ($item === null) {
					continue;
				}

				$names = array_merge($names, $this->getAssignedVariables($item->value));
			}

			return $names;
		}

		if ($expr instanceof ArrayDimFetch) {
			return $this->getAssignedVariables($expr->var);
		}

		return [];
	}

	/**
	 * @param callable(Node $node, Scope $scope): void $nodeCallback
	 */
	private function callNodeCallbackWithExpression(
		callable $nodeCallback,
		Expr $expr,
		MutatingScope $scope,
		ExpressionContext $context,
	): void
	{
		if ($context->isDeep()) {
			$scope = $scope->exitFirstLevelStatements();
		}
		$nodeCallback($expr, $scope);
	}

	/**
	 * @param callable(Node $node, Scope $scope): void $nodeCallback
	 */
	private function processClosureNode(
		Node\Stmt $stmt,
		Expr\Closure $expr,
		MutatingScope $scope,
		callable $nodeCallback,
		ExpressionContext $context,
		?Type $passedToType,
	): ExpressionResult
	{
		foreach ($expr->params as $param) {
			$this->processParamNode($stmt, $param, $scope, $nodeCallback);
		}

		$byRefUses = [];

		$callableParameters = null;
		$closureCallArgs = $expr->getAttribute(ClosureArgVisitor::ATTRIBUTE_NAME);

		if ($closureCallArgs !== null) {
			$acceptors = $scope->getType($expr)->getCallableParametersAcceptors($scope);
			if (count($acceptors) === 1) {
				$callableParameters = $acceptors[0]->getParameters();

				foreach ($callableParameters as $index => $callableParameter) {
					if (!isset($closureCallArgs[$index])) {
						continue;
					}

					$type = $scope->getType($closureCallArgs[$index]->value);
					$callableParameters[$index] = new NativeParameterReflection(
						$callableParameter->getName(),
						$callableParameter->isOptional(),
						$type,
						$callableParameter->passedByReference(),
						$callableParameter->isVariadic(),
						$callableParameter->getDefaultValue(),
					);
				}
			}
		} elseif ($passedToType !== null && !$passedToType->isCallable()->no()) {
			if ($passedToType instanceof UnionType) {
				$passedToType = TypeCombinator::union(...array_filter(
					$passedToType->getTypes(),
					static fn (Type $type) => $type->isCallable()->yes(),
				));
			}

			$acceptors = $passedToType->getCallableParametersAcceptors($scope);
			if (count($acceptors) === 1) {
				$callableParameters = $acceptors[0]->getParameters();
			}
		}

		$useScope = $scope;
		foreach ($expr->uses as $use) {
			if ($use->byRef) {
				$byRefUses[] = $use;
				$useScope = $useScope->enterExpressionAssign($use->var);

				$inAssignRightSideVariableName = $context->getInAssignRightSideVariableName();
				$inAssignRightSideType = $context->getInAssignRightSideType();
				$inAssignRightSideNativeType = $context->getInAssignRightSideNativeType();
				if (
					$inAssignRightSideVariableName === $use->var->name
					&& $inAssignRightSideType !== null
					&& $inAssignRightSideNativeType !== null
				) {
					if ($inAssignRightSideType instanceof ClosureType) {
						$variableType = $inAssignRightSideType;
					} else {
						$alreadyHasVariableType = $scope->hasVariableType($inAssignRightSideVariableName);
						if ($alreadyHasVariableType->no()) {
							$variableType = TypeCombinator::union(new NullType(), $inAssignRightSideType);
						} else {
							$variableType = TypeCombinator::union($scope->getVariableType($inAssignRightSideVariableName), $inAssignRightSideType);
						}
					}
					if ($inAssignRightSideNativeType instanceof ClosureType) {
						$variableNativeType = $inAssignRightSideNativeType;
					} else {
						$alreadyHasVariableType = $scope->hasVariableType($inAssignRightSideVariableName);
						if ($alreadyHasVariableType->no()) {
							$variableNativeType = TypeCombinator::union(new NullType(), $inAssignRightSideNativeType);
						} else {
							$variableNativeType = TypeCombinator::union($scope->getVariableType($inAssignRightSideVariableName), $inAssignRightSideNativeType);
						}
					}
					$scope = $scope->assignVariable($inAssignRightSideVariableName, $variableType, $variableNativeType);
				}
			}
			$this->processExprNode($stmt, $use->var, $useScope, $nodeCallback, $context);
			if (!$use->byRef) {
				continue;
			}

			$useScope = $useScope->exitExpressionAssign($use->var);
		}

		if ($expr->returnType !== null) {
			$nodeCallback($expr->returnType, $scope);
		}

		$closureScope = $scope->enterAnonymousFunction($expr, $callableParameters);
		$closureScope = $closureScope->processClosureScope($scope, null, $byRefUses);
		$closureType = $closureScope->getAnonymousFunctionReflection();
		if (!$closureType instanceof ClosureType) {
			throw new ShouldNotHappenException();
		}

		$nodeCallback(new InClosureNode($closureType, $expr), $closureScope);

		$executionEnds = [];
		$gatheredReturnStatements = [];
		$gatheredYieldStatements = [];
		$closureStmtsCallback = static function (Node $node, Scope $scope) use ($nodeCallback, &$executionEnds, &$gatheredReturnStatements, &$gatheredYieldStatements, &$closureScope): void {
			$nodeCallback($node, $scope);
			if ($scope->getAnonymousFunctionReflection() !== $closureScope->getAnonymousFunctionReflection()) {
				return;
			}
			if ($node instanceof ExecutionEndNode) {
				$executionEnds[] = $node;
				return;
			}
			if ($node instanceof Expr\Yield_ || $node instanceof Expr\YieldFrom) {
				$gatheredYieldStatements[] = $node;
			}
			if (!$node instanceof Return_) {
				return;
			}

			$gatheredReturnStatements[] = new ReturnStatement($scope, $node);
		};
		if (count($byRefUses) === 0) {
			$statementResult = $this->processStmtNodes($expr, $expr->stmts, $closureScope, $closureStmtsCallback, StatementContext::createTopLevel());
			$nodeCallback(new ClosureReturnStatementsNode(
				$expr,
				$gatheredReturnStatements,
				$gatheredYieldStatements,
				$statementResult,
				$executionEnds,
			), $closureScope);

			return new ExpressionResult($scope, false, []);
		}

		$count = 0;
		do {
			$prevScope = $closureScope;

			$intermediaryClosureScopeResult = $this->processStmtNodes($expr, $expr->stmts, $closureScope, static function (): void {
			}, StatementContext::createTopLevel());
			$intermediaryClosureScope = $intermediaryClosureScopeResult->getScope();
			foreach ($intermediaryClosureScopeResult->getExitPoints() as $exitPoint) {
				$intermediaryClosureScope = $intermediaryClosureScope->mergeWith($exitPoint->getScope());
			}
			$closureScope = $scope->enterAnonymousFunction($expr, $callableParameters);
			$closureScope = $closureScope->processClosureScope($intermediaryClosureScope, $prevScope, $byRefUses);
			if ($closureScope->equals($prevScope)) {
				break;
			}
			if ($count >= self::GENERALIZE_AFTER_ITERATION) {
				$closureScope = $prevScope->generalizeWith($closureScope);
			}
			$count++;
		} while ($count < self::LOOP_SCOPE_ITERATIONS);

		$statementResult = $this->processStmtNodes($expr, $expr->stmts, $closureScope, $closureStmtsCallback, StatementContext::createTopLevel());
		$nodeCallback(new ClosureReturnStatementsNode(
			$expr,
			$gatheredReturnStatements,
			$gatheredYieldStatements,
			$statementResult,
			$executionEnds,
		), $closureScope);

		return new ExpressionResult($scope->processClosureScope($closureScope, null, $byRefUses), false, []);
	}

	/**
	 * @param callable(Node $node, Scope $scope): void $nodeCallback
	 */
	private function processArrowFunctionNode(
		Node\Stmt $stmt,
		Expr\ArrowFunction $expr,
		MutatingScope $scope,
		callable $nodeCallback,
		ExpressionContext $context,
		?Type $passedToType,
	): ExpressionResult
	{
		foreach ($expr->params as $param) {
			$this->processParamNode($stmt, $param, $scope, $nodeCallback);
		}
		if ($expr->returnType !== null) {
			$nodeCallback($expr->returnType, $scope);
		}

		$callableParameters = null;
		$arrowFunctionCallArgs = $expr->getAttribute(ArrowFunctionArgVisitor::ATTRIBUTE_NAME);

		if ($arrowFunctionCallArgs !== null) {
			$acceptors = $scope->getType($expr)->getCallableParametersAcceptors($scope);
			if (count($acceptors) === 1) {
				$callableParameters = $acceptors[0]->getParameters();

				foreach ($callableParameters as $index => $callableParameter) {
					if (!isset($arrowFunctionCallArgs[$index])) {
						continue;
					}

					$type = $scope->getType($arrowFunctionCallArgs[$index]->value);
					$callableParameters[$index] = new NativeParameterReflection(
						$callableParameter->getName(),
						$callableParameter->isOptional(),
						$type,
						$callableParameter->passedByReference(),
						$callableParameter->isVariadic(),
						$callableParameter->getDefaultValue(),
					);
				}
			}
		} elseif ($passedToType !== null && !$passedToType->isCallable()->no()) {
			if ($passedToType instanceof UnionType) {
				$passedToType = TypeCombinator::union(...array_filter(
					$passedToType->getTypes(),
					static fn (Type $type) => $type->isCallable()->yes(),
				));
			}

			$acceptors = $passedToType->getCallableParametersAcceptors($scope);
			if (count($acceptors) === 1) {
				$callableParameters = $acceptors[0]->getParameters();
			}
		}

		$arrowFunctionScope = $scope->enterArrowFunction($expr, $callableParameters);
		$arrowFunctionType = $arrowFunctionScope->getAnonymousFunctionReflection();
		if (!$arrowFunctionType instanceof ClosureType) {
			throw new ShouldNotHappenException();
		}
		$nodeCallback(new InArrowFunctionNode($arrowFunctionType, $expr), $arrowFunctionScope);
		$this->processExprNode($stmt, $expr->expr, $arrowFunctionScope, $nodeCallback, ExpressionContext::createTopLevel());

		return new ExpressionResult($scope, false, []);
	}

	/**
	 * @param callable(Node $node, Scope $scope): void $nodeCallback
	 */
	private function processParamNode(
		Node\Stmt $stmt,
		Node\Param $param,
		MutatingScope $scope,
		callable $nodeCallback,
	): void
	{
		$this->processAttributeGroups($stmt, $param->attrGroups, $scope, $nodeCallback);
		$nodeCallback($param, $scope);
		if ($param->type !== null) {
			$nodeCallback($param->type, $scope);
		}
		if ($param->default === null) {
			return;
		}

		$this->processExprNode($stmt, $param->default, $scope, $nodeCallback, ExpressionContext::createDeep());
	}

	/**
	 * @param AttributeGroup[] $attrGroups
	 * @param callable(Node $node, Scope $scope): void $nodeCallback
	 */
	private function processAttributeGroups(
		Node\Stmt $stmt,
		array $attrGroups,
		MutatingScope $scope,
		callable $nodeCallback,
	): void
	{
		foreach ($attrGroups as $attrGroup) {
			foreach ($attrGroup->attrs as $attr) {
				foreach ($attr->args as $arg) {
					$this->processExprNode($stmt, $arg->value, $scope, $nodeCallback, ExpressionContext::createDeep());
					$nodeCallback($arg, $scope);
				}
				$nodeCallback($attr, $scope);
			}
			$nodeCallback($attrGroup, $scope);
		}
	}

	/**
	 * @param MethodReflection|FunctionReflection|null $calleeReflection
	 * @param Node\Arg[] $args
	 * @param callable(Node $node, Scope $scope): void $nodeCallback
	 */
	private function processArgs(
		Node\Stmt $stmt,
		$calleeReflection,
		?ParametersAcceptor $parametersAcceptor,
		array $args,
		MutatingScope $scope,
		callable $nodeCallback,
		ExpressionContext $context,
		?MutatingScope $closureBindScope = null,
	): ExpressionResult
	{
		$paramOutTypes = [];
		if ($parametersAcceptor !== null) {
			$parameters = $parametersAcceptor->getParameters();

			foreach ($parameters as $parameter) {
				if (!$parameter instanceof ParameterReflectionWithPhpDocs) {
					continue;
				}

				if ($parameter->getOutType() === null) {
					continue;
				}

				$paramOutTypes[$parameter->getName()] = TemplateTypeHelper::resolveTemplateTypes(
					$parameter->getOutType(),
					$parametersAcceptor->getResolvedTemplateTypeMap(),
					$parametersAcceptor instanceof ParametersAcceptorWithPhpDocs ? $parametersAcceptor->getCallSiteVarianceMap() : TemplateTypeVarianceMap::createEmpty(),
					TemplateTypeVariance::createCovariant(),
				);
			}
		}

		$hasYield = false;
		$throwPoints = [];
		foreach ($args as $i => $arg) {
			$assignByReference = false;
			$parameter = null;
			if (isset($parameters) && $parametersAcceptor !== null) {
				if (isset($parameters[$i])) {
					$assignByReference = $parameters[$i]->passedByReference()->createsNewVariable();
					$parameterType = $parameters[$i]->getType();
					$parameter = $parameters[$i];
				} elseif (count($parameters) > 0 && $parametersAcceptor->isVariadic()) {
					$lastParameter = $parameters[count($parameters) - 1];
					$assignByReference = $lastParameter->passedByReference()->createsNewVariable();
					$parameterType = $lastParameter->getType();
					$parameter = $lastParameter;
				}
			}

			if ($assignByReference) {
				if ($arg->value instanceof Variable) {
					$scope = $this->lookForSetAllowedUndefinedExpressions($scope, $arg->value);
				}
			}

			if ($calleeReflection !== null) {
				$scope = $scope->pushInFunctionCall($calleeReflection, $parameter);
			}

			$originalArg = $arg->getAttribute(ArgumentsNormalizer::ORIGINAL_ARG_ATTRIBUTE) ?? $arg;
			$nodeCallback($originalArg, $scope);

			$originalScope = $scope;
			$scopeToPass = $scope;
			if ($i === 0 && $closureBindScope !== null) {
				$scopeToPass = $closureBindScope;
			}

			if ($arg->value instanceof Expr\Closure) {
				$this->callNodeCallbackWithExpression($nodeCallback, $arg->value, $scopeToPass, $context);
				$result = $this->processClosureNode($stmt, $arg->value, $scopeToPass, $nodeCallback, $context, $parameterType ?? null);
			} elseif ($arg->value instanceof Expr\ArrowFunction) {
				$this->callNodeCallbackWithExpression($nodeCallback, $arg->value, $scopeToPass, $context);
				$result = $this->processArrowFunctionNode($stmt, $arg->value, $scopeToPass, $nodeCallback, $context, $parameterType ?? null);
			} else {
				$result = $this->processExprNode($stmt, $arg->value, $scopeToPass, $nodeCallback, $context->enterDeep());
			}
			$scope = $result->getScope();
			if ($assignByReference) {
				if ($arg->value instanceof Variable) {
					$scope = $this->lookForUnsetAllowedUndefinedExpressions($scope, $arg->value);
				}
			}

			if ($calleeReflection !== null) {
				$scope = $scope->popInFunctionCall();
			}

			$hasYield = $hasYield || $result->hasYield();
			$throwPoints = array_merge($throwPoints, $result->getThrowPoints());
			if ($i !== 0 || $closureBindScope === null) {
				continue;
			}

			$scope = $scope->restoreOriginalScopeAfterClosureBind($originalScope);
		}
		foreach ($args as $i => $arg) {
			if (!isset($parameters) || $parametersAcceptor === null) {
				continue;
			}

			$byRefType = new MixedType();
			$assignByReference = false;
			if (isset($parameters[$i])) {
				$assignByReference = $parameters[$i]->passedByReference()->createsNewVariable();
				if (isset($paramOutTypes[$parameters[$i]->getName()])) {
					$byRefType = $paramOutTypes[$parameters[$i]->getName()];
				}
			} elseif (count($parameters) > 0 && $parametersAcceptor->isVariadic()) {
				$lastParameter = $parameters[count($parameters) - 1];
				$assignByReference = $lastParameter->passedByReference()->createsNewVariable();
				if (isset($paramOutTypes[$lastParameter->getName()])) {
					$byRefType = $paramOutTypes[$lastParameter->getName()];
				}
			}

			if ($assignByReference) {
				$argValue = $arg->value;
				if ($argValue instanceof Variable && is_string($argValue->name)) {
					$scope = $scope->assignVariable($argValue->name, $byRefType, new MixedType());
				} else {
					$scope = $scope->invalidateExpression($argValue);
				}
			} elseif ($calleeReflection !== null && $calleeReflection->hasSideEffects()->yes()) {
				$argType = $scope->getType($arg->value);
				if (!$argType->isObject()->no() || !(new ResourceType())->isSuperTypeOf($argType)->no()) {
					$scope = $scope->invalidateExpression($arg->value, true);
				}
			}
		}

		return new ExpressionResult($scope, $hasYield, $throwPoints);
	}

	/**
	 * @param callable(Node $node, Scope $scope): void $nodeCallback
	 * @param Closure(MutatingScope $scope): ExpressionResult $processExprCallback
	 */
	private function processAssignVar(
		MutatingScope $scope,
		Node\Stmt $stmt,
		Expr $var,
		Expr $assignedExpr,
		callable $nodeCallback,
		ExpressionContext $context,
		Closure $processExprCallback,
		bool $enterExpressionAssign,
	): ExpressionResult
	{
		$nodeCallback($var, $enterExpressionAssign ? $scope->enterExpressionAssign($var) : $scope);
		$hasYield = false;
		$throwPoints = [];
		$isAssignOp = $assignedExpr instanceof Expr\AssignOp && !$enterExpressionAssign;
		if ($var instanceof Variable && is_string($var->name)) {
			$result = $processExprCallback($scope);
			$hasYield = $result->hasYield();
			$throwPoints = $result->getThrowPoints();
			$assignedExpr = $this->unwrapAssign($assignedExpr);
			$type = $scope->getType($assignedExpr);

			$conditionalExpressions = [];
			if ($assignedExpr instanceof Ternary) {
				$if = $assignedExpr->if;
				if ($if === null) {
					$if = $assignedExpr->cond;
				}
				$condScope = $this->processExprNode($stmt, $assignedExpr->cond, $scope, static function (): void {
				}, ExpressionContext::createDeep())->getScope();
				$truthySpecifiedTypes = $this->typeSpecifier->specifyTypesInCondition($condScope, $assignedExpr->cond, TypeSpecifierContext::createTruthy());
				$falseySpecifiedTypes = $this->typeSpecifier->specifyTypesInCondition($condScope, $assignedExpr->cond, TypeSpecifierContext::createFalsey());
				$truthyScope = $condScope->filterBySpecifiedTypes($truthySpecifiedTypes);
				$falsyScope = $condScope->filterBySpecifiedTypes($falseySpecifiedTypes);
				$truthyType = $truthyScope->getType($if);
				$falseyType = $falsyScope->getType($assignedExpr->else);

				if (
					$truthyType->isSuperTypeOf($falseyType)->no()
					&& $falseyType->isSuperTypeOf($truthyType)->no()
				) {
					$conditionalExpressions = $this->processSureTypesForConditionalExpressionsAfterAssign($condScope, $var->name, $conditionalExpressions, $truthySpecifiedTypes, $truthyType);
					$conditionalExpressions = $this->processSureNotTypesForConditionalExpressionsAfterAssign($condScope, $var->name, $conditionalExpressions, $truthySpecifiedTypes, $truthyType);
					$conditionalExpressions = $this->processSureTypesForConditionalExpressionsAfterAssign($condScope, $var->name, $conditionalExpressions, $falseySpecifiedTypes, $falseyType);
					$conditionalExpressions = $this->processSureNotTypesForConditionalExpressionsAfterAssign($condScope, $var->name, $conditionalExpressions, $falseySpecifiedTypes, $falseyType);
				}
			}

			$truthySpecifiedTypes = $this->typeSpecifier->specifyTypesInCondition($scope, $assignedExpr, TypeSpecifierContext::createTruthy());
			$falseySpecifiedTypes = $this->typeSpecifier->specifyTypesInCondition($scope, $assignedExpr, TypeSpecifierContext::createFalsey());

			$truthyType = TypeCombinator::removeFalsey($type);
			$falseyType = TypeCombinator::intersect($type, StaticTypeFactory::falsey());

			$conditionalExpressions = $this->processSureTypesForConditionalExpressionsAfterAssign($scope, $var->name, $conditionalExpressions, $truthySpecifiedTypes, $truthyType);
			$conditionalExpressions = $this->processSureNotTypesForConditionalExpressionsAfterAssign($scope, $var->name, $conditionalExpressions, $truthySpecifiedTypes, $truthyType);
			$conditionalExpressions = $this->processSureTypesForConditionalExpressionsAfterAssign($scope, $var->name, $conditionalExpressions, $falseySpecifiedTypes, $falseyType);
			$conditionalExpressions = $this->processSureNotTypesForConditionalExpressionsAfterAssign($scope, $var->name, $conditionalExpressions, $falseySpecifiedTypes, $falseyType);

			$scope = $result->getScope()->assignVariable($var->name, $type, $scope->getNativeType($assignedExpr));
			foreach ($conditionalExpressions as $exprString => $holders) {
				$scope = $scope->addConditionalExpressions($exprString, $holders);
			}
		} elseif ($var instanceof ArrayDimFetch) {
			$dimFetchStack = [];
			$originalVar = $var;
			$assignedPropertyExpr = $assignedExpr;
			while ($var instanceof ArrayDimFetch) {
				$varForSetOffsetValue = $var->var;
				if ($varForSetOffsetValue instanceof PropertyFetch || $varForSetOffsetValue instanceof StaticPropertyFetch) {
					$varForSetOffsetValue = new OriginalPropertyTypeExpr($varForSetOffsetValue);
				}
				$assignedPropertyExpr = new SetOffsetValueTypeExpr(
					$varForSetOffsetValue,
					$var->dim,
					$assignedPropertyExpr,
				);
				$dimFetchStack[] = $var;
				$var = $var->var;
			}

			// 1. eval root expr
			if ($enterExpressionAssign) {
				$scope = $scope->enterExpressionAssign($var);
			}
			$result = $this->processExprNode($stmt, $var, $scope, $nodeCallback, $context->enterDeep());
			$hasYield = $result->hasYield();
			$throwPoints = $result->getThrowPoints();
			$scope = $result->getScope();
			if ($enterExpressionAssign) {
				$scope = $scope->exitExpressionAssign($var);
			}

			// 2. eval dimensions
			$offsetTypes = [];
			$offsetNativeTypes = [];
			$dimFetchStack = array_reverse($dimFetchStack);
			$lastDimKey = array_key_last($dimFetchStack);
			foreach ($dimFetchStack as $key => $dimFetch) {
				$dimExpr = $dimFetch->dim;

				// Callback was already called for last dim at the beginning of the method.
				if ($key !== $lastDimKey) {
					$nodeCallback($dimFetch, $enterExpressionAssign ? $scope->enterExpressionAssign($dimFetch) : $scope);
				}

				if ($dimExpr === null) {
					$offsetTypes[] = null;
					$offsetNativeTypes[] = null;

				} else {
					$offsetTypes[] = $scope->getType($dimExpr);
					$offsetNativeTypes[] = $scope->getNativeType($dimExpr);

					if ($enterExpressionAssign) {
						$scope->enterExpressionAssign($dimExpr);
					}
					$result = $this->processExprNode($stmt, $dimExpr, $scope, $nodeCallback, $context->enterDeep());
					$hasYield = $hasYield || $result->hasYield();
					$throwPoints = array_merge($throwPoints, $result->getThrowPoints());
					$scope = $result->getScope();

					if ($enterExpressionAssign) {
						$scope = $scope->exitExpressionAssign($dimExpr);
					}
				}
			}

			$valueToWrite = $scope->getType($assignedExpr);
			$nativeValueToWrite = $scope->getNativeType($assignedExpr);
			$originalValueToWrite = $valueToWrite;
			$originalNativeValueToWrite = $valueToWrite;

			// 3. eval assigned expr
			$result = $processExprCallback($scope);
			$hasYield = $hasYield || $result->hasYield();
			$throwPoints = array_merge($throwPoints, $result->getThrowPoints());
			$scope = $result->getScope();

			$varType = $scope->getType($var);
			$varNativeType = $scope->getNativeType($var);

			// 4. compose types
			if ($varType instanceof ErrorType) {
				$varType = new ConstantArrayType([], []);
			}
			if ($varNativeType instanceof ErrorType) {
				$varNativeType = new ConstantArrayType([], []);
			}
			$offsetValueType = $varType;
			$offsetNativeValueType = $varNativeType;
			$offsetValueTypeStack = [$offsetValueType];
			$offsetValueNativeTypeStack = [$offsetNativeValueType];
			foreach (array_slice($offsetTypes, 0, -1) as $offsetType) {
				if ($offsetType === null) {
					$offsetValueType = new ConstantArrayType([], []);

				} else {
					$offsetValueType = $offsetValueType->getOffsetValueType($offsetType);
					if ($offsetValueType instanceof ErrorType) {
						$offsetValueType = new ConstantArrayType([], []);
					}
				}

				$offsetValueTypeStack[] = $offsetValueType;
			}
			foreach (array_slice($offsetNativeTypes, 0, -1) as $offsetNativeType) {
				if ($offsetNativeType === null) {
					$offsetNativeValueType = new ConstantArrayType([], []);

				} else {
					$offsetNativeValueType = $offsetNativeValueType->getOffsetValueType($offsetNativeType);
					if ($offsetNativeValueType instanceof ErrorType) {
						$offsetNativeValueType = new ConstantArrayType([], []);
					}
				}

				$offsetValueNativeTypeStack[] = $offsetNativeValueType;
			}

			foreach (array_reverse($offsetTypes) as $i => $offsetType) {
				/** @var Type $offsetValueType */
				$offsetValueType = array_pop($offsetValueTypeStack);
				if (!$offsetValueType instanceof MixedType) {
					$types = [
						new ArrayType(new MixedType(), new MixedType()),
						new ObjectType(ArrayAccess::class),
						new NullType(),
					];
					if ($offsetType !== null && $offsetType->isInteger()->yes()) {
						$types[] = new StringType();
					}
					$offsetValueType = TypeCombinator::intersect($offsetValueType, TypeCombinator::union(...$types));
				}
				$valueToWrite = $offsetValueType->setOffsetValueType($offsetType, $valueToWrite, $i === 0);
			}
			foreach (array_reverse($offsetNativeTypes) as $i => $offsetNativeType) {
				/** @var Type $offsetNativeValueType */
				$offsetNativeValueType = array_pop($offsetValueNativeTypeStack);
				if (!$offsetNativeValueType instanceof MixedType) {
					$types = [
						new ArrayType(new MixedType(), new MixedType()),
						new ObjectType(ArrayAccess::class),
						new NullType(),
					];
					if ($offsetNativeType !== null && $offsetNativeType->isInteger()->yes()) {
						$types[] = new StringType();
					}
					$offsetNativeValueType = TypeCombinator::intersect($offsetNativeValueType, TypeCombinator::union(...$types));
				}
				$nativeValueToWrite = $offsetNativeValueType->setOffsetValueType($offsetNativeType, $nativeValueToWrite, $i === 0);
			}

			if ($varType->isArray()->yes() || !(new ObjectType(ArrayAccess::class))->isSuperTypeOf($varType)->yes()) {
				if ($var instanceof Variable && is_string($var->name)) {
					$scope = $scope->assignVariable($var->name, $valueToWrite, $nativeValueToWrite);
				} else {
					if ($var instanceof PropertyFetch || $var instanceof StaticPropertyFetch) {
						$nodeCallback(new PropertyAssignNode($var, $assignedPropertyExpr, $isAssignOp), $scope);
						if ($var instanceof PropertyFetch && $var->name instanceof Node\Identifier && !$isAssignOp) {
							$scope = $scope->assignInitializedProperty($scope->getType($var->var), $var->name->toString());
						}
					}
					$scope = $scope->assignExpression(
						$var,
						$valueToWrite,
						$nativeValueToWrite,
					);
				}

				if ($originalVar->dim instanceof Variable || $originalVar->dim instanceof Node\Scalar) {
					$currentVarType = $scope->getType($originalVar);
					if (!$originalValueToWrite->isSuperTypeOf($currentVarType)->yes()) {
						$scope = $scope->assignExpression(
							$originalVar,
							$originalValueToWrite,
							$originalNativeValueToWrite,
						);
					}
				}
			} else {
				if ($var instanceof PropertyFetch || $var instanceof StaticPropertyFetch) {
					$nodeCallback(new PropertyAssignNode($var, $assignedPropertyExpr, $isAssignOp), $scope);
					if ($var instanceof PropertyFetch && $var->name instanceof Node\Identifier && !$isAssignOp) {
						$scope = $scope->assignInitializedProperty($scope->getType($var->var), $var->name->toString());
					}
				}
			}

			if (!$varType->isArray()->yes() && !(new ObjectType(ArrayAccess::class))->isSuperTypeOf($varType)->no()) {
				$throwPoints = array_merge($throwPoints, $this->processExprNode(
					$stmt,
					new MethodCall($var, 'offsetSet'),
					$scope,
					static function (): void {
					},
					$context,
				)->getThrowPoints());
			}
		} elseif ($var instanceof PropertyFetch) {
			$objectResult = $this->processExprNode($stmt, $var->var, $scope, $nodeCallback, $context);
			$hasYield = $objectResult->hasYield();
			$throwPoints = $objectResult->getThrowPoints();
			$scope = $objectResult->getScope();

			$propertyName = null;
			if ($var->name instanceof Node\Identifier) {
				$propertyName = $var->name->name;
			} else {
				$propertyNameResult = $this->processExprNode($stmt, $var->name, $scope, $nodeCallback, $context);
				$hasYield = $hasYield || $propertyNameResult->hasYield();
				$throwPoints = array_merge($throwPoints, $propertyNameResult->getThrowPoints());
				$scope = $propertyNameResult->getScope();
			}

			$result = $processExprCallback($scope);
			$hasYield = $hasYield || $result->hasYield();
			$throwPoints = array_merge($throwPoints, $result->getThrowPoints());
			$scope = $result->getScope();

			$propertyHolderType = $scope->getType($var->var);
			if ($propertyName !== null && $propertyHolderType->hasProperty($propertyName)->yes()) {
				$propertyReflection = $propertyHolderType->getProperty($propertyName, $scope);
				$assignedExprType = $scope->getType($assignedExpr);
				$nodeCallback(new PropertyAssignNode($var, $assignedExpr, $isAssignOp), $scope);
				if ($propertyReflection->canChangeTypeAfterAssignment()) {
					$scope = $scope->assignExpression($var, $assignedExprType, $scope->getNativeType($assignedExpr));
				}
				$declaringClass = $propertyReflection->getDeclaringClass();
				if ($declaringClass->hasNativeProperty($propertyName)) {
					$nativeProperty = $declaringClass->getNativeProperty($propertyName);
					if (
						!$nativeProperty->getNativeType()->accepts($assignedExprType, true)->yes()
					) {
						$throwPoints[] = ThrowPoint::createExplicit($scope, new ObjectType(TypeError::class), $assignedExpr, false);
					}
					if ($enterExpressionAssign) {
						$scope = $scope->assignInitializedProperty($propertyHolderType, $propertyName);
					}
				}
			} else {
				// fallback
				$assignedExprType = $scope->getType($assignedExpr);
				$nodeCallback(new PropertyAssignNode($var, $assignedExpr, $isAssignOp), $scope);
				$scope = $scope->assignExpression($var, $assignedExprType, $scope->getNativeType($assignedExpr));
				// simulate dynamic property assign by __set to get throw points
				if (!$propertyHolderType->hasMethod('__set')->no()) {
					$throwPoints = array_merge($throwPoints, $this->processExprNode(
						$stmt,
						new MethodCall($var->var, '__set'),
						$scope,
						static function (): void {
						},
						$context,
					)->getThrowPoints());
				}
			}

		} elseif ($var instanceof Expr\StaticPropertyFetch) {
			if ($var->class instanceof Node\Name) {
				$propertyHolderType = $scope->resolveTypeByName($var->class);
			} else {
				$this->processExprNode($stmt, $var->class, $scope, $nodeCallback, $context);
				$propertyHolderType = $scope->getType($var->class);
			}

			$propertyName = null;
			if ($var->name instanceof Node\Identifier) {
				$propertyName = $var->name->name;
				$hasYield = false;
				$throwPoints = [];
			} else {
				$propertyNameResult = $this->processExprNode($stmt, $var->name, $scope, $nodeCallback, $context);
				$hasYield = $propertyNameResult->hasYield();
				$throwPoints = $propertyNameResult->getThrowPoints();
				$scope = $propertyNameResult->getScope();
			}

			$result = $processExprCallback($scope);
			$hasYield = $hasYield || $result->hasYield();
			$throwPoints = array_merge($throwPoints, $result->getThrowPoints());
			$scope = $result->getScope();

			if ($propertyName !== null) {
				$propertyReflection = $scope->getPropertyReflection($propertyHolderType, $propertyName);
				$assignedExprType = $scope->getType($assignedExpr);
				$nodeCallback(new PropertyAssignNode($var, $assignedExpr, $isAssignOp), $scope);
				if ($propertyReflection !== null && $propertyReflection->canChangeTypeAfterAssignment()) {
					$scope = $scope->assignExpression($var, $assignedExprType, $scope->getNativeType($assignedExpr));
				}
			} else {
				// fallback
				$assignedExprType = $scope->getType($assignedExpr);
				$nodeCallback(new PropertyAssignNode($var, $assignedExpr, $isAssignOp), $scope);
				$scope = $scope->assignExpression($var, $assignedExprType, $scope->getNativeType($assignedExpr));
			}
		} elseif ($var instanceof List_ || $var instanceof Array_) {
			$result = $processExprCallback($scope);
			$hasYield = $result->hasYield();
			$throwPoints = array_merge($throwPoints, $result->getThrowPoints());
			$scope = $result->getScope();
			foreach ($var->items as $i => $arrayItem) {
				if ($arrayItem === null) {
					continue;
				}

				$itemScope = $scope;
				if ($enterExpressionAssign) {
					$itemScope = $itemScope->enterExpressionAssign($arrayItem->value);
				}
				$itemScope = $this->lookForSetAllowedUndefinedExpressions($itemScope, $arrayItem->value);
				$nodeCallback($arrayItem, $itemScope);
				if ($arrayItem->key !== null) {
					$keyResult = $this->processExprNode($stmt, $arrayItem->key, $itemScope, $nodeCallback, $context->enterDeep());
					$hasYield = $hasYield || $keyResult->hasYield();
					$throwPoints = array_merge($throwPoints, $keyResult->getThrowPoints());
					$itemScope = $keyResult->getScope();
				}

				$valueResult = $this->processExprNode($stmt, $arrayItem->value, $itemScope, $nodeCallback, $context->enterDeep());
				$hasYield = $hasYield || $valueResult->hasYield();
				$throwPoints = array_merge($throwPoints, $valueResult->getThrowPoints());

				if ($arrayItem->key === null) {
					$dimExpr = new Node\Scalar\LNumber($i);
				} else {
					$dimExpr = $arrayItem->key;
				}
				$result = $this->processAssignVar(
					$scope,
					$stmt,
					$arrayItem->value,
					new GetOffsetValueTypeExpr($assignedExpr, $dimExpr),
					$nodeCallback,
					$context,
					static fn (MutatingScope $scope): ExpressionResult => new ExpressionResult($scope, false, []),
					$enterExpressionAssign,
				);
				$scope = $result->getScope();
				$hasYield = $hasYield || $result->hasYield();
				$throwPoints = array_merge($throwPoints, $result->getThrowPoints());
			}
		}

		return new ExpressionResult($scope, $hasYield, $throwPoints);
	}

	private function unwrapAssign(Expr $expr): Expr
	{
		if ($expr instanceof Assign) {
			return $this->unwrapAssign($expr->expr);
		}

		return $expr;
	}

	/**
	 * @param array<string, ConditionalExpressionHolder[]> $conditionalExpressions
	 * @return array<string, ConditionalExpressionHolder[]>
	 */
	private function processSureTypesForConditionalExpressionsAfterAssign(Scope $scope, string $variableName, array $conditionalExpressions, SpecifiedTypes $specifiedTypes, Type $variableType): array
	{
		foreach ($specifiedTypes->getSureTypes() as $exprString => [$expr, $exprType]) {
			if (!$expr instanceof Variable) {
				continue;
			}
			if (!is_string($expr->name)) {
				continue;
			}

			if ($expr->name === $variableName) {
				continue;
			}

			if (!isset($conditionalExpressions[$exprString])) {
				$conditionalExpressions[$exprString] = [];
			}

			$holder = new ConditionalExpressionHolder([
				'$' . $variableName => ExpressionTypeHolder::createYes(new Variable($variableName), $variableType),
			], ExpressionTypeHolder::createYes(
				$expr,
				TypeCombinator::intersect($scope->getType($expr), $exprType),
			));
			$conditionalExpressions[$exprString][$holder->getKey()] = $holder;
		}

		return $conditionalExpressions;
	}

	/**
	 * @param array<string, ConditionalExpressionHolder[]> $conditionalExpressions
	 * @return array<string, ConditionalExpressionHolder[]>
	 */
	private function processSureNotTypesForConditionalExpressionsAfterAssign(Scope $scope, string $variableName, array $conditionalExpressions, SpecifiedTypes $specifiedTypes, Type $variableType): array
	{
		foreach ($specifiedTypes->getSureNotTypes() as $exprString => [$expr, $exprType]) {
			if (!$expr instanceof Variable) {
				continue;
			}
			if (!is_string($expr->name)) {
				continue;
			}

			if ($expr->name === $variableName) {
				continue;
			}

			if (!isset($conditionalExpressions[$exprString])) {
				$conditionalExpressions[$exprString] = [];
			}

			$holder = new ConditionalExpressionHolder([
				'$' . $variableName => ExpressionTypeHolder::createYes(new Variable($variableName), $variableType),
			], ExpressionTypeHolder::createYes(
				$expr,
				TypeCombinator::remove($scope->getType($expr), $exprType),
			));
			$conditionalExpressions[$exprString][$holder->getKey()] = $holder;
		}

		return $conditionalExpressions;
	}

	/**
	 * @param callable(Node $node, Scope $scope): void $nodeCallback
	 */
	private function processStmtVarAnnotation(MutatingScope $scope, Node\Stmt $stmt, ?Expr $defaultExpr, callable $nodeCallback): MutatingScope
	{
		$function = $scope->getFunction();
		$variableLessTags = [];

		foreach ($stmt->getComments() as $comment) {
			if (!$comment instanceof Doc) {
				continue;
			}

			$resolvedPhpDoc = $this->fileTypeMapper->getResolvedPhpDoc(
				$scope->getFile(),
				$scope->isInClass() ? $scope->getClassReflection()->getName() : null,
				$scope->isInTrait() ? $scope->getTraitReflection()->getName() : null,
				$function !== null ? $function->getName() : null,
				$comment->getText(),
			);

			$assignedVariable = null;
			if (
				$stmt instanceof Node\Stmt\Expression
				&& ($stmt->expr instanceof Assign || $stmt->expr instanceof AssignRef)
				&& $stmt->expr->var instanceof Variable
				&& is_string($stmt->expr->var->name)
			) {
				$assignedVariable = $stmt->expr->var->name;
			}

			foreach ($resolvedPhpDoc->getVarTags() as $name => $varTag) {
				if (is_int($name)) {
					$variableLessTags[] = $varTag;
					continue;
				}

				if ($name === $assignedVariable) {
					continue;
				}

				$certainty = $scope->hasVariableType($name);
				if ($certainty->no()) {
					continue;
				}

				if ($scope->isInClass() && $scope->getFunction() === null) {
					continue;
				}

				if ($scope->canAnyVariableExist()) {
					$certainty = TrinaryLogic::createYes();
				}

				$variableNode = new Variable($name, $stmt->getAttributes());
				$originalType = $scope->getVariableType($name);
				if (!$originalType->equals($varTag->getType())) {
					$nodeCallback(new VarTagChangedExpressionTypeNode($varTag, $variableNode), $scope);
				}

				$scope = $scope->assignVariable(
					$name,
					$varTag->getType(),
					$scope->getNativeType($variableNode),
					$certainty,
				);
			}
		}

		if (count($variableLessTags) === 1 && $defaultExpr !== null) {
			$originalType = $scope->getType($defaultExpr);
			$varTag = $variableLessTags[0];
			if (!$originalType->equals($varTag->getType())) {
				$nodeCallback(new VarTagChangedExpressionTypeNode($varTag, $defaultExpr), $scope);
			}
			$scope = $scope->assignExpression($defaultExpr, $varTag->getType(), new MixedType());
		}

		return $scope;
	}

	/**
	 * @param array<int, string> $variableNames
	 */
	private function processVarAnnotation(MutatingScope $scope, array $variableNames, Node\Stmt $node, bool &$changed = false): MutatingScope
	{
		$function = $scope->getFunction();
		$varTags = [];
		foreach ($node->getComments() as $comment) {
			if (!$comment instanceof Doc) {
				continue;
			}

			$resolvedPhpDoc = $this->fileTypeMapper->getResolvedPhpDoc(
				$scope->getFile(),
				$scope->isInClass() ? $scope->getClassReflection()->getName() : null,
				$scope->isInTrait() ? $scope->getTraitReflection()->getName() : null,
				$function !== null ? $function->getName() : null,
				$comment->getText(),
			);
			foreach ($resolvedPhpDoc->getVarTags() as $key => $varTag) {
				$varTags[$key] = $varTag;
			}
		}

		if (count($varTags) === 0) {
			return $scope;
		}

		foreach ($variableNames as $variableName) {
			if (!isset($varTags[$variableName])) {
				continue;
			}

			$variableType = $varTags[$variableName]->getType();
			$changed = true;
			$scope = $scope->assignVariable($variableName, $variableType, new MixedType());
		}

		if (count($variableNames) === 1 && count($varTags) === 1 && isset($varTags[0])) {
			$variableType = $varTags[0]->getType();
			$changed = true;
			$scope = $scope->assignVariable($variableNames[0], $variableType, new MixedType());
		}

		return $scope;
	}

	private function enterForeach(MutatingScope $scope, MutatingScope $originalScope, Foreach_ $stmt): MutatingScope
	{
		if ($stmt->expr instanceof Variable && is_string($stmt->expr->name)) {
			$scope = $this->processVarAnnotation($scope, [$stmt->expr->name], $stmt);
		}
		$iterateeType = $originalScope->getType($stmt->expr);
		if (
			($stmt->valueVar instanceof Variable && is_string($stmt->valueVar->name))
			&& ($stmt->keyVar === null || ($stmt->keyVar instanceof Variable && is_string($stmt->keyVar->name)))
		) {
			$keyVarName = null;
			if ($stmt->keyVar instanceof Variable && is_string($stmt->keyVar->name)) {
				$keyVarName = $stmt->keyVar->name;
			}
			$scope = $scope->enterForeach(
				$originalScope,
				$stmt->expr,
				$stmt->valueVar->name,
				$keyVarName,
			);
			$vars = [$stmt->valueVar->name];
			if ($keyVarName !== null) {
				$vars[] = $keyVarName;
			}
		} else {
			$scope = $this->processAssignVar(
				$scope,
				$stmt,
				$stmt->valueVar,
				new GetIterableValueTypeExpr($stmt->expr),
				static function (): void {
				},
				ExpressionContext::createDeep(),
				static fn (MutatingScope $scope): ExpressionResult => new ExpressionResult($scope, false, []),
				true,
			)->getScope();
			$vars = $this->getAssignedVariables($stmt->valueVar);
			if (
				$stmt->keyVar instanceof Variable && is_string($stmt->keyVar->name)
			) {
				$scope = $scope->enterForeachKey($originalScope, $stmt->expr, $stmt->keyVar->name);
				$vars[] = $stmt->keyVar->name;
			} elseif ($stmt->keyVar !== null) {
				$scope = $this->processAssignVar(
					$scope,
					$stmt,
					$stmt->keyVar,
					new GetIterableKeyTypeExpr($stmt->expr),
					static function (): void {
					},
					ExpressionContext::createDeep(),
					static fn (MutatingScope $scope): ExpressionResult => new ExpressionResult($scope, false, []),
					true,
				)->getScope();
				$vars = array_merge($vars, $this->getAssignedVariables($stmt->keyVar));
			}
		}

		$constantArrays = $iterateeType->getConstantArrays();
		if (
			$stmt->getDocComment() === null
			&& $iterateeType->isConstantArray()->yes()
			&& count($constantArrays) === 1
			&& $stmt->valueVar instanceof Variable && is_string($stmt->valueVar->name)
			&& $stmt->keyVar instanceof Variable && is_string($stmt->keyVar->name)
		) {
			$valueConditionalHolders = [];
			$arrayDimFetchConditionalHolders = [];
			foreach ($constantArrays[0]->getKeyTypes() as $i => $keyType) {
				$valueType = $constantArrays[0]->getValueTypes()[$i];
				$holder = new ConditionalExpressionHolder([
					'$' . $stmt->keyVar->name => ExpressionTypeHolder::createYes(new Variable($stmt->keyVar->name), $keyType),
				], new ExpressionTypeHolder($stmt->valueVar, $valueType, TrinaryLogic::createYes()));
				$valueConditionalHolders[$holder->getKey()] = $holder;
				$arrayDimFetchHolder = new ConditionalExpressionHolder([
					'$' . $stmt->keyVar->name => ExpressionTypeHolder::createYes(new Variable($stmt->keyVar->name), $keyType),
				], new ExpressionTypeHolder(new ArrayDimFetch($stmt->expr, $stmt->keyVar), $valueType, TrinaryLogic::createYes()));
				$arrayDimFetchConditionalHolders[$arrayDimFetchHolder->getKey()] = $arrayDimFetchHolder;
			}

			$scope = $scope->addConditionalExpressions(
				'$' . $stmt->valueVar->name,
				$valueConditionalHolders,
			);
			if ($stmt->expr instanceof Variable && is_string($stmt->expr->name)) {
				$scope = $scope->addConditionalExpressions(
					sprintf('$%s[$%s]', $stmt->expr->name, $stmt->keyVar->name),
					$arrayDimFetchConditionalHolders,
				);
			}
		}

		return $this->processVarAnnotation($scope, $vars, $stmt);
	}

	/**
	 * @param callable(Node $node, Scope $scope): void $nodeCallback
	 */
	private function processTraitUse(Node\Stmt\TraitUse $node, MutatingScope $classScope, callable $nodeCallback): void
	{
		$parentTraitNames = [];
		$parent = $classScope->getParentScope();
		while ($parent !== null) {
			if ($parent->isInTrait()) {
				$parentTraitNames[] = $parent->getTraitReflection()->getName();
			}
			$parent = $parent->getParentScope();
		}

		foreach ($node->traits as $trait) {
			$traitName = (string) $trait;
			if (in_array($traitName, $parentTraitNames, true)) {
				continue;
			}
			if (!$this->reflectionProvider->hasClass($traitName)) {
				continue;
			}
			$traitReflection = $this->reflectionProvider->getClass($traitName);
			$traitFileName = $traitReflection->getFileName();
			if ($traitFileName === null) {
				continue; // trait from eval or from PHP itself
			}
			$fileName = $this->fileHelper->normalizePath($traitFileName);
			if (!isset($this->analysedFiles[$fileName])) {
				continue;
			}
			$adaptations = [];
			foreach ($node->adaptations as $adaptation) {
				if ($adaptation->trait === null) {
					$adaptations[] = $adaptation;
					continue;
				}
				if ($adaptation->trait->toLowerString() !== $trait->toLowerString()) {
					continue;
				}

				$adaptations[] = $adaptation;
			}
			$parserNodes = $this->parser->parseFile($fileName);
			$this->processNodesForTraitUse($parserNodes, $traitReflection, $classScope, $adaptations, $nodeCallback);
		}
	}

	/**
	 * @param Node[]|Node|scalar|null $node
	 * @param Node\Stmt\TraitUseAdaptation[] $adaptations
	 * @param callable(Node $node, Scope $scope): void $nodeCallback
	 */
	private function processNodesForTraitUse($node, ClassReflection $traitReflection, MutatingScope $scope, array $adaptations, callable $nodeCallback): void
	{
		if ($node instanceof Node) {
			if ($node instanceof Node\Stmt\Trait_ && $traitReflection->getName() === (string) $node->namespacedName && $traitReflection->getNativeReflection()->getStartLine() === $node->getStartLine()) {
				$methodModifiers = [];
				$methodNames = [];
				foreach ($adaptations as $adaptation) {
					if (!$adaptation instanceof Node\Stmt\TraitUseAdaptation\Alias) {
						continue;
					}

					$methodName = $adaptation->method->toLowerString();
					if ($adaptation->newModifier !== null) {
						$methodModifiers[$methodName] = $adaptation->newModifier;
					}

					if ($adaptation->newName === null) {
						continue;
					}

					$methodNames[$methodName] = $adaptation->newName;
				}

				$stmts = $node->stmts;
				foreach ($stmts as $i => $stmt) {
					if (!$stmt instanceof Node\Stmt\ClassMethod) {
						continue;
					}
					$methodName = $stmt->name->toLowerString();
					$methodAst = clone $stmt;
					$stmts[$i] = $methodAst;
					if (array_key_exists($methodName, $methodModifiers)) {
						$methodAst->flags = ($methodAst->flags & ~ Node\Stmt\Class_::VISIBILITY_MODIFIER_MASK) | $methodModifiers[$methodName];
					}

					if (!array_key_exists($methodName, $methodNames)) {
						continue;
					}

					$methodAst->setAttribute('originalTraitMethodName', $methodAst->name->toLowerString());
					$methodAst->name = $methodNames[$methodName];
				}

				$traitScope = $scope->enterTrait($traitReflection);
				$nodeCallback(new InTraitNode($node, $traitReflection), $traitScope);
				$this->processStmtNodes($node, $stmts, $traitScope, $nodeCallback, StatementContext::createTopLevel());
				return;
			}
			if ($node instanceof Node\Stmt\ClassLike) {
				return;
			}
			if ($node instanceof Node\FunctionLike) {
				return;
			}
			foreach ($node->getSubNodeNames() as $subNodeName) {
				$subNode = $node->{$subNodeName};
				$this->processNodesForTraitUse($subNode, $traitReflection, $scope, $adaptations, $nodeCallback);
			}
		} elseif (is_array($node)) {
			foreach ($node as $subNode) {
				$this->processNodesForTraitUse($subNode, $traitReflection, $scope, $adaptations, $nodeCallback);
			}
		}
	}

	private function processCalledMethod(MethodReflection $methodReflection): ?MutatingScope
	{
		$declaringClass = $methodReflection->getDeclaringClass();
		if ($declaringClass->isAnonymous()) {
			return null;
		}
		if ($declaringClass->getFileName() === null) {
			return null;
		}

		$stackName = sprintf('%s::%s', $declaringClass->getName(), $methodReflection->getName());
		if (array_key_exists($stackName, $this->calledMethodResults)) {
			return $this->calledMethodResults[$stackName];
		}

		if (array_key_exists($stackName, $this->calledMethodStack)) {
			return null;
		}

		if (count($this->calledMethodStack) > 0) {
			return null;
		}

		$this->calledMethodStack[$stackName] = true;

		$fileName = $this->fileHelper->normalizePath($declaringClass->getFileName());
		if (!isset($this->analysedFiles[$fileName])) {
			return null;
		}
		$parserNodes = $this->parser->parseFile($fileName);

		$returnStatement = null;
		$this->processNodesForCalledMethod($parserNodes, $fileName, $methodReflection, static function (Node $node, Scope $scope) use ($methodReflection, &$returnStatement): void {
			if (!$node instanceof MethodReturnStatementsNode) {
				return;
			}

			if ($node->getClassReflection()->getName() !== $methodReflection->getDeclaringClass()->getName()) {
				return;
			}

			if ($returnStatement !== null) {
				return;
			}

			$returnStatement = $node;
		});

		$calledMethodEndScope = null;
		if ($returnStatement !== null) {
			foreach ($returnStatement->getExecutionEnds() as $executionEnd) {
				$statementResult = $executionEnd->getStatementResult();
				$endNode = $executionEnd->getNode();
				if ($endNode instanceof Node\Stmt\Throw_) {
					continue;
				}
				if ($endNode instanceof Node\Stmt\Expression) {
					$exprType = $statementResult->getScope()->getType($endNode->expr);
					if ($exprType instanceof NeverType && $exprType->isExplicit()) {
						continue;
					}
				}
				if ($calledMethodEndScope === null) {
					$calledMethodEndScope = $statementResult->getScope();
					continue;
				}

				$calledMethodEndScope = $calledMethodEndScope->mergeWith($statementResult->getScope());
			}
			foreach ($returnStatement->getReturnStatements() as $statement) {
				if ($calledMethodEndScope === null) {
					$calledMethodEndScope = $statement->getScope();
					continue;
				}

				$calledMethodEndScope = $calledMethodEndScope->mergeWith($statement->getScope());
			}
		}

		unset($this->calledMethodStack[$stackName]);

		$this->calledMethodResults[$stackName] = $calledMethodEndScope;

		return $calledMethodEndScope;
	}

	/**
	 * @param Node[]|Node|scalar|null $node
	 * @param callable(Node $node, Scope $scope): void $nodeCallback
	 */
	private function processNodesForCalledMethod($node, string $fileName, MethodReflection $methodReflection, callable $nodeCallback): void
	{
		if ($node instanceof Node) {
			$declaringClass = $methodReflection->getDeclaringClass();
			if (
				$node instanceof Node\Stmt\Class_
				&& $node->namespacedName !== null
				&& $declaringClass->getName() === (string) $node->namespacedName
				&& $declaringClass->getNativeReflection()->getStartLine() === $node->getStartLine()
			) {

				$stmts = $node->stmts;
				foreach ($stmts as $stmt) {
					if (!$stmt instanceof Node\Stmt\ClassMethod) {
						continue;
					}

					if ($stmt->name->toString() !== $methodReflection->getName()) {
						continue;
					}

					if ($stmt->getEndLine() - $stmt->getStartLine() > 50) {
						continue;
					}

					$scope = $this->scopeFactory->create(ScopeContext::create($fileName))->enterClass($declaringClass);
					$this->processStmtNode($stmt, $scope, $nodeCallback, StatementContext::createTopLevel());
				}
				return;
			}
			if ($node instanceof Node\Stmt\ClassLike) {
				return;
			}
			if ($node instanceof Node\FunctionLike) {
				return;
			}
			foreach ($node->getSubNodeNames() as $subNodeName) {
				$subNode = $node->{$subNodeName};
				$this->processNodesForCalledMethod($subNode, $fileName, $methodReflection, $nodeCallback);
			}
		} elseif (is_array($node)) {
			foreach ($node as $subNode) {
				$this->processNodesForCalledMethod($subNode, $fileName, $methodReflection, $nodeCallback);
			}
		}
	}

	/**
	 * @return array{TemplateTypeMap, array<string, Type>, ?Type, ?Type, ?string, bool, bool, bool, bool|null, bool, bool, string|null, Assertions, ?Type, array<string, Type>, array<(string|int), VarTag>, bool}
	 */
	public function getPhpDocs(Scope $scope, Node\FunctionLike|Node\Stmt\Property $node): array
	{
		$templateTypeMap = TemplateTypeMap::createEmpty();
		$phpDocParameterTypes = [];
		$phpDocReturnType = null;
		$phpDocThrowType = null;
		$deprecatedDescription = null;
		$isDeprecated = false;
		$isInternal = false;
		$isFinal = false;
		$isPure = false;
		$isAllowedPrivateMutation = false;
		$acceptsNamedArguments = true;
		$isReadOnly = $scope->isInClass() && $scope->getClassReflection()->isImmutable();
		$asserts = Assertions::createEmpty();
		$selfOutType = null;
		$docComment = $node->getDocComment() !== null
			? $node->getDocComment()->getText()
			: null;

		$file = $scope->getFile();
		$class = $scope->isInClass() ? $scope->getClassReflection()->getName() : null;
		$trait = $scope->isInTrait() ? $scope->getTraitReflection()->getName() : null;
		$resolvedPhpDoc = null;
		$functionName = null;
		$phpDocParameterOutTypes = [];

		if ($node instanceof Node\Stmt\ClassMethod) {
			if (!$scope->isInClass()) {
				throw new ShouldNotHappenException();
			}
			$functionName = $node->name->name;
			$positionalParameterNames = array_map(static function (Node\Param $param): string {
				if (!$param->var instanceof Variable || !is_string($param->var->name)) {
					throw new ShouldNotHappenException();
				}

				return $param->var->name;
			}, $node->getParams());
			$resolvedPhpDoc = $this->phpDocInheritanceResolver->resolvePhpDocForMethod(
				$docComment,
				$file,
				$scope->getClassReflection(),
				$trait,
				$node->name->name,
				$positionalParameterNames,
			);

			if ($node->name->toLowerString() === '__construct') {
				foreach ($node->params as $param) {
					if ($param->flags === 0) {
						continue;
					}

					if ($param->getDocComment() === null) {
						continue;
					}

					if (
						!$param->var instanceof Variable
						|| !is_string($param->var->name)
					) {
						throw new ShouldNotHappenException();
					}

					$paramPhpDoc = $this->fileTypeMapper->getResolvedPhpDoc(
						$file,
						$class,
						$trait,
						'__construct',
						$param->getDocComment()->getText(),
					);
					$varTags = $paramPhpDoc->getVarTags();
					if (isset($varTags[0]) && count($varTags) === 1) {
						$phpDocType = $varTags[0]->getType();
					} elseif (isset($varTags[$param->var->name])) {
						$phpDocType = $varTags[$param->var->name]->getType();
					} else {
						continue;
					}

					$phpDocParameterTypes[$param->var->name] = $phpDocType;
				}
			}
		} elseif ($node instanceof Node\Stmt\Function_) {
			$functionName = trim($scope->getNamespace() . '\\' . $node->name->name, '\\');
		}

		if ($docComment !== null && $resolvedPhpDoc === null) {
			$resolvedPhpDoc = $this->fileTypeMapper->getResolvedPhpDoc(
				$file,
				$class,
				$trait,
				$functionName,
				$docComment,
			);
		}

		$varTags = [];
		if ($resolvedPhpDoc !== null) {
			$templateTypeMap = $resolvedPhpDoc->getTemplateTypeMap();
			foreach ($resolvedPhpDoc->getParamTags() as $paramName => $paramTag) {
				if (array_key_exists($paramName, $phpDocParameterTypes)) {
					continue;
				}
				$paramType = $paramTag->getType();
				if ($scope->isInClass()) {
					$paramType = $this->transformStaticType($scope->getClassReflection(), $paramType);
				}
				$phpDocParameterTypes[$paramName] = $paramType;
			}
			foreach ($resolvedPhpDoc->getParamOutTags() as $paramName => $paramOutTag) {
				$phpDocParameterOutTypes[$paramName] = $paramOutTag->getType();
			}
			if ($node instanceof Node\FunctionLike) {
				$nativeReturnType = $scope->getFunctionType($node->getReturnType(), false, false);
				$phpDocReturnType = $this->getPhpDocReturnType($resolvedPhpDoc, $nativeReturnType);
				if ($phpDocReturnType !== null && $scope->isInClass()) {
					$phpDocReturnType = $this->transformStaticType($scope->getClassReflection(), $phpDocReturnType);
				}
			}
			$phpDocThrowType = $resolvedPhpDoc->getThrowsTag() !== null ? $resolvedPhpDoc->getThrowsTag()->getType() : null;
			$deprecatedDescription = $resolvedPhpDoc->getDeprecatedTag() !== null ? $resolvedPhpDoc->getDeprecatedTag()->getMessage() : null;
			$isDeprecated = $resolvedPhpDoc->isDeprecated();
			$isInternal = $resolvedPhpDoc->isInternal();
			$isFinal = $resolvedPhpDoc->isFinal();
			$isPure = $resolvedPhpDoc->isPure();
			$isAllowedPrivateMutation = $resolvedPhpDoc->isAllowedPrivateMutation();
			$acceptsNamedArguments = $resolvedPhpDoc->acceptsNamedArguments();
			$isReadOnly = $isReadOnly || $resolvedPhpDoc->isReadOnly();
			$asserts = Assertions::createFromResolvedPhpDocBlock($resolvedPhpDoc);
			$selfOutType = $resolvedPhpDoc->getSelfOutTag() !== null ? $resolvedPhpDoc->getSelfOutTag()->getType() : null;
			$varTags = $resolvedPhpDoc->getVarTags();
		}

		return [$templateTypeMap, $phpDocParameterTypes, $phpDocReturnType, $phpDocThrowType, $deprecatedDescription, $isDeprecated, $isInternal, $isFinal, $isPure, $acceptsNamedArguments, $isReadOnly, $docComment, $asserts, $selfOutType, $phpDocParameterOutTypes, $varTags, $isAllowedPrivateMutation];
	}

	private function transformStaticType(ClassReflection $declaringClass, Type $type): Type
	{
		return TypeTraverser::map($type, static function (Type $type, callable $traverse) use ($declaringClass): Type {
			if ($type instanceof StaticType) {
				$changedType = $type->changeBaseClass($declaringClass);
				if ($declaringClass->isFinal()) {
					$changedType = $changedType->getStaticObjectType();
				}
				return $traverse($changedType);
			}

			return $traverse($type);
		});
	}

	private function getPhpDocReturnType(ResolvedPhpDocBlock $resolvedPhpDoc, Type $nativeReturnType): ?Type
	{
		$returnTag = $resolvedPhpDoc->getReturnTag();

		if ($returnTag === null) {
			return null;
		}

		$phpDocReturnType = $returnTag->getType();

		if ($returnTag->isExplicit()) {
			return $phpDocReturnType;
		}

		if ($nativeReturnType->isSuperTypeOf(TemplateTypeHelper::resolveToBounds($phpDocReturnType))->yes()) {
			return $phpDocReturnType;
		}

		return null;
	}

	/**
	 * @template T of Node
	 * @param array<T> $nodes
	 * @return T|null
	 */
	private function getFirstUnreachableNode(array $nodes, bool $earlyBinding): ?Node
	{
		foreach ($nodes as $node) {
			if ($node instanceof Node\Stmt\Nop) {
				continue;
			}
			if ($earlyBinding && ($node instanceof Node\Stmt\Function_ || $node instanceof Node\Stmt\ClassLike)) {
				continue;
			}
			return $node;
		}
		return null;
	}

}<|MERGE_RESOLUTION|>--- conflicted
+++ resolved
@@ -2885,18 +2885,10 @@
 					);
 				}
 
-<<<<<<< HEAD
-				$filteringExprResult = $this->processExprNode($stmt, $filteringExpr, $matchScope, static function (): void {
-				}, $deepContext);
-				$truthyScope = $filteringExprResult->getTruthyScope();
-				$matchArmBody = new MatchExpressionArmBody($truthyScope, $arm->body);
-				$armNodes[] = new MatchExpressionArm($matchArmBody, $condNodes, $arm->getStartLine());
-=======
 				$bodyScope = $this->processExprNode($stmt, $filteringExpr, $matchScope, static function (): void {
 				}, $deepContext)->getTruthyScope();
 				$matchArmBody = new MatchExpressionArmBody($bodyScope, $arm->body);
-				$armNodes[] = new MatchExpressionArm($matchArmBody, $condNodes, $arm->getLine());
->>>>>>> 3d4486d0
+				$armNodes[] = new MatchExpressionArm($matchArmBody, $condNodes, $arm->getStartLine());
 
 				$armResult = $this->processExprNode(
 					$stmt,
