<?php declare(strict_types = 1);

namespace PHPStan\Rules\Comparison;

use PhpParser\Node;
use PHPStan\Analyser\Scope;
use PHPStan\Parser\LastConditionVisitor;
use PHPStan\Rules\Rule;
use PHPStan\Rules\RuleErrorBuilder;
use PHPStan\TrinaryLogic;
use PHPStan\Type\Constant\ConstantBooleanType;
use PHPStan\Type\VerbosityLevel;
use function sprintf;

/**
 * @implements Rule<Node\Expr\BinaryOp>
 */
final class StrictComparisonOfDifferentTypesRule implements Rule
{

	public function __construct(
		private bool $treatPhpDocTypesAsCertain,
		private bool $reportAlwaysTrueInLastCondition,
		private bool $treatPhpDocTypesAsCertainTip,
	)
	{
	}

	public function getNodeType(): string
	{
		return Node\Expr\BinaryOp::class;
	}

	public function processNode(Node $node, Scope $scope): array
	{
		if (!$node instanceof Node\Expr\BinaryOp\Identical && !$node instanceof Node\Expr\BinaryOp\NotIdentical) {
			return [];
		}

		$nodeType = $this->treatPhpDocTypesAsCertain ? $scope->getType($node) : $scope->getNativeType($node);
		if (!$nodeType instanceof ConstantBooleanType) {
			return [];
		}

		$leftType = $this->treatPhpDocTypesAsCertain ? $scope->getType($node->left) : $scope->getNativeType($node->left);
		$rightType = $this->treatPhpDocTypesAsCertain ? $scope->getType($node->right) : $scope->getNativeType($node->right);

		$addTip = function (RuleErrorBuilder $ruleErrorBuilder) use ($scope, $node): RuleErrorBuilder {
			if (!$this->treatPhpDocTypesAsCertain) {
				return $ruleErrorBuilder;
			}

			$instanceofTypeWithoutPhpDocs = $scope->getNativeType($node);
			if ($instanceofTypeWithoutPhpDocs instanceof ConstantBooleanType) {
				return $ruleErrorBuilder;
			}
			if (!$this->treatPhpDocTypesAsCertainTip) {
				return $ruleErrorBuilder;
			}

			return $ruleErrorBuilder->treatPhpDocTypesAsCertainTip();
		};

		$verbosity = VerbosityLevel::value();
		if (
			(
				$leftType->isConstantScalarValue()->yes()
				&& $leftType->isString()->yes()
				&& $rightType->isConstantScalarValue()->no()
				&& $rightType->isString()->yes()
				&& TrinaryLogic::extremeIdentity($leftType->isLowercaseString(), $rightType->isLowercaseString())->maybe()
			) || (
				$rightType->isConstantScalarValue()->yes()
				&& $rightType->isString()->yes()
				&& $leftType->isConstantScalarValue()->no()
				&& $leftType->isString()->yes()
				&& TrinaryLogic::extremeIdentity($leftType->isLowercaseString(), $rightType->isLowercaseString())->maybe()
			)
		) {
			$verbosity = VerbosityLevel::precise();
		}

		if (!$nodeType->getValue()) {
			return [
				$addTip(RuleErrorBuilder::message(sprintf(
					'Strict comparison using %s between %s and %s will always evaluate to false.',
					$node->getOperatorSigil(),
					$leftType->describe($verbosity),
					$rightType->describe($verbosity),
				)))->identifier(sprintf('%s.alwaysFalse', $node instanceof Node\Expr\BinaryOp\Identical ? 'identical' : 'notIdentical'))->build(),
			];
<<<<<<< HEAD
		}
=======
		} elseif ($this->checkAlwaysTrueStrictComparison) {
			$isLast = $node->getAttribute(LastConditionVisitor::ATTRIBUTE_NAME);
			if ($isLast === true && !$this->reportAlwaysTrueInLastCondition) {
				return [];
			}

			$errorBuilder = $addTip(RuleErrorBuilder::message(sprintf(
				'Strict comparison using %s between %s and %s will always evaluate to true.',
				$node->getOperatorSigil(),
				$leftType->describe($verbosity),
				$rightType->describe($verbosity),
			)));
			if ($isLast === false && !$this->reportAlwaysTrueInLastCondition) {
				$errorBuilder->addTip('Remove remaining cases below this one and this error will disappear too.');
			}
>>>>>>> 714877be

		$isLast = $node->getAttribute(LastConditionVisitor::ATTRIBUTE_NAME);
		if ($isLast === true && !$this->reportAlwaysTrueInLastCondition) {
			return [];
		}

		$errorBuilder = $addTip(RuleErrorBuilder::message(sprintf(
			'Strict comparison using %s between %s and %s will always evaluate to true.',
			$node->getOperatorSigil(),
			$leftType->describe(VerbosityLevel::value()),
			$rightType->describe(VerbosityLevel::value()),
		)));
		if ($isLast === false && !$this->reportAlwaysTrueInLastCondition) {
			$errorBuilder->addTip('Remove remaining cases below this one and this error will disappear too.');
		}

		if (
			$leftType->isEnum()->yes()
			&& $rightType->isEnum()->yes()
			&& $node->getAttribute(LastConditionVisitor::ATTRIBUTE_IS_MATCH_NAME, false) !== true
		) {
			$errorBuilder->addTip('Use match expression instead. PHPStan will report unhandled enum cases.');
		}

		$errorBuilder->identifier(sprintf('%s.alwaysTrue', $node instanceof Node\Expr\BinaryOp\Identical ? 'identical' : 'notIdentical'));

		return [
			$errorBuilder->build(),
		];
	}

}<|MERGE_RESOLUTION|>--- conflicted
+++ resolved
@@ -89,25 +89,7 @@
 					$rightType->describe($verbosity),
 				)))->identifier(sprintf('%s.alwaysFalse', $node instanceof Node\Expr\BinaryOp\Identical ? 'identical' : 'notIdentical'))->build(),
 			];
-<<<<<<< HEAD
 		}
-=======
-		} elseif ($this->checkAlwaysTrueStrictComparison) {
-			$isLast = $node->getAttribute(LastConditionVisitor::ATTRIBUTE_NAME);
-			if ($isLast === true && !$this->reportAlwaysTrueInLastCondition) {
-				return [];
-			}
-
-			$errorBuilder = $addTip(RuleErrorBuilder::message(sprintf(
-				'Strict comparison using %s between %s and %s will always evaluate to true.',
-				$node->getOperatorSigil(),
-				$leftType->describe($verbosity),
-				$rightType->describe($verbosity),
-			)));
-			if ($isLast === false && !$this->reportAlwaysTrueInLastCondition) {
-				$errorBuilder->addTip('Remove remaining cases below this one and this error will disappear too.');
-			}
->>>>>>> 714877be
 
 		$isLast = $node->getAttribute(LastConditionVisitor::ATTRIBUTE_NAME);
 		if ($isLast === true && !$this->reportAlwaysTrueInLastCondition) {
@@ -117,8 +99,8 @@
 		$errorBuilder = $addTip(RuleErrorBuilder::message(sprintf(
 			'Strict comparison using %s between %s and %s will always evaluate to true.',
 			$node->getOperatorSigil(),
-			$leftType->describe(VerbosityLevel::value()),
-			$rightType->describe(VerbosityLevel::value()),
+			$leftType->describe($verbosity),
+			$rightType->describe($verbosity),
 		)));
 		if ($isLast === false && !$this->reportAlwaysTrueInLastCondition) {
 			$errorBuilder->addTip('Remove remaining cases below this one and this error will disappear too.');
