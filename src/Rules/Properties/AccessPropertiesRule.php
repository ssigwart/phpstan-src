<?php declare(strict_types = 1);

namespace PHPStan\Rules\Properties;

use PhpParser\Node;
use PhpParser\Node\Expr\PropertyFetch;
use PhpParser\Node\Identifier;
use PHPStan\Analyser\NullsafeOperatorHelper;
use PHPStan\Analyser\Scope;
use PHPStan\Internal\SprintfHelper;
use PHPStan\Reflection\ReflectionProvider;
use PHPStan\Rules\IdentifierRuleError;
use PHPStan\Rules\Rule;
use PHPStan\Rules\RuleErrorBuilder;
use PHPStan\Rules\RuleLevelHelper;
use PHPStan\Type\Constant\ConstantStringType;
use PHPStan\Type\ErrorType;
use PHPStan\Type\StaticType;
use PHPStan\Type\Type;
use PHPStan\Type\VerbosityLevel;
use function array_map;
use function array_merge;
use function count;
use function sprintf;

/**
 * @implements Rule<Node\Expr\PropertyFetch>
 */
class AccessPropertiesRule implements Rule
{

	public function __construct(
		private ReflectionProvider $reflectionProvider,
		private RuleLevelHelper $ruleLevelHelper,
		private bool $reportMagicProperties,
		private bool $checkDynamicProperties,
	)
	{
	}

	public function getNodeType(): string
	{
		return PropertyFetch::class;
	}

	public function processNode(Node $node, Scope $scope): array
	{
		if ($node->name instanceof Identifier) {
			$names = [$node->name->name];
		} else {
			$names = array_map(static fn (ConstantStringType $type): string => $type->getValue(), $scope->getType($node->name)->getConstantStrings());
		}

		$errors = [];
		foreach ($names as $name) {
			$errors = array_merge($errors, $this->processSingleProperty($scope, $node, $name));
		}

		return $errors;
	}

	/**
	 * @return list<IdentifierRuleError>
	 */
	private function processSingleProperty(Scope $scope, PropertyFetch $node, string $name): array
	{
		$typeResult = $this->ruleLevelHelper->findTypeToCheck(
			$scope,
			NullsafeOperatorHelper::getNullsafeShortcircuitedExprRespectingScope($scope, $node->var),
			sprintf('Access to property $%s on an unknown class %%s.', SprintfHelper::escapeFormatString($name)),
			static fn (Type $type): bool => $type->canAccessProperties()->yes() && $type->hasProperty($name)->yes(),
		);
		$type = $typeResult->getType();
		if ($type instanceof ErrorType) {
			return $typeResult->getUnknownClassErrors();
		}

		if ($scope->isInExpressionAssign($node)) {
			return [];
		}

		$typeForDescribe = $type;
		if ($type instanceof StaticType) {
			$typeForDescribe = $type->getStaticObjectType();
		}

		if ($type->canAccessProperties()->no() || $type->canAccessProperties()->maybe() && !$scope->isUndefinedExpressionAllowed($node)) {
			return [
				RuleErrorBuilder::message(sprintf(
					'Cannot access property $%s on %s.',
					$name,
<<<<<<< HEAD
					$type->describe(VerbosityLevel::typeOnly()),
				))->identifier('property.nonObject')->build(),
=======
					$typeForDescribe->describe(VerbosityLevel::typeOnly()),
				))->build(),
>>>>>>> ea959079
			];
		}

		$has = $type->hasProperty($name);
		if (!$has->no() && $this->canAccessUndefinedProperties($scope, $node)) {
			return [];
		}

		if (!$has->yes()) {
			if ($scope->hasExpressionType($node)->yes()) {
				return [];
			}

			$classNames = $type->getObjectClassNames();
			if (!$this->reportMagicProperties) {
				foreach ($classNames as $className) {
					if (!$this->reflectionProvider->hasClass($className)) {
						continue;
					}

					$classReflection = $this->reflectionProvider->getClass($className);
					if (
						$classReflection->hasNativeMethod('__get')
						|| $classReflection->hasNativeMethod('__set')
					) {
						return [];
					}
				}
			}

			if (count($classNames) === 1) {
				$propertyClassReflection = $this->reflectionProvider->getClass($classNames[0]);
				$parentClassReflection = $propertyClassReflection->getParentClass();
				while ($parentClassReflection !== null) {
					if ($parentClassReflection->hasProperty($name)) {
						if ($scope->canAccessProperty($parentClassReflection->getProperty($name, $scope))) {
							return [];
						}
						return [
							RuleErrorBuilder::message(sprintf(
								'Access to private property $%s of parent class %s.',
								$name,
								$parentClassReflection->getDisplayName(),
							))->identifier('property.private')->build(),
						];
					}

					$parentClassReflection = $parentClassReflection->getParentClass();
				}
			}

			$ruleErrorBuilder = RuleErrorBuilder::message(sprintf(
				'Access to an undefined property %s::$%s.',
				$typeForDescribe->describe(VerbosityLevel::typeOnly()),
				$name,
			))->identifier('property.notFound');
			if ($typeResult->getTip() !== null) {
				$ruleErrorBuilder->tip($typeResult->getTip());
			} else {
				$ruleErrorBuilder->tip('Learn more: <fg=cyan>https://phpstan.org/blog/solving-phpstan-access-to-undefined-property</>');
			}

			return [
				$ruleErrorBuilder->build(),
			];
		}

		$propertyReflection = $type->getProperty($name, $scope);
		if (!$scope->canAccessProperty($propertyReflection)) {
			return [
				RuleErrorBuilder::message(sprintf(
					'Access to %s property %s::$%s.',
					$propertyReflection->isPrivate() ? 'private' : 'protected',
					$type->describe(VerbosityLevel::typeOnly()),
					$name,
				))->identifier(sprintf('property.%s', $propertyReflection->isPrivate() ? 'private' : 'protected'))->build(),
			];
		}

		return [];
	}

	private function canAccessUndefinedProperties(Scope $scope, Node\Expr $node): bool
	{
		return $scope->isUndefinedExpressionAllowed($node) && !$this->checkDynamicProperties;
	}

}<|MERGE_RESOLUTION|>--- conflicted
+++ resolved
@@ -89,13 +89,8 @@
 				RuleErrorBuilder::message(sprintf(
 					'Cannot access property $%s on %s.',
 					$name,
-<<<<<<< HEAD
-					$type->describe(VerbosityLevel::typeOnly()),
+					$typeForDescribe->describe(VerbosityLevel::typeOnly()),
 				))->identifier('property.nonObject')->build(),
-=======
-					$typeForDescribe->describe(VerbosityLevel::typeOnly()),
-				))->build(),
->>>>>>> ea959079
 			];
 		}
 
