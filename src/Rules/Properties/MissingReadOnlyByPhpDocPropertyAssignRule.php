--- conflicted
+++ resolved
@@ -55,14 +55,11 @@
 				'Access to an uninitialized @readonly property %s::$%s.',
 				$classReflection->getDisplayName(),
 				$propertyName,
-<<<<<<< HEAD
 			))
 				->identifier('property.uninitializedReadonlyByPhpDoc')
 				->line($line)
+				->file($file)
 				->build();
-=======
-			))->line($line)->file($file)->build();
->>>>>>> e1f354e4
 		}
 
 		foreach ($additionalAssigns as [$propertyName, $line, $propertyNode]) {
