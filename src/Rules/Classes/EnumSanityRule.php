--- conflicted
+++ resolved
@@ -64,8 +64,7 @@
 				if ($lowercasedMethodName === '__construct') {
 					$errors[] = RuleErrorBuilder::message(sprintf(
 						'Enum %s contains constructor.',
-<<<<<<< HEAD
-						$node->namespacedName->toString(),
+						$classReflection->getDisplayName(),
 					))
 						->identifier('enum.constructor')
 						->line($methodNode->getLine())
@@ -74,21 +73,12 @@
 				} elseif ($lowercasedMethodName === '__destruct') {
 					$errors[] = RuleErrorBuilder::message(sprintf(
 						'Enum %s contains destructor.',
-						$node->namespacedName->toString(),
+						$classReflection->getDisplayName(),
 					))
 						->identifier('enum.destructor')
 						->line($methodNode->getLine())
 						->nonIgnorable()
 						->build();
-=======
-						$classReflection->getDisplayName(),
-					))->line($methodNode->getLine())->nonIgnorable()->build();
-				} elseif ($lowercasedMethodName === '__destruct') {
-					$errors[] = RuleErrorBuilder::message(sprintf(
-						'Enum %s contains destructor.',
-						$classReflection->getDisplayName(),
-					))->line($methodNode->getLine())->nonIgnorable()->build();
->>>>>>> 04af510e
 				} elseif (!array_key_exists($lowercasedMethodName, self::ALLOWED_MAGIC_METHODS)) {
 					$errors[] = RuleErrorBuilder::message(sprintf(
 						'Enum %s contains magic method %s().',
@@ -140,39 +130,23 @@
 		) {
 			$errors[] = RuleErrorBuilder::message(sprintf(
 				'Backed enum %s can have only "int" or "string" type.',
-<<<<<<< HEAD
-				$node->namespacedName->toString(),
+				$classReflection->getDisplayName(),
 			))
 				->identifier('enum.backingType')
-				->line($node->scalarType->getLine())
-				->nonIgnorable()
-				->build();
-		}
-
-		if ($this->reflectionProvider->hasClass($node->namespacedName->toString())) {
-			$classReflection = $this->reflectionProvider->getClass($node->namespacedName->toString());
-
-			if ($classReflection->implementsInterface(Serializable::class)) {
-				$errors[] = RuleErrorBuilder::message(sprintf(
-					'Enum %s cannot implement the Serializable interface.',
-					$node->namespacedName->toString(),
-				))
-					->identifier('enum.serializable')
-					->line($node->getLine())
-					->nonIgnorable()
-					->build();
-			}
-=======
-				$classReflection->getDisplayName(),
-			))->line($enumNode->scalarType->getLine())->nonIgnorable()->build();
+				->line($enumNode->scalarType->getLine())
+				->nonIgnorable()
+				->build();
 		}
 
 		if ($classReflection->implementsInterface(Serializable::class)) {
 			$errors[] = RuleErrorBuilder::message(sprintf(
 				'Enum %s cannot implement the Serializable interface.',
 				$classReflection->getDisplayName(),
-			))->line($enumNode->getLine())->nonIgnorable()->build();
->>>>>>> 04af510e
+			))
+				->identifier('enum.serializable')
+				->line($enumNode->getLine())
+				->nonIgnorable()
+				->build();
 		}
 
 		$enumCases = [];
