<?php declare(strict_types = 1);

namespace PHPStan\Rules\Methods;

use PhpParser\Node\Expr;
use PHPStan\Analyser\NullsafeOperatorHelper;
use PHPStan\Analyser\Scope;
use PHPStan\Internal\SprintfHelper;
use PHPStan\Reflection\ExtendedMethodReflection;
use PHPStan\Reflection\ReflectionProvider;
use PHPStan\Rules\IdentifierRuleError;
use PHPStan\Rules\RuleErrorBuilder;
use PHPStan\Rules\RuleLevelHelper;
use PHPStan\Type\ErrorType;
use PHPStan\Type\StaticType;
use PHPStan\Type\Type;
use PHPStan\Type\VerbosityLevel;
use function count;
use function sprintf;
use function strtolower;

class MethodCallCheck
{

	public function __construct(
		private ReflectionProvider $reflectionProvider,
		private RuleLevelHelper $ruleLevelHelper,
		private bool $checkFunctionNameCase,
		private bool $reportMagicMethods,
	)
	{
	}

	/**
	 * @return array{list<IdentifierRuleError>, ExtendedMethodReflection|null}
	 */
	public function check(
		Scope $scope,
		string $methodName,
		Expr $var,
	): array
	{
		$typeResult = $this->ruleLevelHelper->findTypeToCheck(
			$scope,
			NullsafeOperatorHelper::getNullsafeShortcircuitedExprRespectingScope($scope, $var),
			sprintf('Call to method %s() on an unknown class %%s.', SprintfHelper::escapeFormatString($methodName)),
			static fn (Type $type): bool => $type->canCallMethods()->yes() && $type->hasMethod($methodName)->yes(),
		);

		$type = $typeResult->getType();
		if ($type instanceof ErrorType) {
			return [$typeResult->getUnknownClassErrors(), null];
		}

		$typeForDescribe = $type;
		if ($type instanceof StaticType) {
			$typeForDescribe = $type->getStaticObjectType();
		}
		if (!$type->canCallMethods()->yes() || $type->isClassStringType()->yes()) {
			return [
				[
					RuleErrorBuilder::message(sprintf(
						'Cannot call method %s() on %s.',
						$methodName,
<<<<<<< HEAD
						$type->describe(VerbosityLevel::typeOnly()),
					))->identifier('method.nonObject')->build(),
=======
						$typeForDescribe->describe(VerbosityLevel::typeOnly()),
					))->build(),
>>>>>>> ea959079
				],
				null,
			];
		}

		if (!$type->hasMethod($methodName)->yes()) {
			$directClassNames = $typeResult->getReferencedClasses();
			if (!$this->reportMagicMethods) {
				foreach ($directClassNames as $className) {
					if (!$this->reflectionProvider->hasClass($className)) {
						continue;
					}

					$classReflection = $this->reflectionProvider->getClass($className);
					if ($classReflection->hasNativeMethod('__call')) {
						return [[], null];
					}
				}
			}

			if (count($directClassNames) === 1) {
				$referencedClass = $directClassNames[0];
				$methodClassReflection = $this->reflectionProvider->getClass($referencedClass);
				$parentClassReflection = $methodClassReflection->getParentClass();
				while ($parentClassReflection !== null) {
					if ($parentClassReflection->hasMethod($methodName)) {
						$methodReflection = $parentClassReflection->getMethod($methodName, $scope);
						return [
							[
								RuleErrorBuilder::message(sprintf(
									'Call to private method %s() of parent class %s.',
									$methodReflection->getName(),
									$parentClassReflection->getDisplayName(),
								))->identifier('method.private')->build(),
							],
							$methodReflection,
						];
					}

					$parentClassReflection = $parentClassReflection->getParentClass();
				}
			}

			return [
				[
					RuleErrorBuilder::message(sprintf(
						'Call to an undefined method %s::%s().',
						$typeForDescribe->describe(VerbosityLevel::typeOnly()),
						$methodName,
					))->identifier('method.notFound')->build(),
				],
				null,
			];
		}

		$methodReflection = $type->getMethod($methodName, $scope);
		$declaringClass = $methodReflection->getDeclaringClass();
		$messagesMethodName = SprintfHelper::escapeFormatString($declaringClass->getDisplayName() . '::' . $methodReflection->getName() . '()');
		$errors = [];
		if (!$scope->canCallMethod($methodReflection)) {
			$errors[] = RuleErrorBuilder::message(sprintf(
				'Call to %s method %s() of class %s.',
				$methodReflection->isPrivate() ? 'private' : 'protected',
				$methodReflection->getName(),
				$declaringClass->getDisplayName(),
			))
				->identifier(sprintf('method.%s', $methodReflection->isPrivate() ? 'private' : 'protected'))
				->build();
		}

		if (
			$this->checkFunctionNameCase
			&& strtolower($methodReflection->getName()) === strtolower($methodName)
			&& $methodReflection->getName() !== $methodName
		) {
			$errors[] = RuleErrorBuilder::message(
				sprintf('Call to method %s with incorrect case: %s', $messagesMethodName, $methodName),
			)->identifier('method.nameCase')->build();
		}

		return [$errors, $methodReflection];
	}

}<|MERGE_RESOLUTION|>--- conflicted
+++ resolved
@@ -62,13 +62,8 @@
 					RuleErrorBuilder::message(sprintf(
 						'Cannot call method %s() on %s.',
 						$methodName,
-<<<<<<< HEAD
-						$type->describe(VerbosityLevel::typeOnly()),
+						$typeForDescribe->describe(VerbosityLevel::typeOnly()),
 					))->identifier('method.nonObject')->build(),
-=======
-						$typeForDescribe->describe(VerbosityLevel::typeOnly()),
-					))->build(),
->>>>>>> ea959079
 				],
 				null,
 			];
