--- conflicted
+++ resolved
@@ -31,11 +31,7 @@
 	}
 
 	/**
-<<<<<<< HEAD
-	 * @return array{list<IdentifierRuleError>, MethodReflection|null}
-=======
-	 * @return array{RuleError[], ExtendedMethodReflection|null}
->>>>>>> bccc7d1d
+	 * @return array{list<IdentifierRuleError>, ExtendedMethodReflection|null}
 	 */
 	public function check(
 		Scope $scope,
