--- conflicted
+++ resolved
@@ -35,7 +35,10 @@
 					$class->isInterface() ? 'Interface' : 'Non-abstract class',
 					$class->getDisplayName(),
 					$node->name->toString(),
-				))->nonIgnorable()->build(),
+				))
+					->nonIgnorable()
+					->identifier('method.abstract')
+					->build(),
 			];
 		}
 
@@ -45,20 +48,12 @@
 					'Non-abstract method %s::%s() must contain a body.',
 					$class->getDisplayName(),
 					$node->name->toString(),
-				))->nonIgnorable()->build(),
+				))
+					->nonIgnorable()
+					->identifier('method.nonAbstract')
+					->build(),
 			];
 		}
-
-<<<<<<< HEAD
-		return [
-			RuleErrorBuilder::message(sprintf('Non-abstract class %s contains abstract method %s().', $class->getDisplayName(), $node->name->toString()))
-				->nonIgnorable()
-				->identifier('method.abstract')
-				->build(),
-		];
-=======
-		return [];
->>>>>>> d736f4e8
 	}
 
 }