--- conflicted
+++ resolved
@@ -385,17 +385,12 @@
 					continue;
 				}
 
-				$errors[] = RuleErrorBuilder::message(sprintf($unknownClassErrorPattern, $referencedClass))->line($var->getLine())->discoveringSymbolsTip()->build();
-			}
-<<<<<<< HEAD
-
-			$errors[] = RuleErrorBuilder::message(sprintf($unknownClassErrorPattern, $referencedClass))
-				->line($var->getStartLine())
-				->identifier('class.notFound')
-				->discoveringSymbolsTip()
-				->build();
-=======
->>>>>>> ea959079
+				$errors[] = RuleErrorBuilder::message(sprintf($unknownClassErrorPattern, $referencedClass))
+					->line($var->getStartLine())
+					->identifier('class.notFound')
+					->discoveringSymbolsTip()
+					->build();
+			}
 		}
 
 		if (count($errors) > 0 || $hasClassExistsClass) {
