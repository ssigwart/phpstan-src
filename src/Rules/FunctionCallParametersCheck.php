--- conflicted
+++ resolved
@@ -279,7 +279,6 @@
 
 			if ($this->checkArgumentTypes) {
 				$parameterType = TypeUtils::resolveLateResolvableTypes($parameter->getType());
-				$parameterDescription = sprintf('%s$%s', $parameter->isVariadic() ? '...' : '', $parameter->getName());
 
 				if (
 					!$parameter->passedByReference()->createsNewVariable()
@@ -310,12 +309,7 @@
 				) {
 					$errors[] = RuleErrorBuilder::message(sprintf(
 						$messages[13],
-<<<<<<< HEAD
-						$argumentName === null ? sprintf(
-							'#%d %s',
-							$i + 1,
-							$parameterDescription,
-						) : $parameterDescription,
+						$this->describeParameter($parameter, $argumentName === null ? $i + 1 : null),
 					))->identifier('argument.unresolvableType')->line($argumentLine)->build();
 				}
 
@@ -327,21 +321,13 @@
 				) {
 					$errors[] = RuleErrorBuilder::message(sprintf(
 						$messages[6],
-						$argumentName === null ? sprintf(
-							'#%d %s',
-							$i + 1,
-							$parameterDescription,
-						) : $parameterDescription,
+						$this->describeParameter($parameter, $argumentName === null ? $i + 1 : null),
 						'bindable closure',
 						'static closure',
 					))
 						->identifier('argument.staticClosure')
 						->line($argumentLine)
 						->build();
-=======
-						$this->describeParameter($parameter, $argumentName === null ? $i + 1 : null),
-					))->line($argumentLine)->build();
->>>>>>> f71da029
 				}
 			}
 
@@ -355,16 +341,11 @@
 			if ($this->nullsafeCheck->containsNullSafe($argumentValue)) {
 				$errors[] = RuleErrorBuilder::message(sprintf(
 					$messages[8],
-<<<<<<< HEAD
-					$argumentName === null ? sprintf('#%d %s', $i + 1, $parameterDescription) : $parameterDescription,
+					$this->describeParameter($parameter, $argumentName === null ? $i + 1 : null),
 				))
 					->identifier('argument.byRef')
 					->line($argumentLine)
 					->build();
-=======
-					$this->describeParameter($parameter, $argumentName === null ? $i + 1 : null),
-				))->line($argumentLine)->build();
->>>>>>> f71da029
 				continue;
 			}
 
@@ -404,13 +385,8 @@
 
 			$errors[] = RuleErrorBuilder::message(sprintf(
 				$messages[8],
-<<<<<<< HEAD
-				$argumentName === null ? sprintf('#%d %s', $i + 1, $parameterDescription) : $parameterDescription,
+				$this->describeParameter($parameter, $argumentName === null ? $i + 1 : null),
 			))->identifier('argument.byRef')->line($argumentLine)->build();
-=======
-				$this->describeParameter($parameter, $argumentName === null ? $i + 1 : null),
-			))->line($argumentLine)->build();
->>>>>>> f71da029
 		}
 
 		if ($this->checkMissingTypehints && $parametersAcceptor instanceof ResolvedFunctionVariant) {
