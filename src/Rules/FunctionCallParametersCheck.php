--- conflicted
+++ resolved
@@ -325,20 +325,11 @@
 			if ($this->checkArgumentTypes) {
 				$parameterType = TypeUtils::resolveLateResolvableTypes($parameter->getType());
 
-<<<<<<< HEAD
-				if (!$parameter->passedByReference()->createsNewVariable() || !$isBuiltin) {
-					$accepts = $this->ruleLevelHelper->accepts($parameterType, $argumentValueType, $scope->isDeclareStrictTypes());
-=======
 				if (
 					!$parameter->passedByReference()->createsNewVariable()
-					|| (
-						!$isBuiltin
-						&& $this->checkUnresolvableParameterTypes // bleeding edge only
-						&& !$argumentValueType instanceof ErrorType
-					)
+					|| (!$isBuiltin && !$argumentValueType instanceof ErrorType)
 				) {
-					$accepts = $this->ruleLevelHelper->acceptsWithReason($parameterType, $argumentValueType, $scope->isDeclareStrictTypes());
->>>>>>> f158d5bf
+					$accepts = $this->ruleLevelHelper->accepts($parameterType, $argumentValueType, $scope->isDeclareStrictTypes());
 
 					if (!$accepts->result) {
 						$verbosityLevel = VerbosityLevel::getRecommendedLevelByType($parameterType, $argumentValueType);
