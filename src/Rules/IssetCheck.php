<?php declare(strict_types = 1);

namespace PHPStan\Rules;

use PhpParser\Node;
use PhpParser\Node\Expr;
use PHPStan\Analyser\Scope;
use PHPStan\Rules\Properties\PropertyDescriptor;
use PHPStan\Rules\Properties\PropertyReflectionFinder;
use PHPStan\Type\MixedType;
use PHPStan\Type\NeverType;
use PHPStan\Type\Type;
use PHPStan\Type\VerbosityLevel;
use function is_string;
use function sprintf;

/**
 * @phpstan-type ErrorIdentifier = 'empty'|'isset'|'nullCoalesce'
 */
class IssetCheck
{

	public function __construct(
		private PropertyDescriptor $propertyDescriptor,
		private PropertyReflectionFinder $propertyReflectionFinder,
		private bool $checkAdvancedIsset,
		private bool $treatPhpDocTypesAsCertain,
		private bool $strictUnnecessaryNullsafePropertyFetch,
	)
	{
	}

	/**
	 * @param ErrorIdentifier $identifier
	 * @param callable(Type): ?string $typeMessageCallback
	 */
	public function check(Expr $expr, Scope $scope, string $operatorDescription, string $identifier, callable $typeMessageCallback, ?IdentifierRuleError $error = null): ?IdentifierRuleError
	{
		// mirrored in PHPStan\Analyser\MutatingScope::issetCheck()
		if ($expr instanceof Node\Expr\Variable && is_string($expr->name)) {
			$hasVariable = $scope->hasVariableType($expr->name);
			if ($hasVariable->maybe()) {
				return null;
			}

			if ($error === null) {
				if ($hasVariable->yes()) {
					if ($expr->name === '_SESSION') {
						return null;
					}

<<<<<<< HEAD
					return $this->generateError(
						$this->treatPhpDocTypesAsCertain ? $scope->getType($expr) : $scope->getNativeType($expr),
						sprintf('Variable $%s %s always exists and', $expr->name, $operatorDescription),
						$typeMessageCallback,
						$identifier,
						'variable',
					);
=======
					$type = $this->treatPhpDocTypesAsCertain ? $scope->getType($expr) : $scope->getNativeType($expr);
					if (!$type instanceof NeverType) {
						return $this->generateError(
							$type,
							sprintf('Variable $%s %s always exists and', $expr->name, $operatorDescription),
							$typeMessageCallback,
						);
					}
>>>>>>> f9598e91
				}

				return RuleErrorBuilder::message(sprintf('Variable $%s %s is never defined.', $expr->name, $operatorDescription))
					->identifier(sprintf('%s.variable', $identifier))
					->build();
			}

			return $error;
		} elseif ($expr instanceof Node\Expr\ArrayDimFetch && $expr->dim !== null) {
			$type = $this->treatPhpDocTypesAsCertain
				? $scope->getType($expr->var)
				: $scope->getNativeType($expr->var);
			if (!$type->isOffsetAccessible()->yes()) {
				return $error ?? $this->checkUndefined($expr->var, $scope, $operatorDescription, $identifier);
			}

			$dimType = $this->treatPhpDocTypesAsCertain
				? $scope->getType($expr->dim)
				: $scope->getNativeType($expr->dim);
			$hasOffsetValue = $type->hasOffsetValueType($dimType);
			if ($hasOffsetValue->no()) {
				if (!$this->checkAdvancedIsset) {
					return null;
				}

				return RuleErrorBuilder::message(
					sprintf(
						'Offset %s on %s %s does not exist.',
						$dimType->describe(VerbosityLevel::value()),
						$type->describe(VerbosityLevel::value()),
						$operatorDescription,
					),
				)->identifier(sprintf('%s.offset', $identifier))->build();
			}

			// If offset cannot be null, store this error message and see if one of the earlier offsets is.
			// E.g. $array['a']['b']['c'] ?? null; is a valid coalesce if a OR b or C might be null.
			if ($hasOffsetValue->yes() || $scope->hasExpressionType($expr)->yes()) {
				if (!$this->checkAdvancedIsset) {
					return null;
				}

				$error ??= $this->generateError($type->getOffsetValueType($dimType), sprintf(
					'Offset %s on %s %s always exists and',
					$dimType->describe(VerbosityLevel::value()),
					$type->describe(VerbosityLevel::value()),
					$operatorDescription,
				), $typeMessageCallback, $identifier, 'offset');

				if ($error !== null) {
					return $this->check($expr->var, $scope, $operatorDescription, $identifier, $typeMessageCallback, $error);
				}
			}

			// Has offset, it is nullable
			return null;

		} elseif ($expr instanceof Node\Expr\PropertyFetch || $expr instanceof Node\Expr\StaticPropertyFetch) {

			$propertyReflection = $this->propertyReflectionFinder->findPropertyReflectionFromNode($expr, $scope);

			if ($propertyReflection === null) {
				if ($expr instanceof Node\Expr\PropertyFetch) {
					return $this->checkUndefined($expr->var, $scope, $operatorDescription, $identifier);
				}

				if ($expr->class instanceof Expr) {
					return $this->checkUndefined($expr->class, $scope, $operatorDescription, $identifier);
				}

				return null;
			}

			if (!$propertyReflection->isNative()) {
				if ($expr instanceof Node\Expr\PropertyFetch) {
					return $this->checkUndefined($expr->var, $scope, $operatorDescription, $identifier);
				}

				if ($expr->class instanceof Expr) {
					return $this->checkUndefined($expr->class, $scope, $operatorDescription, $identifier);
				}

				return null;
			}

			$nativeType = $propertyReflection->getNativeType();
			if (!$nativeType instanceof MixedType) {
				if (!$scope->hasExpressionType($expr)->yes()) {
					if ($expr instanceof Node\Expr\PropertyFetch) {
						return $this->checkUndefined($expr->var, $scope, $operatorDescription, $identifier);
					}

					if ($expr->class instanceof Expr) {
						return $this->checkUndefined($expr->class, $scope, $operatorDescription, $identifier);
					}

					return null;
				}
			}

			$propertyDescription = $this->propertyDescriptor->describeProperty($propertyReflection, $scope, $expr);
			$propertyType = $propertyReflection->getWritableType();
			if ($error !== null) {
				return $error;
			}
			if (!$this->checkAdvancedIsset) {
				if ($expr instanceof Node\Expr\PropertyFetch) {
					return $this->checkUndefined($expr->var, $scope, $operatorDescription, $identifier);
				}

				if ($expr->class instanceof Expr) {
					return $this->checkUndefined($expr->class, $scope, $operatorDescription, $identifier);
				}

				return null;
			}

			$error = $this->generateError(
				$propertyReflection->getWritableType(),
				sprintf('%s (%s) %s', $propertyDescription, $propertyType->describe(VerbosityLevel::typeOnly()), $operatorDescription),
				$typeMessageCallback,
				$identifier,
				'property',
			);

			if ($error !== null) {
				if ($expr instanceof Node\Expr\PropertyFetch) {
					return $this->check($expr->var, $scope, $operatorDescription, $identifier, $typeMessageCallback, $error);
				}

				if ($expr->class instanceof Expr) {
					return $this->check($expr->class, $scope, $operatorDescription, $identifier, $typeMessageCallback, $error);
				}
			}

			return $error;
		}

		if ($error !== null) {
			return $error;
		}

		if (!$this->checkAdvancedIsset) {
			return null;
		}

		$error = $this->generateError(
			$this->treatPhpDocTypesAsCertain ? $scope->getType($expr) : $scope->getNativeType($expr),
			sprintf('Expression %s', $operatorDescription),
			$typeMessageCallback,
			$identifier,
			'expr',
		);
		if ($error !== null) {
			return $error;
		}

		if ($expr instanceof Expr\NullsafePropertyFetch) {
			if (!$this->strictUnnecessaryNullsafePropertyFetch) {
				return null;
			}

			if ($expr->name instanceof Node\Identifier) {
				return RuleErrorBuilder::message(sprintf('Using nullsafe property access "?->%s" %s is unnecessary. Use -> instead.', $expr->name->name, $operatorDescription))
					->identifier('nullsafe.neverNull')
					->build();
			}

			return RuleErrorBuilder::message(sprintf('Using nullsafe property access "?->(Expression)" %s is unnecessary. Use -> instead.', $operatorDescription))
				->identifier('nullsafe.neverNull')
				->build();
		}

		return null;
	}

	/**
	 * @param ErrorIdentifier $identifier
	 */
	private function checkUndefined(Expr $expr, Scope $scope, string $operatorDescription, string $identifier): ?IdentifierRuleError
	{
		if ($expr instanceof Node\Expr\Variable && is_string($expr->name)) {
			$hasVariable = $scope->hasVariableType($expr->name);
			if (!$hasVariable->no()) {
				return null;
			}

			return RuleErrorBuilder::message(sprintf('Variable $%s %s is never defined.', $expr->name, $operatorDescription))
				->identifier(sprintf('%s.variable', $identifier))
				->build();
		}

		if ($expr instanceof Node\Expr\ArrayDimFetch && $expr->dim !== null) {
			$type = $this->treatPhpDocTypesAsCertain ? $scope->getType($expr->var) : $scope->getNativeType($expr->var);
			$dimType = $this->treatPhpDocTypesAsCertain ? $scope->getType($expr->dim) : $scope->getNativeType($expr->dim);
			$hasOffsetValue = $type->hasOffsetValueType($dimType);
			if (!$type->isOffsetAccessible()->yes()) {
				return $this->checkUndefined($expr->var, $scope, $operatorDescription, $identifier);
			}

			if (!$hasOffsetValue->no()) {
				return $this->checkUndefined($expr->var, $scope, $operatorDescription, $identifier);
			}

			return RuleErrorBuilder::message(
				sprintf(
					'Offset %s on %s %s does not exist.',
					$dimType->describe(VerbosityLevel::value()),
					$type->describe(VerbosityLevel::value()),
					$operatorDescription,
				),
			)->identifier(sprintf('%s.offset', $identifier))->build();
		}

		if ($expr instanceof Expr\PropertyFetch) {
			return $this->checkUndefined($expr->var, $scope, $operatorDescription, $identifier);
		}

		if ($expr instanceof Expr\StaticPropertyFetch && $expr->class instanceof Expr) {
			return $this->checkUndefined($expr->class, $scope, $operatorDescription, $identifier);
		}

		return null;
	}

	/**
	 * @param callable(Type): ?string $typeMessageCallback
	 * @param ErrorIdentifier $identifier
	 * @param 'variable'|'offset'|'property'|'expr' $identifierSecondPart
	 */
	private function generateError(Type $type, string $message, callable $typeMessageCallback, string $identifier, string $identifierSecondPart): ?IdentifierRuleError
	{
		$typeMessage = $typeMessageCallback($type);
		if ($typeMessage === null) {
			return null;
		}

		return RuleErrorBuilder::message(
			sprintf('%s %s.', $message, $typeMessage),
		)->identifier(sprintf('%s.%s', $identifier, $identifierSecondPart))->build();
	}

}<|MERGE_RESOLUTION|>--- conflicted
+++ resolved
@@ -49,24 +49,16 @@
 						return null;
 					}
 
-<<<<<<< HEAD
-					return $this->generateError(
-						$this->treatPhpDocTypesAsCertain ? $scope->getType($expr) : $scope->getNativeType($expr),
-						sprintf('Variable $%s %s always exists and', $expr->name, $operatorDescription),
-						$typeMessageCallback,
-						$identifier,
-						'variable',
-					);
-=======
 					$type = $this->treatPhpDocTypesAsCertain ? $scope->getType($expr) : $scope->getNativeType($expr);
 					if (!$type instanceof NeverType) {
 						return $this->generateError(
 							$type,
 							sprintf('Variable $%s %s always exists and', $expr->name, $operatorDescription),
 							$typeMessageCallback,
+							$identifier,
+							'variable',
 						);
 					}
->>>>>>> f9598e91
 				}
 
 				return RuleErrorBuilder::message(sprintf('Variable $%s %s is never defined.', $expr->name, $operatorDescription))
