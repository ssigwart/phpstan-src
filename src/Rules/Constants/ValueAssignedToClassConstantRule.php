--- conflicted
+++ resolved
@@ -80,11 +80,7 @@
 					$constantName,
 					$nativeType->describe(VerbosityLevel::typeOnly()),
 					$valueExprType->describe(VerbosityLevel::value()),
-<<<<<<< HEAD
-				))->nonIgnorable()->identifier('classConstant.value')->build(),
-=======
-				))->acceptsReasonsTip($accepts->reasons)->nonIgnorable()->build(),
->>>>>>> 9858c486
+				))->acceptsReasonsTip($accepts->reasons)->nonIgnorable()->identifier('classConstant.value')->build(),
 			];
 		} elseif ($nativeType === null) {
 			$isSuperType = $phpDocType->isSuperTypeOf($valueExprType);
@@ -130,11 +126,7 @@
 				$constantName,
 				$type->describe(VerbosityLevel::typeOnly()),
 				$valueExprType->describe($verbosity),
-<<<<<<< HEAD
-			))->identifier('classConstant.value')->build(),
-=======
-			))->acceptsReasonsTip($accepts->reasons)->build(),
->>>>>>> 9858c486
+			))->acceptsReasonsTip($accepts->reasons)->identifier('classConstant.value')->build(),
 		];
 	}
 
