--- conflicted
+++ resolved
@@ -25,14 +25,8 @@
 
 	public function processNode(Node $node, Scope $scope): array
 	{
-<<<<<<< HEAD
 		$error = $this->issetCheck->check($node->expr, $scope, 'in empty()', 'empty', static function (Type $type): ?string {
-			$isNull = (new NullType())->isSuperTypeOf($type);
-			$isFalsey = (new ConstantBooleanType(false))->isSuperTypeOf($type->toBoolean());
-=======
-		$error = $this->issetCheck->check($node->expr, $scope, 'in empty()', static function (Type $type): ?string {
 			$isNull = $type->isNull();
->>>>>>> f9598e91
 			if ($isNull->maybe()) {
 				return null;
 			}
