<?php declare(strict_types = 1);

namespace PHPStan\Rules\PhpDoc;

use PhpParser\Node;
use PHPStan\Analyser\Scope;
use PHPStan\Internal\SprintfHelper;
use PHPStan\Reflection\ReflectionProvider;
use PHPStan\Rules\ClassNameCheck;
use PHPStan\Rules\ClassNameNodePair;
use PHPStan\Rules\Generics\GenericObjectTypeCheck;
use PHPStan\Rules\MissingTypehintCheck;
use PHPStan\Rules\Rule;
use PHPStan\Rules\RuleErrorBuilder;
use PHPStan\Type\FileTypeMapper;
use PHPStan\Type\VerbosityLevel;
use function array_map;
use function array_merge;
use function is_string;
use function sprintf;

/**
 * @implements Rule<Node\Stmt>
 */
final class InvalidPhpDocVarTagTypeRule implements Rule
{

	public function __construct(
		private FileTypeMapper $fileTypeMapper,
		private ReflectionProvider $reflectionProvider,
		private ClassNameCheck $classCheck,
		private GenericObjectTypeCheck $genericObjectTypeCheck,
		private MissingTypehintCheck $missingTypehintCheck,
		private UnresolvableTypeHelper $unresolvableTypeHelper,
		private bool $checkClassCaseSensitivity,
		private bool $checkMissingVarTagTypehint,
	)
	{
	}

	public function getNodeType(): string
	{
		return Node\Stmt::class;
	}

	public function processNode(Node $node, Scope $scope): array
	{
		if (
			$node instanceof Node\Stmt\Property
			|| $node instanceof Node\Stmt\ClassConst
			|| $node instanceof Node\Stmt\Const_
		) {
			return [];
		}

		$docComment = $node->getDocComment();
		if ($docComment === null) {
			return [];
		}

		$function = $scope->getFunction();
		$resolvedPhpDoc = $this->fileTypeMapper->getResolvedPhpDoc(
			$scope->getFile(),
			$scope->isInClass() ? $scope->getClassReflection()->getName() : null,
			$scope->isInTrait() ? $scope->getTraitReflection()->getName() : null,
			$function !== null ? $function->getName() : null,
			$docComment->getText(),
		);

		$errors = [];
		foreach ($resolvedPhpDoc->getVarTags() as $name => $varTag) {
			$varTagType = $varTag->getType();
			$identifier = 'PHPDoc tag @var';
			if (is_string($name)) {
				$identifier .= sprintf(' for variable $%s', $name);
			}
			if (
				$this->unresolvableTypeHelper->containsUnresolvableType($varTagType)
			) {
				$errors[] = RuleErrorBuilder::message(sprintf('%s contains unresolvable type.', $identifier))
					->line($docComment->getStartLine())
					->identifier('varTag.unresolvableType')
					->build();
				continue;
			}

			if ($this->checkMissingVarTagTypehint) {
				foreach ($this->missingTypehintCheck->getIterableTypesWithMissingValueTypehint($varTagType) as $iterableType) {
					$iterableTypeDescription = $iterableType->describe(VerbosityLevel::typeOnly());
					$errors[] = RuleErrorBuilder::message(sprintf(
						'%s has no value type specified in iterable type %s.',
						$identifier,
						$iterableTypeDescription,
					))
						->tip(MissingTypehintCheck::MISSING_ITERABLE_VALUE_TYPE_TIP)
						->identifier('missingType.iterableValue')
						->build();
				}

				foreach ($this->missingTypehintCheck->getNonGenericObjectTypesWithGenericClass($varTagType) as [$innerName, $genericTypeNames]) {
					$errors[] = RuleErrorBuilder::message(sprintf(
						'%s contains generic %s but does not specify its types: %s',
						$identifier,
						$innerName,
						implode(', ', $genericTypeNames),
					))
						->identifier('missingType.generics')
						->build();
				}
			}

			$escapedIdentifier = SprintfHelper::escapeFormatString($identifier);
			$errors = array_merge($errors, $this->genericObjectTypeCheck->check(
				$varTagType,
				sprintf('%s contains generic type %%s but %%s %%s is not generic.', $escapedIdentifier),
				sprintf('Generic type %%s in %s does not specify all template types of %%s %%s: %%s', $escapedIdentifier),
				sprintf('Generic type %%s in %s specifies %%d template types, but %%s %%s supports only %%d: %%s', $escapedIdentifier),
				sprintf('Type %%s in generic type %%s in %s is not subtype of template type %%s of %%s %%s.', $escapedIdentifier),
				sprintf('Call-site variance of %%s in generic type %%s in %s is in conflict with %%s template type %%s of %%s %%s.', $escapedIdentifier),
				sprintf('Call-site variance of %%s in generic type %%s in %s is redundant, template type %%s of %%s %%s has the same variance.', $escapedIdentifier),
			));

<<<<<<< HEAD
=======
			foreach ($this->missingTypehintCheck->getNonGenericObjectTypesWithGenericClass($varTagType) as [$innerName, $genericTypeNames]) {
				$errors[] = RuleErrorBuilder::message(sprintf(
					'%s contains generic %s but does not specify its types: %s',
					$identifier,
					$innerName,
					$genericTypeNames,
				))
					->identifier('missingType.generics')
					->build();
			}

>>>>>>> ce3ffbd0
			$referencedClasses = $varTagType->getReferencedClasses();
			foreach ($referencedClasses as $referencedClass) {
				if ($this->reflectionProvider->hasClass($referencedClass)) {
					if ($this->reflectionProvider->getClass($referencedClass)->isTrait()) {
						$errors[] = RuleErrorBuilder::message(sprintf(
							sprintf('%s has invalid type %%s.', $identifier),
							$referencedClass,
						))->identifier('varTag.trait')->build();
					}
					continue;
				}

				if ($scope->isInClassExists($referencedClass)) {
					continue;
				}

				$errors[] = RuleErrorBuilder::message(sprintf(
					sprintf('%s contains unknown class %%s.', $identifier),
					$referencedClass,
				))
					->identifier('class.notFound')
					->discoveringSymbolsTip()
					->build();
			}

			$errors = array_merge(
				$errors,
				$this->classCheck->checkClassNames(
					array_map(static fn (string $class): ClassNameNodePair => new ClassNameNodePair($class, $node), $referencedClasses),
					$this->checkClassCaseSensitivity,
				),
			);
		}

		return $errors;
	}

}<|MERGE_RESOLUTION|>--- conflicted
+++ resolved
@@ -102,7 +102,7 @@
 						'%s contains generic %s but does not specify its types: %s',
 						$identifier,
 						$innerName,
-						implode(', ', $genericTypeNames),
+						$genericTypeNames,
 					))
 						->identifier('missingType.generics')
 						->build();
@@ -120,20 +120,6 @@
 				sprintf('Call-site variance of %%s in generic type %%s in %s is redundant, template type %%s of %%s %%s has the same variance.', $escapedIdentifier),
 			));
 
-<<<<<<< HEAD
-=======
-			foreach ($this->missingTypehintCheck->getNonGenericObjectTypesWithGenericClass($varTagType) as [$innerName, $genericTypeNames]) {
-				$errors[] = RuleErrorBuilder::message(sprintf(
-					'%s contains generic %s but does not specify its types: %s',
-					$identifier,
-					$innerName,
-					$genericTypeNames,
-				))
-					->identifier('missingType.generics')
-					->build();
-			}
-
->>>>>>> ce3ffbd0
 			$referencedClasses = $varTagType->getReferencedClasses();
 			foreach ($referencedClasses as $referencedClass) {
 				if ($this->reflectionProvider->hasClass($referencedClass)) {
