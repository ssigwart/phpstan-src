--- conflicted
+++ resolved
@@ -115,13 +115,9 @@
 			$errors[] = RuleErrorBuilder::message(sprintf(
 				'Unknown PHPDoc tag: %s',
 				$phpDocTag->name,
-<<<<<<< HEAD
-			))->identifier('phpDoc.phpstanTag')->build();
-=======
 			))
 				->line(PhpDocLineHelper::detectLine($node, $phpDocTag))
-				->build();
->>>>>>> 880ffbcd
+				->identifier('phpDoc.phpstanTag')->build();
 		}
 
 		return $errors;
