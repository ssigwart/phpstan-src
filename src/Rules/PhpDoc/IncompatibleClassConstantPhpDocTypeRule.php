--- conflicted
+++ resolved
@@ -79,46 +79,26 @@
 				'PHPDoc tag @var for constant %s::%s contains unresolvable type.',
 				$constantReflection->getDeclaringClass()->getName(),
 				$constantName,
-<<<<<<< HEAD
 			))->identifier('classConstant.unresolvableType')->build();
-		} else {
-			$nativeType = $this->initializerExprTypeResolver->getType($constantReflection->getValueExpr(), InitializerExprContext::fromClassReflection($constantReflection->getDeclaringClass()));
-			$isSuperType = $phpDocType->isSuperTypeOf($nativeType);
-			$verbosity = VerbosityLevel::getRecommendedLevelByType($phpDocType, $nativeType);
-=======
-			))->build();
 		} elseif ($nativeType !== null) {
 			$isSuperType = $nativeType->isSuperTypeOf($phpDocType);
->>>>>>> 846e0683
 			if ($isSuperType->no()) {
 				$errors[] = RuleErrorBuilder::message(sprintf(
 					'PHPDoc tag @var for constant %s::%s with type %s is incompatible with native type %s.',
 					$constantReflection->getDeclaringClass()->getDisplayName(),
 					$constantName,
-<<<<<<< HEAD
-					$phpDocType->describe($verbosity),
-					$nativeType->describe(VerbosityLevel::value()),
-				))->identifier('classConstant.phpDocType')->build();
-=======
 					$phpDocType->describe(VerbosityLevel::typeOnly()),
 					$nativeType->describe(VerbosityLevel::typeOnly()),
-				))->build();
->>>>>>> 846e0683
+				))->identifier('classConstant.phpDocType')->build();
 
 			} elseif ($isSuperType->maybe()) {
 				$errors[] = RuleErrorBuilder::message(sprintf(
 					'PHPDoc tag @var for constant %s::%s with type %s is not subtype of native type %s.',
 					$constantReflection->getDeclaringClass()->getDisplayName(),
 					$constantName,
-<<<<<<< HEAD
-					$phpDocType->describe($verbosity),
-					$nativeType->describe(VerbosityLevel::value()),
-				))->identifier('classConstant.phpDocType')->build();
-=======
 					$phpDocType->describe(VerbosityLevel::typeOnly()),
 					$nativeType->describe(VerbosityLevel::typeOnly()),
-				))->build();
->>>>>>> 846e0683
+				))->identifier('classConstant.phpDocType')->build();
 			}
 		}
 
