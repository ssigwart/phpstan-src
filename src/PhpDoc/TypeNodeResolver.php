--- conflicted
+++ resolved
@@ -70,11 +70,7 @@
 
 	public function getCacheKey(): string
 	{
-<<<<<<< HEAD
-		$key = 'v61-type-inheritance';
-=======
-		$key = 'v58-var-stmt';
->>>>>>> 6771e622
+		$key = 'v62-type-inheritance-merge';
 		foreach ($this->extensions as $extension) {
 			$key .= sprintf('-%s', $extension->getCacheKey());
 		}
