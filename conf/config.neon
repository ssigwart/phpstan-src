includes:
	- parametersSchema.neon

parameters:
	bootstrapFiles:
		- ../stubs/runtime/ReflectionUnionType.php
		- ../stubs/runtime/ReflectionAttribute.php
		- ../stubs/runtime/Attribute.php
		- ../stubs/runtime/ReflectionIntersectionType.php
	excludes_analyse: []
	excludePaths: null
	level: null
	paths: []
	exceptions:
		implicitThrows: true
		reportUncheckedExceptionDeadCatch: true
		uncheckedExceptionRegexes: []
		uncheckedExceptionClasses: []
		checkedExceptionRegexes: []
		checkedExceptionClasses: []
		check:
			missingCheckedExceptionInThrows: false
			tooWideThrowType: false
	featureToggles:
		bleedingEdge: false
		disableRuntimeReflectionProvider: true
		skipCheckGenericClasses:
			- DatePeriod
			- CallbackFilterIterator
			- FilterIterator
			- RecursiveCallbackFilterIterator
			- AppendIterator
			- NoRewindIterator
			- LimitIterator
			- InfiniteIterator
			- CachingIterator
			- RegexIterator
			- ReflectionEnum
		explicitMixedInUnknownGenericNew: false
		explicitMixedForGlobalVariables: false
		explicitMixedViaIsArray: false
		arrayFilter: false
		arrayUnpacking: false
		nodeConnectingVisitorCompatibility: true
		nodeConnectingVisitorRule: false
		illegalConstructorMethodCall: false
		disableCheckMissingIterableValueType: false
		strictUnnecessaryNullsafePropertyFetch: false
		looseComparison: false
		consistentConstructor: false
		checkUnresolvableParameterTypes: false
		readOnlyByPhpDoc: false
		phpDocParserRequireWhitespaceBeforeDescription: false
		runtimeReflectionRules: false
		notAnalysedTrait: false
		curlSetOptTypes: false
		listType: false
		abstractTraitMethod: false
		missingMagicSerializationRule: false
		nullContextForVoidReturningFunctions: false
		unescapeStrings: false
		duplicateStubs: false
		invarianceComposition: false
		alwaysTrueAlwaysReported: false
		disableUnreachableBranchesRules: false
		varTagType: false
		closureDefaultParameterTypeRule: false
		newRuleLevelHelper: false
		instanceofType: false
		paramOutVariance: false
		allInvalidPhpDocs: false
		strictStaticMethodTemplateTypeVariance: false
		propertyVariance: false
		genericPrototypeMessage: false
		stricterFunctionMap: false
		invalidPhpDocTagLine: false
		detectDeadTypeInMultiCatch: false
		zeroFiles: false
		callUserFunc: false
		finalByPhpDoc: false
		magicConstantOutOfContext: false
	fileExtensions:
		- php
	checkAdvancedIsset: false
	checkAlwaysTrueCheckTypeFunctionCall: %featureToggles.alwaysTrueAlwaysReported%
	checkAlwaysTrueInstanceof: %featureToggles.alwaysTrueAlwaysReported%
	checkAlwaysTrueStrictComparison: %featureToggles.alwaysTrueAlwaysReported%
	checkAlwaysTrueLooseComparison: %featureToggles.alwaysTrueAlwaysReported%
	reportAlwaysTrueInLastCondition: false
	checkClassCaseSensitivity: false
	checkExplicitMixed: false
	checkImplicitMixed: false
	checkFunctionArgumentTypes: false
	checkFunctionNameCase: false
	checkGenericClassInNonGenericObjectType: false
	checkInternalClassCaseSensitivity: false
	checkMissingIterableValueType: false
	checkMissingCallableSignature: false
	checkMissingVarTagTypehint: false
	checkArgumentsPassedByReference: false
	checkMaybeUndefinedVariables: false
	checkNullables: false
	checkThisOnly: true
	checkUnionTypes: false
	checkBenevolentUnionTypes: false
	checkExplicitMixedMissingReturn: false
	checkPhpDocMissingReturn: false
	checkPhpDocMethodSignatures: false
	checkExtraArguments: false
	checkMissingTypehints: false
	checkTooWideReturnTypesInProtectedAndPublicMethods: false
	checkUninitializedProperties: false
	checkDynamicProperties: false
	deprecationRulesInstalled: false
	inferPrivatePropertyTypeFromConstructor: false
	reportMaybes: false
	reportMaybesInMethodSignatures: false
	reportMaybesInPropertyPhpDocTypes: false
	reportStaticMethodSignatures: false
	reportWrongPhpDocTypeInVarTag: false
	checkMissingOverrideMethodAttribute: false
	mixinExcludeClasses: []
	scanFiles: []
	scanDirectories: []
	parallel:
		jobSize: 20
		processTimeout: 600.0
		maximumNumberOfProcesses: 32
		minimumNumberOfJobsPerProcess: 2
		buffer: 134217728 # 128 MB
	phpVersion: null
	polluteScopeWithLoopInitialAssignments: true
	polluteScopeWithAlwaysIterableForeach: true
	propertyAlwaysWrittenTags: []
	propertyAlwaysReadTags: []
	fixerTmpDir: %pro.tmpDir% #unused
	additionalConstructors: []
	treatPhpDocTypesAsCertain: true
	usePathConstantsAsConstantString: false
	rememberPossiblyImpureFunctionValues: true
	tipsOfTheDay: true
	reportMagicMethods: false
	reportMagicProperties: false
	ignoreErrors: []
	internalErrorsCountLimit: 50
	cache:
		nodesByFileCountMax: 1024
		nodesByStringCountMax: 256
	reportUnmatchedIgnoredErrors: true
	scopeClass: PHPStan\Analyser\MutatingScope
	typeAliases: []
	universalObjectCratesClasses:
		- stdClass
	stubFiles:
		- ../stubs/ReflectionAttribute.stub
		- ../stubs/ReflectionClass.stub
		- ../stubs/ReflectionClassConstant.stub
		- ../stubs/ReflectionFunctionAbstract.stub
		- ../stubs/ReflectionMethod.stub
		- ../stubs/ReflectionParameter.stub
		- ../stubs/ReflectionProperty.stub
		- ../stubs/iterable.stub
		- ../stubs/ArrayObject.stub
		- ../stubs/WeakReference.stub
		- ../stubs/ext-ds.stub
		- ../stubs/ImagickPixel.stub
		- ../stubs/PDOStatement.stub
		- ../stubs/date.stub
		- ../stubs/ibm_db2.stub
		- ../stubs/mysqli.stub
		- ../stubs/zip.stub
		- ../stubs/dom.stub
		- ../stubs/spl.stub
		- ../stubs/SplObjectStorage.stub
		- ../stubs/Exception.stub
		- ../stubs/arrayFunctions.stub
		- ../stubs/core.stub
		- ../stubs/typeCheckingFunctions.stub
	earlyTerminatingMethodCalls: []
	earlyTerminatingFunctionCalls: []
	memoryLimitFile: %tmpDir%/.memory_limit
	tempResultCachePath: %tmpDir%/resultCaches
	resultCachePath: %tmpDir%/resultCache.php
	resultCacheChecksProjectExtensionFilesDependencies: false
	staticReflectionClassNamePatterns: []
	dynamicConstantNames:
		- ICONV_IMPL
		- LIBXML_VERSION
		- LIBXML_DOTTED_VERSION
		- Memcached::HAVE_ENCODING
		- Memcached::HAVE_IGBINARY
		- Memcached::HAVE_JSON
		- Memcached::HAVE_MSGPACK
		- Memcached::HAVE_SASL
		- Memcached::HAVE_SESSION
		- PHP_VERSION
		- PHP_MAJOR_VERSION
		- PHP_MINOR_VERSION
		- PHP_RELEASE_VERSION
		- PHP_VERSION_ID
		- PHP_EXTRA_VERSION
		- PHP_WINDOWS_VERSION_MAJOR
		- PHP_WINDOWS_VERSION_MINOR
		- PHP_WINDOWS_VERSION_BUILD
		- PHP_ZTS
		- PHP_DEBUG
		- PHP_MAXPATHLEN
		- PHP_OS
		- PHP_OS_FAMILY
		- PHP_SAPI
		- PHP_EOL
		- PHP_INT_MAX
		- PHP_INT_MIN
		- PHP_INT_SIZE
		- PHP_FLOAT_DIG
		- PHP_FLOAT_EPSILON
		- PHP_FLOAT_MIN
		- PHP_FLOAT_MAX
		- DEFAULT_INCLUDE_PATH
		- PEAR_INSTALL_DIR
		- PEAR_EXTENSION_DIR
		- PHP_EXTENSION_DIR
		- PHP_PREFIX
		- PHP_BINDIR
		- PHP_BINARY
		- PHP_MANDIR
		- PHP_LIBDIR
		- PHP_DATADIR
		- PHP_SYSCONFDIR
		- PHP_LOCALSTATEDIR
		- PHP_CONFIG_FILE_PATH
		- PHP_CONFIG_FILE_SCAN_DIR
		- PHP_SHLIB_SUFFIX
		- PHP_FD_SETSIZE
		- OPENSSL_VERSION_NUMBER
		- ZEND_DEBUG_BUILD
		- ZEND_THREAD_SAFE
	customRulesetUsed: null
	editorUrl: null
	editorUrlTitle: null
	errorFormat: null
	sysGetTempDir: ::sys_get_temp_dir()
	pro:
		dnsServers:
			- '1.1.1.2'
		tmpDir: %sysGetTempDir%/phpstan-fixer
	__validate: true

extensions:
	rules: PHPStan\DependencyInjection\RulesExtension
	conditionalTags: PHPStan\DependencyInjection\ConditionalTagsExtension
	parametersSchema: PHPStan\DependencyInjection\ParametersSchemaExtension
	validateIgnoredErrors: PHPStan\DependencyInjection\ValidateIgnoredErrorsExtension

rules:
	- PHPStan\Rules\Debug\DumpTypeRule
	- PHPStan\Rules\Debug\FileAssertRule

conditionalTags:
	PHPStan\Rules\Exceptions\MissingCheckedExceptionInFunctionThrowsRule:
		phpstan.rules.rule: %exceptions.check.missingCheckedExceptionInThrows%
	PHPStan\Rules\Exceptions\MissingCheckedExceptionInMethodThrowsRule:
		phpstan.rules.rule: %exceptions.check.missingCheckedExceptionInThrows%
	PHPStan\Rules\Exceptions\TooWideFunctionThrowTypeRule:
		phpstan.rules.rule: %exceptions.check.tooWideThrowType%
	PHPStan\Rules\Exceptions\TooWideMethodThrowTypeRule:
		phpstan.rules.rule: %exceptions.check.tooWideThrowType%
	PhpParser\NodeVisitor\NodeConnectingVisitor:
		phpstan.parser.richParserNodeVisitor: %featureToggles.nodeConnectingVisitorCompatibility%
	PHPStan\Parser\CurlSetOptArgVisitor:
		phpstan.parser.richParserNodeVisitor: %featureToggles.curlSetOptTypes%
	PHPStan\Parser\TypeTraverserInstanceofVisitor:
		phpstan.parser.richParserNodeVisitor: %featureToggles.instanceofType%

services:
	-
		class: PhpParser\BuilderFactory

	-
		class: PHPStan\Parser\LexerFactory

	-
		class: PhpParser\NodeVisitor\NameResolver
		arguments:
			options:
				preserveOriginalNames: true

	-
		class: PHPStan\Parser\ArrayFilterArgVisitor
		tags:
			- phpstan.parser.richParserNodeVisitor

	-
		class: PHPStan\Parser\ArrayMapArgVisitor
		tags:
			- phpstan.parser.richParserNodeVisitor

	-
		class: PHPStan\Parser\ArrayWalkArgVisitor
		tags:
			- phpstan.parser.richParserNodeVisitor

	-
		class: PHPStan\Parser\ClosureArgVisitor
		tags:
			- phpstan.parser.richParserNodeVisitor

	-
		class: PHPStan\Parser\CurlSetOptArgVisitor

	-
		class: PHPStan\Parser\TypeTraverserInstanceofVisitor

	-
		class: PHPStan\Parser\ArrowFunctionArgVisitor
		tags:
			- phpstan.parser.richParserNodeVisitor

	-
		class: PHPStan\Parser\MagicConstantParamDefaultVisitor
		tags:
			- phpstan.parser.richParserNodeVisitor

	-
		class: PHPStan\Parser\NewAssignedToPropertyVisitor
		tags:
			- phpstan.parser.richParserNodeVisitor

	-
		class: PHPStan\Parser\ParentStmtTypesVisitor
		tags:
			- phpstan.parser.richParserNodeVisitor

	-
		class: PHPStan\Parser\TryCatchTypeVisitor
		tags:
			- phpstan.parser.richParserNodeVisitor

	-
		class: PHPStan\Parser\LastConditionVisitor
		tags:
			- phpstan.parser.richParserNodeVisitor

	-
		class: PhpParser\NodeVisitor\NodeConnectingVisitor

	-
		class: PHPStan\Node\Printer\ExprPrinter

	-
		class: PHPStan\Node\Printer\Printer

	-
		class: PHPStan\Broker\AnonymousClassNameHelper
		arguments:
			relativePathHelper: @simpleRelativePathHelper

	-
		class: PHPStan\Php\PhpVersion
		factory: @PHPStan\Php\PhpVersionFactory::create

	-
		class: PHPStan\Php\PhpVersionFactory
		factory: @PHPStan\Php\PhpVersionFactoryFactory::create

	-
		class: PHPStan\Php\PhpVersionFactoryFactory
		arguments:
			versionId: %phpVersion%
			composerAutoloaderProjectPaths: %composerAutoloaderProjectPaths%

	-
		class: PHPStan\PhpDocParser\Lexer\Lexer

	-
		class: PHPStan\PhpDocParser\Parser\TypeParser
		arguments:
			quoteAwareConstExprString: %featureToggles.unescapeStrings%

	-
		class: PHPStan\PhpDocParser\Parser\ConstExprParser
		factory: @PHPStan\PhpDoc\ConstExprParserFactory::create()

	-
		class: PHPStan\PhpDocParser\Parser\PhpDocParser
		arguments:
			requireWhitespaceBeforeDescription: %featureToggles.phpDocParserRequireWhitespaceBeforeDescription%
			preserveTypeAliasesWithInvalidTypes: true

	-
		class: PHPStan\PhpDoc\ConstExprParserFactory
		arguments:
			unescapeStrings: %featureToggles.unescapeStrings%

	-
		class: PHPStan\PhpDoc\PhpDocInheritanceResolver

	-
		class: PHPStan\PhpDoc\PhpDocNodeResolver

	-
		class: PHPStan\PhpDoc\PhpDocStringResolver

	-
		class: PHPStan\PhpDoc\ConstExprNodeResolver

	-
		class: PHPStan\PhpDoc\TypeNodeResolver

	-
		class: PHPStan\PhpDoc\TypeNodeResolverExtensionRegistryProvider
		factory: PHPStan\PhpDoc\LazyTypeNodeResolverExtensionRegistryProvider

	-
		class: PHPStan\PhpDoc\TypeStringResolver

	-
		class: PHPStan\PhpDoc\StubValidator
		arguments:
			duplicateStubs: %featureToggles.duplicateStubs%

	-
		class: PHPStan\PhpDoc\CountableStubFilesExtension
		arguments:
			bleedingEdge: %featureToggles.bleedingEdge%
		tags:
			- phpstan.stubFilesExtension

	-
		class: PHPStan\PhpDoc\DefaultStubFilesProvider
		arguments:
			stubFiles: %stubFiles%
			currentWorkingDirectory: %currentWorkingDirectory%
		autowired:
			- PHPStan\PhpDoc\StubFilesProvider

	-
		class: PHPStan\PhpDoc\JsonValidateStubFilesExtension
		tags:
			- phpstan.stubFilesExtension

	-
		class: PHPStan\PhpDoc\ReflectionEnumStubFilesExtension
		tags:
			- phpstan.stubFilesExtension

	-
		class: PHPStan\Analyser\Analyser
		arguments:
			internalErrorsCountLimit: %internalErrorsCountLimit%

	-
		class: PHPStan\Analyser\FileAnalyser
		arguments:
			parser: @defaultAnalysisParser
			reportUnmatchedIgnoredErrors: %reportUnmatchedIgnoredErrors%

	-
		class: PHPStan\Analyser\RuleErrorTransformer

	-
		class: PHPStan\Analyser\Ignore\IgnoredErrorHelper
		arguments:
			ignoreErrors: %ignoreErrors%
			reportUnmatchedIgnoredErrors: %reportUnmatchedIgnoredErrors%

	-
		class: PHPStan\Analyser\Ignore\IgnoreLexer

	-
		class: PHPStan\Analyser\LazyInternalScopeFactory
		arguments:
			scopeClass: %scopeClass%
		autowired:
			- PHPStan\Analyser\InternalScopeFactory

	-
		class: PHPStan\Analyser\ScopeFactory

	-
		class: PHPStan\Analyser\NodeScopeResolver
		arguments:
			parser: @defaultAnalysisParser
			reflector: @nodeScopeResolverReflector
			polluteScopeWithLoopInitialAssignments: %polluteScopeWithLoopInitialAssignments%
			polluteScopeWithAlwaysIterableForeach: %polluteScopeWithAlwaysIterableForeach%
			earlyTerminatingMethodCalls: %earlyTerminatingMethodCalls%
			earlyTerminatingFunctionCalls: %earlyTerminatingFunctionCalls%
			implicitThrows: %exceptions.implicitThrows%
			treatPhpDocTypesAsCertain: %treatPhpDocTypesAsCertain%
			detectDeadTypeInMultiCatch: %featureToggles.detectDeadTypeInMultiCatch%
			universalObjectCratesClasses: %universalObjectCratesClasses%

	-
		class: PHPStan\Analyser\ConstantResolver
		factory: @PHPStan\Analyser\ConstantResolverFactory::create()

	-
		class: PHPStan\Analyser\ConstantResolverFactory

	-
		implement: PHPStan\Analyser\ResultCache\ResultCacheManagerFactory
		arguments:
			scanFileFinder: @fileFinderScan
			cacheFilePath: %resultCachePath%
			analysedPaths: %analysedPaths%
			composerAutoloaderProjectPaths: %composerAutoloaderProjectPaths%
			usedLevel: %usedLevel%
			cliAutoloadFile: %cliAutoloadFile%
			bootstrapFiles: %bootstrapFiles%
			scanFiles: %scanFiles%
			scanDirectories: %scanDirectories%
			checkDependenciesOfProjectExtensionFiles: %resultCacheChecksProjectExtensionFilesDependencies%

	-
		class: PHPStan\Analyser\ResultCache\ResultCacheClearer
		arguments:
			cacheFilePath: %resultCachePath%

	-
		class: PHPStan\Cache\Cache
		arguments:
			storage: @cacheStorage

	-
		class: PHPStan\Collectors\Registry
		factory: @PHPStan\Collectors\RegistryFactory::create

	-
		class: PHPStan\Collectors\RegistryFactory

	-
		class: PHPStan\Command\AnalyseApplication
		arguments:
			internalErrorsCountLimit: %internalErrorsCountLimit%

	-
		class: PHPStan\Command\AnalyserRunner

	-
		class: PHPStan\Command\FixerApplication
		arguments:
			analysedPaths: %analysedPaths%
			currentWorkingDirectory: %currentWorkingDirectory%
			proTmpDir: %pro.tmpDir%
			dnsServers: %pro.dnsServers%
			composerAutoloaderProjectPaths: %composerAutoloaderProjectPaths%
			allConfigFiles: %allConfigFiles%
			cliAutoloadFile: %cliAutoloadFile%
			bootstrapFiles: %bootstrapFiles%

	-
		class: PHPStan\Dependency\DependencyResolver

	-
		class: PHPStan\Dependency\ExportedNodeFetcher
		arguments:
			parser: @defaultAnalysisParser

	-
		class: PHPStan\Dependency\ExportedNodeResolver

	-
		class: PHPStan\Dependency\ExportedNodeVisitor

	-
		class: PHPStan\DependencyInjection\Container
		factory: PHPStan\DependencyInjection\MemoizingContainer
		arguments:
			originalContainer: @PHPStan\DependencyInjection\Nette\NetteContainer

	-
		class: PHPStan\DependencyInjection\Nette\NetteContainer
		autowired:
			- PHPStan\DependencyInjection\Nette\NetteContainer

	-
		class: PHPStan\DependencyInjection\DerivativeContainerFactory
		arguments:
			currentWorkingDirectory: %currentWorkingDirectory%
			tempDirectory: %tempDir%
			additionalConfigFiles: %additionalConfigFiles%
			analysedPaths: %analysedPaths%
			composerAutoloaderProjectPaths: %composerAutoloaderProjectPaths%
			analysedPathsFromConfig: %analysedPathsFromConfig%
			usedLevel: %usedLevel%
			generateBaselineFile: %generateBaselineFile%
			cliAutoloadFile: %cliAutoloadFile%

	-
		class: PHPStan\DependencyInjection\Reflection\ClassReflectionExtensionRegistryProvider
		factory: PHPStan\DependencyInjection\Reflection\LazyClassReflectionExtensionRegistryProvider

	-
		class: PHPStan\DependencyInjection\Type\DynamicReturnTypeExtensionRegistryProvider
		factory: PHPStan\DependencyInjection\Type\LazyDynamicReturnTypeExtensionRegistryProvider

	-
		class: PHPStan\DependencyInjection\Type\OperatorTypeSpecifyingExtensionRegistryProvider
		factory: PHPStan\DependencyInjection\Type\LazyOperatorTypeSpecifyingExtensionRegistryProvider

	-
		class: PHPStan\DependencyInjection\Type\DynamicThrowTypeExtensionProvider
		factory: PHPStan\DependencyInjection\Type\LazyDynamicThrowTypeExtensionProvider

	-
		class: PHPStan\File\FileHelper
		arguments:
			workingDirectory: %currentWorkingDirectory%

	-
		class: PHPStan\File\FileExcluderFactory
		arguments:
			obsoleteExcludesAnalyse: %excludes_analyse%
			excludePaths: %excludePaths%

	-
		implement: PHPStan\File\FileExcluderRawFactory

	fileExcluderAnalyse:
		class: PHPStan\File\FileExcluder
		factory: @PHPStan\File\FileExcluderFactory::createAnalyseFileExcluder()
		autowired: false

	fileExcluderScan:
		class: PHPStan\File\FileExcluder
		factory: @PHPStan\File\FileExcluderFactory::createScanFileExcluder()
		autowired: false

	fileFinderAnalyse:
		class: PHPStan\File\FileFinder
		arguments:
			fileExcluder: @fileExcluderAnalyse
			fileExtensions: %fileExtensions%
		autowired: false

	fileFinderScan:
		class: PHPStan\File\FileFinder
		arguments:
			fileExcluder: @fileExcluderScan
			fileExtensions: %fileExtensions%
		autowired: false

	-
		class: PHPStan\File\FileMonitor
		arguments:
			fileFinder: @fileFinderAnalyse

	-
<<<<<<< HEAD
=======
		class: PHPStan\NodeVisitor\StatementOrderVisitor
		tags:
			- phpstan.parser.richParserNodeVisitor

	-
		class: PHPStan\Parser\DeclarePositionVisitor
		tags:
			- phpstan.parser.richParserNodeVisitor

	-
>>>>>>> 5f325f8b
		class: PHPStan\Parallel\ParallelAnalyser
		arguments:
			internalErrorsCountLimit: %internalErrorsCountLimit%
			processTimeout: %parallel.processTimeout%
			decoderBufferSize: %parallel.buffer%

	-
		class: PHPStan\Parallel\Scheduler
		arguments:
			jobSize: %parallel.jobSize%
			maximumNumberOfProcesses: %parallel.maximumNumberOfProcesses%
			minimumNumberOfJobsPerProcess: %parallel.minimumNumberOfJobsPerProcess%

	-
		class: PHPStan\Parser\FunctionCallStatementFinder

	-
		class: PHPStan\Process\CpuCoreCounter

	-
		implement: PHPStan\Reflection\FunctionReflectionFactory
		arguments:
			parser: @defaultAnalysisParser

	-
		class: PHPStan\Reflection\InitializerExprTypeResolver
		arguments:
			usePathConstantsAsConstantString: %usePathConstantsAsConstantString%

	-
		class: PHPStan\Reflection\Annotations\AnnotationsMethodsClassReflectionExtension

	-
		class: PHPStan\Reflection\Annotations\AnnotationsPropertiesClassReflectionExtension

	-
		class: PHPStan\Reflection\BetterReflection\SourceLocator\CachingVisitor

	-
		class: PHPStan\Reflection\BetterReflection\SourceLocator\FileNodesFetcher
		arguments:
			parser: @defaultAnalysisParser

	-
		class: PHPStan\Reflection\BetterReflection\SourceLocator\ComposerJsonAndInstalledJsonSourceLocatorMaker

	-
		class: PHPStan\Reflection\BetterReflection\SourceLocator\OptimizedDirectorySourceLocatorFactory
		arguments:
			fileFinder: @fileFinderScan

	-
		class: PHPStan\Reflection\BetterReflection\SourceLocator\OptimizedDirectorySourceLocatorRepository

	-
		implement: PHPStan\Reflection\BetterReflection\SourceLocator\OptimizedPsrAutoloaderLocatorFactory

	-
		implement: PHPStan\Reflection\BetterReflection\SourceLocator\OptimizedSingleFileSourceLocatorFactory

	-
		class: PHPStan\Reflection\BetterReflection\SourceLocator\OptimizedSingleFileSourceLocatorRepository

	-
		class: PHPStan\Reflection\Mixin\MixinMethodsClassReflectionExtension
		tags:
			- phpstan.broker.methodsClassReflectionExtension
		arguments:
			mixinExcludeClasses: %mixinExcludeClasses%

	-
		class: PHPStan\Reflection\Mixin\MixinPropertiesClassReflectionExtension
		tags:
			- phpstan.broker.propertiesClassReflectionExtension
		arguments:
			mixinExcludeClasses: %mixinExcludeClasses%

	-
		class: PHPStan\Reflection\Php\PhpClassReflectionExtension
		arguments:
			parser: @defaultAnalysisParser
			inferPrivatePropertyTypeFromConstructor: %inferPrivatePropertyTypeFromConstructor%

	-
		implement: PHPStan\Reflection\Php\PhpMethodReflectionFactory
		arguments:
			parser: @defaultAnalysisParser

	-
		class: PHPStan\Reflection\Php\Soap\SoapClientMethodsClassReflectionExtension
		tags:
			- phpstan.broker.methodsClassReflectionExtension

	-
		class: PHPStan\Reflection\Php\EnumAllowedSubTypesClassReflectionExtension
		tags:
			- phpstan.broker.allowedSubTypesClassReflectionExtension

	-
		class: PHPStan\Reflection\Php\UniversalObjectCratesClassReflectionExtension
		tags:
			- phpstan.broker.propertiesClassReflectionExtension
		arguments:
			classes: %universalObjectCratesClasses%

	-
		class: PHPStan\Reflection\PHPStan\NativeReflectionEnumReturnDynamicReturnTypeExtension
		tags:
			- phpstan.broker.dynamicMethodReturnTypeExtension
		arguments:
			className: PHPStan\Reflection\ClassReflection
			methodName: getNativeReflection

	-
		class: PHPStan\Reflection\PHPStan\NativeReflectionEnumReturnDynamicReturnTypeExtension
		tags:
			- phpstan.broker.dynamicMethodReturnTypeExtension
		arguments:
			className: PHPStan\Reflection\Php\BuiltinMethodReflection
			methodName: getDeclaringClass

	-
		class: PHPStan\Reflection\ReflectionProvider\ReflectionProviderProvider
		factory: PHPStan\Reflection\ReflectionProvider\LazyReflectionProviderProvider

	-
		class: PHPStan\Reflection\SignatureMap\NativeFunctionReflectionProvider
		arguments:
			reflector: @betterReflectionReflector

	-
		class: PHPStan\Reflection\SignatureMap\SignatureMapParser

	-
		class: PHPStan\Reflection\SignatureMap\FunctionSignatureMapProvider
		arguments:
			stricterFunctionMap: %featureToggles.stricterFunctionMap%
		autowired:
			- PHPStan\Reflection\SignatureMap\FunctionSignatureMapProvider

	-
		class: PHPStan\Reflection\SignatureMap\Php8SignatureMapProvider
		autowired:
			- PHPStan\Reflection\SignatureMap\Php8SignatureMapProvider

	-
		class: PHPStan\Reflection\SignatureMap\SignatureMapProviderFactory

	-
		class: PHPStan\Reflection\SignatureMap\SignatureMapProvider
		factory: @PHPStan\Reflection\SignatureMap\SignatureMapProviderFactory::create()

	-
		class: PHPStan\Rules\Api\ApiRuleHelper

	-
		class: PHPStan\Rules\AttributesCheck
		arguments:
			deprecationRulesInstalled: %deprecationRulesInstalled%

	-
		class: PHPStan\Rules\Arrays\NonexistentOffsetInArrayDimFetchCheck
		arguments:
			reportMaybes: %reportMaybes%
			bleedingEdge: %featureToggles.bleedingEdge%

	-
		class: PHPStan\Rules\ClassCaseSensitivityCheck
		arguments:
			checkInternalClassCaseSensitivity: %checkInternalClassCaseSensitivity%

	-
		class: PHPStan\Rules\Classes\LocalTypeAliasesCheck
		arguments:
			globalTypeAliases: %typeAliases%

	-
		class: PHPStan\Rules\Comparison\ConstantConditionRuleHelper
		arguments:
			treatPhpDocTypesAsCertain: %treatPhpDocTypesAsCertain%
			looseComparisonRuleEnabled: %featureToggles.looseComparison%

	-
		class: PHPStan\Rules\Comparison\ImpossibleCheckTypeHelper
		arguments:
			universalObjectCratesClasses: %universalObjectCratesClasses%
			treatPhpDocTypesAsCertain: %treatPhpDocTypesAsCertain%
			nullContextForVoidReturningFunctions: %featureToggles.nullContextForVoidReturningFunctions%

	-
		class: PHPStan\Rules\Exceptions\DefaultExceptionTypeResolver
		arguments:
			uncheckedExceptionRegexes: %exceptions.uncheckedExceptionRegexes%
			uncheckedExceptionClasses: %exceptions.uncheckedExceptionClasses%
			checkedExceptionRegexes: %exceptions.checkedExceptionRegexes%
			checkedExceptionClasses: %exceptions.checkedExceptionClasses%
		autowired:
			- PHPStan\Rules\Exceptions\DefaultExceptionTypeResolver

	-
		class: PHPStan\Rules\Exceptions\MissingCheckedExceptionInFunctionThrowsRule

	-
		class: PHPStan\Rules\Exceptions\MissingCheckedExceptionInMethodThrowsRule

	-
		class: PHPStan\Rules\Exceptions\MissingCheckedExceptionInThrowsCheck
		arguments:
			exceptionTypeResolver: @exceptionTypeResolver

	-
		class: PHPStan\Rules\Exceptions\TooWideFunctionThrowTypeRule

	-
		class: PHPStan\Rules\Exceptions\TooWideMethodThrowTypeRule

	-
		class: PHPStan\Rules\Exceptions\TooWideThrowTypeCheck

	-
		class: PHPStan\Rules\FunctionCallParametersCheck
		arguments:
			checkArgumentTypes: %checkFunctionArgumentTypes%
			checkArgumentsPassedByReference: %checkArgumentsPassedByReference%
			checkExtraArguments: %checkExtraArguments%
			checkMissingTypehints: %checkMissingTypehints%
			checkUnresolvableParameterTypes: %featureToggles.checkUnresolvableParameterTypes%

	-
		class: PHPStan\Rules\FunctionDefinitionCheck
		arguments:
			checkClassCaseSensitivity: %checkClassCaseSensitivity%
			checkThisOnly: %checkThisOnly%

	-
		class: PHPStan\Rules\FunctionReturnTypeCheck

	-
		class: PHPStan\Rules\Generics\CrossCheckInterfacesHelper

	-
		class: PHPStan\Rules\Generics\GenericAncestorsCheck
		arguments:
			checkGenericClassInNonGenericObjectType: %checkGenericClassInNonGenericObjectType%
			skipCheckGenericClasses: %featureToggles.skipCheckGenericClasses%

	-
		class: PHPStan\Rules\Generics\GenericObjectTypeCheck

	-
		class: PHPStan\Rules\Generics\TemplateTypeCheck
		arguments:
			checkClassCaseSensitivity: %checkClassCaseSensitivity%

	-
		class: PHPStan\Rules\Generics\VarianceCheck
		arguments:
			checkParamOutVariance: %featureToggles.paramOutVariance%
			strictStaticVariance: %featureToggles.strictStaticMethodTemplateTypeVariance%

	-
		class: PHPStan\Rules\IssetCheck
		arguments:
			checkAdvancedIsset: %checkAdvancedIsset%
			treatPhpDocTypesAsCertain: %treatPhpDocTypesAsCertain%
			strictUnnecessaryNullsafePropertyFetch: %featureToggles.strictUnnecessaryNullsafePropertyFetch%

	-
		class: PHPStan\Rules\Methods\MethodCallCheck
		arguments:
			checkFunctionNameCase: %checkFunctionNameCase%
			reportMagicMethods: %reportMagicMethods%

	-
		class: PHPStan\Rules\Methods\StaticMethodCallCheck
		arguments:
			checkFunctionNameCase: %checkFunctionNameCase%
			reportMagicMethods: %reportMagicMethods%

	-
		# checked as part of OverridingMethodRule
		class: PHPStan\Rules\Methods\MethodSignatureRule
		arguments:
			reportMaybes: %reportMaybesInMethodSignatures%
			reportStatic: %reportStaticMethodSignatures%
			abstractTraitMethod: %featureToggles.abstractTraitMethod%

	-
		class: PHPStan\Rules\Methods\MethodParameterComparisonHelper
		arguments:
			genericPrototypeMessage: %featureToggles.genericPrototypeMessage%

	-
		class: PHPStan\Rules\MissingTypehintCheck
		arguments:
			checkMissingIterableValueType: %checkMissingIterableValueType%
			disableCheckMissingIterableValueType: %featureToggles.disableCheckMissingIterableValueType%
			checkGenericClassInNonGenericObjectType: %checkGenericClassInNonGenericObjectType%
			checkMissingCallableSignature: %checkMissingCallableSignature%
			skipCheckGenericClasses: %featureToggles.skipCheckGenericClasses%

	-
		class: PHPStan\Rules\NullsafeCheck

	-
		class: PHPStan\Rules\Constants\LazyAlwaysUsedClassConstantsExtensionProvider

	-
		class: PHPStan\Rules\PhpDoc\ConditionalReturnTypeRuleHelper

	-
		class: PHPStan\Rules\PhpDoc\AssertRuleHelper

	-
		class: PHPStan\Rules\PhpDoc\UnresolvableTypeHelper

	-
		class: PHPStan\Rules\PhpDoc\VarTagTypeRuleHelper
		arguments:
			checkTypeAgainstPhpDocType: %reportWrongPhpDocTypeInVarTag%

	-
		class: PHPStan\Rules\Playground\NeverRuleHelper

	-
		class: PHPStan\Rules\Properties\LazyReadWritePropertiesExtensionProvider

	-
		class: PHPStan\Rules\Properties\PropertyDescriptor

	-
		class: PHPStan\Rules\Properties\PropertyReflectionFinder

	-
		class: PHPStan\Rules\RuleLevelHelper
		arguments:
			checkNullables: %checkNullables%
			checkThisOnly: %checkThisOnly%
			checkUnionTypes: %checkUnionTypes%
			checkExplicitMixed: %checkExplicitMixed%
			checkImplicitMixed: %checkImplicitMixed%
			newRuleLevelHelper: %featureToggles.newRuleLevelHelper%
			checkBenevolentUnionTypes: %checkBenevolentUnionTypes%

	-
		class: PHPStan\Rules\UnusedFunctionParametersCheck

	-
		class: PHPStan\Type\FileTypeMapper
		arguments:
			phpParser: @defaultAnalysisParser

	-
		class: PHPStan\Type\TypeAliasResolver
		factory: PHPStan\Type\UsefulTypeAliasResolver
		arguments:
			globalTypeAliases: %typeAliases%

	-
		class: PHPStan\Type\TypeAliasResolverProvider
		factory: PHPStan\Type\LazyTypeAliasResolverProvider

	-
		class: PHPStan\Type\BitwiseFlagHelper

	-
		class: PHPStan\Type\Php\ArgumentBasedFunctionReturnTypeExtension
		tags:
			- phpstan.broker.dynamicFunctionReturnTypeExtension

	-
		class: PHPStan\Type\Php\ArrayIntersectKeyFunctionReturnTypeExtension
		tags:
			- phpstan.broker.dynamicFunctionReturnTypeExtension

	-
		class: PHPStan\Type\Php\ArrayChunkFunctionReturnTypeExtension
		tags:
			- phpstan.broker.dynamicFunctionReturnTypeExtension

	-
		class: PHPStan\Type\Php\ArrayColumnFunctionReturnTypeExtension
		tags:
			- phpstan.broker.dynamicFunctionReturnTypeExtension

	-
		class: PHPStan\Type\Php\ArrayCombineFunctionReturnTypeExtension
		tags:
			- phpstan.broker.dynamicFunctionReturnTypeExtension

	-
		class: PHPStan\Type\Php\ArrayCurrentDynamicReturnTypeExtension
		tags:
			- phpstan.broker.dynamicFunctionReturnTypeExtension

	-
		class: PHPStan\Type\Php\ArrayFillFunctionReturnTypeExtension
		tags:
			- phpstan.broker.dynamicFunctionReturnTypeExtension

	-
		class: PHPStan\Type\Php\ArrayFillKeysFunctionReturnTypeExtension
		tags:
			- phpstan.broker.dynamicFunctionReturnTypeExtension

	-
		class: PHPStan\Type\Php\ArrayFilterFunctionReturnTypeReturnTypeExtension
		tags:
			- phpstan.broker.dynamicFunctionReturnTypeExtension

	-
		class: PHPStan\Type\Php\ArrayFlipFunctionReturnTypeExtension
		tags:
			- phpstan.broker.dynamicFunctionReturnTypeExtension

	-
		class: PHPStan\Type\Php\ArrayKeyDynamicReturnTypeExtension
		tags:
			- phpstan.broker.dynamicFunctionReturnTypeExtension

	-
		class: PHPStan\Type\Php\ArrayKeyExistsFunctionTypeSpecifyingExtension
		tags:
			- phpstan.typeSpecifier.functionTypeSpecifyingExtension

	-
		class: PHPStan\Type\Php\ArrayKeyFirstDynamicReturnTypeExtension
		tags:
			- phpstan.broker.dynamicFunctionReturnTypeExtension

	-
		class: PHPStan\Type\Php\ArrayKeyLastDynamicReturnTypeExtension
		tags:
			- phpstan.broker.dynamicFunctionReturnTypeExtension

	-
		class: PHPStan\Type\Php\ArrayKeysFunctionDynamicReturnTypeExtension
		tags:
			- phpstan.broker.dynamicFunctionReturnTypeExtension

	-
		class: PHPStan\Type\Php\ArrayMapFunctionReturnTypeExtension
		tags:
			- phpstan.broker.dynamicFunctionReturnTypeExtension

	-
		class: PHPStan\Type\Php\ArrayMergeFunctionDynamicReturnTypeExtension
		tags:
			- phpstan.broker.dynamicFunctionReturnTypeExtension

	-
		class: PHPStan\Type\Php\ArrayNextDynamicReturnTypeExtension
		tags:
			- phpstan.broker.dynamicFunctionReturnTypeExtension

	-
		class: PHPStan\Type\Php\ArrayPopFunctionReturnTypeExtension
		tags:
			- phpstan.broker.dynamicFunctionReturnTypeExtension

	-
		class: PHPStan\Type\Php\ArrayRandFunctionReturnTypeExtension
		tags:
			- phpstan.broker.dynamicFunctionReturnTypeExtension

	-
		class: PHPStan\Type\Php\ArrayReduceFunctionReturnTypeExtension
		tags:
			- phpstan.broker.dynamicFunctionReturnTypeExtension

	-
		class: PHPStan\Type\Php\ArrayReplaceFunctionReturnTypeExtension
		tags:
			- phpstan.broker.dynamicFunctionReturnTypeExtension

	-
		class: PHPStan\Type\Php\ArrayReverseFunctionReturnTypeExtension
		tags:
			- phpstan.broker.dynamicFunctionReturnTypeExtension

	-
		class: PHPStan\Type\Php\ArrayShiftFunctionReturnTypeExtension
		tags:
			- phpstan.broker.dynamicFunctionReturnTypeExtension

	-
		class: PHPStan\Type\Php\ArraySliceFunctionReturnTypeExtension
		tags:
			- phpstan.broker.dynamicFunctionReturnTypeExtension

	-
		class: PHPStan\Type\Php\ArraySpliceFunctionReturnTypeExtension
		tags:
			- phpstan.broker.dynamicFunctionReturnTypeExtension

	-
		class: PHPStan\Type\Php\ArraySearchFunctionDynamicReturnTypeExtension
		tags:
			- phpstan.broker.dynamicFunctionReturnTypeExtension

	-
		class: PHPStan\Type\Php\ArraySearchFunctionTypeSpecifyingExtension
		tags:
			- phpstan.typeSpecifier.functionTypeSpecifyingExtension

	-
		class: PHPStan\Type\Php\ArrayValuesFunctionDynamicReturnTypeExtension
		tags:
			- phpstan.broker.dynamicFunctionReturnTypeExtension

	-
		class: PHPStan\Type\Php\ArraySumFunctionDynamicReturnTypeExtension
		tags:
			- phpstan.broker.dynamicFunctionReturnTypeExtension

	-
		class: PHPStan\Type\Php\AssertThrowTypeExtension
		tags:
			- phpstan.dynamicFunctionThrowTypeExtension

	-
		class: PHPStan\Type\Php\BackedEnumFromMethodDynamicReturnTypeExtension
		tags:
			- phpstan.broker.dynamicStaticMethodReturnTypeExtension

	-
		class: PHPStan\Type\Php\Base64DecodeDynamicFunctionReturnTypeExtension
		tags:
			- phpstan.broker.dynamicFunctionReturnTypeExtension

	-
		class: PHPStan\Type\Php\BcMathStringOrNullReturnTypeExtension
		tags:
			- phpstan.broker.dynamicFunctionReturnTypeExtension

	-
		class: PHPStan\Type\Php\ClosureBindDynamicReturnTypeExtension
		tags:
			- phpstan.broker.dynamicStaticMethodReturnTypeExtension

	-
		class: PHPStan\Type\Php\ClosureBindToDynamicReturnTypeExtension
		tags:
			- phpstan.broker.dynamicMethodReturnTypeExtension

	-
		class: PHPStan\Type\Php\ClosureFromCallableDynamicReturnTypeExtension
		tags:
			- phpstan.broker.dynamicStaticMethodReturnTypeExtension

	-
		class: PHPStan\Type\Php\CompactFunctionReturnTypeExtension
		tags:
			- phpstan.broker.dynamicFunctionReturnTypeExtension
		arguments:
			checkMaybeUndefinedVariables: %checkMaybeUndefinedVariables%

	-
		class: PHPStan\Type\Php\ConstantFunctionReturnTypeExtension
		tags:
			- phpstan.broker.dynamicFunctionReturnTypeExtension

	-
	    class: PHPStan\Type\Php\ConstantHelper

	-
		class: PHPStan\Type\Php\CountFunctionReturnTypeExtension
		tags:
			- phpstan.broker.dynamicFunctionReturnTypeExtension

	-
		class: PHPStan\Type\Php\CountFunctionTypeSpecifyingExtension
		tags:
			- phpstan.typeSpecifier.functionTypeSpecifyingExtension

	-
		class: PHPStan\Type\Php\CurlGetinfoFunctionDynamicReturnTypeExtension
		tags:
			- phpstan.broker.dynamicFunctionReturnTypeExtension

	-
		class: PHPStan\Type\Php\CurlInitReturnTypeExtension
		tags:
			- phpstan.broker.dynamicFunctionReturnTypeExtension

	-
		class: PHPStan\Type\Php\DateFormatFunctionReturnTypeExtension
		tags:
			- phpstan.broker.dynamicFunctionReturnTypeExtension

	-
		class: PHPStan\Type\Php\DateFormatMethodReturnTypeExtension
		tags:
			- phpstan.broker.dynamicMethodReturnTypeExtension

	-
		class: PHPStan\Type\Php\DateFunctionReturnTypeExtension
		tags:
			- phpstan.broker.dynamicFunctionReturnTypeExtension

	-
		class: PHPStan\Type\Php\DateIntervalConstructorThrowTypeExtension
		tags:
			- phpstan.dynamicStaticMethodThrowTypeExtension

	-
		class: PHPStan\Type\Php\DateIntervalDynamicReturnTypeExtension
		tags:
			- phpstan.broker.dynamicStaticMethodReturnTypeExtension

	-
		class: PHPStan\Type\Php\DateTimeCreateDynamicReturnTypeExtension
		tags:
			- phpstan.broker.dynamicFunctionReturnTypeExtension

	-
		class: PHPStan\Type\Php\DateTimeDynamicReturnTypeExtension
		tags:
			- phpstan.broker.dynamicFunctionReturnTypeExtension

	-
		class: PHPStan\Type\Php\DateTimeModifyReturnTypeExtension
		tags:
			- phpstan.broker.dynamicMethodReturnTypeExtension
		arguments:
			dateTimeClass: DateTime

	-
		class: PHPStan\Type\Php\DateTimeModifyReturnTypeExtension
		tags:
			- phpstan.broker.dynamicMethodReturnTypeExtension
		arguments:
			dateTimeClass: DateTimeImmutable

	-
		class: PHPStan\Type\Php\DateTimeConstructorThrowTypeExtension
		tags:
			- phpstan.dynamicStaticMethodThrowTypeExtension

	-
		class: PHPStan\Type\Php\DateTimeZoneConstructorThrowTypeExtension
		tags:
			- phpstan.dynamicStaticMethodThrowTypeExtension

	-
		class: PHPStan\Type\Php\DsMapDynamicReturnTypeExtension
		tags:
			- phpstan.broker.dynamicMethodReturnTypeExtension

	-
		class: PHPStan\Type\Php\DsMapDynamicMethodThrowTypeExtension
		tags:
			- phpstan.dynamicMethodThrowTypeExtension

	-
		class: PHPStan\Type\Php\DioStatDynamicFunctionReturnTypeExtension
		tags:
			- phpstan.broker.dynamicFunctionReturnTypeExtension

	-
		class: PHPStan\Type\Php\ExplodeFunctionDynamicReturnTypeExtension
		tags:
			- phpstan.broker.dynamicFunctionReturnTypeExtension

	-
		class: PHPStan\Type\Php\FilterFunctionReturnTypeHelper

	-
		class: PHPStan\Type\Php\FilterInputDynamicReturnTypeExtension
		tags:
			- phpstan.broker.dynamicFunctionReturnTypeExtension

	-
		class: PHPStan\Type\Php\FilterVarDynamicReturnTypeExtension
		tags:
			- phpstan.broker.dynamicFunctionReturnTypeExtension

	-
		class: PHPStan\Type\Php\FilterVarArrayDynamicReturnTypeExtension
		tags:
			- phpstan.broker.dynamicFunctionReturnTypeExtension

	-
		class: PHPStan\Type\Php\GetCalledClassDynamicReturnTypeExtension
		tags:
			- phpstan.broker.dynamicFunctionReturnTypeExtension

	-
		class: PHPStan\Type\Php\GetClassDynamicReturnTypeExtension
		tags:
			- phpstan.broker.dynamicFunctionReturnTypeExtension

	-
		class: PHPStan\Type\Php\GetParentClassDynamicFunctionReturnTypeExtension
		tags:
			- phpstan.broker.dynamicFunctionReturnTypeExtension

	-
		class: PHPStan\Type\Php\GettypeFunctionReturnTypeExtension
		tags:
			- phpstan.broker.dynamicFunctionReturnTypeExtension

	-
		class: PHPStan\Type\Php\GettimeofdayDynamicFunctionReturnTypeExtension
		tags:
			- phpstan.broker.dynamicFunctionReturnTypeExtension
	-
		class: PHPStan\Type\Php\HashFunctionsReturnTypeExtension
		tags:
			- phpstan.broker.dynamicFunctionReturnTypeExtension

	-
		class: PHPStan\Type\Php\IntdivThrowTypeExtension
		tags:
			- phpstan.dynamicFunctionThrowTypeExtension

	-
		class: PHPStan\Type\Php\IniGetReturnTypeExtension
		tags:
			- phpstan.broker.dynamicFunctionReturnTypeExtension

	-
		class: PHPStan\Type\Php\JsonThrowTypeExtension
		tags:
			- phpstan.dynamicFunctionThrowTypeExtension

	-
		class: PHPStan\Type\Php\ReflectionClassConstructorThrowTypeExtension
		tags:
			- phpstan.dynamicStaticMethodThrowTypeExtension

	-
		class: PHPStan\Type\Php\ReflectionFunctionConstructorThrowTypeExtension
		tags:
			- phpstan.dynamicStaticMethodThrowTypeExtension

	-
		class: PHPStan\Type\Php\ReflectionMethodConstructorThrowTypeExtension
		tags:
			- phpstan.dynamicStaticMethodThrowTypeExtension

	-
		class: PHPStan\Type\Php\ReflectionPropertyConstructorThrowTypeExtension
		tags:
			- phpstan.dynamicStaticMethodThrowTypeExtension

	-
		class: PHPStan\Type\Php\StrContainingTypeSpecifyingExtension
		tags:
			- phpstan.typeSpecifier.functionTypeSpecifyingExtension

	-
		class: PHPStan\Type\Php\SimpleXMLElementClassPropertyReflectionExtension
		tags:
			- phpstan.broker.propertiesClassReflectionExtension

	-
		class: PHPStan\Type\Php\SimpleXMLElementConstructorThrowTypeExtension
		tags:
			- phpstan.dynamicStaticMethodThrowTypeExtension

	-
		class: PHPStan\Type\Php\StatDynamicReturnTypeExtension
		tags:
			- phpstan.broker.dynamicFunctionReturnTypeExtension
			- phpstan.broker.dynamicMethodReturnTypeExtension

	-
		class: PHPStan\Type\Php\MethodExistsTypeSpecifyingExtension
		tags:
			- phpstan.typeSpecifier.functionTypeSpecifyingExtension

	-
		class: PHPStan\Type\Php\PropertyExistsTypeSpecifyingExtension
		tags:
			- phpstan.typeSpecifier.functionTypeSpecifyingExtension

	-
		class: PHPStan\Type\Php\MinMaxFunctionReturnTypeExtension
		tags:
			- phpstan.broker.dynamicFunctionReturnTypeExtension

	-
		class: PHPStan\Type\Php\NumberFormatFunctionDynamicReturnTypeExtension
		tags:
			- phpstan.broker.dynamicFunctionReturnTypeExtension

	-
		class: PHPStan\Type\Php\PathinfoFunctionDynamicReturnTypeExtension
		tags:
			- phpstan.broker.dynamicFunctionReturnTypeExtension

	-
		class: PHPStan\Type\Php\PregFilterFunctionReturnTypeExtension
		tags:
			- phpstan.broker.dynamicFunctionReturnTypeExtension

	-
		class: PHPStan\Type\Php\PregSplitDynamicReturnTypeExtension
		tags:
			- phpstan.broker.dynamicFunctionReturnTypeExtension

	-
		class: PHPStan\Type\Php\ReflectionClassIsSubclassOfTypeSpecifyingExtension
		tags:
			- phpstan.typeSpecifier.methodTypeSpecifyingExtension

	-
		class: PHPStan\Type\Php\ReplaceFunctionsDynamicReturnTypeExtension
		tags:
			- phpstan.broker.dynamicFunctionReturnTypeExtension

	-
		class: PHPStan\Type\Php\ArrayPointerFunctionsDynamicReturnTypeExtension
		tags:
			- phpstan.broker.dynamicFunctionReturnTypeExtension

	-
		class: PHPStan\Type\Php\LtrimFunctionReturnTypeExtension
		tags:
			- phpstan.broker.dynamicFunctionReturnTypeExtension

	-
		class: PHPStan\Type\Php\MbFunctionsReturnTypeExtension
		tags:
			- phpstan.broker.dynamicFunctionReturnTypeExtension

	-
		class: PHPStan\Type\Php\MbConvertEncodingFunctionReturnTypeExtension
		tags:
			- phpstan.broker.dynamicFunctionReturnTypeExtension

	-
		class: PHPStan\Type\Php\MbSubstituteCharacterDynamicReturnTypeExtension
		tags:
			- phpstan.broker.dynamicFunctionReturnTypeExtension

	-
		class: PHPStan\Type\Php\MbStrlenFunctionReturnTypeExtension
		tags:
			- phpstan.broker.dynamicFunctionReturnTypeExtension

	-
		class: PHPStan\Type\Php\MicrotimeFunctionReturnTypeExtension
		tags:
			- phpstan.broker.dynamicFunctionReturnTypeExtension

	-
		class: PHPStan\Type\Php\HrtimeFunctionReturnTypeExtension
		tags:
			- phpstan.broker.dynamicFunctionReturnTypeExtension

	-
		class: PHPStan\Type\Php\ImplodeFunctionReturnTypeExtension
		tags:
			- phpstan.broker.dynamicFunctionReturnTypeExtension

	-
		class: PHPStan\Type\Php\NonEmptyStringFunctionsReturnTypeExtension
		tags:
			- phpstan.broker.dynamicFunctionReturnTypeExtension

	-
		class: PHPStan\Type\Php\StrCaseFunctionsReturnTypeExtension
		tags:
			- phpstan.broker.dynamicFunctionReturnTypeExtension

	-
		class: PHPStan\Type\Php\StrlenFunctionReturnTypeExtension
		tags:
			- phpstan.broker.dynamicFunctionReturnTypeExtension

	-
		class: PHPStan\Type\Php\StrPadFunctionReturnTypeExtension
		tags:
			- phpstan.broker.dynamicFunctionReturnTypeExtension

	-
		class: PHPStan\Type\Php\StrRepeatFunctionReturnTypeExtension
		tags:
			- phpstan.broker.dynamicFunctionReturnTypeExtension

	-
		class: PHPStan\Type\Php\SubstrDynamicReturnTypeExtension
		tags:
			- phpstan.broker.dynamicFunctionReturnTypeExtension

	-
		class: PHPStan\Type\Php\ThrowableReturnTypeExtension
		tags:
			- phpstan.broker.dynamicMethodReturnTypeExtension

	-
		class: PHPStan\Type\Php\ParseUrlFunctionDynamicReturnTypeExtension
		tags:
			- phpstan.broker.dynamicFunctionReturnTypeExtension

	-
		class: PHPStan\Type\Php\TriggerErrorDynamicReturnTypeExtension
		tags:
			- phpstan.broker.dynamicFunctionReturnTypeExtension

	-
		class: PHPStan\Type\Php\VersionCompareFunctionDynamicReturnTypeExtension
		tags:
			- phpstan.broker.dynamicFunctionReturnTypeExtension

	-
		class: PHPStan\Type\Php\PowFunctionReturnTypeExtension
		tags:
			- phpstan.broker.dynamicFunctionReturnTypeExtension

	-
		class: PHPStan\Type\Php\RoundFunctionReturnTypeExtension
		tags:
			- phpstan.broker.dynamicFunctionReturnTypeExtension

	-
		class: PHPStan\Type\Php\StrtotimeFunctionReturnTypeExtension
		tags:
			- phpstan.broker.dynamicFunctionReturnTypeExtension

	-
		class: PHPStan\Type\Php\RandomIntFunctionReturnTypeExtension
		tags:
			- phpstan.broker.dynamicFunctionReturnTypeExtension

	-
		class: PHPStan\Type\Php\RangeFunctionReturnTypeExtension
		tags:
			- phpstan.broker.dynamicFunctionReturnTypeExtension

	-
		class: PHPStan\Type\Php\AssertFunctionTypeSpecifyingExtension
		tags:
			- phpstan.typeSpecifier.functionTypeSpecifyingExtension

	-
		class: PHPStan\Type\Php\ClassExistsFunctionTypeSpecifyingExtension
		tags:
			- phpstan.typeSpecifier.functionTypeSpecifyingExtension

	-
		class: PHPStan\Type\Php\ClassImplementsFunctionReturnTypeExtension
		tags:
			- phpstan.broker.dynamicFunctionReturnTypeExtension

	-
		class: PHPStan\Type\Php\DefineConstantTypeSpecifyingExtension
		tags:
			- phpstan.typeSpecifier.functionTypeSpecifyingExtension

	-
		class: PHPStan\Type\Php\DefinedConstantTypeSpecifyingExtension
		tags:
			- phpstan.typeSpecifier.functionTypeSpecifyingExtension

	-
		class: PHPStan\Type\Php\FunctionExistsFunctionTypeSpecifyingExtension
		tags:
			- phpstan.typeSpecifier.functionTypeSpecifyingExtension

	-
		class: PHPStan\Type\Php\InArrayFunctionTypeSpecifyingExtension
		tags:
			- phpstan.typeSpecifier.functionTypeSpecifyingExtension

	-
		class: PHPStan\Type\Php\IsArrayFunctionTypeSpecifyingExtension
		tags:
			- phpstan.typeSpecifier.functionTypeSpecifyingExtension
		arguments:
			explicitMixed: %featureToggles.explicitMixedViaIsArray%

	-
		class: PHPStan\Type\Php\IsCallableFunctionTypeSpecifyingExtension
		tags:
			- phpstan.typeSpecifier.functionTypeSpecifyingExtension

	-
		class: PHPStan\Type\Php\IsIterableFunctionTypeSpecifyingExtension
		tags:
			- phpstan.typeSpecifier.functionTypeSpecifyingExtension

	-
		class: PHPStan\Type\Php\IsSubclassOfFunctionTypeSpecifyingExtension
		tags:
			- phpstan.typeSpecifier.functionTypeSpecifyingExtension

	-
		class: PHPStan\Type\Php\IteratorToArrayFunctionReturnTypeExtension
		tags:
			- phpstan.broker.dynamicFunctionReturnTypeExtension

	-
		class: PHPStan\Type\Php\IsAFunctionTypeSpecifyingExtension
		tags:
			- phpstan.typeSpecifier.functionTypeSpecifyingExtension

	-
		class: PHPStan\Type\Php\IsAFunctionTypeSpecifyingHelper

	-
		class: PHPStan\Type\Php\CtypeDigitFunctionTypeSpecifyingExtension
		tags:
			- phpstan.typeSpecifier.functionTypeSpecifyingExtension

	-
		class: PHPStan\Type\Php\JsonThrowOnErrorDynamicReturnTypeExtension
		tags:
			- phpstan.broker.dynamicFunctionReturnTypeExtension

	-
		class: PHPStan\Type\Php\TypeSpecifyingFunctionsDynamicReturnTypeExtension
		arguments:
			treatPhpDocTypesAsCertain: %treatPhpDocTypesAsCertain%
			universalObjectCratesClasses: %universalObjectCratesClasses%
			nullContextForVoidReturningFunctions: %featureToggles.nullContextForVoidReturningFunctions%
		tags:
			- phpstan.broker.dynamicFunctionReturnTypeExtension

	-
		class: PHPStan\Type\Php\SimpleXMLElementAsXMLMethodReturnTypeExtension
		tags:
			- phpstan.broker.dynamicMethodReturnTypeExtension

	-
		class: PHPStan\Type\Php\SimpleXMLElementXpathMethodReturnTypeExtension
		tags:
			- phpstan.broker.dynamicMethodReturnTypeExtension

	-
		class: PHPStan\Type\Php\StrSplitFunctionReturnTypeExtension
		tags:
			- phpstan.broker.dynamicFunctionReturnTypeExtension

	-
		class: PHPStan\Type\Php\StrTokFunctionReturnTypeExtension
		tags:
			- phpstan.broker.dynamicFunctionReturnTypeExtension

	-
		class: PHPStan\Type\Php\SprintfFunctionDynamicReturnTypeExtension
		tags:
			- phpstan.broker.dynamicFunctionReturnTypeExtension

	-
		class: PHPStan\Type\Php\SscanfFunctionDynamicReturnTypeExtension
		tags:
			- phpstan.broker.dynamicFunctionReturnTypeExtension

	-
		class: PHPStan\Type\Php\StrvalFamilyFunctionReturnTypeExtension
		tags:
			- phpstan.broker.dynamicFunctionReturnTypeExtension

	-
		class: PHPStan\Type\Php\StrWordCountFunctionDynamicReturnTypeExtension
		tags:
			- phpstan.broker.dynamicFunctionReturnTypeExtension

	-
		class: PHPStan\Type\Php\XMLReaderOpenReturnTypeExtension
		tags:
			- phpstan.broker.dynamicMethodReturnTypeExtension
			- phpstan.broker.dynamicStaticMethodReturnTypeExtension

	-
		class: PHPStan\Type\Php\ReflectionGetAttributesMethodReturnTypeExtension
		arguments:
			className: ReflectionClass
		tags:
			- phpstan.broker.dynamicMethodReturnTypeExtension

	-
		class: PHPStan\Type\Php\ReflectionGetAttributesMethodReturnTypeExtension
		arguments:
			className: ReflectionClassConstant
		tags:
			- phpstan.broker.dynamicMethodReturnTypeExtension

	-
		class: PHPStan\Type\Php\ReflectionGetAttributesMethodReturnTypeExtension
		arguments:
			className: ReflectionFunctionAbstract
		tags:
			- phpstan.broker.dynamicMethodReturnTypeExtension

	-
		class: PHPStan\Type\Php\ReflectionGetAttributesMethodReturnTypeExtension
		arguments:
			className: ReflectionParameter
		tags:
			- phpstan.broker.dynamicMethodReturnTypeExtension

	-
		class: PHPStan\Type\Php\ReflectionGetAttributesMethodReturnTypeExtension
		arguments:
			className: ReflectionProperty
		tags:
			- phpstan.broker.dynamicMethodReturnTypeExtension

	-
		class: PHPStan\Type\Php\DatePeriodConstructorReturnTypeExtension
		tags:
			- phpstan.broker.dynamicStaticMethodReturnTypeExtension

	-
		class: PHPStan\Type\ClosureTypeFactory
		arguments:
			parser: @currentPhpVersionPhpParser

	-
		class: PHPStan\Type\Constant\OversizedArrayBuilder

	exceptionTypeResolver:
		class: PHPStan\Rules\Exceptions\ExceptionTypeResolver
		factory: @PHPStan\Rules\Exceptions\DefaultExceptionTypeResolver

	typeSpecifier:
		class: PHPStan\Analyser\TypeSpecifier
		factory: @typeSpecifierFactory::create

	typeSpecifierFactory:
		class: PHPStan\Analyser\TypeSpecifierFactory

	relativePathHelper:
		class: PHPStan\File\RelativePathHelper
		factory: PHPStan\File\FuzzyRelativePathHelper
		arguments:
			currentWorkingDirectory: %currentWorkingDirectory%
			analysedPaths: %analysedPaths%
			fallbackRelativePathHelper: @parentDirectoryRelativePathHelper

	simpleRelativePathHelper:
		class: PHPStan\File\RelativePathHelper
		factory: PHPStan\File\SimpleRelativePathHelper
		arguments:
			currentWorkingDirectory: %currentWorkingDirectory%
		autowired: false

	parentDirectoryRelativePathHelper:
		class: PHPStan\File\ParentDirectoryRelativePathHelper
		arguments:
			parentDirectory: %currentWorkingDirectory%
		autowired: false

	broker:
		class: PHPStan\Broker\Broker
		factory: @brokerFactory::create
		autowired:
			- PHPStan\Broker\Broker

	brokerFactory:
		class: PHPStan\Broker\BrokerFactory

	cacheStorage:
		class: PHPStan\Cache\FileCacheStorage
		arguments:
			directory: %tmpDir%/cache/PHPStan
		autowired: no

	currentPhpVersionRichParser:
		class: PHPStan\Parser\RichParser
		arguments:
			parser: @currentPhpVersionPhpParser
			lexer: @currentPhpVersionLexer
		autowired: no

	currentPhpVersionSimpleParser:
		class: PHPStan\Parser\CleaningParser
		arguments:
			wrappedParser: @currentPhpVersionSimpleDirectParser
		autowired: no

	currentPhpVersionSimpleDirectParser:
		class: PHPStan\Parser\SimpleParser
		arguments:
			parser: @currentPhpVersionPhpParser
		autowired: no

	defaultAnalysisParser:
		class: PHPStan\Parser\CachedParser
		arguments:
			originalParser: @pathRoutingParser
			cachedNodesByStringCountMax: %cache.nodesByStringCountMax%
		autowired: false

	phpParserDecorator:
		class: PHPStan\Parser\PhpParserDecorator
		arguments:
			wrappedParser: @defaultAnalysisParser
		autowired: false

	currentPhpVersionLexer:
		class: PhpParser\Lexer
		factory: @PHPStan\Parser\LexerFactory::create()
		autowired: false

	currentPhpVersionPhpParser:
		class: PhpParser\Parser\Php7
		arguments:
			lexer: @currentPhpVersionLexer
		autowired: false

	registry:
		class: PHPStan\Rules\LazyRegistry
		autowired:
			- PHPStan\Rules\Registry

	stubPhpDocProvider:
		class: PHPStan\PhpDoc\StubPhpDocProvider
		arguments:
			parser: @defaultAnalysisParser

	# Reflection providers

	reflectionProviderFactory:
		class: PHPStan\Reflection\ReflectionProvider\ReflectionProviderFactory
		arguments:
			staticReflectionProvider: @betterReflectionProvider

	reflectionProvider:
		factory: @PHPStan\Reflection\ReflectionProvider\ReflectionProviderFactory::create
		autowired:
			- PHPStan\Reflection\ReflectionProvider

	betterReflectionSourceLocator:
		class: PHPStan\BetterReflection\SourceLocator\Type\SourceLocator
		factory: @PHPStan\Reflection\BetterReflection\BetterReflectionSourceLocatorFactory::create
		autowired: false

	originalBetterReflectionReflector:
		class: PHPStan\BetterReflection\Reflector\DefaultReflector
		arguments:
			sourceLocator: @betterReflectionSourceLocator

	betterReflectionReflector:
		class: PHPStan\Reflection\BetterReflection\Reflector\MemoizingReflector
		arguments:
			reflector: @originalBetterReflectionReflector
		autowired: false

	# deprecated
	betterReflectionClassReflector:
		class: PHPStan\BetterReflection\Reflector\ClassReflector
		arguments:
			sourceLocator: @betterReflectionSourceLocator
		autowired: false

	# deprecated
	betterReflectionFunctionReflector:
		class: PHPStan\BetterReflection\Reflector\FunctionReflector
		arguments:
			sourceLocator: @betterReflectionSourceLocator
		autowired: false

	# deprecated
	betterReflectionConstantReflector:
		class: PHPStan\BetterReflection\Reflector\ConstantReflector
		arguments:
			sourceLocator: @betterReflectionSourceLocator
		autowired: false

	nodeScopeResolverReflector:
		factory: @betterReflectionReflector
		autowired: false

	betterReflectionProvider:
		class: PHPStan\Reflection\BetterReflection\BetterReflectionProvider
		arguments:
			reflector: @betterReflectionReflector
			universalObjectCratesClasses: %universalObjectCratesClasses%
		autowired: false

	-
		class: PHPStan\Reflection\BetterReflection\BetterReflectionSourceLocatorFactory
		arguments:
			parser: @phpParserDecorator
			php8Parser: @php8PhpParser
			scanFiles: %scanFiles%
			scanDirectories: %scanDirectories%
			analysedPaths: %analysedPaths%
			composerAutoloaderProjectPaths: %composerAutoloaderProjectPaths%
			analysedPathsFromConfig: %analysedPathsFromConfig%

	-
		implement: PHPStan\Reflection\BetterReflection\BetterReflectionProviderFactory
		arguments:
			universalObjectCratesClasses: %universalObjectCratesClasses%

	-
		class: PHPStan\Reflection\BetterReflection\SourceStubber\PhpStormStubsSourceStubberFactory
		arguments:
			phpParser: @php8PhpParser

	-
		factory: @PHPStan\Reflection\BetterReflection\SourceStubber\PhpStormStubsSourceStubberFactory::create()
		autowired:
			- PHPStan\BetterReflection\SourceLocator\SourceStubber\PhpStormStubsSourceStubber

	-
		class: PHPStan\BetterReflection\SourceLocator\SourceStubber\ReflectionSourceStubber
		autowired:
			- PHPStan\BetterReflection\SourceLocator\SourceStubber\ReflectionSourceStubber

	php8Lexer:
		class: PhpParser\Lexer\Emulative
		factory: @PHPStan\Parser\LexerFactory::createEmulative()
		autowired: false

	php8PhpParser:
		class: PhpParser\Parser\Php7
		arguments:
			lexer: @php8Lexer
		autowired: false

	php8Parser:
		class: PHPStan\Parser\SimpleParser
		arguments:
			parser: @php8PhpParser
		autowired: false

	pathRoutingParser:
		class: PHPStan\Parser\PathRoutingParser
		arguments:
			currentPhpVersionRichParser: @currentPhpVersionRichParser
			currentPhpVersionSimpleParser: @currentPhpVersionSimpleParser
			php8Parser: @php8Parser
		autowired: false

	# Error formatters

	-
		class: PHPStan\Command\ErrorFormatter\CiDetectedErrorFormatter
		autowired:
			- PHPStan\Command\ErrorFormatter\CiDetectedErrorFormatter

	errorFormatter.raw:
		class: PHPStan\Command\ErrorFormatter\RawErrorFormatter

	errorFormatter.table:
		class: PHPStan\Command\ErrorFormatter\TableErrorFormatter
		arguments:
			simpleRelativePathHelper: @simpleRelativePathHelper
			showTipsOfTheDay: %tipsOfTheDay%
			editorUrl: %editorUrl%
			editorUrlTitle: %editorUrlTitle%

	errorFormatter.checkstyle:
		class: PHPStan\Command\ErrorFormatter\CheckstyleErrorFormatter
		arguments:
			relativePathHelper: @simpleRelativePathHelper

	errorFormatter.json:
		class: PHPStan\Command\ErrorFormatter\JsonErrorFormatter
		arguments:
			pretty: false

	errorFormatter.junit:
		class: PHPStan\Command\ErrorFormatter\JunitErrorFormatter
		arguments:
			relativePathHelper: @simpleRelativePathHelper

	errorFormatter.prettyJson:
		class: PHPStan\Command\ErrorFormatter\JsonErrorFormatter
		arguments:
			pretty: true

	errorFormatter.gitlab:
		class: PHPStan\Command\ErrorFormatter\GitlabErrorFormatter
		arguments:
			relativePathHelper: @simpleRelativePathHelper

	errorFormatter.github:
		class: PHPStan\Command\ErrorFormatter\GithubErrorFormatter
		arguments:
			relativePathHelper: @simpleRelativePathHelper

	errorFormatter.teamcity:
		class: PHPStan\Command\ErrorFormatter\TeamcityErrorFormatter
		arguments:
			relativePathHelper: @simpleRelativePathHelper<|MERGE_RESOLUTION|>--- conflicted
+++ resolved
@@ -647,19 +647,11 @@
 			fileFinder: @fileFinderAnalyse
 
 	-
-<<<<<<< HEAD
-=======
-		class: PHPStan\NodeVisitor\StatementOrderVisitor
+		class: PHPStan\Parser\DeclarePositionVisitor
 		tags:
 			- phpstan.parser.richParserNodeVisitor
 
 	-
-		class: PHPStan\Parser\DeclarePositionVisitor
-		tags:
-			- phpstan.parser.richParserNodeVisitor
-
-	-
->>>>>>> 5f325f8b
 		class: PHPStan\Parallel\ParallelAnalyser
 		arguments:
 			internalErrorsCountLimit: %internalErrorsCountLimit%
