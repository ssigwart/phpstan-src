{
    "_readme": [
        "This file locks the dependencies of your project to a known state",
        "Read more about it at https://getcomposer.org/doc/01-basic-usage.md#installing-dependencies",
        "This file is @generated automatically"
    ],
<<<<<<< HEAD
    "content-hash": "65d54a6bbfeb0733e433450cb403cd55",
=======
    "content-hash": "2f3c244d8faf175a6c95d841dfd3a8a1",
>>>>>>> c3cb573c
    "packages": [
        {
            "name": "clue/ndjson-react",
            "version": "v1.3.0",
            "source": {
                "type": "git",
                "url": "https://github.com/clue/reactphp-ndjson.git",
                "reference": "392dc165fce93b5bb5c637b67e59619223c931b0"
            },
            "dist": {
                "type": "zip",
                "url": "https://api.github.com/repos/clue/reactphp-ndjson/zipball/392dc165fce93b5bb5c637b67e59619223c931b0",
                "reference": "392dc165fce93b5bb5c637b67e59619223c931b0",
                "shasum": ""
            },
            "require": {
                "php": ">=5.3",
                "react/stream": "^1.2"
            },
            "require-dev": {
                "phpunit/phpunit": "^9.5 || ^5.7 || ^4.8.35",
                "react/event-loop": "^1.2"
            },
            "type": "library",
            "autoload": {
                "psr-4": {
                    "Clue\\React\\NDJson\\": "src/"
                }
            },
            "notification-url": "https://packagist.org/downloads/",
            "license": [
                "MIT"
            ],
            "authors": [
                {
                    "name": "Christian Lück",
                    "email": "christian@clue.engineering"
                }
            ],
            "description": "Streaming newline-delimited JSON (NDJSON) parser and encoder for ReactPHP.",
            "homepage": "https://github.com/clue/reactphp-ndjson",
            "keywords": [
                "NDJSON",
                "json",
                "jsonlines",
                "newline",
                "reactphp",
                "streaming"
            ],
            "support": {
                "issues": "https://github.com/clue/reactphp-ndjson/issues",
                "source": "https://github.com/clue/reactphp-ndjson/tree/v1.3.0"
            },
            "funding": [
                {
                    "url": "https://clue.engineering/support",
                    "type": "custom"
                },
                {
                    "url": "https://github.com/clue",
                    "type": "github"
                }
            ],
            "time": "2022-12-23T10:58:28+00:00"
        },
        {
            "name": "composer/ca-bundle",
            "version": "1.3.7",
            "source": {
                "type": "git",
                "url": "https://github.com/composer/ca-bundle.git",
                "reference": "76e46335014860eec1aa5a724799a00a2e47cc85"
            },
            "dist": {
                "type": "zip",
                "url": "https://api.github.com/repos/composer/ca-bundle/zipball/76e46335014860eec1aa5a724799a00a2e47cc85",
                "reference": "76e46335014860eec1aa5a724799a00a2e47cc85",
                "shasum": ""
            },
            "require": {
                "ext-openssl": "*",
                "ext-pcre": "*",
                "php": "^5.3.2 || ^7.0 || ^8.0"
            },
            "require-dev": {
                "phpstan/phpstan": "^0.12.55",
                "psr/log": "^1.0",
                "symfony/phpunit-bridge": "^4.2 || ^5",
                "symfony/process": "^2.5 || ^3.0 || ^4.0 || ^5.0 || ^6.0"
            },
            "type": "library",
            "extra": {
                "branch-alias": {
                    "dev-main": "1.x-dev"
                }
            },
            "autoload": {
                "psr-4": {
                    "Composer\\CaBundle\\": "src"
                }
            },
            "notification-url": "https://packagist.org/downloads/",
            "license": [
                "MIT"
            ],
            "authors": [
                {
                    "name": "Jordi Boggiano",
                    "email": "j.boggiano@seld.be",
                    "homepage": "http://seld.be"
                }
            ],
            "description": "Lets you find a path to the system CA bundle, and includes a fallback to the Mozilla CA bundle.",
            "keywords": [
                "cabundle",
                "cacert",
                "certificate",
                "ssl",
                "tls"
            ],
            "support": {
                "irc": "irc://irc.freenode.org/composer",
                "issues": "https://github.com/composer/ca-bundle/issues",
                "source": "https://github.com/composer/ca-bundle/tree/1.3.7"
            },
            "funding": [
                {
                    "url": "https://packagist.com",
                    "type": "custom"
                },
                {
                    "url": "https://github.com/composer",
                    "type": "github"
                },
                {
                    "url": "https://tidelift.com/funding/github/packagist/composer/composer",
                    "type": "tidelift"
                }
            ],
            "time": "2023-08-30T09:31:38+00:00"
        },
        {
            "name": "composer/pcre",
            "version": "3.1.0",
            "source": {
                "type": "git",
                "url": "https://github.com/composer/pcre.git",
                "reference": "4bff79ddd77851fe3cdd11616ed3f92841ba5bd2"
            },
            "dist": {
                "type": "zip",
                "url": "https://api.github.com/repos/composer/pcre/zipball/4bff79ddd77851fe3cdd11616ed3f92841ba5bd2",
                "reference": "4bff79ddd77851fe3cdd11616ed3f92841ba5bd2",
                "shasum": ""
            },
            "require": {
                "php": "^7.4 || ^8.0"
            },
            "require-dev": {
                "phpstan/phpstan": "^1.3",
                "phpstan/phpstan-strict-rules": "^1.1",
                "symfony/phpunit-bridge": "^5"
            },
            "type": "library",
            "extra": {
                "branch-alias": {
                    "dev-main": "3.x-dev"
                }
            },
            "autoload": {
                "psr-4": {
                    "Composer\\Pcre\\": "src"
                }
            },
            "notification-url": "https://packagist.org/downloads/",
            "license": [
                "MIT"
            ],
            "authors": [
                {
                    "name": "Jordi Boggiano",
                    "email": "j.boggiano@seld.be",
                    "homepage": "http://seld.be"
                }
            ],
            "description": "PCRE wrapping library that offers type-safe preg_* replacements.",
            "keywords": [
                "PCRE",
                "preg",
                "regex",
                "regular expression"
            ],
            "support": {
                "issues": "https://github.com/composer/pcre/issues",
                "source": "https://github.com/composer/pcre/tree/3.1.0"
            },
            "funding": [
                {
                    "url": "https://packagist.com",
                    "type": "custom"
                },
                {
                    "url": "https://github.com/composer",
                    "type": "github"
                },
                {
                    "url": "https://tidelift.com/funding/github/packagist/composer/composer",
                    "type": "tidelift"
                }
            ],
            "time": "2022-11-17T09:50:14+00:00"
        },
        {
            "name": "composer/xdebug-handler",
            "version": "3.0.3",
            "source": {
                "type": "git",
                "url": "https://github.com/composer/xdebug-handler.git",
                "reference": "ced299686f41dce890debac69273b47ffe98a40c"
            },
            "dist": {
                "type": "zip",
                "url": "https://api.github.com/repos/composer/xdebug-handler/zipball/ced299686f41dce890debac69273b47ffe98a40c",
                "reference": "ced299686f41dce890debac69273b47ffe98a40c",
                "shasum": ""
            },
            "require": {
                "composer/pcre": "^1 || ^2 || ^3",
                "php": "^7.2.5 || ^8.0",
                "psr/log": "^1 || ^2 || ^3"
            },
            "require-dev": {
                "phpstan/phpstan": "^1.0",
                "phpstan/phpstan-strict-rules": "^1.1",
                "symfony/phpunit-bridge": "^6.0"
            },
            "type": "library",
            "autoload": {
                "psr-4": {
                    "Composer\\XdebugHandler\\": "src"
                }
            },
            "notification-url": "https://packagist.org/downloads/",
            "license": [
                "MIT"
            ],
            "authors": [
                {
                    "name": "John Stevenson",
                    "email": "john-stevenson@blueyonder.co.uk"
                }
            ],
            "description": "Restarts a process without Xdebug.",
            "keywords": [
                "Xdebug",
                "performance"
            ],
            "support": {
                "irc": "irc://irc.freenode.org/composer",
                "issues": "https://github.com/composer/xdebug-handler/issues",
                "source": "https://github.com/composer/xdebug-handler/tree/3.0.3"
            },
            "funding": [
                {
                    "url": "https://packagist.com",
                    "type": "custom"
                },
                {
                    "url": "https://github.com/composer",
                    "type": "github"
                },
                {
                    "url": "https://tidelift.com/funding/github/packagist/composer/composer",
                    "type": "tidelift"
                }
            ],
            "time": "2022-02-25T21:32:43+00:00"
        },
        {
            "name": "evenement/evenement",
            "version": "v3.0.1",
            "source": {
                "type": "git",
                "url": "https://github.com/igorw/evenement.git",
                "reference": "531bfb9d15f8aa57454f5f0285b18bec903b8fb7"
            },
            "dist": {
                "type": "zip",
                "url": "https://api.github.com/repos/igorw/evenement/zipball/531bfb9d15f8aa57454f5f0285b18bec903b8fb7",
                "reference": "531bfb9d15f8aa57454f5f0285b18bec903b8fb7",
                "shasum": ""
            },
            "require": {
                "php": ">=7.0"
            },
            "require-dev": {
                "phpunit/phpunit": "^6.0"
            },
            "type": "library",
            "autoload": {
                "psr-0": {
                    "Evenement": "src"
                }
            },
            "notification-url": "https://packagist.org/downloads/",
            "license": [
                "MIT"
            ],
            "authors": [
                {
                    "name": "Igor Wiedler",
                    "email": "igor@wiedler.ch"
                }
            ],
            "description": "Événement is a very simple event dispatching library for PHP",
            "keywords": [
                "event-dispatcher",
                "event-emitter"
            ],
            "support": {
                "issues": "https://github.com/igorw/evenement/issues",
                "source": "https://github.com/igorw/evenement/tree/master"
            },
            "time": "2017-07-23T21:35:13+00:00"
        },
        {
            "name": "fidry/cpu-core-counter",
            "version": "0.5.1",
            "source": {
                "type": "git",
                "url": "https://github.com/theofidry/cpu-core-counter.git",
                "reference": "b58e5a3933e541dc286cc91fc4f3898bbc6f1623"
            },
            "dist": {
                "type": "zip",
                "url": "https://api.github.com/repos/theofidry/cpu-core-counter/zipball/b58e5a3933e541dc286cc91fc4f3898bbc6f1623",
                "reference": "b58e5a3933e541dc286cc91fc4f3898bbc6f1623",
                "shasum": ""
            },
            "require": {
                "php": "^7.2 || ^8.0"
            },
            "require-dev": {
                "fidry/makefile": "^0.2.0",
                "phpstan/extension-installer": "^1.2.0",
                "phpstan/phpstan": "^1.9.2",
                "phpstan/phpstan-deprecation-rules": "^1.0.0",
                "phpstan/phpstan-phpunit": "^1.2.2",
                "phpstan/phpstan-strict-rules": "^1.4.4",
                "phpunit/phpunit": "^9.5.26 || ^8.5.31",
                "theofidry/php-cs-fixer-config": "^1.0",
                "webmozarts/strict-phpunit": "^7.5"
            },
            "type": "library",
            "autoload": {
                "psr-4": {
                    "Fidry\\CpuCoreCounter\\": "src/"
                }
            },
            "notification-url": "https://packagist.org/downloads/",
            "license": [
                "MIT"
            ],
            "authors": [
                {
                    "name": "Théo FIDRY",
                    "email": "theo.fidry@gmail.com"
                }
            ],
            "description": "Tiny utility to get the number of CPU cores.",
            "keywords": [
                "CPU",
                "core"
            ],
            "support": {
                "issues": "https://github.com/theofidry/cpu-core-counter/issues",
                "source": "https://github.com/theofidry/cpu-core-counter/tree/0.5.1"
            },
            "funding": [
                {
                    "url": "https://github.com/theofidry",
                    "type": "github"
                }
            ],
            "time": "2022-12-24T12:35:10+00:00"
        },
        {
            "name": "fig/http-message-util",
            "version": "1.1.5",
            "source": {
                "type": "git",
                "url": "https://github.com/php-fig/http-message-util.git",
                "reference": "9d94dc0154230ac39e5bf89398b324a86f63f765"
            },
            "dist": {
                "type": "zip",
                "url": "https://api.github.com/repos/php-fig/http-message-util/zipball/9d94dc0154230ac39e5bf89398b324a86f63f765",
                "reference": "9d94dc0154230ac39e5bf89398b324a86f63f765",
                "shasum": ""
            },
            "require": {
                "php": "^5.3 || ^7.0 || ^8.0"
            },
            "suggest": {
                "psr/http-message": "The package containing the PSR-7 interfaces"
            },
            "type": "library",
            "extra": {
                "branch-alias": {
                    "dev-master": "1.1.x-dev"
                }
            },
            "autoload": {
                "psr-4": {
                    "Fig\\Http\\Message\\": "src/"
                }
            },
            "notification-url": "https://packagist.org/downloads/",
            "license": [
                "MIT"
            ],
            "authors": [
                {
                    "name": "PHP-FIG",
                    "homepage": "https://www.php-fig.org/"
                }
            ],
            "description": "Utility classes and constants for use with PSR-7 (psr/http-message)",
            "keywords": [
                "http",
                "http-message",
                "psr",
                "psr-7",
                "request",
                "response"
            ],
            "support": {
                "issues": "https://github.com/php-fig/http-message-util/issues",
                "source": "https://github.com/php-fig/http-message-util/tree/1.1.5"
            },
            "time": "2020-11-24T22:02:12+00:00"
        },
        {
            "name": "hoa/compiler",
            "version": "3.17.08.08",
            "source": {
                "type": "git",
                "url": "https://github.com/hoaproject/Compiler.git",
                "reference": "aa09caf0bf28adae6654ca6ee415ee2f522672de"
            },
            "dist": {
                "type": "zip",
                "url": "https://api.github.com/repos/hoaproject/Compiler/zipball/aa09caf0bf28adae6654ca6ee415ee2f522672de",
                "reference": "aa09caf0bf28adae6654ca6ee415ee2f522672de",
                "shasum": ""
            },
            "require": {
                "hoa/consistency": "~1.0",
                "hoa/exception": "~1.0",
                "hoa/file": "~1.0",
                "hoa/iterator": "~2.0",
                "hoa/math": "~1.0",
                "hoa/protocol": "~1.0",
                "hoa/regex": "~1.0",
                "hoa/visitor": "~2.0"
            },
            "require-dev": {
                "hoa/json": "~2.0",
                "hoa/test": "~2.0"
            },
            "type": "library",
            "extra": {
                "branch-alias": {
                    "dev-master": "3.x-dev"
                }
            },
            "autoload": {
                "psr-4": {
                    "Hoa\\Compiler\\": "."
                }
            },
            "notification-url": "https://packagist.org/downloads/",
            "license": [
                "BSD-3-Clause"
            ],
            "authors": [
                {
                    "name": "Ivan Enderlin",
                    "email": "ivan.enderlin@hoa-project.net"
                },
                {
                    "name": "Hoa community",
                    "homepage": "https://hoa-project.net/"
                }
            ],
            "description": "The Hoa\\Compiler library.",
            "homepage": "https://hoa-project.net/",
            "keywords": [
                "algebraic",
                "ast",
                "compiler",
                "context-free",
                "coverage",
                "exhaustive",
                "grammar",
                "isotropic",
                "language",
                "lexer",
                "library",
                "ll1",
                "llk",
                "parser",
                "pp",
                "random",
                "regular",
                "rule",
                "sampler",
                "syntax",
                "token",
                "trace",
                "uniform"
            ],
            "support": {
                "docs": "https://central.hoa-project.net/Documentation/Library/Compiler",
                "email": "support@hoa-project.net",
                "forum": "https://users.hoa-project.net/",
                "irc": "irc://chat.freenode.net/hoaproject",
                "issues": "https://github.com/hoaproject/Compiler/issues",
                "source": "https://central.hoa-project.net/Resource/Library/Compiler"
            },
            "abandoned": true,
            "time": "2017-08-08T07:44:07+00:00"
        },
        {
            "name": "hoa/consistency",
            "version": "1.17.05.02",
            "source": {
                "type": "git",
                "url": "https://github.com/hoaproject/Consistency.git",
                "reference": "fd7d0adc82410507f332516faf655b6ed22e4c2f"
            },
            "dist": {
                "type": "zip",
                "url": "https://api.github.com/repos/hoaproject/Consistency/zipball/fd7d0adc82410507f332516faf655b6ed22e4c2f",
                "reference": "fd7d0adc82410507f332516faf655b6ed22e4c2f",
                "shasum": ""
            },
            "require": {
                "hoa/exception": "~1.0",
                "php": ">=5.5.0"
            },
            "require-dev": {
                "hoa/stream": "~1.0",
                "hoa/test": "~2.0"
            },
            "type": "library",
            "extra": {
                "branch-alias": {
                    "dev-master": "1.x-dev"
                }
            },
            "autoload": {
                "psr-4": {
                    "Hoa\\Consistency\\": "."
                },
                "files": [
                    "Prelude.php"
                ]
            },
            "notification-url": "https://packagist.org/downloads/",
            "license": [
                "BSD-3-Clause"
            ],
            "authors": [
                {
                    "name": "Ivan Enderlin",
                    "email": "ivan.enderlin@hoa-project.net"
                },
                {
                    "name": "Hoa community",
                    "homepage": "https://hoa-project.net/"
                }
            ],
            "description": "The Hoa\\Consistency library.",
            "homepage": "https://hoa-project.net/",
            "keywords": [
                "autoloader",
                "callable",
                "consistency",
                "entity",
                "flex",
                "keyword",
                "library"
            ],
            "support": {
                "docs": "https://central.hoa-project.net/Documentation/Library/Consistency",
                "email": "support@hoa-project.net",
                "forum": "https://users.hoa-project.net/",
                "irc": "irc://chat.freenode.net/hoaproject",
                "issues": "https://github.com/hoaproject/Consistency/issues",
                "source": "https://central.hoa-project.net/Resource/Library/Consistency"
            },
            "abandoned": true,
            "time": "2017-05-02T12:18:12+00:00"
        },
        {
            "name": "hoa/event",
            "version": "1.17.01.13",
            "source": {
                "type": "git",
                "url": "https://github.com/hoaproject/Event.git",
                "reference": "6c0060dced212ffa3af0e34bb46624f990b29c54"
            },
            "dist": {
                "type": "zip",
                "url": "https://api.github.com/repos/hoaproject/Event/zipball/6c0060dced212ffa3af0e34bb46624f990b29c54",
                "reference": "6c0060dced212ffa3af0e34bb46624f990b29c54",
                "shasum": ""
            },
            "require": {
                "hoa/consistency": "~1.0",
                "hoa/exception": "~1.0"
            },
            "require-dev": {
                "hoa/test": "~2.0"
            },
            "type": "library",
            "extra": {
                "branch-alias": {
                    "dev-master": "1.x-dev"
                }
            },
            "autoload": {
                "psr-4": {
                    "Hoa\\Event\\": "."
                }
            },
            "notification-url": "https://packagist.org/downloads/",
            "license": [
                "BSD-3-Clause"
            ],
            "authors": [
                {
                    "name": "Ivan Enderlin",
                    "email": "ivan.enderlin@hoa-project.net"
                },
                {
                    "name": "Hoa community",
                    "homepage": "https://hoa-project.net/"
                }
            ],
            "description": "The Hoa\\Event library.",
            "homepage": "https://hoa-project.net/",
            "keywords": [
                "event",
                "library",
                "listener",
                "observer"
            ],
            "support": {
                "docs": "https://central.hoa-project.net/Documentation/Library/Event",
                "email": "support@hoa-project.net",
                "forum": "https://users.hoa-project.net/",
                "irc": "irc://chat.freenode.net/hoaproject",
                "issues": "https://github.com/hoaproject/Event/issues",
                "source": "https://central.hoa-project.net/Resource/Library/Event"
            },
            "abandoned": true,
            "time": "2017-01-13T15:30:50+00:00"
        },
        {
            "name": "hoa/exception",
            "version": "1.17.01.16",
            "source": {
                "type": "git",
                "url": "https://github.com/hoaproject/Exception.git",
                "reference": "091727d46420a3d7468ef0595651488bfc3a458f"
            },
            "dist": {
                "type": "zip",
                "url": "https://api.github.com/repos/hoaproject/Exception/zipball/091727d46420a3d7468ef0595651488bfc3a458f",
                "reference": "091727d46420a3d7468ef0595651488bfc3a458f",
                "shasum": ""
            },
            "require": {
                "hoa/consistency": "~1.0",
                "hoa/event": "~1.0"
            },
            "require-dev": {
                "hoa/test": "~2.0"
            },
            "type": "library",
            "extra": {
                "branch-alias": {
                    "dev-master": "1.x-dev"
                }
            },
            "autoload": {
                "psr-4": {
                    "Hoa\\Exception\\": "."
                }
            },
            "notification-url": "https://packagist.org/downloads/",
            "license": [
                "BSD-3-Clause"
            ],
            "authors": [
                {
                    "name": "Ivan Enderlin",
                    "email": "ivan.enderlin@hoa-project.net"
                },
                {
                    "name": "Hoa community",
                    "homepage": "https://hoa-project.net/"
                }
            ],
            "description": "The Hoa\\Exception library.",
            "homepage": "https://hoa-project.net/",
            "keywords": [
                "exception",
                "library"
            ],
            "support": {
                "docs": "https://central.hoa-project.net/Documentation/Library/Exception",
                "email": "support@hoa-project.net",
                "forum": "https://users.hoa-project.net/",
                "irc": "irc://chat.freenode.net/hoaproject",
                "issues": "https://github.com/hoaproject/Exception/issues",
                "source": "https://central.hoa-project.net/Resource/Library/Exception"
            },
            "abandoned": true,
            "time": "2017-01-16T07:53:27+00:00"
        },
        {
            "name": "hoa/file",
            "version": "1.17.07.11",
            "source": {
                "type": "git",
                "url": "https://github.com/hoaproject/File.git",
                "reference": "35cb979b779bc54918d2f9a4e02ed6c7a1fa67ca"
            },
            "dist": {
                "type": "zip",
                "url": "https://api.github.com/repos/hoaproject/File/zipball/35cb979b779bc54918d2f9a4e02ed6c7a1fa67ca",
                "reference": "35cb979b779bc54918d2f9a4e02ed6c7a1fa67ca",
                "shasum": ""
            },
            "require": {
                "hoa/consistency": "~1.0",
                "hoa/event": "~1.0",
                "hoa/exception": "~1.0",
                "hoa/iterator": "~2.0",
                "hoa/stream": "~1.0"
            },
            "require-dev": {
                "hoa/test": "~2.0"
            },
            "type": "library",
            "extra": {
                "branch-alias": {
                    "dev-master": "1.x-dev"
                }
            },
            "autoload": {
                "psr-4": {
                    "Hoa\\File\\": "."
                }
            },
            "notification-url": "https://packagist.org/downloads/",
            "license": [
                "BSD-3-Clause"
            ],
            "authors": [
                {
                    "name": "Ivan Enderlin",
                    "email": "ivan.enderlin@hoa-project.net"
                },
                {
                    "name": "Hoa community",
                    "homepage": "https://hoa-project.net/"
                }
            ],
            "description": "The Hoa\\File library.",
            "homepage": "https://hoa-project.net/",
            "keywords": [
                "Socket",
                "directory",
                "file",
                "finder",
                "library",
                "link",
                "temporary"
            ],
            "support": {
                "docs": "https://central.hoa-project.net/Documentation/Library/File",
                "email": "support@hoa-project.net",
                "forum": "https://users.hoa-project.net/",
                "irc": "irc://chat.freenode.net/hoaproject",
                "issues": "https://github.com/hoaproject/File/issues",
                "source": "https://central.hoa-project.net/Resource/Library/File"
            },
            "abandoned": true,
            "time": "2017-07-11T07:42:15+00:00"
        },
        {
            "name": "hoa/iterator",
            "version": "2.17.01.10",
            "source": {
                "type": "git",
                "url": "https://github.com/hoaproject/Iterator.git",
                "reference": "d1120ba09cb4ccd049c86d10058ab94af245f0cc"
            },
            "dist": {
                "type": "zip",
                "url": "https://api.github.com/repos/hoaproject/Iterator/zipball/d1120ba09cb4ccd049c86d10058ab94af245f0cc",
                "reference": "d1120ba09cb4ccd049c86d10058ab94af245f0cc",
                "shasum": ""
            },
            "require": {
                "hoa/consistency": "~1.0",
                "hoa/exception": "~1.0"
            },
            "require-dev": {
                "hoa/test": "~2.0"
            },
            "type": "library",
            "extra": {
                "branch-alias": {
                    "dev-master": "2.x-dev"
                }
            },
            "autoload": {
                "psr-4": {
                    "Hoa\\Iterator\\": "."
                }
            },
            "notification-url": "https://packagist.org/downloads/",
            "license": [
                "BSD-3-Clause"
            ],
            "authors": [
                {
                    "name": "Ivan Enderlin",
                    "email": "ivan.enderlin@hoa-project.net"
                },
                {
                    "name": "Hoa community",
                    "homepage": "https://hoa-project.net/"
                }
            ],
            "description": "The Hoa\\Iterator library.",
            "homepage": "https://hoa-project.net/",
            "keywords": [
                "iterator",
                "library"
            ],
            "support": {
                "docs": "https://central.hoa-project.net/Documentation/Library/Iterator",
                "email": "support@hoa-project.net",
                "forum": "https://users.hoa-project.net/",
                "irc": "irc://chat.freenode.net/hoaproject",
                "issues": "https://github.com/hoaproject/Iterator/issues",
                "source": "https://central.hoa-project.net/Resource/Library/Iterator"
            },
            "abandoned": true,
            "time": "2017-01-10T10:34:47+00:00"
        },
        {
            "name": "hoa/math",
            "version": "1.17.05.16",
            "source": {
                "type": "git",
                "url": "https://github.com/hoaproject/Math.git",
                "reference": "7150785d30f5d565704912116a462e9f5bc83a0c"
            },
            "dist": {
                "type": "zip",
                "url": "https://api.github.com/repos/hoaproject/Math/zipball/7150785d30f5d565704912116a462e9f5bc83a0c",
                "reference": "7150785d30f5d565704912116a462e9f5bc83a0c",
                "shasum": ""
            },
            "require": {
                "hoa/compiler": "~3.0",
                "hoa/consistency": "~1.0",
                "hoa/exception": "~1.0",
                "hoa/iterator": "~2.0",
                "hoa/protocol": "~1.0",
                "hoa/zformat": "~1.0"
            },
            "require-dev": {
                "hoa/test": "~2.0"
            },
            "type": "library",
            "extra": {
                "branch-alias": {
                    "dev-master": "1.x-dev"
                }
            },
            "autoload": {
                "psr-4": {
                    "Hoa\\Math\\": "."
                }
            },
            "notification-url": "https://packagist.org/downloads/",
            "license": [
                "BSD-3-Clause"
            ],
            "authors": [
                {
                    "name": "Ivan Enderlin",
                    "email": "ivan.enderlin@hoa-project.net"
                },
                {
                    "name": "Hoa community",
                    "homepage": "https://hoa-project.net/"
                }
            ],
            "description": "The Hoa\\Math library.",
            "homepage": "https://hoa-project.net/",
            "keywords": [
                "arrangement",
                "combination",
                "combinatorics",
                "counting",
                "library",
                "math",
                "permutation",
                "sampler",
                "set"
            ],
            "support": {
                "docs": "https://central.hoa-project.net/Documentation/Library/Math",
                "email": "support@hoa-project.net",
                "forum": "https://users.hoa-project.net/",
                "irc": "irc://chat.freenode.net/hoaproject",
                "issues": "https://github.com/hoaproject/Math/issues",
                "source": "https://central.hoa-project.net/Resource/Library/Math"
            },
            "abandoned": true,
            "time": "2017-05-16T08:02:17+00:00"
        },
        {
            "name": "hoa/protocol",
            "version": "1.17.01.14",
            "source": {
                "type": "git",
                "url": "https://github.com/hoaproject/Protocol.git",
                "reference": "5c2cf972151c45f373230da170ea015deecf19e2"
            },
            "dist": {
                "type": "zip",
                "url": "https://api.github.com/repos/hoaproject/Protocol/zipball/5c2cf972151c45f373230da170ea015deecf19e2",
                "reference": "5c2cf972151c45f373230da170ea015deecf19e2",
                "shasum": ""
            },
            "require": {
                "hoa/consistency": "~1.0",
                "hoa/exception": "~1.0"
            },
            "require-dev": {
                "hoa/test": "~2.0"
            },
            "type": "library",
            "extra": {
                "branch-alias": {
                    "dev-master": "1.x-dev"
                }
            },
            "autoload": {
                "psr-4": {
                    "Hoa\\Protocol\\": "."
                },
                "files": [
                    "Wrapper.php"
                ]
            },
            "notification-url": "https://packagist.org/downloads/",
            "license": [
                "BSD-3-Clause"
            ],
            "authors": [
                {
                    "name": "Ivan Enderlin",
                    "email": "ivan.enderlin@hoa-project.net"
                },
                {
                    "name": "Hoa community",
                    "homepage": "https://hoa-project.net/"
                }
            ],
            "description": "The Hoa\\Protocol library.",
            "homepage": "https://hoa-project.net/",
            "keywords": [
                "library",
                "protocol",
                "resource",
                "stream",
                "wrapper"
            ],
            "support": {
                "docs": "https://central.hoa-project.net/Documentation/Library/Protocol",
                "email": "support@hoa-project.net",
                "forum": "https://users.hoa-project.net/",
                "irc": "irc://chat.freenode.net/hoaproject",
                "issues": "https://github.com/hoaproject/Protocol/issues",
                "source": "https://central.hoa-project.net/Resource/Library/Protocol"
            },
            "abandoned": true,
            "time": "2017-01-14T12:26:10+00:00"
        },
        {
            "name": "hoa/regex",
            "version": "1.17.01.13",
            "source": {
                "type": "git",
                "url": "https://github.com/hoaproject/Regex.git",
                "reference": "7e263a61b6fb45c1d03d8e5ef77668518abd5bec"
            },
            "dist": {
                "type": "zip",
                "url": "https://api.github.com/repos/hoaproject/Regex/zipball/7e263a61b6fb45c1d03d8e5ef77668518abd5bec",
                "reference": "7e263a61b6fb45c1d03d8e5ef77668518abd5bec",
                "shasum": ""
            },
            "require": {
                "hoa/consistency": "~1.0",
                "hoa/exception": "~1.0",
                "hoa/math": "~1.0",
                "hoa/protocol": "~1.0",
                "hoa/ustring": "~4.0",
                "hoa/visitor": "~2.0"
            },
            "type": "library",
            "extra": {
                "branch-alias": {
                    "dev-master": "1.x-dev"
                }
            },
            "autoload": {
                "psr-4": {
                    "Hoa\\Regex\\": "."
                }
            },
            "notification-url": "https://packagist.org/downloads/",
            "license": [
                "BSD-3-Clause"
            ],
            "authors": [
                {
                    "name": "Ivan Enderlin",
                    "email": "ivan.enderlin@hoa-project.net"
                },
                {
                    "name": "Hoa community",
                    "homepage": "https://hoa-project.net/"
                }
            ],
            "description": "The Hoa\\Regex library.",
            "homepage": "https://hoa-project.net/",
            "keywords": [
                "compiler",
                "library",
                "regex"
            ],
            "support": {
                "docs": "https://central.hoa-project.net/Documentation/Library/Regex",
                "email": "support@hoa-project.net",
                "forum": "https://users.hoa-project.net/",
                "irc": "irc://chat.freenode.net/hoaproject",
                "issues": "https://github.com/hoaproject/Regex/issues",
                "source": "https://central.hoa-project.net/Resource/Library/Regex"
            },
            "abandoned": true,
            "time": "2017-01-13T16:10:24+00:00"
        },
        {
            "name": "hoa/stream",
            "version": "1.17.02.21",
            "source": {
                "type": "git",
                "url": "https://github.com/hoaproject/Stream.git",
                "reference": "3293cfffca2de10525df51436adf88a559151d82"
            },
            "dist": {
                "type": "zip",
                "url": "https://api.github.com/repos/hoaproject/Stream/zipball/3293cfffca2de10525df51436adf88a559151d82",
                "reference": "3293cfffca2de10525df51436adf88a559151d82",
                "shasum": ""
            },
            "require": {
                "hoa/consistency": "~1.0",
                "hoa/event": "~1.0",
                "hoa/exception": "~1.0",
                "hoa/protocol": "~1.0"
            },
            "require-dev": {
                "hoa/test": "~2.0"
            },
            "type": "library",
            "extra": {
                "branch-alias": {
                    "dev-master": "1.x-dev"
                }
            },
            "autoload": {
                "psr-4": {
                    "Hoa\\Stream\\": "."
                }
            },
            "notification-url": "https://packagist.org/downloads/",
            "license": [
                "BSD-3-Clause"
            ],
            "authors": [
                {
                    "name": "Ivan Enderlin",
                    "email": "ivan.enderlin@hoa-project.net"
                },
                {
                    "name": "Hoa community",
                    "homepage": "https://hoa-project.net/"
                }
            ],
            "description": "The Hoa\\Stream library.",
            "homepage": "https://hoa-project.net/",
            "keywords": [
                "Context",
                "bucket",
                "composite",
                "filter",
                "in",
                "library",
                "out",
                "protocol",
                "stream",
                "wrapper"
            ],
            "support": {
                "docs": "https://central.hoa-project.net/Documentation/Library/Stream",
                "email": "support@hoa-project.net",
                "forum": "https://users.hoa-project.net/",
                "irc": "irc://chat.freenode.net/hoaproject",
                "issues": "https://github.com/hoaproject/Stream/issues",
                "source": "https://central.hoa-project.net/Resource/Library/Stream"
            },
            "abandoned": true,
            "time": "2017-02-21T16:01:06+00:00"
        },
        {
            "name": "hoa/ustring",
            "version": "4.17.01.16",
            "source": {
                "type": "git",
                "url": "https://github.com/hoaproject/Ustring.git",
                "reference": "e6326e2739178799b1fe3fdd92029f9517fa17a0"
            },
            "dist": {
                "type": "zip",
                "url": "https://api.github.com/repos/hoaproject/Ustring/zipball/e6326e2739178799b1fe3fdd92029f9517fa17a0",
                "reference": "e6326e2739178799b1fe3fdd92029f9517fa17a0",
                "shasum": ""
            },
            "require": {
                "hoa/consistency": "~1.0",
                "hoa/exception": "~1.0"
            },
            "require-dev": {
                "hoa/test": "~2.0"
            },
            "suggest": {
                "ext-iconv": "ext/iconv must be present (or a third implementation) to use Hoa\\Ustring::transcode().",
                "ext-intl": "To get a better Hoa\\Ustring::toAscii() and Hoa\\Ustring::compareTo()."
            },
            "type": "library",
            "extra": {
                "branch-alias": {
                    "dev-master": "4.x-dev"
                }
            },
            "autoload": {
                "psr-4": {
                    "Hoa\\Ustring\\": "."
                }
            },
            "notification-url": "https://packagist.org/downloads/",
            "license": [
                "BSD-3-Clause"
            ],
            "authors": [
                {
                    "name": "Ivan Enderlin",
                    "email": "ivan.enderlin@hoa-project.net"
                },
                {
                    "name": "Hoa community",
                    "homepage": "https://hoa-project.net/"
                }
            ],
            "description": "The Hoa\\Ustring library.",
            "homepage": "https://hoa-project.net/",
            "keywords": [
                "library",
                "search",
                "string",
                "unicode"
            ],
            "support": {
                "docs": "https://central.hoa-project.net/Documentation/Library/Ustring",
                "email": "support@hoa-project.net",
                "forum": "https://users.hoa-project.net/",
                "irc": "irc://chat.freenode.net/hoaproject",
                "issues": "https://github.com/hoaproject/Ustring/issues",
                "source": "https://central.hoa-project.net/Resource/Library/Ustring"
            },
            "abandoned": true,
            "time": "2017-01-16T07:08:25+00:00"
        },
        {
            "name": "hoa/visitor",
            "version": "2.17.01.16",
            "source": {
                "type": "git",
                "url": "https://github.com/hoaproject/Visitor.git",
                "reference": "c18fe1cbac98ae449e0d56e87469103ba08f224a"
            },
            "dist": {
                "type": "zip",
                "url": "https://api.github.com/repos/hoaproject/Visitor/zipball/c18fe1cbac98ae449e0d56e87469103ba08f224a",
                "reference": "c18fe1cbac98ae449e0d56e87469103ba08f224a",
                "shasum": ""
            },
            "require": {
                "hoa/consistency": "~1.0"
            },
            "require-dev": {
                "hoa/test": "~2.0"
            },
            "type": "library",
            "extra": {
                "branch-alias": {
                    "dev-master": "2.x-dev"
                }
            },
            "autoload": {
                "psr-4": {
                    "Hoa\\Visitor\\": "."
                }
            },
            "notification-url": "https://packagist.org/downloads/",
            "license": [
                "BSD-3-Clause"
            ],
            "authors": [
                {
                    "name": "Ivan Enderlin",
                    "email": "ivan.enderlin@hoa-project.net"
                },
                {
                    "name": "Hoa community",
                    "homepage": "https://hoa-project.net/"
                }
            ],
            "description": "The Hoa\\Visitor library.",
            "homepage": "https://hoa-project.net/",
            "keywords": [
                "library",
                "structure",
                "visit",
                "visitor"
            ],
            "support": {
                "docs": "https://central.hoa-project.net/Documentation/Library/Visitor",
                "email": "support@hoa-project.net",
                "forum": "https://users.hoa-project.net/",
                "irc": "irc://chat.freenode.net/hoaproject",
                "issues": "https://github.com/hoaproject/Visitor/issues",
                "source": "https://central.hoa-project.net/Resource/Library/Visitor"
            },
            "abandoned": true,
            "time": "2017-01-16T07:02:03+00:00"
        },
        {
            "name": "hoa/zformat",
            "version": "1.17.01.10",
            "source": {
                "type": "git",
                "url": "https://github.com/hoaproject/Zformat.git",
                "reference": "522c381a2a075d4b9dbb42eb4592dd09520e4ac2"
            },
            "dist": {
                "type": "zip",
                "url": "https://api.github.com/repos/hoaproject/Zformat/zipball/522c381a2a075d4b9dbb42eb4592dd09520e4ac2",
                "reference": "522c381a2a075d4b9dbb42eb4592dd09520e4ac2",
                "shasum": ""
            },
            "require": {
                "hoa/consistency": "~1.0",
                "hoa/exception": "~1.0"
            },
            "type": "library",
            "extra": {
                "branch-alias": {
                    "dev-master": "1.x-dev"
                }
            },
            "autoload": {
                "psr-4": {
                    "Hoa\\Zformat\\": "."
                }
            },
            "notification-url": "https://packagist.org/downloads/",
            "license": [
                "BSD-3-Clause"
            ],
            "authors": [
                {
                    "name": "Ivan Enderlin",
                    "email": "ivan.enderlin@hoa-project.net"
                },
                {
                    "name": "Hoa community",
                    "homepage": "https://hoa-project.net/"
                }
            ],
            "description": "The Hoa\\Zformat library.",
            "homepage": "https://hoa-project.net/",
            "keywords": [
                "library",
                "parameter",
                "zformat"
            ],
            "support": {
                "docs": "https://central.hoa-project.net/Documentation/Library/Zformat",
                "email": "support@hoa-project.net",
                "forum": "https://users.hoa-project.net/",
                "irc": "irc://chat.freenode.net/hoaproject",
                "issues": "https://github.com/hoaproject/Zformat/issues",
                "source": "https://central.hoa-project.net/Resource/Library/Zformat"
            },
            "abandoned": true,
            "time": "2017-01-10T10:39:54+00:00"
        },
        {
            "name": "jetbrains/phpstorm-stubs",
            "version": "dev-master",
            "source": {
                "type": "git",
                "url": "https://github.com/JetBrains/phpstorm-stubs.git",
                "reference": "cd71853118bed99193186d6a52ed1c4181dea1da"
            },
            "dist": {
                "type": "zip",
                "url": "https://api.github.com/repos/JetBrains/phpstorm-stubs/zipball/cd71853118bed99193186d6a52ed1c4181dea1da",
                "reference": "cd71853118bed99193186d6a52ed1c4181dea1da",
                "shasum": ""
            },
            "require-dev": {
                "friendsofphp/php-cs-fixer": "@stable",
                "nikic/php-parser": "@stable",
                "php": "^8.0",
                "phpdocumentor/reflection-docblock": "@stable",
                "phpunit/phpunit": "^9.6"
            },
            "default-branch": true,
            "type": "library",
            "autoload": {
                "files": [
                    "PhpStormStubsMap.php"
                ]
            },
            "notification-url": "https://packagist.org/downloads/",
            "license": [
                "Apache-2.0"
            ],
            "description": "PHP runtime & extensions header files for PhpStorm",
            "homepage": "https://www.jetbrains.com/phpstorm",
            "keywords": [
                "autocomplete",
                "code",
                "inference",
                "inspection",
                "jetbrains",
                "phpstorm",
                "stubs",
                "type"
            ],
            "support": {
                "source": "https://github.com/JetBrains/phpstorm-stubs/tree/master"
            },
            "time": "2023-09-07T10:59:56+00:00"
        },
        {
            "name": "nette/bootstrap",
            "version": "v3.1.4",
            "source": {
                "type": "git",
                "url": "https://github.com/nette/bootstrap.git",
                "reference": "1a7965b4ee401ad0e3f673b9c016d2481afdc280"
            },
            "dist": {
                "type": "zip",
                "url": "https://api.github.com/repos/nette/bootstrap/zipball/1a7965b4ee401ad0e3f673b9c016d2481afdc280",
                "reference": "1a7965b4ee401ad0e3f673b9c016d2481afdc280",
                "shasum": ""
            },
            "require": {
                "nette/di": "^3.0.5",
                "nette/utils": "^3.2.1 || ^4.0",
                "php": ">=7.2 <8.3"
            },
            "conflict": {
                "tracy/tracy": "<2.6"
            },
            "require-dev": {
                "latte/latte": "^2.8",
                "nette/application": "^3.1",
                "nette/caching": "^3.0",
                "nette/database": "^3.0",
                "nette/forms": "^3.0",
                "nette/http": "^3.0",
                "nette/mail": "^3.0",
                "nette/robot-loader": "^3.0",
                "nette/safe-stream": "^2.2",
                "nette/security": "^3.0",
                "nette/tester": "^2.0",
                "phpstan/phpstan-nette": "^0.12",
                "tracy/tracy": "^2.6"
            },
            "suggest": {
                "nette/robot-loader": "to use Configurator::createRobotLoader()",
                "tracy/tracy": "to use Configurator::enableTracy()"
            },
            "type": "library",
            "extra": {
                "branch-alias": {
                    "dev-master": "3.1-dev"
                }
            },
            "autoload": {
                "classmap": [
                    "src/"
                ]
            },
            "notification-url": "https://packagist.org/downloads/",
            "license": [
                "BSD-3-Clause",
                "GPL-2.0-only",
                "GPL-3.0-only"
            ],
            "authors": [
                {
                    "name": "David Grudl",
                    "homepage": "https://davidgrudl.com"
                },
                {
                    "name": "Nette Community",
                    "homepage": "https://nette.org/contributors"
                }
            ],
            "description": "🅱  Nette Bootstrap: the simple way to configure and bootstrap your Nette application.",
            "homepage": "https://nette.org",
            "keywords": [
                "bootstrapping",
                "configurator",
                "nette"
            ],
            "support": {
                "issues": "https://github.com/nette/bootstrap/issues",
                "source": "https://github.com/nette/bootstrap/tree/v3.1.4"
            },
            "time": "2022-12-14T15:23:02+00:00"
        },
        {
            "name": "nette/di",
            "version": "v3.1.x-dev",
            "source": {
                "type": "git",
                "url": "https://github.com/nette/di.git",
                "reference": "f80a9f71e47d50f696f583f6b4ef44856618b686"
            },
            "dist": {
                "type": "zip",
                "url": "https://api.github.com/repos/nette/di/zipball/f80a9f71e47d50f696f583f6b4ef44856618b686",
                "reference": "f80a9f71e47d50f696f583f6b4ef44856618b686",
                "shasum": ""
            },
            "require": {
                "ext-tokenizer": "*",
                "nette/neon": "^3.3 || ^4.0",
                "nette/php-generator": "^3.5.4 || ^4.0",
                "nette/robot-loader": "^3.2 || ~4.0.0",
                "nette/schema": "^1.2",
                "nette/utils": "^3.2.5 || ~4.0.0",
                "php": "7.2 - 8.3"
            },
            "require-dev": {
                "nette/tester": "^2.4",
                "phpstan/phpstan": "^1.0",
                "tracy/tracy": "^2.9"
            },
            "type": "library",
            "extra": {
                "branch-alias": {
                    "dev-master": "3.1-dev"
                }
            },
            "autoload": {
                "classmap": [
                    "src/"
                ]
            },
            "notification-url": "https://packagist.org/downloads/",
            "license": [
                "BSD-3-Clause",
                "GPL-2.0-only",
                "GPL-3.0-only"
            ],
            "authors": [
                {
                    "name": "David Grudl",
                    "homepage": "https://davidgrudl.com"
                },
                {
                    "name": "Nette Community",
                    "homepage": "https://nette.org/contributors"
                }
            ],
            "description": "💎 Nette Dependency Injection Container: Flexible, compiled and full-featured DIC with perfectly usable autowiring and support for all new PHP features.",
            "homepage": "https://nette.org",
            "keywords": [
                "compiled",
                "di",
                "dic",
                "factory",
                "ioc",
                "nette",
                "static"
            ],
            "support": {
                "issues": "https://github.com/nette/di/issues",
                "source": "https://github.com/nette/di/tree/v3.1"
            },
            "time": "2023-08-30T15:26:38+00:00"
        },
        {
            "name": "nette/finder",
            "version": "v2.6.0",
            "source": {
                "type": "git",
                "url": "https://github.com/nette/finder.git",
                "reference": "991aefb42860abeab8e003970c3809a9d83cb932"
            },
            "dist": {
                "type": "zip",
                "url": "https://api.github.com/repos/nette/finder/zipball/991aefb42860abeab8e003970c3809a9d83cb932",
                "reference": "991aefb42860abeab8e003970c3809a9d83cb932",
                "shasum": ""
            },
            "require": {
                "nette/utils": "^2.4 || ^3.0",
                "php": ">=7.1"
            },
            "conflict": {
                "nette/nette": "<2.2"
            },
            "require-dev": {
                "nette/tester": "^2.0",
                "phpstan/phpstan": "^0.12",
                "tracy/tracy": "^2.3"
            },
            "type": "library",
            "extra": {
                "branch-alias": {
                    "dev-master": "2.6-dev"
                }
            },
            "autoload": {
                "classmap": [
                    "src/"
                ]
            },
            "notification-url": "https://packagist.org/downloads/",
            "license": [
                "BSD-3-Clause",
                "GPL-2.0-only",
                "GPL-3.0-only"
            ],
            "authors": [
                {
                    "name": "David Grudl",
                    "homepage": "https://davidgrudl.com"
                },
                {
                    "name": "Nette Community",
                    "homepage": "https://nette.org/contributors"
                }
            ],
            "description": "🔍 Nette Finder: find files and directories with an intuitive API.",
            "homepage": "https://nette.org",
            "keywords": [
                "filesystem",
                "glob",
                "iterator",
                "nette"
            ],
            "support": {
                "issues": "https://github.com/nette/finder/issues",
                "source": "https://github.com/nette/finder/tree/v2.6.0"
            },
            "time": "2022-10-13T01:31:15+00:00"
        },
        {
            "name": "nette/neon",
            "version": "v3.3.2",
            "source": {
                "type": "git",
                "url": "https://github.com/nette/neon.git",
                "reference": "54b287d8c2cdbe577b02e28ca1713e275b05ece2"
            },
            "dist": {
                "type": "zip",
                "url": "https://api.github.com/repos/nette/neon/zipball/54b287d8c2cdbe577b02e28ca1713e275b05ece2",
                "reference": "54b287d8c2cdbe577b02e28ca1713e275b05ece2",
                "shasum": ""
            },
            "require": {
                "ext-json": "*",
                "php": ">=7.1"
            },
            "require-dev": {
                "nette/tester": "^2.0",
                "phpstan/phpstan": "^0.12",
                "tracy/tracy": "^2.7"
            },
            "bin": [
                "bin/neon-lint"
            ],
            "type": "library",
            "extra": {
                "branch-alias": {
                    "dev-master": "3.3-dev"
                }
            },
            "autoload": {
                "classmap": [
                    "src/"
                ]
            },
            "notification-url": "https://packagist.org/downloads/",
            "license": [
                "BSD-3-Clause",
                "GPL-2.0-only",
                "GPL-3.0-only"
            ],
            "authors": [
                {
                    "name": "David Grudl",
                    "homepage": "https://davidgrudl.com"
                },
                {
                    "name": "Nette Community",
                    "homepage": "https://nette.org/contributors"
                }
            ],
            "description": "🍸 Nette NEON: encodes and decodes NEON file format.",
            "homepage": "https://ne-on.org",
            "keywords": [
                "export",
                "import",
                "neon",
                "nette",
                "yaml"
            ],
            "support": {
                "issues": "https://github.com/nette/neon/issues",
                "source": "https://github.com/nette/neon/tree/v3.3.2"
            },
            "time": "2021-11-25T15:57:41+00:00"
        },
        {
            "name": "nette/php-generator",
            "version": "v3.6.5",
            "source": {
                "type": "git",
                "url": "https://github.com/nette/php-generator.git",
                "reference": "9370403f9d9c25b51c4596ded1fbfe70347f7c82"
            },
            "dist": {
                "type": "zip",
                "url": "https://api.github.com/repos/nette/php-generator/zipball/9370403f9d9c25b51c4596ded1fbfe70347f7c82",
                "reference": "9370403f9d9c25b51c4596ded1fbfe70347f7c82",
                "shasum": ""
            },
            "require": {
                "nette/utils": "^3.1.2",
                "php": ">=7.2 <8.2"
            },
            "require-dev": {
                "nette/tester": "^2.4",
                "nikic/php-parser": "^4.13",
                "phpstan/phpstan": "^0.12",
                "tracy/tracy": "^2.8"
            },
            "suggest": {
                "nikic/php-parser": "to use ClassType::withBodiesFrom() & GlobalFunction::withBodyFrom()"
            },
            "type": "library",
            "extra": {
                "branch-alias": {
                    "dev-master": "3.6-dev"
                }
            },
            "autoload": {
                "classmap": [
                    "src/"
                ]
            },
            "notification-url": "https://packagist.org/downloads/",
            "license": [
                "BSD-3-Clause",
                "GPL-2.0-only",
                "GPL-3.0-only"
            ],
            "authors": [
                {
                    "name": "David Grudl",
                    "homepage": "https://davidgrudl.com"
                },
                {
                    "name": "Nette Community",
                    "homepage": "https://nette.org/contributors"
                }
            ],
            "description": "🐘 Nette PHP Generator: generates neat PHP code for you. Supports new PHP 8.1 features.",
            "homepage": "https://nette.org",
            "keywords": [
                "code",
                "nette",
                "php",
                "scaffolding"
            ],
            "support": {
                "issues": "https://github.com/nette/php-generator/issues",
                "source": "https://github.com/nette/php-generator/tree/v3.6.5"
            },
            "time": "2021-11-24T16:23:44+00:00"
        },
        {
            "name": "nette/robot-loader",
            "version": "v3.4.1",
            "source": {
                "type": "git",
                "url": "https://github.com/nette/robot-loader.git",
                "reference": "e2adc334cb958164c050f485d99c44c430f51fe2"
            },
            "dist": {
                "type": "zip",
                "url": "https://api.github.com/repos/nette/robot-loader/zipball/e2adc334cb958164c050f485d99c44c430f51fe2",
                "reference": "e2adc334cb958164c050f485d99c44c430f51fe2",
                "shasum": ""
            },
            "require": {
                "ext-tokenizer": "*",
                "nette/finder": "^2.5 || ^3.0",
                "nette/utils": "^3.0",
                "php": ">=7.1"
            },
            "require-dev": {
                "nette/tester": "^2.0",
                "phpstan/phpstan": "^0.12",
                "tracy/tracy": "^2.3"
            },
            "type": "library",
            "extra": {
                "branch-alias": {
                    "dev-master": "3.4-dev"
                }
            },
            "autoload": {
                "classmap": [
                    "src/"
                ]
            },
            "notification-url": "https://packagist.org/downloads/",
            "license": [
                "BSD-3-Clause",
                "GPL-2.0-only",
                "GPL-3.0-only"
            ],
            "authors": [
                {
                    "name": "David Grudl",
                    "homepage": "https://davidgrudl.com"
                },
                {
                    "name": "Nette Community",
                    "homepage": "https://nette.org/contributors"
                }
            ],
            "description": "🍀 Nette RobotLoader: high performance and comfortable autoloader that will search and autoload classes within your application.",
            "homepage": "https://nette.org",
            "keywords": [
                "autoload",
                "class",
                "interface",
                "nette",
                "trait"
            ],
            "support": {
                "issues": "https://github.com/nette/robot-loader/issues",
                "source": "https://github.com/nette/robot-loader/tree/v3.4.1"
            },
            "time": "2021-08-25T15:53:54+00:00"
        },
        {
            "name": "nette/schema",
            "version": "v1.2.4",
            "source": {
                "type": "git",
                "url": "https://github.com/nette/schema.git",
                "reference": "c9ff517a53903b3d4e29ec547fb20feecb05b8ab"
            },
            "dist": {
                "type": "zip",
                "url": "https://api.github.com/repos/nette/schema/zipball/c9ff517a53903b3d4e29ec547fb20feecb05b8ab",
                "reference": "c9ff517a53903b3d4e29ec547fb20feecb05b8ab",
                "shasum": ""
            },
            "require": {
                "nette/utils": "^2.5.7 || ^3.1.5 ||  ^4.0",
                "php": "7.1 - 8.3"
            },
            "require-dev": {
                "nette/tester": "^2.3 || ^2.4",
                "phpstan/phpstan-nette": "^1.0",
                "tracy/tracy": "^2.7"
            },
            "type": "library",
            "extra": {
                "branch-alias": {
                    "dev-master": "1.2-dev"
                }
            },
            "autoload": {
                "classmap": [
                    "src/"
                ]
            },
            "notification-url": "https://packagist.org/downloads/",
            "license": [
                "BSD-3-Clause",
                "GPL-2.0-only",
                "GPL-3.0-only"
            ],
            "authors": [
                {
                    "name": "David Grudl",
                    "homepage": "https://davidgrudl.com"
                },
                {
                    "name": "Nette Community",
                    "homepage": "https://nette.org/contributors"
                }
            ],
            "description": "📐 Nette Schema: validating data structures against a given Schema.",
            "homepage": "https://nette.org",
            "keywords": [
                "config",
                "nette"
            ],
            "support": {
                "issues": "https://github.com/nette/schema/issues",
                "source": "https://github.com/nette/schema/tree/v1.2.4"
            },
            "time": "2023-08-05T18:56:25+00:00"
        },
        {
            "name": "nette/utils",
            "version": "v3.2.7",
            "source": {
                "type": "git",
                "url": "https://github.com/nette/utils.git",
                "reference": "0af4e3de4df9f1543534beab255ccf459e7a2c99"
            },
            "dist": {
                "type": "zip",
                "url": "https://api.github.com/repos/nette/utils/zipball/0af4e3de4df9f1543534beab255ccf459e7a2c99",
                "reference": "0af4e3de4df9f1543534beab255ccf459e7a2c99",
                "shasum": ""
            },
            "require": {
                "php": ">=7.2 <8.2"
            },
            "conflict": {
                "nette/di": "<3.0.6"
            },
            "require-dev": {
                "nette/tester": "~2.0",
                "phpstan/phpstan": "^1.0",
                "tracy/tracy": "^2.3"
            },
            "suggest": {
                "ext-gd": "to use Image",
                "ext-iconv": "to use Strings::webalize(), toAscii(), chr() and reverse()",
                "ext-intl": "to use Strings::webalize(), toAscii(), normalize() and compare()",
                "ext-json": "to use Nette\\Utils\\Json",
                "ext-mbstring": "to use Strings::lower() etc...",
                "ext-tokenizer": "to use Nette\\Utils\\Reflection::getUseStatements()",
                "ext-xml": "to use Strings::length() etc. when mbstring is not available"
            },
            "type": "library",
            "extra": {
                "branch-alias": {
                    "dev-master": "3.2-dev"
                }
            },
            "autoload": {
                "classmap": [
                    "src/"
                ]
            },
            "notification-url": "https://packagist.org/downloads/",
            "license": [
                "BSD-3-Clause",
                "GPL-2.0-only",
                "GPL-3.0-only"
            ],
            "authors": [
                {
                    "name": "David Grudl",
                    "homepage": "https://davidgrudl.com"
                },
                {
                    "name": "Nette Community",
                    "homepage": "https://nette.org/contributors"
                }
            ],
            "description": "🛠  Nette Utils: lightweight utilities for string & array manipulation, image handling, safe JSON encoding/decoding, validation, slug or strong password generating etc.",
            "homepage": "https://nette.org",
            "keywords": [
                "array",
                "core",
                "datetime",
                "images",
                "json",
                "nette",
                "paginator",
                "password",
                "slugify",
                "string",
                "unicode",
                "utf-8",
                "utility",
                "validation"
            ],
            "support": {
                "issues": "https://github.com/nette/utils/issues",
                "source": "https://github.com/nette/utils/tree/v3.2.7"
            },
            "time": "2022-01-24T11:29:14+00:00"
        },
        {
            "name": "nikic/php-parser",
            "version": "v4.17.1",
            "source": {
                "type": "git",
                "url": "https://github.com/nikic/PHP-Parser.git",
                "reference": "a6303e50c90c355c7eeee2c4a8b27fe8dc8fef1d"
            },
            "dist": {
                "type": "zip",
                "url": "https://api.github.com/repos/nikic/PHP-Parser/zipball/a6303e50c90c355c7eeee2c4a8b27fe8dc8fef1d",
                "reference": "a6303e50c90c355c7eeee2c4a8b27fe8dc8fef1d",
                "shasum": ""
            },
            "require": {
                "ext-tokenizer": "*",
                "php": ">=7.0"
            },
            "require-dev": {
                "ircmaxell/php-yacc": "^0.0.7",
                "phpunit/phpunit": "^6.5 || ^7.0 || ^8.0 || ^9.0"
            },
            "bin": [
                "bin/php-parse"
            ],
            "type": "library",
            "extra": {
                "branch-alias": {
                    "dev-master": "4.9-dev"
                }
            },
            "autoload": {
                "psr-4": {
                    "PhpParser\\": "lib/PhpParser"
                }
            },
            "notification-url": "https://packagist.org/downloads/",
            "license": [
                "BSD-3-Clause"
            ],
            "authors": [
                {
                    "name": "Nikita Popov"
                }
            ],
            "description": "A PHP parser written in PHP",
            "keywords": [
                "parser",
                "php"
            ],
            "support": {
                "issues": "https://github.com/nikic/PHP-Parser/issues",
                "source": "https://github.com/nikic/PHP-Parser/tree/v4.17.1"
            },
            "time": "2023-08-13T19:53:39+00:00"
        },
        {
            "name": "ondram/ci-detector",
            "version": "3.5.1",
            "source": {
                "type": "git",
                "url": "https://github.com/OndraM/ci-detector.git",
                "reference": "594e61252843b68998bddd48078c5058fe9028bd"
            },
            "dist": {
                "type": "zip",
                "url": "https://api.github.com/repos/OndraM/ci-detector/zipball/594e61252843b68998bddd48078c5058fe9028bd",
                "reference": "594e61252843b68998bddd48078c5058fe9028bd",
                "shasum": ""
            },
            "require": {
                "php": "^7.1 || ^8.0"
            },
            "require-dev": {
                "ergebnis/composer-normalize": "^2.2",
                "lmc/coding-standard": "^1.3 || ^2.0",
                "php-parallel-lint/php-parallel-lint": "^1.1",
                "phpstan/extension-installer": "^1.0.3",
                "phpstan/phpstan": "^0.12.0",
                "phpstan/phpstan-phpunit": "^0.12.1",
                "phpunit/phpunit": "^7.1 || ^8.0 || ^9.0"
            },
            "type": "library",
            "autoload": {
                "psr-4": {
                    "OndraM\\CiDetector\\": "src/"
                }
            },
            "notification-url": "https://packagist.org/downloads/",
            "license": [
                "MIT"
            ],
            "authors": [
                {
                    "name": "Ondřej Machulda",
                    "email": "ondrej.machulda@gmail.com"
                }
            ],
            "description": "Detect continuous integration environment and provide unified access to properties of current build",
            "keywords": [
                "CircleCI",
                "Codeship",
                "Wercker",
                "adapter",
                "appveyor",
                "aws",
                "aws codebuild",
                "bamboo",
                "bitbucket",
                "buddy",
                "ci-info",
                "codebuild",
                "continuous integration",
                "continuousphp",
                "drone",
                "github",
                "gitlab",
                "interface",
                "jenkins",
                "teamcity",
                "travis"
            ],
            "support": {
                "issues": "https://github.com/OndraM/ci-detector/issues",
                "source": "https://github.com/OndraM/ci-detector/tree/main"
            },
            "time": "2020-09-04T11:21:14+00:00"
        },
        {
            "name": "ondrejmirtes/better-reflection",
            "version": "6.12.0.2",
            "source": {
                "type": "git",
                "url": "https://github.com/ondrejmirtes/BetterReflection.git",
                "reference": "07cb46e7f781389c46882b24de9a878e358d2cc5"
            },
            "dist": {
                "type": "zip",
                "url": "https://api.github.com/repos/ondrejmirtes/BetterReflection/zipball/07cb46e7f781389c46882b24de9a878e358d2cc5",
                "reference": "07cb46e7f781389c46882b24de9a878e358d2cc5",
                "shasum": ""
            },
            "require": {
                "ext-json": "*",
                "jetbrains/phpstorm-stubs": "dev-master#7b055d8634d2143a909f2c5141ec70c82b8b9254",
                "nikic/php-parser": "^4.16.0",
                "php": "^7.2 || ^8.0"
            },
            "conflict": {
                "thecodingmachine/safe": "<1.1.3"
            },
            "require-dev": {
                "doctrine/coding-standard": "^12.0.0",
                "phpstan/phpstan": "^1.10.27",
                "phpstan/phpstan-phpunit": "^1.3.13",
                "phpunit/phpunit": "^10.3.1",
                "rector/rector": "0.14.3",
                "vimeo/psalm": "5.14.1"
            },
            "suggest": {
                "composer/composer": "Required to use the ComposerSourceLocator"
            },
            "type": "library",
            "autoload": {
                "psr-4": {
                    "PHPStan\\BetterReflection\\": "src"
                }
            },
            "notification-url": "https://packagist.org/downloads/",
            "license": [
                "MIT"
            ],
            "authors": [
                {
                    "name": "James Titcumb",
                    "email": "james@asgrim.com",
                    "homepage": "https://github.com/asgrim"
                },
                {
                    "name": "Marco Pivetta",
                    "email": "ocramius@gmail.com",
                    "homepage": "https://ocramius.github.io/"
                },
                {
                    "name": "Gary Hockin",
                    "email": "gary@roave.com",
                    "homepage": "https://github.com/geeh"
                },
                {
                    "name": "Jaroslav Hanslík",
                    "email": "kukulich@kukulich.cz",
                    "homepage": "https://github.com/kukulich"
                }
            ],
            "description": "Better Reflection - an improved code reflection API",
            "support": {
                "source": "https://github.com/ondrejmirtes/BetterReflection/tree/6.12.0.2"
            },
            "time": "2023-08-08T14:10:24+00:00"
        },
        {
            "name": "phpstan/php-8-stubs",
            "version": "0.3.74",
            "source": {
                "type": "git",
                "url": "https://github.com/phpstan/php-8-stubs.git",
                "reference": "c1d973e1d3608cd12b0fe41abb3c17674a6da843"
            },
            "dist": {
                "type": "zip",
                "url": "https://api.github.com/repos/phpstan/php-8-stubs/zipball/c1d973e1d3608cd12b0fe41abb3c17674a6da843",
                "reference": "c1d973e1d3608cd12b0fe41abb3c17674a6da843",
                "shasum": ""
            },
            "type": "library",
            "autoload": {
                "classmap": [
                    "Php8StubsMap.php"
                ]
            },
            "notification-url": "https://packagist.org/downloads/",
            "license": [
                "MIT",
                "PHP-3.01"
            ],
            "description": "PHP stubs extracted from php-src",
            "support": {
                "issues": "https://github.com/phpstan/php-8-stubs/issues",
                "source": "https://github.com/phpstan/php-8-stubs/tree/0.3.74"
            },
            "time": "2023-08-25T00:13:50+00:00"
        },
        {
            "name": "phpstan/phpdoc-parser",
            "version": "1.24.0",
            "source": {
                "type": "git",
                "url": "https://github.com/phpstan/phpdoc-parser.git",
                "reference": "3510b0a6274cc42f7219367cb3abfc123ffa09d6"
            },
            "dist": {
                "type": "zip",
                "url": "https://api.github.com/repos/phpstan/phpdoc-parser/zipball/3510b0a6274cc42f7219367cb3abfc123ffa09d6",
                "reference": "3510b0a6274cc42f7219367cb3abfc123ffa09d6",
                "shasum": ""
            },
            "require": {
                "php": "^7.2 || ^8.0"
            },
            "require-dev": {
                "doctrine/annotations": "^2.0",
                "nikic/php-parser": "^4.15",
                "php-parallel-lint/php-parallel-lint": "^1.2",
                "phpstan/extension-installer": "^1.0",
                "phpstan/phpstan": "^1.5",
                "phpstan/phpstan-phpunit": "^1.1",
                "phpstan/phpstan-strict-rules": "^1.0",
                "phpunit/phpunit": "^9.5",
                "symfony/process": "^5.2"
            },
            "type": "library",
            "autoload": {
                "psr-4": {
                    "PHPStan\\PhpDocParser\\": [
                        "src/"
                    ]
                }
            },
            "notification-url": "https://packagist.org/downloads/",
            "license": [
                "MIT"
            ],
            "description": "PHPDoc parser with support for nullable, intersection and generic types",
            "support": {
                "issues": "https://github.com/phpstan/phpdoc-parser/issues",
                "source": "https://github.com/phpstan/phpdoc-parser/tree/1.24.0"
            },
            "time": "2023-09-07T20:46:32+00:00"
        },
        {
            "name": "psr/container",
            "version": "1.1.2",
            "source": {
                "type": "git",
                "url": "https://github.com/php-fig/container.git",
                "reference": "513e0666f7216c7459170d56df27dfcefe1689ea"
            },
            "dist": {
                "type": "zip",
                "url": "https://api.github.com/repos/php-fig/container/zipball/513e0666f7216c7459170d56df27dfcefe1689ea",
                "reference": "513e0666f7216c7459170d56df27dfcefe1689ea",
                "shasum": ""
            },
            "require": {
                "php": ">=7.4.0"
            },
            "type": "library",
            "autoload": {
                "psr-4": {
                    "Psr\\Container\\": "src/"
                }
            },
            "notification-url": "https://packagist.org/downloads/",
            "license": [
                "MIT"
            ],
            "authors": [
                {
                    "name": "PHP-FIG",
                    "homepage": "https://www.php-fig.org/"
                }
            ],
            "description": "Common Container Interface (PHP FIG PSR-11)",
            "homepage": "https://github.com/php-fig/container",
            "keywords": [
                "PSR-11",
                "container",
                "container-interface",
                "container-interop",
                "psr"
            ],
            "support": {
                "issues": "https://github.com/php-fig/container/issues",
                "source": "https://github.com/php-fig/container/tree/1.1.2"
            },
            "time": "2021-11-05T16:50:12+00:00"
        },
        {
            "name": "psr/http-message",
            "version": "1.0.1",
            "source": {
                "type": "git",
                "url": "https://github.com/php-fig/http-message.git",
                "reference": "f6561bf28d520154e4b0ec72be95418abe6d9363"
            },
            "dist": {
                "type": "zip",
                "url": "https://api.github.com/repos/php-fig/http-message/zipball/f6561bf28d520154e4b0ec72be95418abe6d9363",
                "reference": "f6561bf28d520154e4b0ec72be95418abe6d9363",
                "shasum": ""
            },
            "require": {
                "php": ">=5.3.0"
            },
            "type": "library",
            "extra": {
                "branch-alias": {
                    "dev-master": "1.0.x-dev"
                }
            },
            "autoload": {
                "psr-4": {
                    "Psr\\Http\\Message\\": "src/"
                }
            },
            "notification-url": "https://packagist.org/downloads/",
            "license": [
                "MIT"
            ],
            "authors": [
                {
                    "name": "PHP-FIG",
                    "homepage": "http://www.php-fig.org/"
                }
            ],
            "description": "Common interface for HTTP messages",
            "homepage": "https://github.com/php-fig/http-message",
            "keywords": [
                "http",
                "http-message",
                "psr",
                "psr-7",
                "request",
                "response"
            ],
            "support": {
                "source": "https://github.com/php-fig/http-message/tree/master"
            },
            "time": "2016-08-06T14:39:51+00:00"
        },
        {
            "name": "psr/log",
            "version": "1.1.3",
            "source": {
                "type": "git",
                "url": "https://github.com/php-fig/log.git",
                "reference": "0f73288fd15629204f9d42b7055f72dacbe811fc"
            },
            "dist": {
                "type": "zip",
                "url": "https://api.github.com/repos/php-fig/log/zipball/0f73288fd15629204f9d42b7055f72dacbe811fc",
                "reference": "0f73288fd15629204f9d42b7055f72dacbe811fc",
                "shasum": ""
            },
            "require": {
                "php": ">=5.3.0"
            },
            "type": "library",
            "extra": {
                "branch-alias": {
                    "dev-master": "1.1.x-dev"
                }
            },
            "autoload": {
                "psr-4": {
                    "Psr\\Log\\": "Psr/Log/"
                }
            },
            "notification-url": "https://packagist.org/downloads/",
            "license": [
                "MIT"
            ],
            "authors": [
                {
                    "name": "PHP-FIG",
                    "homepage": "http://www.php-fig.org/"
                }
            ],
            "description": "Common interface for logging libraries",
            "homepage": "https://github.com/php-fig/log",
            "keywords": [
                "log",
                "psr",
                "psr-3"
            ],
            "support": {
                "source": "https://github.com/php-fig/log/tree/1.1.3"
            },
            "time": "2020-03-23T09:12:05+00:00"
        },
        {
            "name": "react/async",
            "version": "v3.0.0",
            "source": {
                "type": "git",
                "url": "https://github.com/reactphp/async.git",
                "reference": "3c3b812be77aec14bf8300b052ba589c9a5bc95b"
            },
            "dist": {
                "type": "zip",
                "url": "https://api.github.com/repos/reactphp/async/zipball/3c3b812be77aec14bf8300b052ba589c9a5bc95b",
                "reference": "3c3b812be77aec14bf8300b052ba589c9a5bc95b",
                "shasum": ""
            },
            "require": {
                "php": ">=7.1",
                "react/event-loop": "^1.2",
                "react/promise": "^3.0 || ^2.8 || ^1.2.1"
            },
            "require-dev": {
                "phpunit/phpunit": "^9.3 || ^7.5"
            },
            "type": "library",
            "autoload": {
                "files": [
                    "src/functions_include.php"
                ]
            },
            "notification-url": "https://packagist.org/downloads/",
            "license": [
                "MIT"
            ],
            "authors": [
                {
                    "name": "Christian Lück",
                    "email": "christian@clue.engineering",
                    "homepage": "https://clue.engineering/"
                },
                {
                    "name": "Cees-Jan Kiewiet",
                    "email": "reactphp@ceesjankiewiet.nl",
                    "homepage": "https://wyrihaximus.net/"
                },
                {
                    "name": "Jan Sorgalla",
                    "email": "jsorgalla@gmail.com",
                    "homepage": "https://sorgalla.com/"
                },
                {
                    "name": "Chris Boden",
                    "email": "cboden@gmail.com",
                    "homepage": "https://cboden.dev/"
                }
            ],
            "description": "Async utilities for ReactPHP",
            "keywords": [
                "async",
                "reactphp"
            ],
            "support": {
                "issues": "https://github.com/reactphp/async/issues",
                "source": "https://github.com/reactphp/async/tree/v3.0.0"
            },
            "funding": [
                {
                    "url": "https://github.com/WyriHaximus",
                    "type": "github"
                },
                {
                    "url": "https://github.com/clue",
                    "type": "github"
                }
            ],
            "time": "2022-07-11T14:17:23+00:00"
        },
        {
            "name": "react/cache",
            "version": "v1.2.0",
            "source": {
                "type": "git",
                "url": "https://github.com/reactphp/cache.git",
                "reference": "d47c472b64aa5608225f47965a484b75c7817d5b"
            },
            "dist": {
                "type": "zip",
                "url": "https://api.github.com/repos/reactphp/cache/zipball/d47c472b64aa5608225f47965a484b75c7817d5b",
                "reference": "d47c472b64aa5608225f47965a484b75c7817d5b",
                "shasum": ""
            },
            "require": {
                "php": ">=5.3.0",
                "react/promise": "^3.0 || ^2.0 || ^1.1"
            },
            "require-dev": {
                "phpunit/phpunit": "^9.5 || ^5.7 || ^4.8.35"
            },
            "type": "library",
            "autoload": {
                "psr-4": {
                    "React\\Cache\\": "src/"
                }
            },
            "notification-url": "https://packagist.org/downloads/",
            "license": [
                "MIT"
            ],
            "authors": [
                {
                    "name": "Christian Lück",
                    "email": "christian@clue.engineering",
                    "homepage": "https://clue.engineering/"
                },
                {
                    "name": "Cees-Jan Kiewiet",
                    "email": "reactphp@ceesjankiewiet.nl",
                    "homepage": "https://wyrihaximus.net/"
                },
                {
                    "name": "Jan Sorgalla",
                    "email": "jsorgalla@gmail.com",
                    "homepage": "https://sorgalla.com/"
                },
                {
                    "name": "Chris Boden",
                    "email": "cboden@gmail.com",
                    "homepage": "https://cboden.dev/"
                }
            ],
            "description": "Async, Promise-based cache interface for ReactPHP",
            "keywords": [
                "cache",
                "caching",
                "promise",
                "reactphp"
            ],
            "support": {
                "issues": "https://github.com/reactphp/cache/issues",
                "source": "https://github.com/reactphp/cache/tree/v1.2.0"
            },
            "funding": [
                {
                    "url": "https://opencollective.com/reactphp",
                    "type": "open_collective"
                }
            ],
            "time": "2022-11-30T15:59:55+00:00"
        },
        {
            "name": "react/child-process",
            "version": "v0.6.5",
            "source": {
                "type": "git",
                "url": "https://github.com/reactphp/child-process.git",
                "reference": "e71eb1aa55f057c7a4a0d08d06b0b0a484bead43"
            },
            "dist": {
                "type": "zip",
                "url": "https://api.github.com/repos/reactphp/child-process/zipball/e71eb1aa55f057c7a4a0d08d06b0b0a484bead43",
                "reference": "e71eb1aa55f057c7a4a0d08d06b0b0a484bead43",
                "shasum": ""
            },
            "require": {
                "evenement/evenement": "^3.0 || ^2.0 || ^1.0",
                "php": ">=5.3.0",
                "react/event-loop": "^1.2",
                "react/stream": "^1.2"
            },
            "require-dev": {
                "phpunit/phpunit": "^9.3 || ^5.7 || ^4.8.35",
                "react/socket": "^1.8",
                "sebastian/environment": "^5.0 || ^3.0 || ^2.0 || ^1.0"
            },
            "type": "library",
            "autoload": {
                "psr-4": {
                    "React\\ChildProcess\\": "src"
                }
            },
            "notification-url": "https://packagist.org/downloads/",
            "license": [
                "MIT"
            ],
            "authors": [
                {
                    "name": "Christian Lück",
                    "email": "christian@clue.engineering",
                    "homepage": "https://clue.engineering/"
                },
                {
                    "name": "Cees-Jan Kiewiet",
                    "email": "reactphp@ceesjankiewiet.nl",
                    "homepage": "https://wyrihaximus.net/"
                },
                {
                    "name": "Jan Sorgalla",
                    "email": "jsorgalla@gmail.com",
                    "homepage": "https://sorgalla.com/"
                },
                {
                    "name": "Chris Boden",
                    "email": "cboden@gmail.com",
                    "homepage": "https://cboden.dev/"
                }
            ],
            "description": "Event-driven library for executing child processes with ReactPHP.",
            "keywords": [
                "event-driven",
                "process",
                "reactphp"
            ],
            "support": {
                "issues": "https://github.com/reactphp/child-process/issues",
                "source": "https://github.com/reactphp/child-process/tree/v0.6.5"
            },
            "funding": [
                {
                    "url": "https://github.com/WyriHaximus",
                    "type": "github"
                },
                {
                    "url": "https://github.com/clue",
                    "type": "github"
                }
            ],
            "time": "2022-09-16T13:41:56+00:00"
        },
        {
            "name": "react/dns",
            "version": "v1.10.0",
            "source": {
                "type": "git",
                "url": "https://github.com/reactphp/dns.git",
                "reference": "a5427e7dfa47713e438016905605819d101f238c"
            },
            "dist": {
                "type": "zip",
                "url": "https://api.github.com/repos/reactphp/dns/zipball/a5427e7dfa47713e438016905605819d101f238c",
                "reference": "a5427e7dfa47713e438016905605819d101f238c",
                "shasum": ""
            },
            "require": {
                "php": ">=5.3.0",
                "react/cache": "^1.0 || ^0.6 || ^0.5",
                "react/event-loop": "^1.2",
                "react/promise": "^3.0 || ^2.7 || ^1.2.1",
                "react/promise-timer": "^1.9"
            },
            "require-dev": {
                "phpunit/phpunit": "^9.3 || ^4.8.35",
                "react/async": "^4 || ^3 || ^2"
            },
            "type": "library",
            "autoload": {
                "psr-4": {
                    "React\\Dns\\": "src"
                }
            },
            "notification-url": "https://packagist.org/downloads/",
            "license": [
                "MIT"
            ],
            "authors": [
                {
                    "name": "Christian Lück",
                    "email": "christian@clue.engineering",
                    "homepage": "https://clue.engineering/"
                },
                {
                    "name": "Cees-Jan Kiewiet",
                    "email": "reactphp@ceesjankiewiet.nl",
                    "homepage": "https://wyrihaximus.net/"
                },
                {
                    "name": "Jan Sorgalla",
                    "email": "jsorgalla@gmail.com",
                    "homepage": "https://sorgalla.com/"
                },
                {
                    "name": "Chris Boden",
                    "email": "cboden@gmail.com",
                    "homepage": "https://cboden.dev/"
                }
            ],
            "description": "Async DNS resolver for ReactPHP",
            "keywords": [
                "async",
                "dns",
                "dns-resolver",
                "reactphp"
            ],
            "support": {
                "issues": "https://github.com/reactphp/dns/issues",
                "source": "https://github.com/reactphp/dns/tree/v1.10.0"
            },
            "funding": [
                {
                    "url": "https://github.com/WyriHaximus",
                    "type": "github"
                },
                {
                    "url": "https://github.com/clue",
                    "type": "github"
                }
            ],
            "time": "2022-09-08T12:22:46+00:00"
        },
        {
            "name": "react/event-loop",
            "version": "v1.4.0",
            "source": {
                "type": "git",
                "url": "https://github.com/reactphp/event-loop.git",
                "reference": "6e7e587714fff7a83dcc7025aee42ab3b265ae05"
            },
            "dist": {
                "type": "zip",
                "url": "https://api.github.com/repos/reactphp/event-loop/zipball/6e7e587714fff7a83dcc7025aee42ab3b265ae05",
                "reference": "6e7e587714fff7a83dcc7025aee42ab3b265ae05",
                "shasum": ""
            },
            "require": {
                "php": ">=5.3.0"
            },
            "require-dev": {
                "phpunit/phpunit": "^9.6 || ^5.7 || ^4.8.36"
            },
            "suggest": {
                "ext-pcntl": "For signal handling support when using the StreamSelectLoop"
            },
            "type": "library",
            "autoload": {
                "psr-4": {
                    "React\\EventLoop\\": "src/"
                }
            },
            "notification-url": "https://packagist.org/downloads/",
            "license": [
                "MIT"
            ],
            "authors": [
                {
                    "name": "Christian Lück",
                    "email": "christian@clue.engineering",
                    "homepage": "https://clue.engineering/"
                },
                {
                    "name": "Cees-Jan Kiewiet",
                    "email": "reactphp@ceesjankiewiet.nl",
                    "homepage": "https://wyrihaximus.net/"
                },
                {
                    "name": "Jan Sorgalla",
                    "email": "jsorgalla@gmail.com",
                    "homepage": "https://sorgalla.com/"
                },
                {
                    "name": "Chris Boden",
                    "email": "cboden@gmail.com",
                    "homepage": "https://cboden.dev/"
                }
            ],
            "description": "ReactPHP's core reactor event loop that libraries can use for evented I/O.",
            "keywords": [
                "asynchronous",
                "event-loop"
            ],
            "support": {
                "issues": "https://github.com/reactphp/event-loop/issues",
                "source": "https://github.com/reactphp/event-loop/tree/v1.4.0"
            },
            "funding": [
                {
                    "url": "https://opencollective.com/reactphp",
                    "type": "open_collective"
                }
            ],
            "time": "2023-05-05T10:11:24+00:00"
        },
        {
            "name": "react/http",
            "version": "v1.9.0",
            "source": {
                "type": "git",
                "url": "https://github.com/reactphp/http.git",
                "reference": "bb3154dbaf2dfe3f0467f956a05f614a69d5f1d0"
            },
            "dist": {
                "type": "zip",
                "url": "https://api.github.com/repos/reactphp/http/zipball/bb3154dbaf2dfe3f0467f956a05f614a69d5f1d0",
                "reference": "bb3154dbaf2dfe3f0467f956a05f614a69d5f1d0",
                "shasum": ""
            },
            "require": {
                "evenement/evenement": "^3.0 || ^2.0 || ^1.0",
                "fig/http-message-util": "^1.1",
                "php": ">=5.3.0",
                "psr/http-message": "^1.0",
                "react/event-loop": "^1.2",
                "react/promise": "^3 || ^2.3 || ^1.2.1",
                "react/socket": "^1.12",
                "react/stream": "^1.2",
                "ringcentral/psr7": "^1.2"
            },
            "require-dev": {
                "clue/http-proxy-react": "^1.8",
                "clue/reactphp-ssh-proxy": "^1.4",
                "clue/socks-react": "^1.4",
                "phpunit/phpunit": "^9.5 || ^5.7 || ^4.8.35",
                "react/async": "^4 || ^3 || ^2",
                "react/promise-stream": "^1.4",
                "react/promise-timer": "^1.9"
            },
            "type": "library",
            "autoload": {
                "psr-4": {
                    "React\\Http\\": "src/"
                }
            },
            "notification-url": "https://packagist.org/downloads/",
            "license": [
                "MIT"
            ],
            "authors": [
                {
                    "name": "Christian Lück",
                    "email": "christian@clue.engineering",
                    "homepage": "https://clue.engineering/"
                },
                {
                    "name": "Cees-Jan Kiewiet",
                    "email": "reactphp@ceesjankiewiet.nl",
                    "homepage": "https://wyrihaximus.net/"
                },
                {
                    "name": "Jan Sorgalla",
                    "email": "jsorgalla@gmail.com",
                    "homepage": "https://sorgalla.com/"
                },
                {
                    "name": "Chris Boden",
                    "email": "cboden@gmail.com",
                    "homepage": "https://cboden.dev/"
                }
            ],
            "description": "Event-driven, streaming HTTP client and server implementation for ReactPHP",
            "keywords": [
                "async",
                "client",
                "event-driven",
                "http",
                "http client",
                "http server",
                "https",
                "psr-7",
                "reactphp",
                "server",
                "streaming"
            ],
            "support": {
                "issues": "https://github.com/reactphp/http/issues",
                "source": "https://github.com/reactphp/http/tree/v1.9.0"
            },
            "funding": [
                {
                    "url": "https://opencollective.com/reactphp",
                    "type": "open_collective"
                }
            ],
            "time": "2023-04-26T10:29:24+00:00"
        },
        {
            "name": "react/promise",
            "version": "v2.10.0",
            "source": {
                "type": "git",
                "url": "https://github.com/reactphp/promise.git",
                "reference": "f913fb8cceba1e6644b7b90c4bfb678ed8a3ef38"
            },
            "dist": {
                "type": "zip",
                "url": "https://api.github.com/repos/reactphp/promise/zipball/f913fb8cceba1e6644b7b90c4bfb678ed8a3ef38",
                "reference": "f913fb8cceba1e6644b7b90c4bfb678ed8a3ef38",
                "shasum": ""
            },
            "require": {
                "php": ">=5.4.0"
            },
            "require-dev": {
                "phpunit/phpunit": "^9.5 || ^5.7 || ^4.8.36"
            },
            "type": "library",
            "autoload": {
                "files": [
                    "src/functions_include.php"
                ],
                "psr-4": {
                    "React\\Promise\\": "src/"
                }
            },
            "notification-url": "https://packagist.org/downloads/",
            "license": [
                "MIT"
            ],
            "authors": [
                {
                    "name": "Jan Sorgalla",
                    "email": "jsorgalla@gmail.com",
                    "homepage": "https://sorgalla.com/"
                },
                {
                    "name": "Christian Lück",
                    "email": "christian@clue.engineering",
                    "homepage": "https://clue.engineering/"
                },
                {
                    "name": "Cees-Jan Kiewiet",
                    "email": "reactphp@ceesjankiewiet.nl",
                    "homepage": "https://wyrihaximus.net/"
                },
                {
                    "name": "Chris Boden",
                    "email": "cboden@gmail.com",
                    "homepage": "https://cboden.dev/"
                }
            ],
            "description": "A lightweight implementation of CommonJS Promises/A for PHP",
            "keywords": [
                "promise",
                "promises"
            ],
            "support": {
                "issues": "https://github.com/reactphp/promise/issues",
                "source": "https://github.com/reactphp/promise/tree/v2.10.0"
            },
            "funding": [
                {
                    "url": "https://opencollective.com/reactphp",
                    "type": "open_collective"
                }
            ],
            "time": "2023-05-02T15:15:43+00:00"
        },
        {
            "name": "react/promise-timer",
            "version": "v1.9.0",
            "source": {
                "type": "git",
                "url": "https://github.com/reactphp/promise-timer.git",
                "reference": "aa7a73c74b8d8c0f622f5982ff7b0351bc29e495"
            },
            "dist": {
                "type": "zip",
                "url": "https://api.github.com/repos/reactphp/promise-timer/zipball/aa7a73c74b8d8c0f622f5982ff7b0351bc29e495",
                "reference": "aa7a73c74b8d8c0f622f5982ff7b0351bc29e495",
                "shasum": ""
            },
            "require": {
                "php": ">=5.3",
                "react/event-loop": "^1.2",
                "react/promise": "^3.0 || ^2.7.0 || ^1.2.1"
            },
            "require-dev": {
                "phpunit/phpunit": "^9.3 || ^5.7 || ^4.8.35"
            },
            "type": "library",
            "autoload": {
                "files": [
                    "src/functions_include.php"
                ],
                "psr-4": {
                    "React\\Promise\\Timer\\": "src/"
                }
            },
            "notification-url": "https://packagist.org/downloads/",
            "license": [
                "MIT"
            ],
            "authors": [
                {
                    "name": "Christian Lück",
                    "email": "christian@clue.engineering",
                    "homepage": "https://clue.engineering/"
                },
                {
                    "name": "Cees-Jan Kiewiet",
                    "email": "reactphp@ceesjankiewiet.nl",
                    "homepage": "https://wyrihaximus.net/"
                },
                {
                    "name": "Jan Sorgalla",
                    "email": "jsorgalla@gmail.com",
                    "homepage": "https://sorgalla.com/"
                },
                {
                    "name": "Chris Boden",
                    "email": "cboden@gmail.com",
                    "homepage": "https://cboden.dev/"
                }
            ],
            "description": "A trivial implementation of timeouts for Promises, built on top of ReactPHP.",
            "homepage": "https://github.com/reactphp/promise-timer",
            "keywords": [
                "async",
                "event-loop",
                "promise",
                "reactphp",
                "timeout",
                "timer"
            ],
            "support": {
                "issues": "https://github.com/reactphp/promise-timer/issues",
                "source": "https://github.com/reactphp/promise-timer/tree/v1.9.0"
            },
            "funding": [
                {
                    "url": "https://github.com/WyriHaximus",
                    "type": "github"
                },
                {
                    "url": "https://github.com/clue",
                    "type": "github"
                }
            ],
            "time": "2022-06-13T13:41:03+00:00"
        },
        {
            "name": "react/socket",
            "version": "v1.12.0",
            "source": {
                "type": "git",
                "url": "https://github.com/reactphp/socket.git",
                "reference": "81e1b4d7f5450ebd8d2e9a95bb008bb15ca95a7b"
            },
            "dist": {
                "type": "zip",
                "url": "https://api.github.com/repos/reactphp/socket/zipball/81e1b4d7f5450ebd8d2e9a95bb008bb15ca95a7b",
                "reference": "81e1b4d7f5450ebd8d2e9a95bb008bb15ca95a7b",
                "shasum": ""
            },
            "require": {
                "evenement/evenement": "^3.0 || ^2.0 || ^1.0",
                "php": ">=5.3.0",
                "react/dns": "^1.8",
                "react/event-loop": "^1.2",
                "react/promise": "^3 || ^2.6 || ^1.2.1",
                "react/promise-timer": "^1.9",
                "react/stream": "^1.2"
            },
            "require-dev": {
                "phpunit/phpunit": "^9.3 || ^5.7 || ^4.8.35",
                "react/async": "^4 || ^3 || ^2",
                "react/promise-stream": "^1.4"
            },
            "type": "library",
            "autoload": {
                "psr-4": {
                    "React\\Socket\\": "src"
                }
            },
            "notification-url": "https://packagist.org/downloads/",
            "license": [
                "MIT"
            ],
            "authors": [
                {
                    "name": "Christian Lück",
                    "email": "christian@clue.engineering",
                    "homepage": "https://clue.engineering/"
                },
                {
                    "name": "Cees-Jan Kiewiet",
                    "email": "reactphp@ceesjankiewiet.nl",
                    "homepage": "https://wyrihaximus.net/"
                },
                {
                    "name": "Jan Sorgalla",
                    "email": "jsorgalla@gmail.com",
                    "homepage": "https://sorgalla.com/"
                },
                {
                    "name": "Chris Boden",
                    "email": "cboden@gmail.com",
                    "homepage": "https://cboden.dev/"
                }
            ],
            "description": "Async, streaming plaintext TCP/IP and secure TLS socket server and client connections for ReactPHP",
            "keywords": [
                "Connection",
                "Socket",
                "async",
                "reactphp",
                "stream"
            ],
            "support": {
                "issues": "https://github.com/reactphp/socket/issues",
                "source": "https://github.com/reactphp/socket/tree/v1.12.0"
            },
            "funding": [
                {
                    "url": "https://github.com/WyriHaximus",
                    "type": "github"
                },
                {
                    "url": "https://github.com/clue",
                    "type": "github"
                }
            ],
            "time": "2022-08-25T12:32:25+00:00"
        },
        {
            "name": "react/stream",
            "version": "v1.2.0",
            "source": {
                "type": "git",
                "url": "https://github.com/reactphp/stream.git",
                "reference": "7a423506ee1903e89f1e08ec5f0ed430ff784ae9"
            },
            "dist": {
                "type": "zip",
                "url": "https://api.github.com/repos/reactphp/stream/zipball/7a423506ee1903e89f1e08ec5f0ed430ff784ae9",
                "reference": "7a423506ee1903e89f1e08ec5f0ed430ff784ae9",
                "shasum": ""
            },
            "require": {
                "evenement/evenement": "^3.0 || ^2.0 || ^1.0",
                "php": ">=5.3.8",
                "react/event-loop": "^1.2"
            },
            "require-dev": {
                "clue/stream-filter": "~1.2",
                "phpunit/phpunit": "^9.3 || ^5.7 || ^4.8.35"
            },
            "type": "library",
            "autoload": {
                "psr-4": {
                    "React\\Stream\\": "src"
                }
            },
            "notification-url": "https://packagist.org/downloads/",
            "license": [
                "MIT"
            ],
            "authors": [
                {
                    "name": "Christian Lück",
                    "email": "christian@clue.engineering",
                    "homepage": "https://clue.engineering/"
                },
                {
                    "name": "Cees-Jan Kiewiet",
                    "email": "reactphp@ceesjankiewiet.nl",
                    "homepage": "https://wyrihaximus.net/"
                },
                {
                    "name": "Jan Sorgalla",
                    "email": "jsorgalla@gmail.com",
                    "homepage": "https://sorgalla.com/"
                },
                {
                    "name": "Chris Boden",
                    "email": "cboden@gmail.com",
                    "homepage": "https://cboden.dev/"
                }
            ],
            "description": "Event-driven readable and writable streams for non-blocking I/O in ReactPHP",
            "keywords": [
                "event-driven",
                "io",
                "non-blocking",
                "pipe",
                "reactphp",
                "readable",
                "stream",
                "writable"
            ],
            "support": {
                "issues": "https://github.com/reactphp/stream/issues",
                "source": "https://github.com/reactphp/stream/tree/v1.2.0"
            },
            "funding": [
                {
                    "url": "https://github.com/WyriHaximus",
                    "type": "github"
                },
                {
                    "url": "https://github.com/clue",
                    "type": "github"
                }
            ],
            "time": "2021-07-11T12:37:55+00:00"
        },
        {
            "name": "ringcentral/psr7",
            "version": "1.3.0",
            "source": {
                "type": "git",
                "url": "https://github.com/ringcentral/psr7.git",
                "reference": "360faaec4b563958b673fb52bbe94e37f14bc686"
            },
            "dist": {
                "type": "zip",
                "url": "https://api.github.com/repos/ringcentral/psr7/zipball/360faaec4b563958b673fb52bbe94e37f14bc686",
                "reference": "360faaec4b563958b673fb52bbe94e37f14bc686",
                "shasum": ""
            },
            "require": {
                "php": ">=5.3",
                "psr/http-message": "~1.0"
            },
            "provide": {
                "psr/http-message-implementation": "1.0"
            },
            "require-dev": {
                "phpunit/phpunit": "~4.0"
            },
            "type": "library",
            "extra": {
                "branch-alias": {
                    "dev-master": "1.0-dev"
                }
            },
            "autoload": {
                "files": [
                    "src/functions_include.php"
                ],
                "psr-4": {
                    "RingCentral\\Psr7\\": "src/"
                }
            },
            "notification-url": "https://packagist.org/downloads/",
            "license": [
                "MIT"
            ],
            "authors": [
                {
                    "name": "Michael Dowling",
                    "email": "mtdowling@gmail.com",
                    "homepage": "https://github.com/mtdowling"
                }
            ],
            "description": "PSR-7 message implementation",
            "keywords": [
                "http",
                "message",
                "stream",
                "uri"
            ],
            "support": {
                "source": "https://github.com/ringcentral/psr7/tree/master"
            },
            "time": "2018-05-29T20:21:04+00:00"
        },
        {
            "name": "symfony/console",
            "version": "v5.4.23",
            "source": {
                "type": "git",
                "url": "https://github.com/symfony/console.git",
                "reference": "90f21e27d0d88ce38720556dd164d4a1e4c3934c"
            },
            "dist": {
                "type": "zip",
                "url": "https://api.github.com/repos/symfony/console/zipball/90f21e27d0d88ce38720556dd164d4a1e4c3934c",
                "reference": "90f21e27d0d88ce38720556dd164d4a1e4c3934c",
                "shasum": ""
            },
            "require": {
                "php": ">=7.2.5",
                "symfony/deprecation-contracts": "^2.1|^3",
                "symfony/polyfill-mbstring": "~1.0",
                "symfony/polyfill-php73": "^1.9",
                "symfony/polyfill-php80": "^1.16",
                "symfony/service-contracts": "^1.1|^2|^3",
                "symfony/string": "^5.1|^6.0"
            },
            "conflict": {
                "psr/log": ">=3",
                "symfony/dependency-injection": "<4.4",
                "symfony/dotenv": "<5.1",
                "symfony/event-dispatcher": "<4.4",
                "symfony/lock": "<4.4",
                "symfony/process": "<4.4"
            },
            "provide": {
                "psr/log-implementation": "1.0|2.0"
            },
            "require-dev": {
                "psr/log": "^1|^2",
                "symfony/config": "^4.4|^5.0|^6.0",
                "symfony/dependency-injection": "^4.4|^5.0|^6.0",
                "symfony/event-dispatcher": "^4.4|^5.0|^6.0",
                "symfony/lock": "^4.4|^5.0|^6.0",
                "symfony/process": "^4.4|^5.0|^6.0",
                "symfony/var-dumper": "^4.4|^5.0|^6.0"
            },
            "suggest": {
                "psr/log": "For using the console logger",
                "symfony/event-dispatcher": "",
                "symfony/lock": "",
                "symfony/process": ""
            },
            "type": "library",
            "autoload": {
                "psr-4": {
                    "Symfony\\Component\\Console\\": ""
                },
                "exclude-from-classmap": [
                    "/Tests/"
                ]
            },
            "notification-url": "https://packagist.org/downloads/",
            "license": [
                "MIT"
            ],
            "authors": [
                {
                    "name": "Fabien Potencier",
                    "email": "fabien@symfony.com"
                },
                {
                    "name": "Symfony Community",
                    "homepage": "https://symfony.com/contributors"
                }
            ],
            "description": "Eases the creation of beautiful and testable command line interfaces",
            "homepage": "https://symfony.com",
            "keywords": [
                "cli",
                "command-line",
                "console",
                "terminal"
            ],
            "support": {
                "source": "https://github.com/symfony/console/tree/v5.4.23"
            },
            "funding": [
                {
                    "url": "https://symfony.com/sponsor",
                    "type": "custom"
                },
                {
                    "url": "https://github.com/fabpot",
                    "type": "github"
                },
                {
                    "url": "https://tidelift.com/funding/github/packagist/symfony/symfony",
                    "type": "tidelift"
                }
            ],
            "time": "2023-04-24T18:47:29+00:00"
        },
        {
            "name": "symfony/deprecation-contracts",
            "version": "v3.2.1",
            "source": {
                "type": "git",
                "url": "https://github.com/symfony/deprecation-contracts.git",
                "reference": "e2d1534420bd723d0ef5aec58a22c5fe60ce6f5e"
            },
            "dist": {
                "type": "zip",
                "url": "https://api.github.com/repos/symfony/deprecation-contracts/zipball/e2d1534420bd723d0ef5aec58a22c5fe60ce6f5e",
                "reference": "e2d1534420bd723d0ef5aec58a22c5fe60ce6f5e",
                "shasum": ""
            },
            "require": {
                "php": ">=8.1"
            },
            "type": "library",
            "extra": {
                "branch-alias": {
                    "dev-main": "3.3-dev"
                },
                "thanks": {
                    "name": "symfony/contracts",
                    "url": "https://github.com/symfony/contracts"
                }
            },
            "autoload": {
                "files": [
                    "function.php"
                ]
            },
            "notification-url": "https://packagist.org/downloads/",
            "license": [
                "MIT"
            ],
            "authors": [
                {
                    "name": "Nicolas Grekas",
                    "email": "p@tchwork.com"
                },
                {
                    "name": "Symfony Community",
                    "homepage": "https://symfony.com/contributors"
                }
            ],
            "description": "A generic function and convention to trigger deprecation notices",
            "homepage": "https://symfony.com",
            "support": {
                "source": "https://github.com/symfony/deprecation-contracts/tree/v3.2.1"
            },
            "funding": [
                {
                    "url": "https://symfony.com/sponsor",
                    "type": "custom"
                },
                {
                    "url": "https://github.com/fabpot",
                    "type": "github"
                },
                {
                    "url": "https://tidelift.com/funding/github/packagist/symfony/symfony",
                    "type": "tidelift"
                }
            ],
            "time": "2023-03-01T10:25:55+00:00"
        },
        {
            "name": "symfony/finder",
            "version": "v5.4.21",
            "source": {
                "type": "git",
                "url": "https://github.com/symfony/finder.git",
                "reference": "078e9a5e1871fcfe6a5ce421b539344c21afef19"
            },
            "dist": {
                "type": "zip",
                "url": "https://api.github.com/repos/symfony/finder/zipball/078e9a5e1871fcfe6a5ce421b539344c21afef19",
                "reference": "078e9a5e1871fcfe6a5ce421b539344c21afef19",
                "shasum": ""
            },
            "require": {
                "php": ">=7.2.5",
                "symfony/deprecation-contracts": "^2.1|^3",
                "symfony/polyfill-php80": "^1.16"
            },
            "type": "library",
            "autoload": {
                "psr-4": {
                    "Symfony\\Component\\Finder\\": ""
                },
                "exclude-from-classmap": [
                    "/Tests/"
                ]
            },
            "notification-url": "https://packagist.org/downloads/",
            "license": [
                "MIT"
            ],
            "authors": [
                {
                    "name": "Fabien Potencier",
                    "email": "fabien@symfony.com"
                },
                {
                    "name": "Symfony Community",
                    "homepage": "https://symfony.com/contributors"
                }
            ],
            "description": "Finds files and directories via an intuitive fluent interface",
            "homepage": "https://symfony.com",
            "support": {
                "source": "https://github.com/symfony/finder/tree/v5.4.21"
            },
            "funding": [
                {
                    "url": "https://symfony.com/sponsor",
                    "type": "custom"
                },
                {
                    "url": "https://github.com/fabpot",
                    "type": "github"
                },
                {
                    "url": "https://tidelift.com/funding/github/packagist/symfony/symfony",
                    "type": "tidelift"
                }
            ],
            "time": "2023-02-16T09:33:00+00:00"
        },
        {
            "name": "symfony/polyfill-ctype",
            "version": "v1.28.0",
            "source": {
                "type": "git",
                "url": "https://github.com/symfony/polyfill-ctype.git",
                "reference": "ea208ce43cbb04af6867b4fdddb1bdbf84cc28cb"
            },
            "dist": {
                "type": "zip",
                "url": "https://api.github.com/repos/symfony/polyfill-ctype/zipball/ea208ce43cbb04af6867b4fdddb1bdbf84cc28cb",
                "reference": "ea208ce43cbb04af6867b4fdddb1bdbf84cc28cb",
                "shasum": ""
            },
            "require": {
                "php": ">=7.1"
            },
            "provide": {
                "ext-ctype": "*"
            },
            "suggest": {
                "ext-ctype": "For best performance"
            },
            "type": "library",
            "extra": {
                "branch-alias": {
                    "dev-main": "1.28-dev"
                },
                "thanks": {
                    "name": "symfony/polyfill",
                    "url": "https://github.com/symfony/polyfill"
                }
            },
            "autoload": {
                "files": [
                    "bootstrap.php"
                ],
                "psr-4": {
                    "Symfony\\Polyfill\\Ctype\\": ""
                }
            },
            "notification-url": "https://packagist.org/downloads/",
            "license": [
                "MIT"
            ],
            "authors": [
                {
                    "name": "Gert de Pagter",
                    "email": "BackEndTea@gmail.com"
                },
                {
                    "name": "Symfony Community",
                    "homepage": "https://symfony.com/contributors"
                }
            ],
            "description": "Symfony polyfill for ctype functions",
            "homepage": "https://symfony.com",
            "keywords": [
                "compatibility",
                "ctype",
                "polyfill",
                "portable"
            ],
            "support": {
                "source": "https://github.com/symfony/polyfill-ctype/tree/v1.28.0"
            },
            "funding": [
                {
                    "url": "https://symfony.com/sponsor",
                    "type": "custom"
                },
                {
                    "url": "https://github.com/fabpot",
                    "type": "github"
                },
                {
                    "url": "https://tidelift.com/funding/github/packagist/symfony/symfony",
                    "type": "tidelift"
                }
            ],
            "time": "2023-01-26T09:26:14+00:00"
        },
        {
            "name": "symfony/polyfill-intl-grapheme",
            "version": "v1.28.0",
            "source": {
                "type": "git",
                "url": "https://github.com/symfony/polyfill-intl-grapheme.git",
                "reference": "875e90aeea2777b6f135677f618529449334a612"
            },
            "dist": {
                "type": "zip",
                "url": "https://api.github.com/repos/symfony/polyfill-intl-grapheme/zipball/875e90aeea2777b6f135677f618529449334a612",
                "reference": "875e90aeea2777b6f135677f618529449334a612",
                "shasum": ""
            },
            "require": {
                "php": ">=7.1"
            },
            "suggest": {
                "ext-intl": "For best performance"
            },
            "type": "library",
            "extra": {
                "branch-alias": {
                    "dev-main": "1.28-dev"
                },
                "thanks": {
                    "name": "symfony/polyfill",
                    "url": "https://github.com/symfony/polyfill"
                }
            },
            "autoload": {
                "files": [
                    "bootstrap.php"
                ],
                "psr-4": {
                    "Symfony\\Polyfill\\Intl\\Grapheme\\": ""
                }
            },
            "notification-url": "https://packagist.org/downloads/",
            "license": [
                "MIT"
            ],
            "authors": [
                {
                    "name": "Nicolas Grekas",
                    "email": "p@tchwork.com"
                },
                {
                    "name": "Symfony Community",
                    "homepage": "https://symfony.com/contributors"
                }
            ],
            "description": "Symfony polyfill for intl's grapheme_* functions",
            "homepage": "https://symfony.com",
            "keywords": [
                "compatibility",
                "grapheme",
                "intl",
                "polyfill",
                "portable",
                "shim"
            ],
            "support": {
                "source": "https://github.com/symfony/polyfill-intl-grapheme/tree/v1.28.0"
            },
            "funding": [
                {
                    "url": "https://symfony.com/sponsor",
                    "type": "custom"
                },
                {
                    "url": "https://github.com/fabpot",
                    "type": "github"
                },
                {
                    "url": "https://tidelift.com/funding/github/packagist/symfony/symfony",
                    "type": "tidelift"
                }
            ],
            "time": "2023-01-26T09:26:14+00:00"
        },
        {
            "name": "symfony/polyfill-intl-normalizer",
            "version": "v1.28.0",
            "source": {
                "type": "git",
                "url": "https://github.com/symfony/polyfill-intl-normalizer.git",
                "reference": "8c4ad05dd0120b6a53c1ca374dca2ad0a1c4ed92"
            },
            "dist": {
                "type": "zip",
                "url": "https://api.github.com/repos/symfony/polyfill-intl-normalizer/zipball/8c4ad05dd0120b6a53c1ca374dca2ad0a1c4ed92",
                "reference": "8c4ad05dd0120b6a53c1ca374dca2ad0a1c4ed92",
                "shasum": ""
            },
            "require": {
                "php": ">=7.1"
            },
            "suggest": {
                "ext-intl": "For best performance"
            },
            "type": "library",
            "extra": {
                "branch-alias": {
                    "dev-main": "1.28-dev"
                },
                "thanks": {
                    "name": "symfony/polyfill",
                    "url": "https://github.com/symfony/polyfill"
                }
            },
            "autoload": {
                "files": [
                    "bootstrap.php"
                ],
                "psr-4": {
                    "Symfony\\Polyfill\\Intl\\Normalizer\\": ""
                },
                "classmap": [
                    "Resources/stubs"
                ]
            },
            "notification-url": "https://packagist.org/downloads/",
            "license": [
                "MIT"
            ],
            "authors": [
                {
                    "name": "Nicolas Grekas",
                    "email": "p@tchwork.com"
                },
                {
                    "name": "Symfony Community",
                    "homepage": "https://symfony.com/contributors"
                }
            ],
            "description": "Symfony polyfill for intl's Normalizer class and related functions",
            "homepage": "https://symfony.com",
            "keywords": [
                "compatibility",
                "intl",
                "normalizer",
                "polyfill",
                "portable",
                "shim"
            ],
            "support": {
                "source": "https://github.com/symfony/polyfill-intl-normalizer/tree/v1.28.0"
            },
            "funding": [
                {
                    "url": "https://symfony.com/sponsor",
                    "type": "custom"
                },
                {
                    "url": "https://github.com/fabpot",
                    "type": "github"
                },
                {
                    "url": "https://tidelift.com/funding/github/packagist/symfony/symfony",
                    "type": "tidelift"
                }
            ],
            "time": "2023-01-26T09:26:14+00:00"
        },
        {
            "name": "symfony/polyfill-mbstring",
            "version": "v1.28.0",
            "source": {
                "type": "git",
                "url": "https://github.com/symfony/polyfill-mbstring.git",
                "reference": "42292d99c55abe617799667f454222c54c60e229"
            },
            "dist": {
                "type": "zip",
                "url": "https://api.github.com/repos/symfony/polyfill-mbstring/zipball/42292d99c55abe617799667f454222c54c60e229",
                "reference": "42292d99c55abe617799667f454222c54c60e229",
                "shasum": ""
            },
            "require": {
                "php": ">=7.1"
            },
            "provide": {
                "ext-mbstring": "*"
            },
            "suggest": {
                "ext-mbstring": "For best performance"
            },
            "type": "library",
            "extra": {
                "branch-alias": {
                    "dev-main": "1.28-dev"
                },
                "thanks": {
                    "name": "symfony/polyfill",
                    "url": "https://github.com/symfony/polyfill"
                }
            },
            "autoload": {
                "files": [
                    "bootstrap.php"
                ],
                "psr-4": {
                    "Symfony\\Polyfill\\Mbstring\\": ""
                }
            },
            "notification-url": "https://packagist.org/downloads/",
            "license": [
                "MIT"
            ],
            "authors": [
                {
                    "name": "Nicolas Grekas",
                    "email": "p@tchwork.com"
                },
                {
                    "name": "Symfony Community",
                    "homepage": "https://symfony.com/contributors"
                }
            ],
            "description": "Symfony polyfill for the Mbstring extension",
            "homepage": "https://symfony.com",
            "keywords": [
                "compatibility",
                "mbstring",
                "polyfill",
                "portable",
                "shim"
            ],
            "support": {
                "source": "https://github.com/symfony/polyfill-mbstring/tree/v1.28.0"
            },
            "funding": [
                {
                    "url": "https://symfony.com/sponsor",
                    "type": "custom"
                },
                {
                    "url": "https://github.com/fabpot",
                    "type": "github"
                },
                {
                    "url": "https://tidelift.com/funding/github/packagist/symfony/symfony",
                    "type": "tidelift"
                }
            ],
            "time": "2023-07-28T09:04:16+00:00"
        },
        {
            "name": "symfony/polyfill-php73",
            "version": "v1.28.0",
            "source": {
                "type": "git",
                "url": "https://github.com/symfony/polyfill-php73.git",
                "reference": "fe2f306d1d9d346a7fee353d0d5012e401e984b5"
            },
            "dist": {
                "type": "zip",
                "url": "https://api.github.com/repos/symfony/polyfill-php73/zipball/fe2f306d1d9d346a7fee353d0d5012e401e984b5",
                "reference": "fe2f306d1d9d346a7fee353d0d5012e401e984b5",
                "shasum": ""
            },
            "require": {
                "php": ">=7.1"
            },
            "type": "library",
            "extra": {
                "branch-alias": {
                    "dev-main": "1.28-dev"
                },
                "thanks": {
                    "name": "symfony/polyfill",
                    "url": "https://github.com/symfony/polyfill"
                }
            },
            "autoload": {
                "files": [
                    "bootstrap.php"
                ],
                "psr-4": {
                    "Symfony\\Polyfill\\Php73\\": ""
                },
                "classmap": [
                    "Resources/stubs"
                ]
            },
            "notification-url": "https://packagist.org/downloads/",
            "license": [
                "MIT"
            ],
            "authors": [
                {
                    "name": "Nicolas Grekas",
                    "email": "p@tchwork.com"
                },
                {
                    "name": "Symfony Community",
                    "homepage": "https://symfony.com/contributors"
                }
            ],
            "description": "Symfony polyfill backporting some PHP 7.3+ features to lower PHP versions",
            "homepage": "https://symfony.com",
            "keywords": [
                "compatibility",
                "polyfill",
                "portable",
                "shim"
            ],
            "support": {
                "source": "https://github.com/symfony/polyfill-php73/tree/v1.28.0"
            },
            "funding": [
                {
                    "url": "https://symfony.com/sponsor",
                    "type": "custom"
                },
                {
                    "url": "https://github.com/fabpot",
                    "type": "github"
                },
                {
                    "url": "https://tidelift.com/funding/github/packagist/symfony/symfony",
                    "type": "tidelift"
                }
            ],
            "time": "2023-01-26T09:26:14+00:00"
        },
        {
            "name": "symfony/polyfill-php74",
            "version": "v1.28.0",
            "source": {
                "type": "git",
                "url": "https://github.com/symfony/polyfill-php74.git",
                "reference": "8b755b41a155c89f1af29cc33305538499fa05ea"
            },
            "dist": {
                "type": "zip",
                "url": "https://api.github.com/repos/symfony/polyfill-php74/zipball/8b755b41a155c89f1af29cc33305538499fa05ea",
                "reference": "8b755b41a155c89f1af29cc33305538499fa05ea",
                "shasum": ""
            },
            "require": {
                "php": ">=7.1"
            },
            "type": "library",
            "extra": {
                "branch-alias": {
                    "dev-main": "1.28-dev"
                },
                "thanks": {
                    "name": "symfony/polyfill",
                    "url": "https://github.com/symfony/polyfill"
                }
            },
            "autoload": {
                "files": [
                    "bootstrap.php"
                ],
                "psr-4": {
                    "Symfony\\Polyfill\\Php74\\": ""
                }
            },
            "notification-url": "https://packagist.org/downloads/",
            "license": [
                "MIT"
            ],
            "authors": [
                {
                    "name": "Ion Bazan",
                    "email": "ion.bazan@gmail.com"
                },
                {
                    "name": "Nicolas Grekas",
                    "email": "p@tchwork.com"
                },
                {
                    "name": "Symfony Community",
                    "homepage": "https://symfony.com/contributors"
                }
            ],
            "description": "Symfony polyfill backporting some PHP 7.4+ features to lower PHP versions",
            "homepage": "https://symfony.com",
            "keywords": [
                "compatibility",
                "polyfill",
                "portable",
                "shim"
            ],
            "support": {
                "source": "https://github.com/symfony/polyfill-php74/tree/v1.28.0"
            },
            "funding": [
                {
                    "url": "https://symfony.com/sponsor",
                    "type": "custom"
                },
                {
                    "url": "https://github.com/fabpot",
                    "type": "github"
                },
                {
                    "url": "https://tidelift.com/funding/github/packagist/symfony/symfony",
                    "type": "tidelift"
                }
            ],
            "time": "2023-01-26T09:26:14+00:00"
        },
        {
            "name": "symfony/polyfill-php80",
            "version": "v1.28.0",
            "source": {
                "type": "git",
                "url": "https://github.com/symfony/polyfill-php80.git",
                "reference": "6caa57379c4aec19c0a12a38b59b26487dcfe4b5"
            },
            "dist": {
                "type": "zip",
                "url": "https://api.github.com/repos/symfony/polyfill-php80/zipball/6caa57379c4aec19c0a12a38b59b26487dcfe4b5",
                "reference": "6caa57379c4aec19c0a12a38b59b26487dcfe4b5",
                "shasum": ""
            },
            "require": {
                "php": ">=7.1"
            },
            "type": "library",
            "extra": {
                "branch-alias": {
                    "dev-main": "1.28-dev"
                },
                "thanks": {
                    "name": "symfony/polyfill",
                    "url": "https://github.com/symfony/polyfill"
                }
            },
            "autoload": {
                "files": [
                    "bootstrap.php"
                ],
                "psr-4": {
                    "Symfony\\Polyfill\\Php80\\": ""
                },
                "classmap": [
                    "Resources/stubs"
                ]
            },
            "notification-url": "https://packagist.org/downloads/",
            "license": [
                "MIT"
            ],
            "authors": [
                {
                    "name": "Ion Bazan",
                    "email": "ion.bazan@gmail.com"
                },
                {
                    "name": "Nicolas Grekas",
                    "email": "p@tchwork.com"
                },
                {
                    "name": "Symfony Community",
                    "homepage": "https://symfony.com/contributors"
                }
            ],
            "description": "Symfony polyfill backporting some PHP 8.0+ features to lower PHP versions",
            "homepage": "https://symfony.com",
            "keywords": [
                "compatibility",
                "polyfill",
                "portable",
                "shim"
            ],
            "support": {
                "source": "https://github.com/symfony/polyfill-php80/tree/v1.28.0"
            },
            "funding": [
                {
                    "url": "https://symfony.com/sponsor",
                    "type": "custom"
                },
                {
                    "url": "https://github.com/fabpot",
                    "type": "github"
                },
                {
                    "url": "https://tidelift.com/funding/github/packagist/symfony/symfony",
                    "type": "tidelift"
                }
            ],
            "time": "2023-01-26T09:26:14+00:00"
        },
        {
            "name": "symfony/polyfill-php81",
            "version": "v1.28.0",
            "source": {
                "type": "git",
                "url": "https://github.com/symfony/polyfill-php81.git",
                "reference": "7581cd600fa9fd681b797d00b02f068e2f13263b"
            },
            "dist": {
                "type": "zip",
                "url": "https://api.github.com/repos/symfony/polyfill-php81/zipball/7581cd600fa9fd681b797d00b02f068e2f13263b",
                "reference": "7581cd600fa9fd681b797d00b02f068e2f13263b",
                "shasum": ""
            },
            "require": {
                "php": ">=7.1"
            },
            "type": "library",
            "extra": {
                "branch-alias": {
                    "dev-main": "1.28-dev"
                },
                "thanks": {
                    "name": "symfony/polyfill",
                    "url": "https://github.com/symfony/polyfill"
                }
            },
            "autoload": {
                "files": [
                    "bootstrap.php"
                ],
                "psr-4": {
                    "Symfony\\Polyfill\\Php81\\": ""
                },
                "classmap": [
                    "Resources/stubs"
                ]
            },
            "notification-url": "https://packagist.org/downloads/",
            "license": [
                "MIT"
            ],
            "authors": [
                {
                    "name": "Nicolas Grekas",
                    "email": "p@tchwork.com"
                },
                {
                    "name": "Symfony Community",
                    "homepage": "https://symfony.com/contributors"
                }
            ],
            "description": "Symfony polyfill backporting some PHP 8.1+ features to lower PHP versions",
            "homepage": "https://symfony.com",
            "keywords": [
                "compatibility",
                "polyfill",
                "portable",
                "shim"
            ],
            "support": {
                "source": "https://github.com/symfony/polyfill-php81/tree/v1.28.0"
            },
            "funding": [
                {
                    "url": "https://symfony.com/sponsor",
                    "type": "custom"
                },
                {
                    "url": "https://github.com/fabpot",
                    "type": "github"
                },
                {
                    "url": "https://tidelift.com/funding/github/packagist/symfony/symfony",
                    "type": "tidelift"
                }
            ],
            "time": "2023-01-26T09:26:14+00:00"
        },
        {
            "name": "symfony/process",
            "version": "v5.4.23",
            "source": {
                "type": "git",
                "url": "https://github.com/symfony/process.git",
                "reference": "4b842fc4b61609e0a155a114082bd94e31e98287"
            },
            "dist": {
                "type": "zip",
                "url": "https://api.github.com/repos/symfony/process/zipball/4b842fc4b61609e0a155a114082bd94e31e98287",
                "reference": "4b842fc4b61609e0a155a114082bd94e31e98287",
                "shasum": ""
            },
            "require": {
                "php": ">=7.2.5",
                "symfony/polyfill-php80": "^1.16"
            },
            "type": "library",
            "autoload": {
                "psr-4": {
                    "Symfony\\Component\\Process\\": ""
                },
                "exclude-from-classmap": [
                    "/Tests/"
                ]
            },
            "notification-url": "https://packagist.org/downloads/",
            "license": [
                "MIT"
            ],
            "authors": [
                {
                    "name": "Fabien Potencier",
                    "email": "fabien@symfony.com"
                },
                {
                    "name": "Symfony Community",
                    "homepage": "https://symfony.com/contributors"
                }
            ],
            "description": "Executes commands in sub-processes",
            "homepage": "https://symfony.com",
            "support": {
                "source": "https://github.com/symfony/process/tree/v5.4.23"
            },
            "funding": [
                {
                    "url": "https://symfony.com/sponsor",
                    "type": "custom"
                },
                {
                    "url": "https://github.com/fabpot",
                    "type": "github"
                },
                {
                    "url": "https://tidelift.com/funding/github/packagist/symfony/symfony",
                    "type": "tidelift"
                }
            ],
            "time": "2023-04-18T13:50:24+00:00"
        },
        {
            "name": "symfony/service-contracts",
            "version": "v2.5.2",
            "source": {
                "type": "git",
                "url": "https://github.com/symfony/service-contracts.git",
                "reference": "4b426aac47d6427cc1a1d0f7e2ac724627f5966c"
            },
            "dist": {
                "type": "zip",
                "url": "https://api.github.com/repos/symfony/service-contracts/zipball/4b426aac47d6427cc1a1d0f7e2ac724627f5966c",
                "reference": "4b426aac47d6427cc1a1d0f7e2ac724627f5966c",
                "shasum": ""
            },
            "require": {
                "php": ">=7.2.5",
                "psr/container": "^1.1",
                "symfony/deprecation-contracts": "^2.1|^3"
            },
            "conflict": {
                "ext-psr": "<1.1|>=2"
            },
            "suggest": {
                "symfony/service-implementation": ""
            },
            "type": "library",
            "extra": {
                "branch-alias": {
                    "dev-main": "2.5-dev"
                },
                "thanks": {
                    "name": "symfony/contracts",
                    "url": "https://github.com/symfony/contracts"
                }
            },
            "autoload": {
                "psr-4": {
                    "Symfony\\Contracts\\Service\\": ""
                }
            },
            "notification-url": "https://packagist.org/downloads/",
            "license": [
                "MIT"
            ],
            "authors": [
                {
                    "name": "Nicolas Grekas",
                    "email": "p@tchwork.com"
                },
                {
                    "name": "Symfony Community",
                    "homepage": "https://symfony.com/contributors"
                }
            ],
            "description": "Generic abstractions related to writing services",
            "homepage": "https://symfony.com",
            "keywords": [
                "abstractions",
                "contracts",
                "decoupling",
                "interfaces",
                "interoperability",
                "standards"
            ],
            "support": {
                "source": "https://github.com/symfony/service-contracts/tree/v2.5.2"
            },
            "funding": [
                {
                    "url": "https://symfony.com/sponsor",
                    "type": "custom"
                },
                {
                    "url": "https://github.com/fabpot",
                    "type": "github"
                },
                {
                    "url": "https://tidelift.com/funding/github/packagist/symfony/symfony",
                    "type": "tidelift"
                }
            ],
            "time": "2022-05-30T19:17:29+00:00"
        },
        {
            "name": "symfony/string",
            "version": "v5.4.22",
            "source": {
                "type": "git",
                "url": "https://github.com/symfony/string.git",
                "reference": "8036a4c76c0dd29e60b6a7cafcacc50cf088ea62"
            },
            "dist": {
                "type": "zip",
                "url": "https://api.github.com/repos/symfony/string/zipball/8036a4c76c0dd29e60b6a7cafcacc50cf088ea62",
                "reference": "8036a4c76c0dd29e60b6a7cafcacc50cf088ea62",
                "shasum": ""
            },
            "require": {
                "php": ">=7.2.5",
                "symfony/polyfill-ctype": "~1.8",
                "symfony/polyfill-intl-grapheme": "~1.0",
                "symfony/polyfill-intl-normalizer": "~1.0",
                "symfony/polyfill-mbstring": "~1.0",
                "symfony/polyfill-php80": "~1.15"
            },
            "conflict": {
                "symfony/translation-contracts": ">=3.0"
            },
            "require-dev": {
                "symfony/error-handler": "^4.4|^5.0|^6.0",
                "symfony/http-client": "^4.4|^5.0|^6.0",
                "symfony/translation-contracts": "^1.1|^2",
                "symfony/var-exporter": "^4.4|^5.0|^6.0"
            },
            "type": "library",
            "autoload": {
                "files": [
                    "Resources/functions.php"
                ],
                "psr-4": {
                    "Symfony\\Component\\String\\": ""
                },
                "exclude-from-classmap": [
                    "/Tests/"
                ]
            },
            "notification-url": "https://packagist.org/downloads/",
            "license": [
                "MIT"
            ],
            "authors": [
                {
                    "name": "Nicolas Grekas",
                    "email": "p@tchwork.com"
                },
                {
                    "name": "Symfony Community",
                    "homepage": "https://symfony.com/contributors"
                }
            ],
            "description": "Provides an object-oriented API to strings and deals with bytes, UTF-8 code points and grapheme clusters in a unified way",
            "homepage": "https://symfony.com",
            "keywords": [
                "grapheme",
                "i18n",
                "string",
                "unicode",
                "utf-8",
                "utf8"
            ],
            "support": {
                "source": "https://github.com/symfony/string/tree/v5.4.22"
            },
            "funding": [
                {
                    "url": "https://symfony.com/sponsor",
                    "type": "custom"
                },
                {
                    "url": "https://github.com/fabpot",
                    "type": "github"
                },
                {
                    "url": "https://tidelift.com/funding/github/packagist/symfony/symfony",
                    "type": "tidelift"
                }
            ],
            "time": "2023-03-14T06:11:53+00:00"
        }
    ],
    "packages-dev": [
        {
            "name": "brianium/paratest",
            "version": "v6.6.3",
            "source": {
                "type": "git",
                "url": "https://github.com/paratestphp/paratest.git",
                "reference": "f2d781bb9136cda2f5e73ee778049e80ba681cf6"
            },
            "dist": {
                "type": "zip",
                "url": "https://api.github.com/repos/paratestphp/paratest/zipball/f2d781bb9136cda2f5e73ee778049e80ba681cf6",
                "reference": "f2d781bb9136cda2f5e73ee778049e80ba681cf6",
                "shasum": ""
            },
            "require": {
                "ext-dom": "*",
                "ext-pcre": "*",
                "ext-reflection": "*",
                "ext-simplexml": "*",
                "jean85/pretty-package-versions": "^2.0.5",
                "php": "^7.3 || ^8.0",
                "phpunit/php-code-coverage": "^9.2.16",
                "phpunit/php-file-iterator": "^3.0.6",
                "phpunit/php-timer": "^5.0.3",
                "phpunit/phpunit": "^9.5.23",
                "sebastian/environment": "^5.1.4",
                "symfony/console": "^5.4.9 || ^6.1.2",
                "symfony/polyfill-php80": "^v1.26.0",
                "symfony/process": "^5.4.8 || ^6.1.0"
            },
            "require-dev": {
                "doctrine/coding-standard": "^9.0.0",
                "ext-pcov": "*",
                "ext-posix": "*",
                "infection/infection": "^0.26.13",
                "malukenho/mcbumpface": "^1.1.5",
                "squizlabs/php_codesniffer": "^3.7.1",
                "symfony/filesystem": "^5.4.9 || ^6.1.0",
                "vimeo/psalm": "^4.26.0"
            },
            "bin": [
                "bin/paratest",
                "bin/paratest.bat",
                "bin/paratest_for_phpstorm"
            ],
            "type": "library",
            "autoload": {
                "psr-4": {
                    "ParaTest\\": [
                        "src/"
                    ]
                }
            },
            "notification-url": "https://packagist.org/downloads/",
            "license": [
                "MIT"
            ],
            "authors": [
                {
                    "name": "Brian Scaturro",
                    "email": "scaturrob@gmail.com",
                    "role": "Developer"
                },
                {
                    "name": "Filippo Tessarotto",
                    "email": "zoeslam@gmail.com",
                    "role": "Developer"
                }
            ],
            "description": "Parallel testing for PHP",
            "homepage": "https://github.com/paratestphp/paratest",
            "keywords": [
                "concurrent",
                "parallel",
                "phpunit",
                "testing"
            ],
            "support": {
                "issues": "https://github.com/paratestphp/paratest/issues",
                "source": "https://github.com/paratestphp/paratest/tree/v6.6.3"
            },
            "funding": [
                {
                    "url": "https://github.com/sponsors/Slamdunk",
                    "type": "github"
                },
                {
                    "url": "https://paypal.me/filippotessarotto",
                    "type": "paypal"
                }
            ],
            "time": "2022-08-25T05:44:14+00:00"
        },
        {
            "name": "cweagans/composer-patches",
            "version": "1.7.3",
            "source": {
                "type": "git",
                "url": "https://github.com/cweagans/composer-patches.git",
                "reference": "e190d4466fe2b103a55467dfa83fc2fecfcaf2db"
            },
            "dist": {
                "type": "zip",
                "url": "https://api.github.com/repos/cweagans/composer-patches/zipball/e190d4466fe2b103a55467dfa83fc2fecfcaf2db",
                "reference": "e190d4466fe2b103a55467dfa83fc2fecfcaf2db",
                "shasum": ""
            },
            "require": {
                "composer-plugin-api": "^1.0 || ^2.0",
                "php": ">=5.3.0"
            },
            "require-dev": {
                "composer/composer": "~1.0 || ~2.0",
                "phpunit/phpunit": "~4.6"
            },
            "type": "composer-plugin",
            "extra": {
                "class": "cweagans\\Composer\\Patches"
            },
            "autoload": {
                "psr-4": {
                    "cweagans\\Composer\\": "src"
                }
            },
            "notification-url": "https://packagist.org/downloads/",
            "license": [
                "BSD-3-Clause"
            ],
            "authors": [
                {
                    "name": "Cameron Eagans",
                    "email": "me@cweagans.net"
                }
            ],
            "description": "Provides a way to patch Composer packages.",
            "support": {
                "issues": "https://github.com/cweagans/composer-patches/issues",
                "source": "https://github.com/cweagans/composer-patches/tree/1.7.3"
            },
            "time": "2022-12-20T22:53:13+00:00"
        },
        {
            "name": "doctrine/instantiator",
            "version": "1.4.1",
            "source": {
                "type": "git",
                "url": "https://github.com/doctrine/instantiator.git",
                "reference": "10dcfce151b967d20fde1b34ae6640712c3891bc"
            },
            "dist": {
                "type": "zip",
                "url": "https://api.github.com/repos/doctrine/instantiator/zipball/10dcfce151b967d20fde1b34ae6640712c3891bc",
                "reference": "10dcfce151b967d20fde1b34ae6640712c3891bc",
                "shasum": ""
            },
            "require": {
                "php": "^7.1 || ^8.0"
            },
            "require-dev": {
                "doctrine/coding-standard": "^9",
                "ext-pdo": "*",
                "ext-phar": "*",
                "phpbench/phpbench": "^0.16 || ^1",
                "phpstan/phpstan": "^1.4",
                "phpstan/phpstan-phpunit": "^1",
                "phpunit/phpunit": "^7.5 || ^8.5 || ^9.5",
                "vimeo/psalm": "^4.22"
            },
            "type": "library",
            "autoload": {
                "psr-4": {
                    "Doctrine\\Instantiator\\": "src/Doctrine/Instantiator/"
                }
            },
            "notification-url": "https://packagist.org/downloads/",
            "license": [
                "MIT"
            ],
            "authors": [
                {
                    "name": "Marco Pivetta",
                    "email": "ocramius@gmail.com",
                    "homepage": "https://ocramius.github.io/"
                }
            ],
            "description": "A small, lightweight utility to instantiate objects in PHP without invoking their constructors",
            "homepage": "https://www.doctrine-project.org/projects/instantiator.html",
            "keywords": [
                "constructor",
                "instantiate"
            ],
            "support": {
                "issues": "https://github.com/doctrine/instantiator/issues",
                "source": "https://github.com/doctrine/instantiator/tree/1.4.1"
            },
            "funding": [
                {
                    "url": "https://www.doctrine-project.org/sponsorship.html",
                    "type": "custom"
                },
                {
                    "url": "https://www.patreon.com/phpdoctrine",
                    "type": "patreon"
                },
                {
                    "url": "https://tidelift.com/funding/github/packagist/doctrine%2Finstantiator",
                    "type": "tidelift"
                }
            ],
            "time": "2022-03-03T08:28:38+00:00"
        },
        {
            "name": "jean85/pretty-package-versions",
            "version": "2.0.5",
            "source": {
                "type": "git",
                "url": "https://github.com/Jean85/pretty-package-versions.git",
                "reference": "ae547e455a3d8babd07b96966b17d7fd21d9c6af"
            },
            "dist": {
                "type": "zip",
                "url": "https://api.github.com/repos/Jean85/pretty-package-versions/zipball/ae547e455a3d8babd07b96966b17d7fd21d9c6af",
                "reference": "ae547e455a3d8babd07b96966b17d7fd21d9c6af",
                "shasum": ""
            },
            "require": {
                "composer-runtime-api": "^2.0.0",
                "php": "^7.1|^8.0"
            },
            "require-dev": {
                "friendsofphp/php-cs-fixer": "^2.17",
                "jean85/composer-provided-replaced-stub-package": "^1.0",
                "phpstan/phpstan": "^0.12.66",
                "phpunit/phpunit": "^7.5|^8.5|^9.4",
                "vimeo/psalm": "^4.3"
            },
            "type": "library",
            "extra": {
                "branch-alias": {
                    "dev-master": "1.x-dev"
                }
            },
            "autoload": {
                "psr-4": {
                    "Jean85\\": "src/"
                }
            },
            "notification-url": "https://packagist.org/downloads/",
            "license": [
                "MIT"
            ],
            "authors": [
                {
                    "name": "Alessandro Lai",
                    "email": "alessandro.lai85@gmail.com"
                }
            ],
            "description": "A library to get pretty versions strings of installed dependencies",
            "keywords": [
                "composer",
                "package",
                "release",
                "versions"
            ],
            "support": {
                "issues": "https://github.com/Jean85/pretty-package-versions/issues",
                "source": "https://github.com/Jean85/pretty-package-versions/tree/2.0.5"
            },
            "time": "2021-10-08T21:21:46+00:00"
        },
        {
            "name": "myclabs/deep-copy",
            "version": "1.11.0",
            "source": {
                "type": "git",
                "url": "https://github.com/myclabs/DeepCopy.git",
                "reference": "14daed4296fae74d9e3201d2c4925d1acb7aa614"
            },
            "dist": {
                "type": "zip",
                "url": "https://api.github.com/repos/myclabs/DeepCopy/zipball/14daed4296fae74d9e3201d2c4925d1acb7aa614",
                "reference": "14daed4296fae74d9e3201d2c4925d1acb7aa614",
                "shasum": ""
            },
            "require": {
                "php": "^7.1 || ^8.0"
            },
            "conflict": {
                "doctrine/collections": "<1.6.8",
                "doctrine/common": "<2.13.3 || >=3,<3.2.2"
            },
            "require-dev": {
                "doctrine/collections": "^1.6.8",
                "doctrine/common": "^2.13.3 || ^3.2.2",
                "phpunit/phpunit": "^7.5.20 || ^8.5.23 || ^9.5.13"
            },
            "type": "library",
            "autoload": {
                "files": [
                    "src/DeepCopy/deep_copy.php"
                ],
                "psr-4": {
                    "DeepCopy\\": "src/DeepCopy/"
                }
            },
            "notification-url": "https://packagist.org/downloads/",
            "license": [
                "MIT"
            ],
            "description": "Create deep copies (clones) of your objects",
            "keywords": [
                "clone",
                "copy",
                "duplicate",
                "object",
                "object graph"
            ],
            "support": {
                "issues": "https://github.com/myclabs/DeepCopy/issues",
                "source": "https://github.com/myclabs/DeepCopy/tree/1.11.0"
            },
            "funding": [
                {
                    "url": "https://tidelift.com/funding/github/packagist/myclabs/deep-copy",
                    "type": "tidelift"
                }
            ],
            "time": "2022-03-03T13:19:32+00:00"
        },
        {
            "name": "phar-io/manifest",
            "version": "2.0.3",
            "source": {
                "type": "git",
                "url": "https://github.com/phar-io/manifest.git",
                "reference": "97803eca37d319dfa7826cc2437fc020857acb53"
            },
            "dist": {
                "type": "zip",
                "url": "https://api.github.com/repos/phar-io/manifest/zipball/97803eca37d319dfa7826cc2437fc020857acb53",
                "reference": "97803eca37d319dfa7826cc2437fc020857acb53",
                "shasum": ""
            },
            "require": {
                "ext-dom": "*",
                "ext-phar": "*",
                "ext-xmlwriter": "*",
                "phar-io/version": "^3.0.1",
                "php": "^7.2 || ^8.0"
            },
            "type": "library",
            "extra": {
                "branch-alias": {
                    "dev-master": "2.0.x-dev"
                }
            },
            "autoload": {
                "classmap": [
                    "src/"
                ]
            },
            "notification-url": "https://packagist.org/downloads/",
            "license": [
                "BSD-3-Clause"
            ],
            "authors": [
                {
                    "name": "Arne Blankerts",
                    "email": "arne@blankerts.de",
                    "role": "Developer"
                },
                {
                    "name": "Sebastian Heuer",
                    "email": "sebastian@phpeople.de",
                    "role": "Developer"
                },
                {
                    "name": "Sebastian Bergmann",
                    "email": "sebastian@phpunit.de",
                    "role": "Developer"
                }
            ],
            "description": "Component for reading phar.io manifest information from a PHP Archive (PHAR)",
            "support": {
                "issues": "https://github.com/phar-io/manifest/issues",
                "source": "https://github.com/phar-io/manifest/tree/2.0.3"
            },
            "time": "2021-07-20T11:28:43+00:00"
        },
        {
            "name": "phar-io/version",
            "version": "3.2.1",
            "source": {
                "type": "git",
                "url": "https://github.com/phar-io/version.git",
                "reference": "4f7fd7836c6f332bb2933569e566a0d6c4cbed74"
            },
            "dist": {
                "type": "zip",
                "url": "https://api.github.com/repos/phar-io/version/zipball/4f7fd7836c6f332bb2933569e566a0d6c4cbed74",
                "reference": "4f7fd7836c6f332bb2933569e566a0d6c4cbed74",
                "shasum": ""
            },
            "require": {
                "php": "^7.2 || ^8.0"
            },
            "type": "library",
            "autoload": {
                "classmap": [
                    "src/"
                ]
            },
            "notification-url": "https://packagist.org/downloads/",
            "license": [
                "BSD-3-Clause"
            ],
            "authors": [
                {
                    "name": "Arne Blankerts",
                    "email": "arne@blankerts.de",
                    "role": "Developer"
                },
                {
                    "name": "Sebastian Heuer",
                    "email": "sebastian@phpeople.de",
                    "role": "Developer"
                },
                {
                    "name": "Sebastian Bergmann",
                    "email": "sebastian@phpunit.de",
                    "role": "Developer"
                }
            ],
            "description": "Library for handling version information and constraints",
            "support": {
                "issues": "https://github.com/phar-io/version/issues",
                "source": "https://github.com/phar-io/version/tree/3.2.1"
            },
            "time": "2022-02-21T01:04:05+00:00"
        },
        {
            "name": "php-parallel-lint/php-parallel-lint",
            "version": "v1.3.2",
            "source": {
                "type": "git",
                "url": "https://github.com/php-parallel-lint/PHP-Parallel-Lint.git",
                "reference": "6483c9832e71973ed29cf71bd6b3f4fde438a9de"
            },
            "dist": {
                "type": "zip",
                "url": "https://api.github.com/repos/php-parallel-lint/PHP-Parallel-Lint/zipball/6483c9832e71973ed29cf71bd6b3f4fde438a9de",
                "reference": "6483c9832e71973ed29cf71bd6b3f4fde438a9de",
                "shasum": ""
            },
            "require": {
                "ext-json": "*",
                "php": ">=5.3.0"
            },
            "replace": {
                "grogy/php-parallel-lint": "*",
                "jakub-onderka/php-parallel-lint": "*"
            },
            "require-dev": {
                "nette/tester": "^1.3 || ^2.0",
                "php-parallel-lint/php-console-highlighter": "0.* || ^1.0",
                "squizlabs/php_codesniffer": "^3.6"
            },
            "suggest": {
                "php-parallel-lint/php-console-highlighter": "Highlight syntax in code snippet"
            },
            "bin": [
                "parallel-lint"
            ],
            "type": "library",
            "autoload": {
                "classmap": [
                    "./src/"
                ]
            },
            "notification-url": "https://packagist.org/downloads/",
            "license": [
                "BSD-2-Clause"
            ],
            "authors": [
                {
                    "name": "Jakub Onderka",
                    "email": "ahoj@jakubonderka.cz"
                }
            ],
            "description": "This tool check syntax of PHP files about 20x faster than serial check.",
            "homepage": "https://github.com/php-parallel-lint/PHP-Parallel-Lint",
            "support": {
                "issues": "https://github.com/php-parallel-lint/PHP-Parallel-Lint/issues",
                "source": "https://github.com/php-parallel-lint/PHP-Parallel-Lint/tree/v1.3.2"
            },
            "time": "2022-02-21T12:50:22+00:00"
        },
        {
            "name": "phpstan/phpstan-deprecation-rules",
            "version": "1.2.x-dev",
            "source": {
                "type": "git",
                "url": "https://github.com/phpstan/phpstan-deprecation-rules.git",
                "reference": "f1cacde9aaf049973db8ca94c926e89a1c59333d"
            },
            "dist": {
                "type": "zip",
                "url": "https://api.github.com/repos/phpstan/phpstan-deprecation-rules/zipball/f1cacde9aaf049973db8ca94c926e89a1c59333d",
                "reference": "f1cacde9aaf049973db8ca94c926e89a1c59333d",
                "shasum": ""
            },
            "require": {
                "php": "^7.2 || ^8.0",
                "phpstan/phpstan": "^1.11"
            },
            "require-dev": {
                "php-parallel-lint/php-parallel-lint": "^1.2",
                "phpstan/phpstan-php-parser": "^1.1",
                "phpstan/phpstan-phpunit": "^1.0",
                "phpunit/phpunit": "^9.5"
            },
            "default-branch": true,
            "type": "phpstan-extension",
            "extra": {
                "phpstan": {
                    "includes": [
                        "rules.neon"
                    ]
                }
            },
            "autoload": {
                "psr-4": {
                    "PHPStan\\": "src/"
                }
            },
            "notification-url": "https://packagist.org/downloads/",
            "license": [
                "MIT"
            ],
            "description": "PHPStan rules for detecting usage of deprecated classes, methods, properties, constants and traits.",
            "support": {
                "issues": "https://github.com/phpstan/phpstan-deprecation-rules/issues",
                "source": "https://github.com/phpstan/phpstan-deprecation-rules/tree/1.2.x"
            },
            "time": "2023-08-06T10:05:15+00:00"
        },
        {
            "name": "phpstan/phpstan-nette",
            "version": "1.2.9",
            "source": {
                "type": "git",
                "url": "https://github.com/phpstan/phpstan-nette.git",
                "reference": "0e3a6805917811d685e59bb83c2286315f2f6d78"
            },
            "dist": {
                "type": "zip",
                "url": "https://api.github.com/repos/phpstan/phpstan-nette/zipball/0e3a6805917811d685e59bb83c2286315f2f6d78",
                "reference": "0e3a6805917811d685e59bb83c2286315f2f6d78",
                "shasum": ""
            },
            "require": {
                "php": "^7.2 || ^8.0",
                "phpstan/phpstan": "^1.10"
            },
            "conflict": {
                "nette/application": "<2.3.0",
                "nette/component-model": "<2.3.0",
                "nette/di": "<2.3.0",
                "nette/forms": "<2.3.0",
                "nette/http": "<2.3.0",
                "nette/utils": "<2.3.0"
            },
            "require-dev": {
                "nette/application": "^3.0",
                "nette/forms": "^3.0",
                "nette/utils": "^2.3.0 || ^3.0.0",
                "nikic/php-parser": "^4.13.2",
                "php-parallel-lint/php-parallel-lint": "^1.2",
                "phpstan/phpstan-php-parser": "^1.1",
                "phpstan/phpstan-phpunit": "^1.0",
                "phpstan/phpstan-strict-rules": "^1.0",
                "phpunit/phpunit": "^9.5"
            },
            "type": "phpstan-extension",
            "extra": {
                "phpstan": {
                    "includes": [
                        "extension.neon",
                        "rules.neon"
                    ]
                }
            },
            "autoload": {
                "psr-4": {
                    "PHPStan\\": "src/"
                }
            },
            "notification-url": "https://packagist.org/downloads/",
            "license": [
                "MIT"
            ],
            "description": "Nette Framework class reflection extension for PHPStan",
            "support": {
                "issues": "https://github.com/phpstan/phpstan-nette/issues",
                "source": "https://github.com/phpstan/phpstan-nette/tree/1.2.9"
            },
            "time": "2023-04-12T14:11:53+00:00"
        },
        {
            "name": "phpstan/phpstan-php-parser",
            "version": "1.1.0",
            "source": {
                "type": "git",
                "url": "https://github.com/phpstan/phpstan-php-parser.git",
                "reference": "1c7670dd92da864b5d019f22d9f512a6ae18b78e"
            },
            "dist": {
                "type": "zip",
                "url": "https://api.github.com/repos/phpstan/phpstan-php-parser/zipball/1c7670dd92da864b5d019f22d9f512a6ae18b78e",
                "reference": "1c7670dd92da864b5d019f22d9f512a6ae18b78e",
                "shasum": ""
            },
            "require": {
                "php": "^7.1 || ^8.0",
                "phpstan/phpstan": "^1.3"
            },
            "require-dev": {
                "php-parallel-lint/php-parallel-lint": "^1.2",
                "phpstan/phpstan-phpunit": "^1.0",
                "phpstan/phpstan-strict-rules": "^1.0",
                "phpunit/phpunit": "^9.5"
            },
            "type": "phpstan-extension",
            "extra": {
                "branch-alias": {
                    "dev-master": "1.1-dev"
                },
                "phpstan": {
                    "includes": [
                        "extension.neon"
                    ]
                }
            },
            "autoload": {
                "psr-4": {
                    "PHPStan\\": "src/"
                }
            },
            "notification-url": "https://packagist.org/downloads/",
            "license": [
                "MIT"
            ],
            "description": "PHP-Parser extensions for PHPStan",
            "support": {
                "issues": "https://github.com/phpstan/phpstan-php-parser/issues",
                "source": "https://github.com/phpstan/phpstan-php-parser/tree/1.1.0"
            },
            "time": "2021-12-16T19:43:32+00:00"
        },
        {
            "name": "phpstan/phpstan-phpunit",
            "version": "1.3.14",
            "source": {
                "type": "git",
                "url": "https://github.com/phpstan/phpstan-phpunit.git",
                "reference": "614acc10c522e319639bf38b0698a4a566665f04"
            },
            "dist": {
                "type": "zip",
                "url": "https://api.github.com/repos/phpstan/phpstan-phpunit/zipball/614acc10c522e319639bf38b0698a4a566665f04",
                "reference": "614acc10c522e319639bf38b0698a4a566665f04",
                "shasum": ""
            },
            "require": {
                "php": "^7.2 || ^8.0",
                "phpstan/phpstan": "^1.10"
            },
            "conflict": {
                "phpunit/phpunit": "<7.0"
            },
            "require-dev": {
                "nikic/php-parser": "^4.13.0",
                "php-parallel-lint/php-parallel-lint": "^1.2",
                "phpstan/phpstan-strict-rules": "^1.5.1",
                "phpunit/phpunit": "^9.5"
            },
            "type": "phpstan-extension",
            "extra": {
                "phpstan": {
                    "includes": [
                        "extension.neon",
                        "rules.neon"
                    ]
                }
            },
            "autoload": {
                "psr-4": {
                    "PHPStan\\": "src/"
                }
            },
            "notification-url": "https://packagist.org/downloads/",
            "license": [
                "MIT"
            ],
            "description": "PHPUnit extensions and rules for PHPStan",
            "support": {
                "issues": "https://github.com/phpstan/phpstan-phpunit/issues",
                "source": "https://github.com/phpstan/phpstan-phpunit/tree/1.3.14"
            },
            "time": "2023-08-25T09:46:39+00:00"
        },
        {
            "name": "phpstan/phpstan-strict-rules",
            "version": "1.5.x-dev",
            "source": {
                "type": "git",
                "url": "https://github.com/phpstan/phpstan-strict-rules.git",
                "reference": "b7edb14296bae350401afef889c0243958174975"
            },
            "dist": {
                "type": "zip",
                "url": "https://api.github.com/repos/phpstan/phpstan-strict-rules/zipball/b7edb14296bae350401afef889c0243958174975",
                "reference": "b7edb14296bae350401afef889c0243958174975",
                "shasum": ""
            },
            "require": {
                "php": "^7.2 || ^8.0",
                "phpstan/phpstan": "^1.11"
            },
            "require-dev": {
                "nikic/php-parser": "^4.13.0",
                "php-parallel-lint/php-parallel-lint": "^1.2",
                "phpstan/phpstan-deprecation-rules": "^1.1",
                "phpstan/phpstan-phpunit": "^1.0",
                "phpunit/phpunit": "^9.5"
            },
            "default-branch": true,
            "type": "phpstan-extension",
            "extra": {
                "phpstan": {
                    "includes": [
                        "rules.neon"
                    ]
                }
            },
            "autoload": {
                "psr-4": {
                    "PHPStan\\": "src/"
                }
            },
            "notification-url": "https://packagist.org/downloads/",
            "license": [
                "MIT"
            ],
            "description": "Extra strict and opinionated rules for PHPStan",
            "support": {
                "issues": "https://github.com/phpstan/phpstan-strict-rules/issues",
                "source": "https://github.com/phpstan/phpstan-strict-rules/tree/1.5.x"
            },
            "time": "2023-06-09T16:01:59+00:00"
        },
        {
            "name": "phpunit/php-code-coverage",
            "version": "9.2.26",
            "source": {
                "type": "git",
                "url": "https://github.com/sebastianbergmann/php-code-coverage.git",
                "reference": "443bc6912c9bd5b409254a40f4b0f4ced7c80ea1"
            },
            "dist": {
                "type": "zip",
                "url": "https://api.github.com/repos/sebastianbergmann/php-code-coverage/zipball/443bc6912c9bd5b409254a40f4b0f4ced7c80ea1",
                "reference": "443bc6912c9bd5b409254a40f4b0f4ced7c80ea1",
                "shasum": ""
            },
            "require": {
                "ext-dom": "*",
                "ext-libxml": "*",
                "ext-xmlwriter": "*",
                "nikic/php-parser": "^4.15",
                "php": ">=7.3",
                "phpunit/php-file-iterator": "^3.0.3",
                "phpunit/php-text-template": "^2.0.2",
                "sebastian/code-unit-reverse-lookup": "^2.0.2",
                "sebastian/complexity": "^2.0",
                "sebastian/environment": "^5.1.2",
                "sebastian/lines-of-code": "^1.0.3",
                "sebastian/version": "^3.0.1",
                "theseer/tokenizer": "^1.2.0"
            },
            "require-dev": {
                "phpunit/phpunit": "^9.3"
            },
            "suggest": {
                "ext-pcov": "PHP extension that provides line coverage",
                "ext-xdebug": "PHP extension that provides line coverage as well as branch and path coverage"
            },
            "type": "library",
            "extra": {
                "branch-alias": {
                    "dev-master": "9.2-dev"
                }
            },
            "autoload": {
                "classmap": [
                    "src/"
                ]
            },
            "notification-url": "https://packagist.org/downloads/",
            "license": [
                "BSD-3-Clause"
            ],
            "authors": [
                {
                    "name": "Sebastian Bergmann",
                    "email": "sebastian@phpunit.de",
                    "role": "lead"
                }
            ],
            "description": "Library that provides collection, processing, and rendering functionality for PHP code coverage information.",
            "homepage": "https://github.com/sebastianbergmann/php-code-coverage",
            "keywords": [
                "coverage",
                "testing",
                "xunit"
            ],
            "support": {
                "issues": "https://github.com/sebastianbergmann/php-code-coverage/issues",
                "source": "https://github.com/sebastianbergmann/php-code-coverage/tree/9.2.26"
            },
            "funding": [
                {
                    "url": "https://github.com/sebastianbergmann",
                    "type": "github"
                }
            ],
            "time": "2023-03-06T12:58:08+00:00"
        },
        {
            "name": "phpunit/php-file-iterator",
            "version": "3.0.6",
            "source": {
                "type": "git",
                "url": "https://github.com/sebastianbergmann/php-file-iterator.git",
                "reference": "cf1c2e7c203ac650e352f4cc675a7021e7d1b3cf"
            },
            "dist": {
                "type": "zip",
                "url": "https://api.github.com/repos/sebastianbergmann/php-file-iterator/zipball/cf1c2e7c203ac650e352f4cc675a7021e7d1b3cf",
                "reference": "cf1c2e7c203ac650e352f4cc675a7021e7d1b3cf",
                "shasum": ""
            },
            "require": {
                "php": ">=7.3"
            },
            "require-dev": {
                "phpunit/phpunit": "^9.3"
            },
            "type": "library",
            "extra": {
                "branch-alias": {
                    "dev-master": "3.0-dev"
                }
            },
            "autoload": {
                "classmap": [
                    "src/"
                ]
            },
            "notification-url": "https://packagist.org/downloads/",
            "license": [
                "BSD-3-Clause"
            ],
            "authors": [
                {
                    "name": "Sebastian Bergmann",
                    "email": "sebastian@phpunit.de",
                    "role": "lead"
                }
            ],
            "description": "FilterIterator implementation that filters files based on a list of suffixes.",
            "homepage": "https://github.com/sebastianbergmann/php-file-iterator/",
            "keywords": [
                "filesystem",
                "iterator"
            ],
            "support": {
                "issues": "https://github.com/sebastianbergmann/php-file-iterator/issues",
                "source": "https://github.com/sebastianbergmann/php-file-iterator/tree/3.0.6"
            },
            "funding": [
                {
                    "url": "https://github.com/sebastianbergmann",
                    "type": "github"
                }
            ],
            "time": "2021-12-02T12:48:52+00:00"
        },
        {
            "name": "phpunit/php-invoker",
            "version": "3.1.1",
            "source": {
                "type": "git",
                "url": "https://github.com/sebastianbergmann/php-invoker.git",
                "reference": "5a10147d0aaf65b58940a0b72f71c9ac0423cc67"
            },
            "dist": {
                "type": "zip",
                "url": "https://api.github.com/repos/sebastianbergmann/php-invoker/zipball/5a10147d0aaf65b58940a0b72f71c9ac0423cc67",
                "reference": "5a10147d0aaf65b58940a0b72f71c9ac0423cc67",
                "shasum": ""
            },
            "require": {
                "php": ">=7.3"
            },
            "require-dev": {
                "ext-pcntl": "*",
                "phpunit/phpunit": "^9.3"
            },
            "suggest": {
                "ext-pcntl": "*"
            },
            "type": "library",
            "extra": {
                "branch-alias": {
                    "dev-master": "3.1-dev"
                }
            },
            "autoload": {
                "classmap": [
                    "src/"
                ]
            },
            "notification-url": "https://packagist.org/downloads/",
            "license": [
                "BSD-3-Clause"
            ],
            "authors": [
                {
                    "name": "Sebastian Bergmann",
                    "email": "sebastian@phpunit.de",
                    "role": "lead"
                }
            ],
            "description": "Invoke callables with a timeout",
            "homepage": "https://github.com/sebastianbergmann/php-invoker/",
            "keywords": [
                "process"
            ],
            "support": {
                "issues": "https://github.com/sebastianbergmann/php-invoker/issues",
                "source": "https://github.com/sebastianbergmann/php-invoker/tree/3.1.1"
            },
            "funding": [
                {
                    "url": "https://github.com/sebastianbergmann",
                    "type": "github"
                }
            ],
            "time": "2020-09-28T05:58:55+00:00"
        },
        {
            "name": "phpunit/php-text-template",
            "version": "2.0.4",
            "source": {
                "type": "git",
                "url": "https://github.com/sebastianbergmann/php-text-template.git",
                "reference": "5da5f67fc95621df9ff4c4e5a84d6a8a2acf7c28"
            },
            "dist": {
                "type": "zip",
                "url": "https://api.github.com/repos/sebastianbergmann/php-text-template/zipball/5da5f67fc95621df9ff4c4e5a84d6a8a2acf7c28",
                "reference": "5da5f67fc95621df9ff4c4e5a84d6a8a2acf7c28",
                "shasum": ""
            },
            "require": {
                "php": ">=7.3"
            },
            "require-dev": {
                "phpunit/phpunit": "^9.3"
            },
            "type": "library",
            "extra": {
                "branch-alias": {
                    "dev-master": "2.0-dev"
                }
            },
            "autoload": {
                "classmap": [
                    "src/"
                ]
            },
            "notification-url": "https://packagist.org/downloads/",
            "license": [
                "BSD-3-Clause"
            ],
            "authors": [
                {
                    "name": "Sebastian Bergmann",
                    "email": "sebastian@phpunit.de",
                    "role": "lead"
                }
            ],
            "description": "Simple template engine.",
            "homepage": "https://github.com/sebastianbergmann/php-text-template/",
            "keywords": [
                "template"
            ],
            "support": {
                "issues": "https://github.com/sebastianbergmann/php-text-template/issues",
                "source": "https://github.com/sebastianbergmann/php-text-template/tree/2.0.4"
            },
            "funding": [
                {
                    "url": "https://github.com/sebastianbergmann",
                    "type": "github"
                }
            ],
            "time": "2020-10-26T05:33:50+00:00"
        },
        {
            "name": "phpunit/php-timer",
            "version": "5.0.3",
            "source": {
                "type": "git",
                "url": "https://github.com/sebastianbergmann/php-timer.git",
                "reference": "5a63ce20ed1b5bf577850e2c4e87f4aa902afbd2"
            },
            "dist": {
                "type": "zip",
                "url": "https://api.github.com/repos/sebastianbergmann/php-timer/zipball/5a63ce20ed1b5bf577850e2c4e87f4aa902afbd2",
                "reference": "5a63ce20ed1b5bf577850e2c4e87f4aa902afbd2",
                "shasum": ""
            },
            "require": {
                "php": ">=7.3"
            },
            "require-dev": {
                "phpunit/phpunit": "^9.3"
            },
            "type": "library",
            "extra": {
                "branch-alias": {
                    "dev-master": "5.0-dev"
                }
            },
            "autoload": {
                "classmap": [
                    "src/"
                ]
            },
            "notification-url": "https://packagist.org/downloads/",
            "license": [
                "BSD-3-Clause"
            ],
            "authors": [
                {
                    "name": "Sebastian Bergmann",
                    "email": "sebastian@phpunit.de",
                    "role": "lead"
                }
            ],
            "description": "Utility class for timing",
            "homepage": "https://github.com/sebastianbergmann/php-timer/",
            "keywords": [
                "timer"
            ],
            "support": {
                "issues": "https://github.com/sebastianbergmann/php-timer/issues",
                "source": "https://github.com/sebastianbergmann/php-timer/tree/5.0.3"
            },
            "funding": [
                {
                    "url": "https://github.com/sebastianbergmann",
                    "type": "github"
                }
            ],
            "time": "2020-10-26T13:16:10+00:00"
        },
        {
            "name": "phpunit/phpunit",
            "version": "9.5.23",
            "source": {
                "type": "git",
                "url": "https://github.com/sebastianbergmann/phpunit.git",
                "reference": "888556852e7e9bbeeedb9656afe46118765ade34"
            },
            "dist": {
                "type": "zip",
                "url": "https://api.github.com/repos/sebastianbergmann/phpunit/zipball/888556852e7e9bbeeedb9656afe46118765ade34",
                "reference": "888556852e7e9bbeeedb9656afe46118765ade34",
                "shasum": ""
            },
            "require": {
                "doctrine/instantiator": "^1.3.1",
                "ext-dom": "*",
                "ext-json": "*",
                "ext-libxml": "*",
                "ext-mbstring": "*",
                "ext-xml": "*",
                "ext-xmlwriter": "*",
                "myclabs/deep-copy": "^1.10.1",
                "phar-io/manifest": "^2.0.3",
                "phar-io/version": "^3.0.2",
                "php": ">=7.3",
                "phpunit/php-code-coverage": "^9.2.13",
                "phpunit/php-file-iterator": "^3.0.5",
                "phpunit/php-invoker": "^3.1.1",
                "phpunit/php-text-template": "^2.0.3",
                "phpunit/php-timer": "^5.0.2",
                "sebastian/cli-parser": "^1.0.1",
                "sebastian/code-unit": "^1.0.6",
                "sebastian/comparator": "^4.0.5",
                "sebastian/diff": "^4.0.3",
                "sebastian/environment": "^5.1.3",
                "sebastian/exporter": "^4.0.3",
                "sebastian/global-state": "^5.0.1",
                "sebastian/object-enumerator": "^4.0.3",
                "sebastian/resource-operations": "^3.0.3",
                "sebastian/type": "^3.0",
                "sebastian/version": "^3.0.2"
            },
            "suggest": {
                "ext-soap": "*",
                "ext-xdebug": "*"
            },
            "bin": [
                "phpunit"
            ],
            "type": "library",
            "extra": {
                "branch-alias": {
                    "dev-master": "9.5-dev"
                }
            },
            "autoload": {
                "files": [
                    "src/Framework/Assert/Functions.php"
                ],
                "classmap": [
                    "src/"
                ]
            },
            "notification-url": "https://packagist.org/downloads/",
            "license": [
                "BSD-3-Clause"
            ],
            "authors": [
                {
                    "name": "Sebastian Bergmann",
                    "email": "sebastian@phpunit.de",
                    "role": "lead"
                }
            ],
            "description": "The PHP Unit Testing framework.",
            "homepage": "https://phpunit.de/",
            "keywords": [
                "phpunit",
                "testing",
                "xunit"
            ],
            "support": {
                "issues": "https://github.com/sebastianbergmann/phpunit/issues",
                "source": "https://github.com/sebastianbergmann/phpunit/tree/9.5.23"
            },
            "funding": [
                {
                    "url": "https://phpunit.de/sponsors.html",
                    "type": "custom"
                },
                {
                    "url": "https://github.com/sebastianbergmann",
                    "type": "github"
                }
            ],
            "time": "2022-08-22T14:01:36+00:00"
        },
        {
            "name": "rector/rector",
            "version": "0.17.7",
            "source": {
                "type": "git",
                "url": "https://github.com/rectorphp/rector.git",
                "reference": "0e76101aa329911b7fec43106aac5843a978b209"
            },
            "dist": {
                "type": "zip",
                "url": "https://api.github.com/repos/rectorphp/rector/zipball/0e76101aa329911b7fec43106aac5843a978b209",
                "reference": "0e76101aa329911b7fec43106aac5843a978b209",
                "shasum": ""
            },
            "require": {
                "php": "^7.2|^8.0",
                "phpstan/phpstan": "^1.10.26"
            },
            "conflict": {
                "rector/rector-doctrine": "*",
                "rector/rector-downgrade-php": "*",
                "rector/rector-phpunit": "*",
                "rector/rector-symfony": "*"
            },
            "bin": [
                "bin/rector"
            ],
            "type": "library",
            "extra": {
                "branch-alias": {
                    "dev-main": "0.15-dev"
                }
            },
            "autoload": {
                "files": [
                    "bootstrap.php"
                ]
            },
            "notification-url": "https://packagist.org/downloads/",
            "license": [
                "MIT"
            ],
            "description": "Instant Upgrade and Automated Refactoring of any PHP code",
            "keywords": [
                "automation",
                "dev",
                "migration",
                "refactoring"
            ],
            "support": {
                "issues": "https://github.com/rectorphp/rector/issues",
                "source": "https://github.com/rectorphp/rector/tree/0.17.7"
            },
            "funding": [
                {
                    "url": "https://github.com/tomasvotruba",
                    "type": "github"
                }
            ],
            "time": "2023-07-23T20:44:23+00:00"
        },
        {
            "name": "sebastian/cli-parser",
            "version": "1.0.1",
            "source": {
                "type": "git",
                "url": "https://github.com/sebastianbergmann/cli-parser.git",
                "reference": "442e7c7e687e42adc03470c7b668bc4b2402c0b2"
            },
            "dist": {
                "type": "zip",
                "url": "https://api.github.com/repos/sebastianbergmann/cli-parser/zipball/442e7c7e687e42adc03470c7b668bc4b2402c0b2",
                "reference": "442e7c7e687e42adc03470c7b668bc4b2402c0b2",
                "shasum": ""
            },
            "require": {
                "php": ">=7.3"
            },
            "require-dev": {
                "phpunit/phpunit": "^9.3"
            },
            "type": "library",
            "extra": {
                "branch-alias": {
                    "dev-master": "1.0-dev"
                }
            },
            "autoload": {
                "classmap": [
                    "src/"
                ]
            },
            "notification-url": "https://packagist.org/downloads/",
            "license": [
                "BSD-3-Clause"
            ],
            "authors": [
                {
                    "name": "Sebastian Bergmann",
                    "email": "sebastian@phpunit.de",
                    "role": "lead"
                }
            ],
            "description": "Library for parsing CLI options",
            "homepage": "https://github.com/sebastianbergmann/cli-parser",
            "support": {
                "issues": "https://github.com/sebastianbergmann/cli-parser/issues",
                "source": "https://github.com/sebastianbergmann/cli-parser/tree/1.0.1"
            },
            "funding": [
                {
                    "url": "https://github.com/sebastianbergmann",
                    "type": "github"
                }
            ],
            "time": "2020-09-28T06:08:49+00:00"
        },
        {
            "name": "sebastian/code-unit",
            "version": "1.0.8",
            "source": {
                "type": "git",
                "url": "https://github.com/sebastianbergmann/code-unit.git",
                "reference": "1fc9f64c0927627ef78ba436c9b17d967e68e120"
            },
            "dist": {
                "type": "zip",
                "url": "https://api.github.com/repos/sebastianbergmann/code-unit/zipball/1fc9f64c0927627ef78ba436c9b17d967e68e120",
                "reference": "1fc9f64c0927627ef78ba436c9b17d967e68e120",
                "shasum": ""
            },
            "require": {
                "php": ">=7.3"
            },
            "require-dev": {
                "phpunit/phpunit": "^9.3"
            },
            "type": "library",
            "extra": {
                "branch-alias": {
                    "dev-master": "1.0-dev"
                }
            },
            "autoload": {
                "classmap": [
                    "src/"
                ]
            },
            "notification-url": "https://packagist.org/downloads/",
            "license": [
                "BSD-3-Clause"
            ],
            "authors": [
                {
                    "name": "Sebastian Bergmann",
                    "email": "sebastian@phpunit.de",
                    "role": "lead"
                }
            ],
            "description": "Collection of value objects that represent the PHP code units",
            "homepage": "https://github.com/sebastianbergmann/code-unit",
            "support": {
                "issues": "https://github.com/sebastianbergmann/code-unit/issues",
                "source": "https://github.com/sebastianbergmann/code-unit/tree/1.0.8"
            },
            "funding": [
                {
                    "url": "https://github.com/sebastianbergmann",
                    "type": "github"
                }
            ],
            "time": "2020-10-26T13:08:54+00:00"
        },
        {
            "name": "sebastian/code-unit-reverse-lookup",
            "version": "2.0.3",
            "source": {
                "type": "git",
                "url": "https://github.com/sebastianbergmann/code-unit-reverse-lookup.git",
                "reference": "ac91f01ccec49fb77bdc6fd1e548bc70f7faa3e5"
            },
            "dist": {
                "type": "zip",
                "url": "https://api.github.com/repos/sebastianbergmann/code-unit-reverse-lookup/zipball/ac91f01ccec49fb77bdc6fd1e548bc70f7faa3e5",
                "reference": "ac91f01ccec49fb77bdc6fd1e548bc70f7faa3e5",
                "shasum": ""
            },
            "require": {
                "php": ">=7.3"
            },
            "require-dev": {
                "phpunit/phpunit": "^9.3"
            },
            "type": "library",
            "extra": {
                "branch-alias": {
                    "dev-master": "2.0-dev"
                }
            },
            "autoload": {
                "classmap": [
                    "src/"
                ]
            },
            "notification-url": "https://packagist.org/downloads/",
            "license": [
                "BSD-3-Clause"
            ],
            "authors": [
                {
                    "name": "Sebastian Bergmann",
                    "email": "sebastian@phpunit.de"
                }
            ],
            "description": "Looks up which function or method a line of code belongs to",
            "homepage": "https://github.com/sebastianbergmann/code-unit-reverse-lookup/",
            "support": {
                "issues": "https://github.com/sebastianbergmann/code-unit-reverse-lookup/issues",
                "source": "https://github.com/sebastianbergmann/code-unit-reverse-lookup/tree/2.0.3"
            },
            "funding": [
                {
                    "url": "https://github.com/sebastianbergmann",
                    "type": "github"
                }
            ],
            "time": "2020-09-28T05:30:19+00:00"
        },
        {
            "name": "sebastian/comparator",
            "version": "4.0.6",
            "source": {
                "type": "git",
                "url": "https://github.com/sebastianbergmann/comparator.git",
                "reference": "55f4261989e546dc112258c7a75935a81a7ce382"
            },
            "dist": {
                "type": "zip",
                "url": "https://api.github.com/repos/sebastianbergmann/comparator/zipball/55f4261989e546dc112258c7a75935a81a7ce382",
                "reference": "55f4261989e546dc112258c7a75935a81a7ce382",
                "shasum": ""
            },
            "require": {
                "php": ">=7.3",
                "sebastian/diff": "^4.0",
                "sebastian/exporter": "^4.0"
            },
            "require-dev": {
                "phpunit/phpunit": "^9.3"
            },
            "type": "library",
            "extra": {
                "branch-alias": {
                    "dev-master": "4.0-dev"
                }
            },
            "autoload": {
                "classmap": [
                    "src/"
                ]
            },
            "notification-url": "https://packagist.org/downloads/",
            "license": [
                "BSD-3-Clause"
            ],
            "authors": [
                {
                    "name": "Sebastian Bergmann",
                    "email": "sebastian@phpunit.de"
                },
                {
                    "name": "Jeff Welch",
                    "email": "whatthejeff@gmail.com"
                },
                {
                    "name": "Volker Dusch",
                    "email": "github@wallbash.com"
                },
                {
                    "name": "Bernhard Schussek",
                    "email": "bschussek@2bepublished.at"
                }
            ],
            "description": "Provides the functionality to compare PHP values for equality",
            "homepage": "https://github.com/sebastianbergmann/comparator",
            "keywords": [
                "comparator",
                "compare",
                "equality"
            ],
            "support": {
                "issues": "https://github.com/sebastianbergmann/comparator/issues",
                "source": "https://github.com/sebastianbergmann/comparator/tree/4.0.6"
            },
            "funding": [
                {
                    "url": "https://github.com/sebastianbergmann",
                    "type": "github"
                }
            ],
            "time": "2020-10-26T15:49:45+00:00"
        },
        {
            "name": "sebastian/complexity",
            "version": "2.0.2",
            "source": {
                "type": "git",
                "url": "https://github.com/sebastianbergmann/complexity.git",
                "reference": "739b35e53379900cc9ac327b2147867b8b6efd88"
            },
            "dist": {
                "type": "zip",
                "url": "https://api.github.com/repos/sebastianbergmann/complexity/zipball/739b35e53379900cc9ac327b2147867b8b6efd88",
                "reference": "739b35e53379900cc9ac327b2147867b8b6efd88",
                "shasum": ""
            },
            "require": {
                "nikic/php-parser": "^4.7",
                "php": ">=7.3"
            },
            "require-dev": {
                "phpunit/phpunit": "^9.3"
            },
            "type": "library",
            "extra": {
                "branch-alias": {
                    "dev-master": "2.0-dev"
                }
            },
            "autoload": {
                "classmap": [
                    "src/"
                ]
            },
            "notification-url": "https://packagist.org/downloads/",
            "license": [
                "BSD-3-Clause"
            ],
            "authors": [
                {
                    "name": "Sebastian Bergmann",
                    "email": "sebastian@phpunit.de",
                    "role": "lead"
                }
            ],
            "description": "Library for calculating the complexity of PHP code units",
            "homepage": "https://github.com/sebastianbergmann/complexity",
            "support": {
                "issues": "https://github.com/sebastianbergmann/complexity/issues",
                "source": "https://github.com/sebastianbergmann/complexity/tree/2.0.2"
            },
            "funding": [
                {
                    "url": "https://github.com/sebastianbergmann",
                    "type": "github"
                }
            ],
            "time": "2020-10-26T15:52:27+00:00"
        },
        {
            "name": "sebastian/diff",
            "version": "4.0.4",
            "source": {
                "type": "git",
                "url": "https://github.com/sebastianbergmann/diff.git",
                "reference": "3461e3fccc7cfdfc2720be910d3bd73c69be590d"
            },
            "dist": {
                "type": "zip",
                "url": "https://api.github.com/repos/sebastianbergmann/diff/zipball/3461e3fccc7cfdfc2720be910d3bd73c69be590d",
                "reference": "3461e3fccc7cfdfc2720be910d3bd73c69be590d",
                "shasum": ""
            },
            "require": {
                "php": ">=7.3"
            },
            "require-dev": {
                "phpunit/phpunit": "^9.3",
                "symfony/process": "^4.2 || ^5"
            },
            "type": "library",
            "extra": {
                "branch-alias": {
                    "dev-master": "4.0-dev"
                }
            },
            "autoload": {
                "classmap": [
                    "src/"
                ]
            },
            "notification-url": "https://packagist.org/downloads/",
            "license": [
                "BSD-3-Clause"
            ],
            "authors": [
                {
                    "name": "Sebastian Bergmann",
                    "email": "sebastian@phpunit.de"
                },
                {
                    "name": "Kore Nordmann",
                    "email": "mail@kore-nordmann.de"
                }
            ],
            "description": "Diff implementation",
            "homepage": "https://github.com/sebastianbergmann/diff",
            "keywords": [
                "diff",
                "udiff",
                "unidiff",
                "unified diff"
            ],
            "support": {
                "issues": "https://github.com/sebastianbergmann/diff/issues",
                "source": "https://github.com/sebastianbergmann/diff/tree/4.0.4"
            },
            "funding": [
                {
                    "url": "https://github.com/sebastianbergmann",
                    "type": "github"
                }
            ],
            "time": "2020-10-26T13:10:38+00:00"
        },
        {
            "name": "sebastian/environment",
            "version": "5.1.5",
            "source": {
                "type": "git",
                "url": "https://github.com/sebastianbergmann/environment.git",
                "reference": "830c43a844f1f8d5b7a1f6d6076b784454d8b7ed"
            },
            "dist": {
                "type": "zip",
                "url": "https://api.github.com/repos/sebastianbergmann/environment/zipball/830c43a844f1f8d5b7a1f6d6076b784454d8b7ed",
                "reference": "830c43a844f1f8d5b7a1f6d6076b784454d8b7ed",
                "shasum": ""
            },
            "require": {
                "php": ">=7.3"
            },
            "require-dev": {
                "phpunit/phpunit": "^9.3"
            },
            "suggest": {
                "ext-posix": "*"
            },
            "type": "library",
            "extra": {
                "branch-alias": {
                    "dev-master": "5.1-dev"
                }
            },
            "autoload": {
                "classmap": [
                    "src/"
                ]
            },
            "notification-url": "https://packagist.org/downloads/",
            "license": [
                "BSD-3-Clause"
            ],
            "authors": [
                {
                    "name": "Sebastian Bergmann",
                    "email": "sebastian@phpunit.de"
                }
            ],
            "description": "Provides functionality to handle HHVM/PHP environments",
            "homepage": "http://www.github.com/sebastianbergmann/environment",
            "keywords": [
                "Xdebug",
                "environment",
                "hhvm"
            ],
            "support": {
                "issues": "https://github.com/sebastianbergmann/environment/issues",
                "source": "https://github.com/sebastianbergmann/environment/tree/5.1.5"
            },
            "funding": [
                {
                    "url": "https://github.com/sebastianbergmann",
                    "type": "github"
                }
            ],
            "time": "2023-02-03T06:03:51+00:00"
        },
        {
            "name": "sebastian/exporter",
            "version": "4.0.4",
            "source": {
                "type": "git",
                "url": "https://github.com/sebastianbergmann/exporter.git",
                "reference": "65e8b7db476c5dd267e65eea9cab77584d3cfff9"
            },
            "dist": {
                "type": "zip",
                "url": "https://api.github.com/repos/sebastianbergmann/exporter/zipball/65e8b7db476c5dd267e65eea9cab77584d3cfff9",
                "reference": "65e8b7db476c5dd267e65eea9cab77584d3cfff9",
                "shasum": ""
            },
            "require": {
                "php": ">=7.3",
                "sebastian/recursion-context": "^4.0"
            },
            "require-dev": {
                "ext-mbstring": "*",
                "phpunit/phpunit": "^9.3"
            },
            "type": "library",
            "extra": {
                "branch-alias": {
                    "dev-master": "4.0-dev"
                }
            },
            "autoload": {
                "classmap": [
                    "src/"
                ]
            },
            "notification-url": "https://packagist.org/downloads/",
            "license": [
                "BSD-3-Clause"
            ],
            "authors": [
                {
                    "name": "Sebastian Bergmann",
                    "email": "sebastian@phpunit.de"
                },
                {
                    "name": "Jeff Welch",
                    "email": "whatthejeff@gmail.com"
                },
                {
                    "name": "Volker Dusch",
                    "email": "github@wallbash.com"
                },
                {
                    "name": "Adam Harvey",
                    "email": "aharvey@php.net"
                },
                {
                    "name": "Bernhard Schussek",
                    "email": "bschussek@gmail.com"
                }
            ],
            "description": "Provides the functionality to export PHP variables for visualization",
            "homepage": "https://www.github.com/sebastianbergmann/exporter",
            "keywords": [
                "export",
                "exporter"
            ],
            "support": {
                "issues": "https://github.com/sebastianbergmann/exporter/issues",
                "source": "https://github.com/sebastianbergmann/exporter/tree/4.0.4"
            },
            "funding": [
                {
                    "url": "https://github.com/sebastianbergmann",
                    "type": "github"
                }
            ],
            "time": "2021-11-11T14:18:36+00:00"
        },
        {
            "name": "sebastian/global-state",
            "version": "5.0.5",
            "source": {
                "type": "git",
                "url": "https://github.com/sebastianbergmann/global-state.git",
                "reference": "0ca8db5a5fc9c8646244e629625ac486fa286bf2"
            },
            "dist": {
                "type": "zip",
                "url": "https://api.github.com/repos/sebastianbergmann/global-state/zipball/0ca8db5a5fc9c8646244e629625ac486fa286bf2",
                "reference": "0ca8db5a5fc9c8646244e629625ac486fa286bf2",
                "shasum": ""
            },
            "require": {
                "php": ">=7.3",
                "sebastian/object-reflector": "^2.0",
                "sebastian/recursion-context": "^4.0"
            },
            "require-dev": {
                "ext-dom": "*",
                "phpunit/phpunit": "^9.3"
            },
            "suggest": {
                "ext-uopz": "*"
            },
            "type": "library",
            "extra": {
                "branch-alias": {
                    "dev-master": "5.0-dev"
                }
            },
            "autoload": {
                "classmap": [
                    "src/"
                ]
            },
            "notification-url": "https://packagist.org/downloads/",
            "license": [
                "BSD-3-Clause"
            ],
            "authors": [
                {
                    "name": "Sebastian Bergmann",
                    "email": "sebastian@phpunit.de"
                }
            ],
            "description": "Snapshotting of global state",
            "homepage": "http://www.github.com/sebastianbergmann/global-state",
            "keywords": [
                "global state"
            ],
            "support": {
                "issues": "https://github.com/sebastianbergmann/global-state/issues",
                "source": "https://github.com/sebastianbergmann/global-state/tree/5.0.5"
            },
            "funding": [
                {
                    "url": "https://github.com/sebastianbergmann",
                    "type": "github"
                }
            ],
            "time": "2022-02-14T08:28:10+00:00"
        },
        {
            "name": "sebastian/lines-of-code",
            "version": "1.0.3",
            "source": {
                "type": "git",
                "url": "https://github.com/sebastianbergmann/lines-of-code.git",
                "reference": "c1c2e997aa3146983ed888ad08b15470a2e22ecc"
            },
            "dist": {
                "type": "zip",
                "url": "https://api.github.com/repos/sebastianbergmann/lines-of-code/zipball/c1c2e997aa3146983ed888ad08b15470a2e22ecc",
                "reference": "c1c2e997aa3146983ed888ad08b15470a2e22ecc",
                "shasum": ""
            },
            "require": {
                "nikic/php-parser": "^4.6",
                "php": ">=7.3"
            },
            "require-dev": {
                "phpunit/phpunit": "^9.3"
            },
            "type": "library",
            "extra": {
                "branch-alias": {
                    "dev-master": "1.0-dev"
                }
            },
            "autoload": {
                "classmap": [
                    "src/"
                ]
            },
            "notification-url": "https://packagist.org/downloads/",
            "license": [
                "BSD-3-Clause"
            ],
            "authors": [
                {
                    "name": "Sebastian Bergmann",
                    "email": "sebastian@phpunit.de",
                    "role": "lead"
                }
            ],
            "description": "Library for counting the lines of code in PHP source code",
            "homepage": "https://github.com/sebastianbergmann/lines-of-code",
            "support": {
                "issues": "https://github.com/sebastianbergmann/lines-of-code/issues",
                "source": "https://github.com/sebastianbergmann/lines-of-code/tree/1.0.3"
            },
            "funding": [
                {
                    "url": "https://github.com/sebastianbergmann",
                    "type": "github"
                }
            ],
            "time": "2020-11-28T06:42:11+00:00"
        },
        {
            "name": "sebastian/object-enumerator",
            "version": "4.0.4",
            "source": {
                "type": "git",
                "url": "https://github.com/sebastianbergmann/object-enumerator.git",
                "reference": "5c9eeac41b290a3712d88851518825ad78f45c71"
            },
            "dist": {
                "type": "zip",
                "url": "https://api.github.com/repos/sebastianbergmann/object-enumerator/zipball/5c9eeac41b290a3712d88851518825ad78f45c71",
                "reference": "5c9eeac41b290a3712d88851518825ad78f45c71",
                "shasum": ""
            },
            "require": {
                "php": ">=7.3",
                "sebastian/object-reflector": "^2.0",
                "sebastian/recursion-context": "^4.0"
            },
            "require-dev": {
                "phpunit/phpunit": "^9.3"
            },
            "type": "library",
            "extra": {
                "branch-alias": {
                    "dev-master": "4.0-dev"
                }
            },
            "autoload": {
                "classmap": [
                    "src/"
                ]
            },
            "notification-url": "https://packagist.org/downloads/",
            "license": [
                "BSD-3-Clause"
            ],
            "authors": [
                {
                    "name": "Sebastian Bergmann",
                    "email": "sebastian@phpunit.de"
                }
            ],
            "description": "Traverses array structures and object graphs to enumerate all referenced objects",
            "homepage": "https://github.com/sebastianbergmann/object-enumerator/",
            "support": {
                "issues": "https://github.com/sebastianbergmann/object-enumerator/issues",
                "source": "https://github.com/sebastianbergmann/object-enumerator/tree/4.0.4"
            },
            "funding": [
                {
                    "url": "https://github.com/sebastianbergmann",
                    "type": "github"
                }
            ],
            "time": "2020-10-26T13:12:34+00:00"
        },
        {
            "name": "sebastian/object-reflector",
            "version": "2.0.4",
            "source": {
                "type": "git",
                "url": "https://github.com/sebastianbergmann/object-reflector.git",
                "reference": "b4f479ebdbf63ac605d183ece17d8d7fe49c15c7"
            },
            "dist": {
                "type": "zip",
                "url": "https://api.github.com/repos/sebastianbergmann/object-reflector/zipball/b4f479ebdbf63ac605d183ece17d8d7fe49c15c7",
                "reference": "b4f479ebdbf63ac605d183ece17d8d7fe49c15c7",
                "shasum": ""
            },
            "require": {
                "php": ">=7.3"
            },
            "require-dev": {
                "phpunit/phpunit": "^9.3"
            },
            "type": "library",
            "extra": {
                "branch-alias": {
                    "dev-master": "2.0-dev"
                }
            },
            "autoload": {
                "classmap": [
                    "src/"
                ]
            },
            "notification-url": "https://packagist.org/downloads/",
            "license": [
                "BSD-3-Clause"
            ],
            "authors": [
                {
                    "name": "Sebastian Bergmann",
                    "email": "sebastian@phpunit.de"
                }
            ],
            "description": "Allows reflection of object attributes, including inherited and non-public ones",
            "homepage": "https://github.com/sebastianbergmann/object-reflector/",
            "support": {
                "issues": "https://github.com/sebastianbergmann/object-reflector/issues",
                "source": "https://github.com/sebastianbergmann/object-reflector/tree/2.0.4"
            },
            "funding": [
                {
                    "url": "https://github.com/sebastianbergmann",
                    "type": "github"
                }
            ],
            "time": "2020-10-26T13:14:26+00:00"
        },
        {
            "name": "sebastian/recursion-context",
            "version": "4.0.4",
            "source": {
                "type": "git",
                "url": "https://github.com/sebastianbergmann/recursion-context.git",
                "reference": "cd9d8cf3c5804de4341c283ed787f099f5506172"
            },
            "dist": {
                "type": "zip",
                "url": "https://api.github.com/repos/sebastianbergmann/recursion-context/zipball/cd9d8cf3c5804de4341c283ed787f099f5506172",
                "reference": "cd9d8cf3c5804de4341c283ed787f099f5506172",
                "shasum": ""
            },
            "require": {
                "php": ">=7.3"
            },
            "require-dev": {
                "phpunit/phpunit": "^9.3"
            },
            "type": "library",
            "extra": {
                "branch-alias": {
                    "dev-master": "4.0-dev"
                }
            },
            "autoload": {
                "classmap": [
                    "src/"
                ]
            },
            "notification-url": "https://packagist.org/downloads/",
            "license": [
                "BSD-3-Clause"
            ],
            "authors": [
                {
                    "name": "Sebastian Bergmann",
                    "email": "sebastian@phpunit.de"
                },
                {
                    "name": "Jeff Welch",
                    "email": "whatthejeff@gmail.com"
                },
                {
                    "name": "Adam Harvey",
                    "email": "aharvey@php.net"
                }
            ],
            "description": "Provides functionality to recursively process PHP variables",
            "homepage": "http://www.github.com/sebastianbergmann/recursion-context",
            "support": {
                "issues": "https://github.com/sebastianbergmann/recursion-context/issues",
                "source": "https://github.com/sebastianbergmann/recursion-context/tree/4.0.4"
            },
            "funding": [
                {
                    "url": "https://github.com/sebastianbergmann",
                    "type": "github"
                }
            ],
            "time": "2020-10-26T13:17:30+00:00"
        },
        {
            "name": "sebastian/resource-operations",
            "version": "3.0.3",
            "source": {
                "type": "git",
                "url": "https://github.com/sebastianbergmann/resource-operations.git",
                "reference": "0f4443cb3a1d92ce809899753bc0d5d5a8dd19a8"
            },
            "dist": {
                "type": "zip",
                "url": "https://api.github.com/repos/sebastianbergmann/resource-operations/zipball/0f4443cb3a1d92ce809899753bc0d5d5a8dd19a8",
                "reference": "0f4443cb3a1d92ce809899753bc0d5d5a8dd19a8",
                "shasum": ""
            },
            "require": {
                "php": ">=7.3"
            },
            "require-dev": {
                "phpunit/phpunit": "^9.0"
            },
            "type": "library",
            "extra": {
                "branch-alias": {
                    "dev-master": "3.0-dev"
                }
            },
            "autoload": {
                "classmap": [
                    "src/"
                ]
            },
            "notification-url": "https://packagist.org/downloads/",
            "license": [
                "BSD-3-Clause"
            ],
            "authors": [
                {
                    "name": "Sebastian Bergmann",
                    "email": "sebastian@phpunit.de"
                }
            ],
            "description": "Provides a list of PHP built-in functions that operate on resources",
            "homepage": "https://www.github.com/sebastianbergmann/resource-operations",
            "support": {
                "issues": "https://github.com/sebastianbergmann/resource-operations/issues",
                "source": "https://github.com/sebastianbergmann/resource-operations/tree/3.0.3"
            },
            "funding": [
                {
                    "url": "https://github.com/sebastianbergmann",
                    "type": "github"
                }
            ],
            "time": "2020-09-28T06:45:17+00:00"
        },
        {
            "name": "sebastian/type",
            "version": "3.0.0",
            "source": {
                "type": "git",
                "url": "https://github.com/sebastianbergmann/type.git",
                "reference": "b233b84bc4465aff7b57cf1c4bc75c86d00d6dad"
            },
            "dist": {
                "type": "zip",
                "url": "https://api.github.com/repos/sebastianbergmann/type/zipball/b233b84bc4465aff7b57cf1c4bc75c86d00d6dad",
                "reference": "b233b84bc4465aff7b57cf1c4bc75c86d00d6dad",
                "shasum": ""
            },
            "require": {
                "php": ">=7.3"
            },
            "require-dev": {
                "phpunit/phpunit": "^9.5"
            },
            "type": "library",
            "extra": {
                "branch-alias": {
                    "dev-master": "3.0-dev"
                }
            },
            "autoload": {
                "classmap": [
                    "src/"
                ]
            },
            "notification-url": "https://packagist.org/downloads/",
            "license": [
                "BSD-3-Clause"
            ],
            "authors": [
                {
                    "name": "Sebastian Bergmann",
                    "email": "sebastian@phpunit.de",
                    "role": "lead"
                }
            ],
            "description": "Collection of value objects that represent the types of the PHP type system",
            "homepage": "https://github.com/sebastianbergmann/type",
            "support": {
                "issues": "https://github.com/sebastianbergmann/type/issues",
                "source": "https://github.com/sebastianbergmann/type/tree/3.0.0"
            },
            "funding": [
                {
                    "url": "https://github.com/sebastianbergmann",
                    "type": "github"
                }
            ],
            "time": "2022-03-15T09:54:48+00:00"
        },
        {
            "name": "sebastian/version",
            "version": "3.0.2",
            "source": {
                "type": "git",
                "url": "https://github.com/sebastianbergmann/version.git",
                "reference": "c6c1022351a901512170118436c764e473f6de8c"
            },
            "dist": {
                "type": "zip",
                "url": "https://api.github.com/repos/sebastianbergmann/version/zipball/c6c1022351a901512170118436c764e473f6de8c",
                "reference": "c6c1022351a901512170118436c764e473f6de8c",
                "shasum": ""
            },
            "require": {
                "php": ">=7.3"
            },
            "type": "library",
            "extra": {
                "branch-alias": {
                    "dev-master": "3.0-dev"
                }
            },
            "autoload": {
                "classmap": [
                    "src/"
                ]
            },
            "notification-url": "https://packagist.org/downloads/",
            "license": [
                "BSD-3-Clause"
            ],
            "authors": [
                {
                    "name": "Sebastian Bergmann",
                    "email": "sebastian@phpunit.de",
                    "role": "lead"
                }
            ],
            "description": "Library that helps with managing the version number of Git-hosted PHP projects",
            "homepage": "https://github.com/sebastianbergmann/version",
            "support": {
                "issues": "https://github.com/sebastianbergmann/version/issues",
                "source": "https://github.com/sebastianbergmann/version/tree/3.0.2"
            },
            "funding": [
                {
                    "url": "https://github.com/sebastianbergmann",
                    "type": "github"
                }
            ],
            "time": "2020-09-28T06:39:44+00:00"
        },
        {
            "name": "shipmonk/name-collision-detector",
            "version": "2.0.0",
            "source": {
                "type": "git",
                "url": "https://github.com/shipmonk-rnd/name-collision-detector.git",
                "reference": "034b32f263edb71d08c15591d35544c2189d9fca"
            },
            "dist": {
                "type": "zip",
                "url": "https://api.github.com/repos/shipmonk-rnd/name-collision-detector/zipball/034b32f263edb71d08c15591d35544c2189d9fca",
                "reference": "034b32f263edb71d08c15591d35544c2189d9fca",
                "shasum": ""
            },
            "require": {
                "ext-tokenizer": "*",
                "nette/schema": "^1.1.0",
                "php": "^7.2 || ^8.0"
            },
            "require-dev": {
                "editorconfig-checker/editorconfig-checker": "^10.3.0",
                "ergebnis/composer-normalize": "^2.19",
                "phpstan/phpstan": "^1.8.7",
                "phpstan/phpstan-phpunit": "^1.1.1",
                "phpstan/phpstan-strict-rules": "^1.2.3",
                "phpunit/phpunit": "^8.5.28 || ^9.5.20",
                "slevomat/coding-standard": "^8.0.1"
            },
            "bin": [
                "bin/detect-collisions"
            ],
            "type": "library",
            "autoload": {
                "psr-4": {
                    "ShipMonk\\NameCollision\\": "src/"
                }
            },
            "notification-url": "https://packagist.org/downloads/",
            "license": [
                "MIT"
            ],
            "description": "Simple tool to find ambiguous classes or any other name duplicates within your project.",
            "keywords": [
                "ambiguous",
                "autoload",
                "autoloading",
                "classname",
                "collision",
                "namespace"
            ],
            "support": {
                "issues": "https://github.com/shipmonk-rnd/name-collision-detector/issues",
                "source": "https://github.com/shipmonk-rnd/name-collision-detector/tree/2.0.0"
            },
            "time": "2023-09-14T09:44:51+00:00"
        },
        {
            "name": "theseer/tokenizer",
            "version": "1.2.1",
            "source": {
                "type": "git",
                "url": "https://github.com/theseer/tokenizer.git",
                "reference": "34a41e998c2183e22995f158c581e7b5e755ab9e"
            },
            "dist": {
                "type": "zip",
                "url": "https://api.github.com/repos/theseer/tokenizer/zipball/34a41e998c2183e22995f158c581e7b5e755ab9e",
                "reference": "34a41e998c2183e22995f158c581e7b5e755ab9e",
                "shasum": ""
            },
            "require": {
                "ext-dom": "*",
                "ext-tokenizer": "*",
                "ext-xmlwriter": "*",
                "php": "^7.2 || ^8.0"
            },
            "type": "library",
            "autoload": {
                "classmap": [
                    "src/"
                ]
            },
            "notification-url": "https://packagist.org/downloads/",
            "license": [
                "BSD-3-Clause"
            ],
            "authors": [
                {
                    "name": "Arne Blankerts",
                    "email": "arne@blankerts.de",
                    "role": "Developer"
                }
            ],
            "description": "A small library for converting tokenized PHP source code into XML and potentially other formats",
            "support": {
                "issues": "https://github.com/theseer/tokenizer/issues",
                "source": "https://github.com/theseer/tokenizer/tree/1.2.1"
            },
            "funding": [
                {
                    "url": "https://github.com/theseer",
                    "type": "github"
                }
            ],
            "time": "2021-07-28T10:34:58+00:00"
        }
    ],
    "aliases": [],
    "minimum-stability": "dev",
    "stability-flags": {
        "jetbrains/phpstorm-stubs": 20,
        "nette/di": 20,
        "phpstan/phpstan-deprecation-rules": 20,
        "phpstan/phpstan-strict-rules": 20
    },
    "prefer-stable": true,
    "prefer-lowest": false,
    "platform": {
        "php": "^8.1",
        "composer-runtime-api": "^2.0"
    },
    "platform-dev": [],
    "platform-overrides": {
        "php": "8.1.99"
    },
    "plugin-api-version": "2.6.0"
}<|MERGE_RESOLUTION|>--- conflicted
+++ resolved
@@ -4,11 +4,7 @@
         "Read more about it at https://getcomposer.org/doc/01-basic-usage.md#installing-dependencies",
         "This file is @generated automatically"
     ],
-<<<<<<< HEAD
-    "content-hash": "65d54a6bbfeb0733e433450cb403cd55",
-=======
-    "content-hash": "2f3c244d8faf175a6c95d841dfd3a8a1",
->>>>>>> c3cb573c
+    "content-hash": "758039d519b29f3e59974a63d69181f5",
     "packages": [
         {
             "name": "clue/ndjson-react",
