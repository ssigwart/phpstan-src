--- conflicted
+++ resolved
@@ -4,11 +4,7 @@
         "Read more about it at https://getcomposer.org/doc/01-basic-usage.md#installing-dependencies",
         "This file is @generated automatically"
     ],
-<<<<<<< HEAD
-    "content-hash": "0797a5625d25abd56a9f8619c057d8e5",
-=======
-    "content-hash": "701509fb90aa06cc98352f3fbc2f1ba4",
->>>>>>> fc4e5891
+    "content-hash": "97d3fce3931277930f71d1837ef53607",
     "packages": [
         {
             "name": "clue/ndjson-react",
