--- conflicted
+++ resolved
@@ -4,11 +4,7 @@
         "Read more about it at https://getcomposer.org/doc/01-basic-usage.md#installing-dependencies",
         "This file is @generated automatically"
     ],
-<<<<<<< HEAD
-    "content-hash": "5cea0c9a87322e45594651639eb047d8",
-=======
-    "content-hash": "d48462f7f9c45451ece56240b596c1cf",
->>>>>>> 1623582d
+    "content-hash": "e733c2f9a821425cf7668c5cc0022d6a",
     "packages": [
         {
             "name": "clue/ndjson-react",
