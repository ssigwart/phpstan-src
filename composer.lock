--- conflicted
+++ resolved
@@ -4,11 +4,7 @@
         "Read more about it at https://getcomposer.org/doc/01-basic-usage.md#installing-dependencies",
         "This file is @generated automatically"
     ],
-<<<<<<< HEAD
     "content-hash": "55893e4fc16e1d3203efb6293e1296f2",
-=======
-    "content-hash": "ea2c2c535b8c0031d60c5ef66f124cf0",
->>>>>>> c7b3443f
     "packages": [
         {
             "name": "clue/ndjson-react",
@@ -2286,29 +2282,16 @@
         },
         {
             "name": "phpstan/phpdoc-parser",
-<<<<<<< HEAD
             "version": "2.0.x-dev",
             "source": {
                 "type": "git",
                 "url": "https://github.com/phpstan/phpdoc-parser.git",
-                "reference": "0fe292d7fa9deb3a869a4a74363497e1ae527a54"
-            },
-            "dist": {
-                "type": "zip",
-                "url": "https://api.github.com/repos/phpstan/phpdoc-parser/zipball/0fe292d7fa9deb3a869a4a74363497e1ae527a54",
-                "reference": "0fe292d7fa9deb3a869a4a74363497e1ae527a54",
-=======
-            "version": "1.31.0",
-            "source": {
-                "type": "git",
-                "url": "https://github.com/phpstan/phpdoc-parser.git",
-                "reference": "249f15fb843bf240cf058372dad29e100cee6c17"
-            },
-            "dist": {
-                "type": "zip",
-                "url": "https://api.github.com/repos/phpstan/phpdoc-parser/zipball/249f15fb843bf240cf058372dad29e100cee6c17",
-                "reference": "249f15fb843bf240cf058372dad29e100cee6c17",
->>>>>>> c7b3443f
+                "reference": "cc479c9d72f7af218e54565b5a4af112a9d101d7"
+            },
+            "dist": {
+                "type": "zip",
+                "url": "https://api.github.com/repos/phpstan/phpdoc-parser/zipball/cc479c9d72f7af218e54565b5a4af112a9d101d7",
+                "reference": "cc479c9d72f7af218e54565b5a4af112a9d101d7",
                 "shasum": ""
             },
             "require": {
@@ -2341,15 +2324,9 @@
             "description": "PHPDoc parser with support for nullable, intersection and generic types",
             "support": {
                 "issues": "https://github.com/phpstan/phpdoc-parser/issues",
-<<<<<<< HEAD
                 "source": "https://github.com/phpstan/phpdoc-parser/tree/2.0.x"
             },
-            "time": "2024-09-15T12:53:31+00:00"
-=======
-                "source": "https://github.com/phpstan/phpdoc-parser/tree/1.31.0"
-            },
-            "time": "2024-09-22T11:32:18+00:00"
->>>>>>> c7b3443f
+            "time": "2024-09-22T11:35:00+00:00"
         },
         {
             "name": "psr/container",
