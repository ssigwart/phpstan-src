{
    "_readme": [
        "This file locks the dependencies of your project to a known state",
        "Read more about it at https://getcomposer.org/doc/01-basic-usage.md#installing-dependencies",
        "This file is @generated automatically"
    ],
<<<<<<< HEAD
    "content-hash": "4dde3e8ef5a5e7291597a6d5f2ca13fb",
=======
    "content-hash": "8688fdadbf2effbbc87fb35192f48d8e",
>>>>>>> ead586b0
    "packages": [
        {
            "name": "clue/ndjson-react",
            "version": "v1.3.0",
            "source": {
                "type": "git",
                "url": "https://github.com/clue/reactphp-ndjson.git",
                "reference": "392dc165fce93b5bb5c637b67e59619223c931b0"
            },
            "dist": {
                "type": "zip",
                "url": "https://api.github.com/repos/clue/reactphp-ndjson/zipball/392dc165fce93b5bb5c637b67e59619223c931b0",
                "reference": "392dc165fce93b5bb5c637b67e59619223c931b0",
                "shasum": ""
            },
            "require": {
                "php": ">=5.3",
                "react/stream": "^1.2"
            },
            "require-dev": {
                "phpunit/phpunit": "^9.5 || ^5.7 || ^4.8.35",
                "react/event-loop": "^1.2"
            },
            "type": "library",
            "autoload": {
                "psr-4": {
                    "Clue\\React\\NDJson\\": "src/"
                }
            },
            "notification-url": "https://packagist.org/downloads/",
            "license": [
                "MIT"
            ],
            "authors": [
                {
                    "name": "Christian Lück",
                    "email": "christian@clue.engineering"
                }
            ],
            "description": "Streaming newline-delimited JSON (NDJSON) parser and encoder for ReactPHP.",
            "homepage": "https://github.com/clue/reactphp-ndjson",
            "keywords": [
                "NDJSON",
                "json",
                "jsonlines",
                "newline",
                "reactphp",
                "streaming"
            ],
            "support": {
                "issues": "https://github.com/clue/reactphp-ndjson/issues",
                "source": "https://github.com/clue/reactphp-ndjson/tree/v1.3.0"
            },
            "funding": [
                {
                    "url": "https://clue.engineering/support",
                    "type": "custom"
                },
                {
                    "url": "https://github.com/clue",
                    "type": "github"
                }
            ],
            "time": "2022-12-23T10:58:28+00:00"
        },
        {
            "name": "composer/ca-bundle",
            "version": "1.5.0",
            "source": {
                "type": "git",
                "url": "https://github.com/composer/ca-bundle.git",
                "reference": "0c5ccfcfea312b5c5a190a21ac5cef93f74baf99"
            },
            "dist": {
                "type": "zip",
                "url": "https://api.github.com/repos/composer/ca-bundle/zipball/0c5ccfcfea312b5c5a190a21ac5cef93f74baf99",
                "reference": "0c5ccfcfea312b5c5a190a21ac5cef93f74baf99",
                "shasum": ""
            },
            "require": {
                "ext-openssl": "*",
                "ext-pcre": "*",
                "php": "^7.2 || ^8.0"
            },
            "require-dev": {
                "phpstan/phpstan": "^1.10",
                "psr/log": "^1.0",
                "symfony/phpunit-bridge": "^4.2 || ^5",
                "symfony/process": "^4.0 || ^5.0 || ^6.0 || ^7.0"
            },
            "type": "library",
            "extra": {
                "branch-alias": {
                    "dev-main": "1.x-dev"
                }
            },
            "autoload": {
                "psr-4": {
                    "Composer\\CaBundle\\": "src"
                }
            },
            "notification-url": "https://packagist.org/downloads/",
            "license": [
                "MIT"
            ],
            "authors": [
                {
                    "name": "Jordi Boggiano",
                    "email": "j.boggiano@seld.be",
                    "homepage": "http://seld.be"
                }
            ],
            "description": "Lets you find a path to the system CA bundle, and includes a fallback to the Mozilla CA bundle.",
            "keywords": [
                "cabundle",
                "cacert",
                "certificate",
                "ssl",
                "tls"
            ],
            "support": {
                "irc": "irc://irc.freenode.org/composer",
                "issues": "https://github.com/composer/ca-bundle/issues",
                "source": "https://github.com/composer/ca-bundle/tree/1.5.0"
            },
            "funding": [
                {
                    "url": "https://packagist.com",
                    "type": "custom"
                },
                {
                    "url": "https://github.com/composer",
                    "type": "github"
                },
                {
                    "url": "https://tidelift.com/funding/github/packagist/composer/composer",
                    "type": "tidelift"
                }
            ],
            "time": "2024-03-15T14:00:32+00:00"
        },
        {
            "name": "composer/pcre",
            "version": "3.1.3",
            "source": {
                "type": "git",
                "url": "https://github.com/composer/pcre.git",
                "reference": "5b16e25a5355f1f3afdfc2f954a0a80aec4826a8"
            },
            "dist": {
                "type": "zip",
                "url": "https://api.github.com/repos/composer/pcre/zipball/5b16e25a5355f1f3afdfc2f954a0a80aec4826a8",
                "reference": "5b16e25a5355f1f3afdfc2f954a0a80aec4826a8",
                "shasum": ""
            },
            "require": {
                "php": "^7.4 || ^8.0"
            },
            "require-dev": {
                "phpstan/phpstan": "^1.3",
                "phpstan/phpstan-strict-rules": "^1.1",
                "symfony/phpunit-bridge": "^5"
            },
            "type": "library",
            "extra": {
                "branch-alias": {
                    "dev-main": "3.x-dev"
                }
            },
            "autoload": {
                "psr-4": {
                    "Composer\\Pcre\\": "src"
                }
            },
            "notification-url": "https://packagist.org/downloads/",
            "license": [
                "MIT"
            ],
            "authors": [
                {
                    "name": "Jordi Boggiano",
                    "email": "j.boggiano@seld.be",
                    "homepage": "http://seld.be"
                }
            ],
            "description": "PCRE wrapping library that offers type-safe preg_* replacements.",
            "keywords": [
                "PCRE",
                "preg",
                "regex",
                "regular expression"
            ],
            "support": {
                "issues": "https://github.com/composer/pcre/issues",
                "source": "https://github.com/composer/pcre/tree/3.1.3"
            },
            "funding": [
                {
                    "url": "https://packagist.com",
                    "type": "custom"
                },
                {
                    "url": "https://github.com/composer",
                    "type": "github"
                },
                {
                    "url": "https://tidelift.com/funding/github/packagist/composer/composer",
                    "type": "tidelift"
                }
            ],
            "time": "2024-03-19T10:26:25+00:00"
        },
        {
            "name": "composer/semver",
            "version": "3.4.0",
            "source": {
                "type": "git",
                "url": "https://github.com/composer/semver.git",
                "reference": "35e8d0af4486141bc745f23a29cc2091eb624a32"
            },
            "dist": {
                "type": "zip",
                "url": "https://api.github.com/repos/composer/semver/zipball/35e8d0af4486141bc745f23a29cc2091eb624a32",
                "reference": "35e8d0af4486141bc745f23a29cc2091eb624a32",
                "shasum": ""
            },
            "require": {
                "php": "^5.3.2 || ^7.0 || ^8.0"
            },
            "require-dev": {
                "phpstan/phpstan": "^1.4",
                "symfony/phpunit-bridge": "^4.2 || ^5"
            },
            "type": "library",
            "extra": {
                "branch-alias": {
                    "dev-main": "3.x-dev"
                }
            },
            "autoload": {
                "psr-4": {
                    "Composer\\Semver\\": "src"
                }
            },
            "notification-url": "https://packagist.org/downloads/",
            "license": [
                "MIT"
            ],
            "authors": [
                {
                    "name": "Nils Adermann",
                    "email": "naderman@naderman.de",
                    "homepage": "http://www.naderman.de"
                },
                {
                    "name": "Jordi Boggiano",
                    "email": "j.boggiano@seld.be",
                    "homepage": "http://seld.be"
                },
                {
                    "name": "Rob Bast",
                    "email": "rob.bast@gmail.com",
                    "homepage": "http://robbast.nl"
                }
            ],
            "description": "Semver library that offers utilities, version constraint parsing and validation.",
            "keywords": [
                "semantic",
                "semver",
                "validation",
                "versioning"
            ],
            "support": {
                "irc": "ircs://irc.libera.chat:6697/composer",
                "issues": "https://github.com/composer/semver/issues",
                "source": "https://github.com/composer/semver/tree/3.4.0"
            },
            "funding": [
                {
                    "url": "https://packagist.com",
                    "type": "custom"
                },
                {
                    "url": "https://github.com/composer",
                    "type": "github"
                },
                {
                    "url": "https://tidelift.com/funding/github/packagist/composer/composer",
                    "type": "tidelift"
                }
            ],
            "time": "2023-08-31T09:50:34+00:00"
        },
        {
            "name": "composer/xdebug-handler",
            "version": "3.0.5",
            "source": {
                "type": "git",
                "url": "https://github.com/composer/xdebug-handler.git",
                "reference": "6c1925561632e83d60a44492e0b344cf48ab85ef"
            },
            "dist": {
                "type": "zip",
                "url": "https://api.github.com/repos/composer/xdebug-handler/zipball/6c1925561632e83d60a44492e0b344cf48ab85ef",
                "reference": "6c1925561632e83d60a44492e0b344cf48ab85ef",
                "shasum": ""
            },
            "require": {
                "composer/pcre": "^1 || ^2 || ^3",
                "php": "^7.2.5 || ^8.0",
                "psr/log": "^1 || ^2 || ^3"
            },
            "require-dev": {
                "phpstan/phpstan": "^1.0",
                "phpstan/phpstan-strict-rules": "^1.1",
                "phpunit/phpunit": "^8.5 || ^9.6 || ^10.5"
            },
            "type": "library",
            "autoload": {
                "psr-4": {
                    "Composer\\XdebugHandler\\": "src"
                }
            },
            "notification-url": "https://packagist.org/downloads/",
            "license": [
                "MIT"
            ],
            "authors": [
                {
                    "name": "John Stevenson",
                    "email": "john-stevenson@blueyonder.co.uk"
                }
            ],
            "description": "Restarts a process without Xdebug.",
            "keywords": [
                "Xdebug",
                "performance"
            ],
            "support": {
                "irc": "ircs://irc.libera.chat:6697/composer",
                "issues": "https://github.com/composer/xdebug-handler/issues",
                "source": "https://github.com/composer/xdebug-handler/tree/3.0.5"
            },
            "funding": [
                {
                    "url": "https://packagist.com",
                    "type": "custom"
                },
                {
                    "url": "https://github.com/composer",
                    "type": "github"
                },
                {
                    "url": "https://tidelift.com/funding/github/packagist/composer/composer",
                    "type": "tidelift"
                }
            ],
            "time": "2024-05-06T16:37:16+00:00"
        },
        {
            "name": "evenement/evenement",
            "version": "v3.0.2",
            "source": {
                "type": "git",
                "url": "https://github.com/igorw/evenement.git",
                "reference": "0a16b0d71ab13284339abb99d9d2bd813640efbc"
            },
            "dist": {
                "type": "zip",
                "url": "https://api.github.com/repos/igorw/evenement/zipball/0a16b0d71ab13284339abb99d9d2bd813640efbc",
                "reference": "0a16b0d71ab13284339abb99d9d2bd813640efbc",
                "shasum": ""
            },
            "require": {
                "php": ">=7.0"
            },
            "require-dev": {
                "phpunit/phpunit": "^9 || ^6"
            },
            "type": "library",
            "autoload": {
                "psr-4": {
                    "Evenement\\": "src/"
                }
            },
            "notification-url": "https://packagist.org/downloads/",
            "license": [
                "MIT"
            ],
            "authors": [
                {
                    "name": "Igor Wiedler",
                    "email": "igor@wiedler.ch"
                }
            ],
            "description": "Événement is a very simple event dispatching library for PHP",
            "keywords": [
                "event-dispatcher",
                "event-emitter"
            ],
            "support": {
                "issues": "https://github.com/igorw/evenement/issues",
                "source": "https://github.com/igorw/evenement/tree/v3.0.2"
            },
            "time": "2023-08-08T05:53:35+00:00"
        },
        {
            "name": "fidry/cpu-core-counter",
            "version": "0.5.1",
            "source": {
                "type": "git",
                "url": "https://github.com/theofidry/cpu-core-counter.git",
                "reference": "b58e5a3933e541dc286cc91fc4f3898bbc6f1623"
            },
            "dist": {
                "type": "zip",
                "url": "https://api.github.com/repos/theofidry/cpu-core-counter/zipball/b58e5a3933e541dc286cc91fc4f3898bbc6f1623",
                "reference": "b58e5a3933e541dc286cc91fc4f3898bbc6f1623",
                "shasum": ""
            },
            "require": {
                "php": "^7.2 || ^8.0"
            },
            "require-dev": {
                "fidry/makefile": "^0.2.0",
                "phpstan/extension-installer": "^1.2.0",
                "phpstan/phpstan": "^1.9.2",
                "phpstan/phpstan-deprecation-rules": "^1.0.0",
                "phpstan/phpstan-phpunit": "^1.2.2",
                "phpstan/phpstan-strict-rules": "^1.4.4",
                "phpunit/phpunit": "^9.5.26 || ^8.5.31",
                "theofidry/php-cs-fixer-config": "^1.0",
                "webmozarts/strict-phpunit": "^7.5"
            },
            "type": "library",
            "autoload": {
                "psr-4": {
                    "Fidry\\CpuCoreCounter\\": "src/"
                }
            },
            "notification-url": "https://packagist.org/downloads/",
            "license": [
                "MIT"
            ],
            "authors": [
                {
                    "name": "Théo FIDRY",
                    "email": "theo.fidry@gmail.com"
                }
            ],
            "description": "Tiny utility to get the number of CPU cores.",
            "keywords": [
                "CPU",
                "core"
            ],
            "support": {
                "issues": "https://github.com/theofidry/cpu-core-counter/issues",
                "source": "https://github.com/theofidry/cpu-core-counter/tree/0.5.1"
            },
            "funding": [
                {
                    "url": "https://github.com/theofidry",
                    "type": "github"
                }
            ],
            "time": "2022-12-24T12:35:10+00:00"
        },
        {
            "name": "fig/http-message-util",
            "version": "1.1.5",
            "source": {
                "type": "git",
                "url": "https://github.com/php-fig/http-message-util.git",
                "reference": "9d94dc0154230ac39e5bf89398b324a86f63f765"
            },
            "dist": {
                "type": "zip",
                "url": "https://api.github.com/repos/php-fig/http-message-util/zipball/9d94dc0154230ac39e5bf89398b324a86f63f765",
                "reference": "9d94dc0154230ac39e5bf89398b324a86f63f765",
                "shasum": ""
            },
            "require": {
                "php": "^5.3 || ^7.0 || ^8.0"
            },
            "suggest": {
                "psr/http-message": "The package containing the PSR-7 interfaces"
            },
            "type": "library",
            "extra": {
                "branch-alias": {
                    "dev-master": "1.1.x-dev"
                }
            },
            "autoload": {
                "psr-4": {
                    "Fig\\Http\\Message\\": "src/"
                }
            },
            "notification-url": "https://packagist.org/downloads/",
            "license": [
                "MIT"
            ],
            "authors": [
                {
                    "name": "PHP-FIG",
                    "homepage": "https://www.php-fig.org/"
                }
            ],
            "description": "Utility classes and constants for use with PSR-7 (psr/http-message)",
            "keywords": [
                "http",
                "http-message",
                "psr",
                "psr-7",
                "request",
                "response"
            ],
            "support": {
                "issues": "https://github.com/php-fig/http-message-util/issues",
                "source": "https://github.com/php-fig/http-message-util/tree/1.1.5"
            },
            "time": "2020-11-24T22:02:12+00:00"
        },
        {
            "name": "hoa/compiler",
            "version": "3.17.08.08",
            "source": {
                "type": "git",
                "url": "https://github.com/hoaproject/Compiler.git",
                "reference": "aa09caf0bf28adae6654ca6ee415ee2f522672de"
            },
            "dist": {
                "type": "zip",
                "url": "https://api.github.com/repos/hoaproject/Compiler/zipball/aa09caf0bf28adae6654ca6ee415ee2f522672de",
                "reference": "aa09caf0bf28adae6654ca6ee415ee2f522672de",
                "shasum": ""
            },
            "require": {
                "hoa/consistency": "~1.0",
                "hoa/exception": "~1.0",
                "hoa/file": "~1.0",
                "hoa/iterator": "~2.0",
                "hoa/math": "~1.0",
                "hoa/protocol": "~1.0",
                "hoa/regex": "~1.0",
                "hoa/visitor": "~2.0"
            },
            "require-dev": {
                "hoa/json": "~2.0",
                "hoa/test": "~2.0"
            },
            "type": "library",
            "extra": {
                "branch-alias": {
                    "dev-master": "3.x-dev"
                }
            },
            "autoload": {
                "psr-4": {
                    "Hoa\\Compiler\\": "."
                }
            },
            "notification-url": "https://packagist.org/downloads/",
            "license": [
                "BSD-3-Clause"
            ],
            "authors": [
                {
                    "name": "Ivan Enderlin",
                    "email": "ivan.enderlin@hoa-project.net"
                },
                {
                    "name": "Hoa community",
                    "homepage": "https://hoa-project.net/"
                }
            ],
            "description": "The Hoa\\Compiler library.",
            "homepage": "https://hoa-project.net/",
            "keywords": [
                "algebraic",
                "ast",
                "compiler",
                "context-free",
                "coverage",
                "exhaustive",
                "grammar",
                "isotropic",
                "language",
                "lexer",
                "library",
                "ll1",
                "llk",
                "parser",
                "pp",
                "random",
                "regular",
                "rule",
                "sampler",
                "syntax",
                "token",
                "trace",
                "uniform"
            ],
            "support": {
                "docs": "https://central.hoa-project.net/Documentation/Library/Compiler",
                "email": "support@hoa-project.net",
                "forum": "https://users.hoa-project.net/",
                "irc": "irc://chat.freenode.net/hoaproject",
                "issues": "https://github.com/hoaproject/Compiler/issues",
                "source": "https://central.hoa-project.net/Resource/Library/Compiler"
            },
            "abandoned": true,
            "time": "2017-08-08T07:44:07+00:00"
        },
        {
            "name": "hoa/consistency",
            "version": "1.17.05.02",
            "source": {
                "type": "git",
                "url": "https://github.com/hoaproject/Consistency.git",
                "reference": "fd7d0adc82410507f332516faf655b6ed22e4c2f"
            },
            "dist": {
                "type": "zip",
                "url": "https://api.github.com/repos/hoaproject/Consistency/zipball/fd7d0adc82410507f332516faf655b6ed22e4c2f",
                "reference": "fd7d0adc82410507f332516faf655b6ed22e4c2f",
                "shasum": ""
            },
            "require": {
                "hoa/exception": "~1.0",
                "php": ">=5.5.0"
            },
            "require-dev": {
                "hoa/stream": "~1.0",
                "hoa/test": "~2.0"
            },
            "type": "library",
            "extra": {
                "branch-alias": {
                    "dev-master": "1.x-dev"
                }
            },
            "autoload": {
                "files": [
                    "Prelude.php"
                ],
                "psr-4": {
                    "Hoa\\Consistency\\": "."
                }
            },
            "notification-url": "https://packagist.org/downloads/",
            "license": [
                "BSD-3-Clause"
            ],
            "authors": [
                {
                    "name": "Ivan Enderlin",
                    "email": "ivan.enderlin@hoa-project.net"
                },
                {
                    "name": "Hoa community",
                    "homepage": "https://hoa-project.net/"
                }
            ],
            "description": "The Hoa\\Consistency library.",
            "homepage": "https://hoa-project.net/",
            "keywords": [
                "autoloader",
                "callable",
                "consistency",
                "entity",
                "flex",
                "keyword",
                "library"
            ],
            "support": {
                "docs": "https://central.hoa-project.net/Documentation/Library/Consistency",
                "email": "support@hoa-project.net",
                "forum": "https://users.hoa-project.net/",
                "irc": "irc://chat.freenode.net/hoaproject",
                "issues": "https://github.com/hoaproject/Consistency/issues",
                "source": "https://central.hoa-project.net/Resource/Library/Consistency"
            },
            "abandoned": true,
            "time": "2017-05-02T12:18:12+00:00"
        },
        {
            "name": "hoa/event",
            "version": "1.17.01.13",
            "source": {
                "type": "git",
                "url": "https://github.com/hoaproject/Event.git",
                "reference": "6c0060dced212ffa3af0e34bb46624f990b29c54"
            },
            "dist": {
                "type": "zip",
                "url": "https://api.github.com/repos/hoaproject/Event/zipball/6c0060dced212ffa3af0e34bb46624f990b29c54",
                "reference": "6c0060dced212ffa3af0e34bb46624f990b29c54",
                "shasum": ""
            },
            "require": {
                "hoa/consistency": "~1.0",
                "hoa/exception": "~1.0"
            },
            "require-dev": {
                "hoa/test": "~2.0"
            },
            "type": "library",
            "extra": {
                "branch-alias": {
                    "dev-master": "1.x-dev"
                }
            },
            "autoload": {
                "psr-4": {
                    "Hoa\\Event\\": "."
                }
            },
            "notification-url": "https://packagist.org/downloads/",
            "license": [
                "BSD-3-Clause"
            ],
            "authors": [
                {
                    "name": "Ivan Enderlin",
                    "email": "ivan.enderlin@hoa-project.net"
                },
                {
                    "name": "Hoa community",
                    "homepage": "https://hoa-project.net/"
                }
            ],
            "description": "The Hoa\\Event library.",
            "homepage": "https://hoa-project.net/",
            "keywords": [
                "event",
                "library",
                "listener",
                "observer"
            ],
            "support": {
                "docs": "https://central.hoa-project.net/Documentation/Library/Event",
                "email": "support@hoa-project.net",
                "forum": "https://users.hoa-project.net/",
                "irc": "irc://chat.freenode.net/hoaproject",
                "issues": "https://github.com/hoaproject/Event/issues",
                "source": "https://central.hoa-project.net/Resource/Library/Event"
            },
            "abandoned": true,
            "time": "2017-01-13T15:30:50+00:00"
        },
        {
            "name": "hoa/exception",
            "version": "1.17.01.16",
            "source": {
                "type": "git",
                "url": "https://github.com/hoaproject/Exception.git",
                "reference": "091727d46420a3d7468ef0595651488bfc3a458f"
            },
            "dist": {
                "type": "zip",
                "url": "https://api.github.com/repos/hoaproject/Exception/zipball/091727d46420a3d7468ef0595651488bfc3a458f",
                "reference": "091727d46420a3d7468ef0595651488bfc3a458f",
                "shasum": ""
            },
            "require": {
                "hoa/consistency": "~1.0",
                "hoa/event": "~1.0"
            },
            "require-dev": {
                "hoa/test": "~2.0"
            },
            "type": "library",
            "extra": {
                "branch-alias": {
                    "dev-master": "1.x-dev"
                }
            },
            "autoload": {
                "psr-4": {
                    "Hoa\\Exception\\": "."
                }
            },
            "notification-url": "https://packagist.org/downloads/",
            "license": [
                "BSD-3-Clause"
            ],
            "authors": [
                {
                    "name": "Ivan Enderlin",
                    "email": "ivan.enderlin@hoa-project.net"
                },
                {
                    "name": "Hoa community",
                    "homepage": "https://hoa-project.net/"
                }
            ],
            "description": "The Hoa\\Exception library.",
            "homepage": "https://hoa-project.net/",
            "keywords": [
                "exception",
                "library"
            ],
            "support": {
                "docs": "https://central.hoa-project.net/Documentation/Library/Exception",
                "email": "support@hoa-project.net",
                "forum": "https://users.hoa-project.net/",
                "irc": "irc://chat.freenode.net/hoaproject",
                "issues": "https://github.com/hoaproject/Exception/issues",
                "source": "https://central.hoa-project.net/Resource/Library/Exception"
            },
            "abandoned": true,
            "time": "2017-01-16T07:53:27+00:00"
        },
        {
            "name": "hoa/file",
            "version": "1.17.07.11",
            "source": {
                "type": "git",
                "url": "https://github.com/hoaproject/File.git",
                "reference": "35cb979b779bc54918d2f9a4e02ed6c7a1fa67ca"
            },
            "dist": {
                "type": "zip",
                "url": "https://api.github.com/repos/hoaproject/File/zipball/35cb979b779bc54918d2f9a4e02ed6c7a1fa67ca",
                "reference": "35cb979b779bc54918d2f9a4e02ed6c7a1fa67ca",
                "shasum": ""
            },
            "require": {
                "hoa/consistency": "~1.0",
                "hoa/event": "~1.0",
                "hoa/exception": "~1.0",
                "hoa/iterator": "~2.0",
                "hoa/stream": "~1.0"
            },
            "require-dev": {
                "hoa/test": "~2.0"
            },
            "type": "library",
            "extra": {
                "branch-alias": {
                    "dev-master": "1.x-dev"
                }
            },
            "autoload": {
                "psr-4": {
                    "Hoa\\File\\": "."
                }
            },
            "notification-url": "https://packagist.org/downloads/",
            "license": [
                "BSD-3-Clause"
            ],
            "authors": [
                {
                    "name": "Ivan Enderlin",
                    "email": "ivan.enderlin@hoa-project.net"
                },
                {
                    "name": "Hoa community",
                    "homepage": "https://hoa-project.net/"
                }
            ],
            "description": "The Hoa\\File library.",
            "homepage": "https://hoa-project.net/",
            "keywords": [
                "Socket",
                "directory",
                "file",
                "finder",
                "library",
                "link",
                "temporary"
            ],
            "support": {
                "docs": "https://central.hoa-project.net/Documentation/Library/File",
                "email": "support@hoa-project.net",
                "forum": "https://users.hoa-project.net/",
                "irc": "irc://chat.freenode.net/hoaproject",
                "issues": "https://github.com/hoaproject/File/issues",
                "source": "https://central.hoa-project.net/Resource/Library/File"
            },
            "abandoned": true,
            "time": "2017-07-11T07:42:15+00:00"
        },
        {
            "name": "hoa/iterator",
            "version": "2.17.01.10",
            "source": {
                "type": "git",
                "url": "https://github.com/hoaproject/Iterator.git",
                "reference": "d1120ba09cb4ccd049c86d10058ab94af245f0cc"
            },
            "dist": {
                "type": "zip",
                "url": "https://api.github.com/repos/hoaproject/Iterator/zipball/d1120ba09cb4ccd049c86d10058ab94af245f0cc",
                "reference": "d1120ba09cb4ccd049c86d10058ab94af245f0cc",
                "shasum": ""
            },
            "require": {
                "hoa/consistency": "~1.0",
                "hoa/exception": "~1.0"
            },
            "require-dev": {
                "hoa/test": "~2.0"
            },
            "type": "library",
            "extra": {
                "branch-alias": {
                    "dev-master": "2.x-dev"
                }
            },
            "autoload": {
                "psr-4": {
                    "Hoa\\Iterator\\": "."
                }
            },
            "notification-url": "https://packagist.org/downloads/",
            "license": [
                "BSD-3-Clause"
            ],
            "authors": [
                {
                    "name": "Ivan Enderlin",
                    "email": "ivan.enderlin@hoa-project.net"
                },
                {
                    "name": "Hoa community",
                    "homepage": "https://hoa-project.net/"
                }
            ],
            "description": "The Hoa\\Iterator library.",
            "homepage": "https://hoa-project.net/",
            "keywords": [
                "iterator",
                "library"
            ],
            "support": {
                "docs": "https://central.hoa-project.net/Documentation/Library/Iterator",
                "email": "support@hoa-project.net",
                "forum": "https://users.hoa-project.net/",
                "irc": "irc://chat.freenode.net/hoaproject",
                "issues": "https://github.com/hoaproject/Iterator/issues",
                "source": "https://central.hoa-project.net/Resource/Library/Iterator"
            },
            "abandoned": true,
            "time": "2017-01-10T10:34:47+00:00"
        },
        {
            "name": "hoa/math",
            "version": "1.17.05.16",
            "source": {
                "type": "git",
                "url": "https://github.com/hoaproject/Math.git",
                "reference": "7150785d30f5d565704912116a462e9f5bc83a0c"
            },
            "dist": {
                "type": "zip",
                "url": "https://api.github.com/repos/hoaproject/Math/zipball/7150785d30f5d565704912116a462e9f5bc83a0c",
                "reference": "7150785d30f5d565704912116a462e9f5bc83a0c",
                "shasum": ""
            },
            "require": {
                "hoa/compiler": "~3.0",
                "hoa/consistency": "~1.0",
                "hoa/exception": "~1.0",
                "hoa/iterator": "~2.0",
                "hoa/protocol": "~1.0",
                "hoa/zformat": "~1.0"
            },
            "require-dev": {
                "hoa/test": "~2.0"
            },
            "type": "library",
            "extra": {
                "branch-alias": {
                    "dev-master": "1.x-dev"
                }
            },
            "autoload": {
                "psr-4": {
                    "Hoa\\Math\\": "."
                }
            },
            "notification-url": "https://packagist.org/downloads/",
            "license": [
                "BSD-3-Clause"
            ],
            "authors": [
                {
                    "name": "Ivan Enderlin",
                    "email": "ivan.enderlin@hoa-project.net"
                },
                {
                    "name": "Hoa community",
                    "homepage": "https://hoa-project.net/"
                }
            ],
            "description": "The Hoa\\Math library.",
            "homepage": "https://hoa-project.net/",
            "keywords": [
                "arrangement",
                "combination",
                "combinatorics",
                "counting",
                "library",
                "math",
                "permutation",
                "sampler",
                "set"
            ],
            "support": {
                "docs": "https://central.hoa-project.net/Documentation/Library/Math",
                "email": "support@hoa-project.net",
                "forum": "https://users.hoa-project.net/",
                "irc": "irc://chat.freenode.net/hoaproject",
                "issues": "https://github.com/hoaproject/Math/issues",
                "source": "https://central.hoa-project.net/Resource/Library/Math"
            },
            "abandoned": true,
            "time": "2017-05-16T08:02:17+00:00"
        },
        {
            "name": "hoa/protocol",
            "version": "1.17.01.14",
            "source": {
                "type": "git",
                "url": "https://github.com/hoaproject/Protocol.git",
                "reference": "5c2cf972151c45f373230da170ea015deecf19e2"
            },
            "dist": {
                "type": "zip",
                "url": "https://api.github.com/repos/hoaproject/Protocol/zipball/5c2cf972151c45f373230da170ea015deecf19e2",
                "reference": "5c2cf972151c45f373230da170ea015deecf19e2",
                "shasum": ""
            },
            "require": {
                "hoa/consistency": "~1.0",
                "hoa/exception": "~1.0"
            },
            "require-dev": {
                "hoa/test": "~2.0"
            },
            "type": "library",
            "extra": {
                "branch-alias": {
                    "dev-master": "1.x-dev"
                }
            },
            "autoload": {
                "files": [
                    "Wrapper.php"
                ],
                "psr-4": {
                    "Hoa\\Protocol\\": "."
                }
            },
            "notification-url": "https://packagist.org/downloads/",
            "license": [
                "BSD-3-Clause"
            ],
            "authors": [
                {
                    "name": "Ivan Enderlin",
                    "email": "ivan.enderlin@hoa-project.net"
                },
                {
                    "name": "Hoa community",
                    "homepage": "https://hoa-project.net/"
                }
            ],
            "description": "The Hoa\\Protocol library.",
            "homepage": "https://hoa-project.net/",
            "keywords": [
                "library",
                "protocol",
                "resource",
                "stream",
                "wrapper"
            ],
            "support": {
                "docs": "https://central.hoa-project.net/Documentation/Library/Protocol",
                "email": "support@hoa-project.net",
                "forum": "https://users.hoa-project.net/",
                "irc": "irc://chat.freenode.net/hoaproject",
                "issues": "https://github.com/hoaproject/Protocol/issues",
                "source": "https://central.hoa-project.net/Resource/Library/Protocol"
            },
            "abandoned": true,
            "time": "2017-01-14T12:26:10+00:00"
        },
        {
            "name": "hoa/regex",
            "version": "1.17.01.13",
            "source": {
                "type": "git",
                "url": "https://github.com/hoaproject/Regex.git",
                "reference": "7e263a61b6fb45c1d03d8e5ef77668518abd5bec"
            },
            "dist": {
                "type": "zip",
                "url": "https://api.github.com/repos/hoaproject/Regex/zipball/7e263a61b6fb45c1d03d8e5ef77668518abd5bec",
                "reference": "7e263a61b6fb45c1d03d8e5ef77668518abd5bec",
                "shasum": ""
            },
            "require": {
                "hoa/consistency": "~1.0",
                "hoa/exception": "~1.0",
                "hoa/math": "~1.0",
                "hoa/protocol": "~1.0",
                "hoa/ustring": "~4.0",
                "hoa/visitor": "~2.0"
            },
            "type": "library",
            "extra": {
                "branch-alias": {
                    "dev-master": "1.x-dev"
                }
            },
            "autoload": {
                "psr-4": {
                    "Hoa\\Regex\\": "."
                }
            },
            "notification-url": "https://packagist.org/downloads/",
            "license": [
                "BSD-3-Clause"
            ],
            "authors": [
                {
                    "name": "Ivan Enderlin",
                    "email": "ivan.enderlin@hoa-project.net"
                },
                {
                    "name": "Hoa community",
                    "homepage": "https://hoa-project.net/"
                }
            ],
            "description": "The Hoa\\Regex library.",
            "homepage": "https://hoa-project.net/",
            "keywords": [
                "compiler",
                "library",
                "regex"
            ],
            "support": {
                "docs": "https://central.hoa-project.net/Documentation/Library/Regex",
                "email": "support@hoa-project.net",
                "forum": "https://users.hoa-project.net/",
                "irc": "irc://chat.freenode.net/hoaproject",
                "issues": "https://github.com/hoaproject/Regex/issues",
                "source": "https://central.hoa-project.net/Resource/Library/Regex"
            },
            "abandoned": true,
            "time": "2017-01-13T16:10:24+00:00"
        },
        {
            "name": "hoa/stream",
            "version": "1.17.02.21",
            "source": {
                "type": "git",
                "url": "https://github.com/hoaproject/Stream.git",
                "reference": "3293cfffca2de10525df51436adf88a559151d82"
            },
            "dist": {
                "type": "zip",
                "url": "https://api.github.com/repos/hoaproject/Stream/zipball/3293cfffca2de10525df51436adf88a559151d82",
                "reference": "3293cfffca2de10525df51436adf88a559151d82",
                "shasum": ""
            },
            "require": {
                "hoa/consistency": "~1.0",
                "hoa/event": "~1.0",
                "hoa/exception": "~1.0",
                "hoa/protocol": "~1.0"
            },
            "require-dev": {
                "hoa/test": "~2.0"
            },
            "type": "library",
            "extra": {
                "branch-alias": {
                    "dev-master": "1.x-dev"
                }
            },
            "autoload": {
                "psr-4": {
                    "Hoa\\Stream\\": "."
                }
            },
            "notification-url": "https://packagist.org/downloads/",
            "license": [
                "BSD-3-Clause"
            ],
            "authors": [
                {
                    "name": "Ivan Enderlin",
                    "email": "ivan.enderlin@hoa-project.net"
                },
                {
                    "name": "Hoa community",
                    "homepage": "https://hoa-project.net/"
                }
            ],
            "description": "The Hoa\\Stream library.",
            "homepage": "https://hoa-project.net/",
            "keywords": [
                "Context",
                "bucket",
                "composite",
                "filter",
                "in",
                "library",
                "out",
                "protocol",
                "stream",
                "wrapper"
            ],
            "support": {
                "docs": "https://central.hoa-project.net/Documentation/Library/Stream",
                "email": "support@hoa-project.net",
                "forum": "https://users.hoa-project.net/",
                "irc": "irc://chat.freenode.net/hoaproject",
                "issues": "https://github.com/hoaproject/Stream/issues",
                "source": "https://central.hoa-project.net/Resource/Library/Stream"
            },
            "abandoned": true,
            "time": "2017-02-21T16:01:06+00:00"
        },
        {
            "name": "hoa/ustring",
            "version": "4.17.01.16",
            "source": {
                "type": "git",
                "url": "https://github.com/hoaproject/Ustring.git",
                "reference": "e6326e2739178799b1fe3fdd92029f9517fa17a0"
            },
            "dist": {
                "type": "zip",
                "url": "https://api.github.com/repos/hoaproject/Ustring/zipball/e6326e2739178799b1fe3fdd92029f9517fa17a0",
                "reference": "e6326e2739178799b1fe3fdd92029f9517fa17a0",
                "shasum": ""
            },
            "require": {
                "hoa/consistency": "~1.0",
                "hoa/exception": "~1.0"
            },
            "require-dev": {
                "hoa/test": "~2.0"
            },
            "suggest": {
                "ext-iconv": "ext/iconv must be present (or a third implementation) to use Hoa\\Ustring::transcode().",
                "ext-intl": "To get a better Hoa\\Ustring::toAscii() and Hoa\\Ustring::compareTo()."
            },
            "type": "library",
            "extra": {
                "branch-alias": {
                    "dev-master": "4.x-dev"
                }
            },
            "autoload": {
                "psr-4": {
                    "Hoa\\Ustring\\": "."
                }
            },
            "notification-url": "https://packagist.org/downloads/",
            "license": [
                "BSD-3-Clause"
            ],
            "authors": [
                {
                    "name": "Ivan Enderlin",
                    "email": "ivan.enderlin@hoa-project.net"
                },
                {
                    "name": "Hoa community",
                    "homepage": "https://hoa-project.net/"
                }
            ],
            "description": "The Hoa\\Ustring library.",
            "homepage": "https://hoa-project.net/",
            "keywords": [
                "library",
                "search",
                "string",
                "unicode"
            ],
            "support": {
                "docs": "https://central.hoa-project.net/Documentation/Library/Ustring",
                "email": "support@hoa-project.net",
                "forum": "https://users.hoa-project.net/",
                "irc": "irc://chat.freenode.net/hoaproject",
                "issues": "https://github.com/hoaproject/Ustring/issues",
                "source": "https://central.hoa-project.net/Resource/Library/Ustring"
            },
            "abandoned": true,
            "time": "2017-01-16T07:08:25+00:00"
        },
        {
            "name": "hoa/visitor",
            "version": "2.17.01.16",
            "source": {
                "type": "git",
                "url": "https://github.com/hoaproject/Visitor.git",
                "reference": "c18fe1cbac98ae449e0d56e87469103ba08f224a"
            },
            "dist": {
                "type": "zip",
                "url": "https://api.github.com/repos/hoaproject/Visitor/zipball/c18fe1cbac98ae449e0d56e87469103ba08f224a",
                "reference": "c18fe1cbac98ae449e0d56e87469103ba08f224a",
                "shasum": ""
            },
            "require": {
                "hoa/consistency": "~1.0"
            },
            "require-dev": {
                "hoa/test": "~2.0"
            },
            "type": "library",
            "extra": {
                "branch-alias": {
                    "dev-master": "2.x-dev"
                }
            },
            "autoload": {
                "psr-4": {
                    "Hoa\\Visitor\\": "."
                }
            },
            "notification-url": "https://packagist.org/downloads/",
            "license": [
                "BSD-3-Clause"
            ],
            "authors": [
                {
                    "name": "Ivan Enderlin",
                    "email": "ivan.enderlin@hoa-project.net"
                },
                {
                    "name": "Hoa community",
                    "homepage": "https://hoa-project.net/"
                }
            ],
            "description": "The Hoa\\Visitor library.",
            "homepage": "https://hoa-project.net/",
            "keywords": [
                "library",
                "structure",
                "visit",
                "visitor"
            ],
            "support": {
                "docs": "https://central.hoa-project.net/Documentation/Library/Visitor",
                "email": "support@hoa-project.net",
                "forum": "https://users.hoa-project.net/",
                "irc": "irc://chat.freenode.net/hoaproject",
                "issues": "https://github.com/hoaproject/Visitor/issues",
                "source": "https://central.hoa-project.net/Resource/Library/Visitor"
            },
            "abandoned": true,
            "time": "2017-01-16T07:02:03+00:00"
        },
        {
            "name": "hoa/zformat",
            "version": "1.17.01.10",
            "source": {
                "type": "git",
                "url": "https://github.com/hoaproject/Zformat.git",
                "reference": "522c381a2a075d4b9dbb42eb4592dd09520e4ac2"
            },
            "dist": {
                "type": "zip",
                "url": "https://api.github.com/repos/hoaproject/Zformat/zipball/522c381a2a075d4b9dbb42eb4592dd09520e4ac2",
                "reference": "522c381a2a075d4b9dbb42eb4592dd09520e4ac2",
                "shasum": ""
            },
            "require": {
                "hoa/consistency": "~1.0",
                "hoa/exception": "~1.0"
            },
            "type": "library",
            "extra": {
                "branch-alias": {
                    "dev-master": "1.x-dev"
                }
            },
            "autoload": {
                "psr-4": {
                    "Hoa\\Zformat\\": "."
                }
            },
            "notification-url": "https://packagist.org/downloads/",
            "license": [
                "BSD-3-Clause"
            ],
            "authors": [
                {
                    "name": "Ivan Enderlin",
                    "email": "ivan.enderlin@hoa-project.net"
                },
                {
                    "name": "Hoa community",
                    "homepage": "https://hoa-project.net/"
                }
            ],
            "description": "The Hoa\\Zformat library.",
            "homepage": "https://hoa-project.net/",
            "keywords": [
                "library",
                "parameter",
                "zformat"
            ],
            "support": {
                "docs": "https://central.hoa-project.net/Documentation/Library/Zformat",
                "email": "support@hoa-project.net",
                "forum": "https://users.hoa-project.net/",
                "irc": "irc://chat.freenode.net/hoaproject",
                "issues": "https://github.com/hoaproject/Zformat/issues",
                "source": "https://central.hoa-project.net/Resource/Library/Zformat"
            },
            "abandoned": true,
            "time": "2017-01-10T10:39:54+00:00"
        },
        {
            "name": "jetbrains/phpstorm-stubs",
            "version": "dev-master",
            "source": {
                "type": "git",
                "url": "https://github.com/JetBrains/phpstorm-stubs.git",
                "reference": "5686f9ceebde3d9338bea53b78d70ebde5fb5710"
            },
            "dist": {
                "type": "zip",
                "url": "https://api.github.com/repos/JetBrains/phpstorm-stubs/zipball/5686f9ceebde3d9338bea53b78d70ebde5fb5710",
                "reference": "5686f9ceebde3d9338bea53b78d70ebde5fb5710",
                "shasum": ""
            },
            "require-dev": {
                "friendsofphp/php-cs-fixer": "v3.61.1",
                "nikic/php-parser": "v5.1.0",
                "phpdocumentor/reflection-docblock": "5.4.1",
                "phpunit/phpunit": "11.3.0"
            },
            "default-branch": true,
            "type": "library",
            "autoload": {
                "files": [
                    "PhpStormStubsMap.php"
                ]
            },
            "notification-url": "https://packagist.org/downloads/",
            "license": [
                "Apache-2.0"
            ],
            "description": "PHP runtime & extensions header files for PhpStorm",
            "homepage": "https://www.jetbrains.com/phpstorm",
            "keywords": [
                "autocomplete",
                "code",
                "inference",
                "inspection",
                "jetbrains",
                "phpstorm",
                "stubs",
                "type"
            ],
            "support": {
                "source": "https://github.com/JetBrains/phpstorm-stubs/tree/master"
            },
            "time": "2024-09-01T14:35:14+00:00"
        },
        {
            "name": "nette/bootstrap",
            "version": "v3.1.4",
            "source": {
                "type": "git",
                "url": "https://github.com/nette/bootstrap.git",
                "reference": "1a7965b4ee401ad0e3f673b9c016d2481afdc280"
            },
            "dist": {
                "type": "zip",
                "url": "https://api.github.com/repos/nette/bootstrap/zipball/1a7965b4ee401ad0e3f673b9c016d2481afdc280",
                "reference": "1a7965b4ee401ad0e3f673b9c016d2481afdc280",
                "shasum": ""
            },
            "require": {
                "nette/di": "^3.0.5",
                "nette/utils": "^3.2.1 || ^4.0",
                "php": ">=7.2 <8.3"
            },
            "conflict": {
                "tracy/tracy": "<2.6"
            },
            "require-dev": {
                "latte/latte": "^2.8",
                "nette/application": "^3.1",
                "nette/caching": "^3.0",
                "nette/database": "^3.0",
                "nette/forms": "^3.0",
                "nette/http": "^3.0",
                "nette/mail": "^3.0",
                "nette/robot-loader": "^3.0",
                "nette/safe-stream": "^2.2",
                "nette/security": "^3.0",
                "nette/tester": "^2.0",
                "phpstan/phpstan-nette": "^0.12",
                "tracy/tracy": "^2.6"
            },
            "suggest": {
                "nette/robot-loader": "to use Configurator::createRobotLoader()",
                "tracy/tracy": "to use Configurator::enableTracy()"
            },
            "type": "library",
            "extra": {
                "branch-alias": {
                    "dev-master": "3.1-dev"
                }
            },
            "autoload": {
                "classmap": [
                    "src/"
                ]
            },
            "notification-url": "https://packagist.org/downloads/",
            "license": [
                "BSD-3-Clause",
                "GPL-2.0-only",
                "GPL-3.0-only"
            ],
            "authors": [
                {
                    "name": "David Grudl",
                    "homepage": "https://davidgrudl.com"
                },
                {
                    "name": "Nette Community",
                    "homepage": "https://nette.org/contributors"
                }
            ],
            "description": "🅱  Nette Bootstrap: the simple way to configure and bootstrap your Nette application.",
            "homepage": "https://nette.org",
            "keywords": [
                "bootstrapping",
                "configurator",
                "nette"
            ],
            "support": {
                "issues": "https://github.com/nette/bootstrap/issues",
                "source": "https://github.com/nette/bootstrap/tree/v3.1.4"
            },
            "time": "2022-12-14T15:23:02+00:00"
        },
        {
            "name": "nette/di",
            "version": "v3.1.5",
            "source": {
                "type": "git",
                "url": "https://github.com/nette/di.git",
                "reference": "00ea0afa643b3b4383a5cd1a322656c989ade498"
            },
            "dist": {
                "type": "zip",
                "url": "https://api.github.com/repos/nette/di/zipball/00ea0afa643b3b4383a5cd1a322656c989ade498",
                "reference": "00ea0afa643b3b4383a5cd1a322656c989ade498",
                "shasum": ""
            },
            "require": {
                "ext-tokenizer": "*",
                "nette/neon": "^3.3 || ^4.0",
                "nette/php-generator": "^3.5.4 || ^4.0",
                "nette/robot-loader": "^3.2 || ~4.0.0",
                "nette/schema": "^1.2",
                "nette/utils": "^3.2.5 || ~4.0.0",
                "php": "7.2 - 8.3"
            },
            "require-dev": {
                "nette/tester": "^2.4",
                "phpstan/phpstan": "^1.0",
                "tracy/tracy": "^2.9"
            },
            "type": "library",
            "extra": {
                "branch-alias": {
                    "dev-master": "3.1-dev"
                }
            },
            "autoload": {
                "classmap": [
                    "src/"
                ]
            },
            "notification-url": "https://packagist.org/downloads/",
            "license": [
                "BSD-3-Clause",
                "GPL-2.0-only",
                "GPL-3.0-only"
            ],
            "authors": [
                {
                    "name": "David Grudl",
                    "homepage": "https://davidgrudl.com"
                },
                {
                    "name": "Nette Community",
                    "homepage": "https://nette.org/contributors"
                }
            ],
            "description": "💎 Nette Dependency Injection Container: Flexible, compiled and full-featured DIC with perfectly usable autowiring and support for all new PHP features.",
            "homepage": "https://nette.org",
            "keywords": [
                "compiled",
                "di",
                "dic",
                "factory",
                "ioc",
                "nette",
                "static"
            ],
            "support": {
                "issues": "https://github.com/nette/di/issues",
                "source": "https://github.com/nette/di/tree/v3.1.5"
            },
            "time": "2023-10-02T19:58:38+00:00"
        },
        {
            "name": "nette/finder",
            "version": "v2.6.0",
            "source": {
                "type": "git",
                "url": "https://github.com/nette/finder.git",
                "reference": "991aefb42860abeab8e003970c3809a9d83cb932"
            },
            "dist": {
                "type": "zip",
                "url": "https://api.github.com/repos/nette/finder/zipball/991aefb42860abeab8e003970c3809a9d83cb932",
                "reference": "991aefb42860abeab8e003970c3809a9d83cb932",
                "shasum": ""
            },
            "require": {
                "nette/utils": "^2.4 || ^3.0",
                "php": ">=7.1"
            },
            "conflict": {
                "nette/nette": "<2.2"
            },
            "require-dev": {
                "nette/tester": "^2.0",
                "phpstan/phpstan": "^0.12",
                "tracy/tracy": "^2.3"
            },
            "type": "library",
            "extra": {
                "branch-alias": {
                    "dev-master": "2.6-dev"
                }
            },
            "autoload": {
                "classmap": [
                    "src/"
                ]
            },
            "notification-url": "https://packagist.org/downloads/",
            "license": [
                "BSD-3-Clause",
                "GPL-2.0-only",
                "GPL-3.0-only"
            ],
            "authors": [
                {
                    "name": "David Grudl",
                    "homepage": "https://davidgrudl.com"
                },
                {
                    "name": "Nette Community",
                    "homepage": "https://nette.org/contributors"
                }
            ],
            "description": "🔍 Nette Finder: find files and directories with an intuitive API.",
            "homepage": "https://nette.org",
            "keywords": [
                "filesystem",
                "glob",
                "iterator",
                "nette"
            ],
            "support": {
                "issues": "https://github.com/nette/finder/issues",
                "source": "https://github.com/nette/finder/tree/v2.6.0"
            },
            "time": "2022-10-13T01:31:15+00:00"
        },
        {
            "name": "nette/neon",
            "version": "v3.3.3",
            "source": {
                "type": "git",
                "url": "https://github.com/nette/neon.git",
                "reference": "22e384da162fab42961d48eb06c06d3ad0c11b95"
            },
            "dist": {
                "type": "zip",
                "url": "https://api.github.com/repos/nette/neon/zipball/22e384da162fab42961d48eb06c06d3ad0c11b95",
                "reference": "22e384da162fab42961d48eb06c06d3ad0c11b95",
                "shasum": ""
            },
            "require": {
                "ext-json": "*",
                "php": ">=7.1"
            },
            "require-dev": {
                "nette/tester": "^2.0",
                "phpstan/phpstan": "^0.12",
                "tracy/tracy": "^2.7"
            },
            "bin": [
                "bin/neon-lint"
            ],
            "type": "library",
            "extra": {
                "branch-alias": {
                    "dev-master": "3.3-dev"
                }
            },
            "autoload": {
                "classmap": [
                    "src/"
                ]
            },
            "notification-url": "https://packagist.org/downloads/",
            "license": [
                "BSD-3-Clause",
                "GPL-2.0-only",
                "GPL-3.0-only"
            ],
            "authors": [
                {
                    "name": "David Grudl",
                    "homepage": "https://davidgrudl.com"
                },
                {
                    "name": "Nette Community",
                    "homepage": "https://nette.org/contributors"
                }
            ],
            "description": "🍸 Nette NEON: encodes and decodes NEON file format.",
            "homepage": "https://ne-on.org",
            "keywords": [
                "export",
                "import",
                "neon",
                "nette",
                "yaml"
            ],
            "support": {
                "issues": "https://github.com/nette/neon/issues",
                "source": "https://github.com/nette/neon/tree/v3.3.3"
            },
            "time": "2022-03-10T02:04:26+00:00"
        },
        {
            "name": "nette/php-generator",
            "version": "v3.6.9",
            "source": {
                "type": "git",
                "url": "https://github.com/nette/php-generator.git",
                "reference": "d31782f7bd2ae84ad06f863391ec3fb77ca4d0a6"
            },
            "dist": {
                "type": "zip",
                "url": "https://api.github.com/repos/nette/php-generator/zipball/d31782f7bd2ae84ad06f863391ec3fb77ca4d0a6",
                "reference": "d31782f7bd2ae84ad06f863391ec3fb77ca4d0a6",
                "shasum": ""
            },
            "require": {
                "nette/utils": "^3.1.2",
                "php": ">=7.2 <8.3"
            },
            "require-dev": {
                "nette/tester": "^2.4",
                "nikic/php-parser": "^4.13",
                "phpstan/phpstan": "^0.12",
                "tracy/tracy": "^2.8"
            },
            "suggest": {
                "nikic/php-parser": "to use ClassType::withBodiesFrom() & GlobalFunction::withBodyFrom()"
            },
            "type": "library",
            "extra": {
                "branch-alias": {
                    "dev-master": "3.6-dev"
                }
            },
            "autoload": {
                "classmap": [
                    "src/"
                ]
            },
            "notification-url": "https://packagist.org/downloads/",
            "license": [
                "BSD-3-Clause",
                "GPL-2.0-only",
                "GPL-3.0-only"
            ],
            "authors": [
                {
                    "name": "David Grudl",
                    "homepage": "https://davidgrudl.com"
                },
                {
                    "name": "Nette Community",
                    "homepage": "https://nette.org/contributors"
                }
            ],
            "description": "🐘 Nette PHP Generator: generates neat PHP code for you. Supports new PHP 8.1 features.",
            "homepage": "https://nette.org",
            "keywords": [
                "code",
                "nette",
                "php",
                "scaffolding"
            ],
            "support": {
                "issues": "https://github.com/nette/php-generator/issues",
                "source": "https://github.com/nette/php-generator/tree/v3.6.9"
            },
            "time": "2022-10-04T11:49:47+00:00"
        },
        {
            "name": "nette/robot-loader",
            "version": "v3.4.1",
            "source": {
                "type": "git",
                "url": "https://github.com/nette/robot-loader.git",
                "reference": "e2adc334cb958164c050f485d99c44c430f51fe2"
            },
            "dist": {
                "type": "zip",
                "url": "https://api.github.com/repos/nette/robot-loader/zipball/e2adc334cb958164c050f485d99c44c430f51fe2",
                "reference": "e2adc334cb958164c050f485d99c44c430f51fe2",
                "shasum": ""
            },
            "require": {
                "ext-tokenizer": "*",
                "nette/finder": "^2.5 || ^3.0",
                "nette/utils": "^3.0",
                "php": ">=7.1"
            },
            "require-dev": {
                "nette/tester": "^2.0",
                "phpstan/phpstan": "^0.12",
                "tracy/tracy": "^2.3"
            },
            "type": "library",
            "extra": {
                "branch-alias": {
                    "dev-master": "3.4-dev"
                }
            },
            "autoload": {
                "classmap": [
                    "src/"
                ]
            },
            "notification-url": "https://packagist.org/downloads/",
            "license": [
                "BSD-3-Clause",
                "GPL-2.0-only",
                "GPL-3.0-only"
            ],
            "authors": [
                {
                    "name": "David Grudl",
                    "homepage": "https://davidgrudl.com"
                },
                {
                    "name": "Nette Community",
                    "homepage": "https://nette.org/contributors"
                }
            ],
            "description": "🍀 Nette RobotLoader: high performance and comfortable autoloader that will search and autoload classes within your application.",
            "homepage": "https://nette.org",
            "keywords": [
                "autoload",
                "class",
                "interface",
                "nette",
                "trait"
            ],
            "support": {
                "issues": "https://github.com/nette/robot-loader/issues",
                "source": "https://github.com/nette/robot-loader/tree/v3.4.1"
            },
            "time": "2021-08-25T15:53:54+00:00"
        },
        {
            "name": "nette/schema",
            "version": "v1.2.5",
            "source": {
                "type": "git",
                "url": "https://github.com/nette/schema.git",
                "reference": "0462f0166e823aad657c9224d0f849ecac1ba10a"
            },
            "dist": {
                "type": "zip",
                "url": "https://api.github.com/repos/nette/schema/zipball/0462f0166e823aad657c9224d0f849ecac1ba10a",
                "reference": "0462f0166e823aad657c9224d0f849ecac1ba10a",
                "shasum": ""
            },
            "require": {
                "nette/utils": "^2.5.7 || ^3.1.5 ||  ^4.0",
                "php": "7.1 - 8.3"
            },
            "require-dev": {
                "nette/tester": "^2.3 || ^2.4",
                "phpstan/phpstan-nette": "^1.0",
                "tracy/tracy": "^2.7"
            },
            "type": "library",
            "extra": {
                "branch-alias": {
                    "dev-master": "1.2-dev"
                }
            },
            "autoload": {
                "classmap": [
                    "src/"
                ]
            },
            "notification-url": "https://packagist.org/downloads/",
            "license": [
                "BSD-3-Clause",
                "GPL-2.0-only",
                "GPL-3.0-only"
            ],
            "authors": [
                {
                    "name": "David Grudl",
                    "homepage": "https://davidgrudl.com"
                },
                {
                    "name": "Nette Community",
                    "homepage": "https://nette.org/contributors"
                }
            ],
            "description": "📐 Nette Schema: validating data structures against a given Schema.",
            "homepage": "https://nette.org",
            "keywords": [
                "config",
                "nette"
            ],
            "support": {
                "issues": "https://github.com/nette/schema/issues",
                "source": "https://github.com/nette/schema/tree/v1.2.5"
            },
            "time": "2023-10-05T20:37:59+00:00"
        },
        {
            "name": "nette/utils",
            "version": "v3.2.10",
            "source": {
                "type": "git",
                "url": "https://github.com/nette/utils.git",
                "reference": "a4175c62652f2300c8017fb7e640f9ccb11648d2"
            },
            "dist": {
                "type": "zip",
                "url": "https://api.github.com/repos/nette/utils/zipball/a4175c62652f2300c8017fb7e640f9ccb11648d2",
                "reference": "a4175c62652f2300c8017fb7e640f9ccb11648d2",
                "shasum": ""
            },
            "require": {
                "php": ">=7.2 <8.4"
            },
            "conflict": {
                "nette/di": "<3.0.6"
            },
            "require-dev": {
                "jetbrains/phpstorm-attributes": "dev-master",
                "nette/tester": "~2.0",
                "phpstan/phpstan": "^1.0",
                "tracy/tracy": "^2.3"
            },
            "suggest": {
                "ext-gd": "to use Image",
                "ext-iconv": "to use Strings::webalize(), toAscii(), chr() and reverse()",
                "ext-intl": "to use Strings::webalize(), toAscii(), normalize() and compare()",
                "ext-json": "to use Nette\\Utils\\Json",
                "ext-mbstring": "to use Strings::lower() etc...",
                "ext-tokenizer": "to use Nette\\Utils\\Reflection::getUseStatements()",
                "ext-xml": "to use Strings::length() etc. when mbstring is not available"
            },
            "type": "library",
            "extra": {
                "branch-alias": {
                    "dev-master": "3.2-dev"
                }
            },
            "autoload": {
                "classmap": [
                    "src/"
                ]
            },
            "notification-url": "https://packagist.org/downloads/",
            "license": [
                "BSD-3-Clause",
                "GPL-2.0-only",
                "GPL-3.0-only"
            ],
            "authors": [
                {
                    "name": "David Grudl",
                    "homepage": "https://davidgrudl.com"
                },
                {
                    "name": "Nette Community",
                    "homepage": "https://nette.org/contributors"
                }
            ],
            "description": "🛠  Nette Utils: lightweight utilities for string & array manipulation, image handling, safe JSON encoding/decoding, validation, slug or strong password generating etc.",
            "homepage": "https://nette.org",
            "keywords": [
                "array",
                "core",
                "datetime",
                "images",
                "json",
                "nette",
                "paginator",
                "password",
                "slugify",
                "string",
                "unicode",
                "utf-8",
                "utility",
                "validation"
            ],
            "support": {
                "issues": "https://github.com/nette/utils/issues",
                "source": "https://github.com/nette/utils/tree/v3.2.10"
            },
            "time": "2023-07-30T15:38:18+00:00"
        },
        {
            "name": "nikic/php-parser",
            "version": "v5.1.0",
            "source": {
                "type": "git",
                "url": "https://github.com/nikic/PHP-Parser.git",
                "reference": "683130c2ff8c2739f4822ff7ac5c873ec529abd1"
            },
            "dist": {
                "type": "zip",
                "url": "https://api.github.com/repos/nikic/PHP-Parser/zipball/683130c2ff8c2739f4822ff7ac5c873ec529abd1",
                "reference": "683130c2ff8c2739f4822ff7ac5c873ec529abd1",
                "shasum": ""
            },
            "require": {
                "ext-ctype": "*",
                "ext-json": "*",
                "ext-tokenizer": "*",
                "php": ">=7.4"
            },
            "require-dev": {
                "ircmaxell/php-yacc": "^0.0.7",
                "phpunit/phpunit": "^9.0"
            },
            "bin": [
                "bin/php-parse"
            ],
            "type": "library",
            "extra": {
                "branch-alias": {
                    "dev-master": "5.0-dev"
                }
            },
            "autoload": {
                "psr-4": {
                    "PhpParser\\": "lib/PhpParser"
                }
            },
            "notification-url": "https://packagist.org/downloads/",
            "license": [
                "BSD-3-Clause"
            ],
            "authors": [
                {
                    "name": "Nikita Popov"
                }
            ],
            "description": "A PHP parser written in PHP",
            "keywords": [
                "parser",
                "php"
            ],
            "support": {
                "issues": "https://github.com/nikic/PHP-Parser/issues",
                "source": "https://github.com/nikic/PHP-Parser/tree/v5.1.0"
            },
            "time": "2024-07-01T20:03:41+00:00"
        },
        {
            "name": "ondram/ci-detector",
            "version": "3.5.1",
            "source": {
                "type": "git",
                "url": "https://github.com/OndraM/ci-detector.git",
                "reference": "594e61252843b68998bddd48078c5058fe9028bd"
            },
            "dist": {
                "type": "zip",
                "url": "https://api.github.com/repos/OndraM/ci-detector/zipball/594e61252843b68998bddd48078c5058fe9028bd",
                "reference": "594e61252843b68998bddd48078c5058fe9028bd",
                "shasum": ""
            },
            "require": {
                "php": "^7.1 || ^8.0"
            },
            "require-dev": {
                "ergebnis/composer-normalize": "^2.2",
                "lmc/coding-standard": "^1.3 || ^2.0",
                "php-parallel-lint/php-parallel-lint": "^1.1",
                "phpstan/extension-installer": "^1.0.3",
                "phpstan/phpstan": "^0.12.0",
                "phpstan/phpstan-phpunit": "^0.12.1",
                "phpunit/phpunit": "^7.1 || ^8.0 || ^9.0"
            },
            "type": "library",
            "autoload": {
                "psr-4": {
                    "OndraM\\CiDetector\\": "src/"
                }
            },
            "notification-url": "https://packagist.org/downloads/",
            "license": [
                "MIT"
            ],
            "authors": [
                {
                    "name": "Ondřej Machulda",
                    "email": "ondrej.machulda@gmail.com"
                }
            ],
            "description": "Detect continuous integration environment and provide unified access to properties of current build",
            "keywords": [
                "CircleCI",
                "Codeship",
                "Wercker",
                "adapter",
                "appveyor",
                "aws",
                "aws codebuild",
                "bamboo",
                "bitbucket",
                "buddy",
                "ci-info",
                "codebuild",
                "continuous integration",
                "continuousphp",
                "drone",
                "github",
                "gitlab",
                "interface",
                "jenkins",
                "teamcity",
                "travis"
            ],
            "support": {
                "issues": "https://github.com/OndraM/ci-detector/issues",
                "source": "https://github.com/OndraM/ci-detector/tree/main"
            },
            "time": "2020-09-04T11:21:14+00:00"
        },
        {
            "name": "ondrejmirtes/better-reflection",
<<<<<<< HEAD
            "version": "6.42.0.6",
            "source": {
                "type": "git",
                "url": "https://github.com/ondrejmirtes/BetterReflection.git",
                "reference": "955eefa555a862d35c298c69042a176bb39f88e2"
            },
            "dist": {
                "type": "zip",
                "url": "https://api.github.com/repos/ondrejmirtes/BetterReflection/zipball/955eefa555a862d35c298c69042a176bb39f88e2",
                "reference": "955eefa555a862d35c298c69042a176bb39f88e2",
=======
            "version": "6.25.0.18",
            "source": {
                "type": "git",
                "url": "https://github.com/ondrejmirtes/BetterReflection.git",
                "reference": "04ce3daaa7bcbf96be471b56ee95d336201a75eb"
            },
            "dist": {
                "type": "zip",
                "url": "https://api.github.com/repos/ondrejmirtes/BetterReflection/zipball/04ce3daaa7bcbf96be471b56ee95d336201a75eb",
                "reference": "04ce3daaa7bcbf96be471b56ee95d336201a75eb",
>>>>>>> ead586b0
                "shasum": ""
            },
            "require": {
                "ext-json": "*",
                "jetbrains/phpstorm-stubs": "dev-master#217ed9356d07ef89109d3cd7d8c5df10aab4b0d4",
                "nikic/php-parser": "^5.1.0",
                "php": "^7.4 || ^8.0"
            },
            "conflict": {
                "thecodingmachine/safe": "<1.1.3"
            },
            "require-dev": {
                "doctrine/coding-standard": "^12.0.0",
                "phpstan/phpstan": "^1.10.60",
                "phpstan/phpstan-phpunit": "^1.3.16",
                "phpunit/phpunit": "^11.3.2",
                "rector/rector": "0.14.3"
            },
            "suggest": {
                "composer/composer": "Required to use the ComposerSourceLocator"
            },
            "type": "library",
            "autoload": {
                "psr-4": {
                    "PHPStan\\BetterReflection\\": "src"
                }
            },
            "notification-url": "https://packagist.org/downloads/",
            "license": [
                "MIT"
            ],
            "authors": [
                {
                    "name": "James Titcumb",
                    "email": "james@asgrim.com",
                    "homepage": "https://github.com/asgrim"
                },
                {
                    "name": "Marco Pivetta",
                    "email": "ocramius@gmail.com",
                    "homepage": "https://ocramius.github.io/"
                },
                {
                    "name": "Gary Hockin",
                    "email": "gary@roave.com",
                    "homepage": "https://github.com/geeh"
                },
                {
                    "name": "Jaroslav Hanslík",
                    "email": "kukulich@kukulich.cz",
                    "homepage": "https://github.com/kukulich"
                }
            ],
            "description": "Better Reflection - an improved code reflection API",
            "support": {
<<<<<<< HEAD
                "source": "https://github.com/ondrejmirtes/BetterReflection/tree/6.42.0.6"
            },
            "time": "2024-09-04T11:59:59+00:00"
=======
                "source": "https://github.com/ondrejmirtes/BetterReflection/tree/6.25.0.18"
            },
            "time": "2024-09-05T15:34:08+00:00"
>>>>>>> ead586b0
        },
        {
            "name": "phpstan/php-8-stubs",
            "version": "0.3.102",
            "source": {
                "type": "git",
                "url": "https://github.com/phpstan/php-8-stubs.git",
                "reference": "607eedcd3bf7bc7baa2bc187741d772c776cc7ee"
            },
            "dist": {
                "type": "zip",
                "url": "https://api.github.com/repos/phpstan/php-8-stubs/zipball/607eedcd3bf7bc7baa2bc187741d772c776cc7ee",
                "reference": "607eedcd3bf7bc7baa2bc187741d772c776cc7ee",
                "shasum": ""
            },
            "type": "library",
            "autoload": {
                "classmap": [
                    "Php8StubsMap.php"
                ]
            },
            "notification-url": "https://packagist.org/downloads/",
            "license": [
                "MIT",
                "PHP-3.01"
            ],
            "description": "PHP stubs extracted from php-src",
            "support": {
                "issues": "https://github.com/phpstan/php-8-stubs/issues",
                "source": "https://github.com/phpstan/php-8-stubs/tree/0.3.102"
            },
            "time": "2024-09-05T00:17:54+00:00"
        },
        {
            "name": "phpstan/phpdoc-parser",
            "version": "1.30.0",
            "source": {
                "type": "git",
                "url": "https://github.com/phpstan/phpdoc-parser.git",
                "reference": "5ceb0e384997db59f38774bf79c2a6134252c08f"
            },
            "dist": {
                "type": "zip",
                "url": "https://api.github.com/repos/phpstan/phpdoc-parser/zipball/5ceb0e384997db59f38774bf79c2a6134252c08f",
                "reference": "5ceb0e384997db59f38774bf79c2a6134252c08f",
                "shasum": ""
            },
            "require": {
                "php": "^7.2 || ^8.0"
            },
            "require-dev": {
                "doctrine/annotations": "^2.0",
                "nikic/php-parser": "^4.15",
                "php-parallel-lint/php-parallel-lint": "^1.2",
                "phpstan/extension-installer": "^1.0",
                "phpstan/phpstan": "^1.5",
                "phpstan/phpstan-phpunit": "^1.1",
                "phpstan/phpstan-strict-rules": "^1.0",
                "phpunit/phpunit": "^9.5",
                "symfony/process": "^5.2"
            },
            "type": "library",
            "autoload": {
                "psr-4": {
                    "PHPStan\\PhpDocParser\\": [
                        "src/"
                    ]
                }
            },
            "notification-url": "https://packagist.org/downloads/",
            "license": [
                "MIT"
            ],
            "description": "PHPDoc parser with support for nullable, intersection and generic types",
            "support": {
                "issues": "https://github.com/phpstan/phpdoc-parser/issues",
                "source": "https://github.com/phpstan/phpdoc-parser/tree/1.30.0"
            },
            "time": "2024-08-29T09:54:52+00:00"
        },
        {
            "name": "psr/container",
            "version": "1.1.2",
            "source": {
                "type": "git",
                "url": "https://github.com/php-fig/container.git",
                "reference": "513e0666f7216c7459170d56df27dfcefe1689ea"
            },
            "dist": {
                "type": "zip",
                "url": "https://api.github.com/repos/php-fig/container/zipball/513e0666f7216c7459170d56df27dfcefe1689ea",
                "reference": "513e0666f7216c7459170d56df27dfcefe1689ea",
                "shasum": ""
            },
            "require": {
                "php": ">=7.4.0"
            },
            "type": "library",
            "autoload": {
                "psr-4": {
                    "Psr\\Container\\": "src/"
                }
            },
            "notification-url": "https://packagist.org/downloads/",
            "license": [
                "MIT"
            ],
            "authors": [
                {
                    "name": "PHP-FIG",
                    "homepage": "https://www.php-fig.org/"
                }
            ],
            "description": "Common Container Interface (PHP FIG PSR-11)",
            "homepage": "https://github.com/php-fig/container",
            "keywords": [
                "PSR-11",
                "container",
                "container-interface",
                "container-interop",
                "psr"
            ],
            "support": {
                "issues": "https://github.com/php-fig/container/issues",
                "source": "https://github.com/php-fig/container/tree/1.1.2"
            },
            "time": "2021-11-05T16:50:12+00:00"
        },
        {
            "name": "psr/http-message",
            "version": "1.1",
            "source": {
                "type": "git",
                "url": "https://github.com/php-fig/http-message.git",
                "reference": "cb6ce4845ce34a8ad9e68117c10ee90a29919eba"
            },
            "dist": {
                "type": "zip",
                "url": "https://api.github.com/repos/php-fig/http-message/zipball/cb6ce4845ce34a8ad9e68117c10ee90a29919eba",
                "reference": "cb6ce4845ce34a8ad9e68117c10ee90a29919eba",
                "shasum": ""
            },
            "require": {
                "php": "^7.2 || ^8.0"
            },
            "type": "library",
            "extra": {
                "branch-alias": {
                    "dev-master": "1.1.x-dev"
                }
            },
            "autoload": {
                "psr-4": {
                    "Psr\\Http\\Message\\": "src/"
                }
            },
            "notification-url": "https://packagist.org/downloads/",
            "license": [
                "MIT"
            ],
            "authors": [
                {
                    "name": "PHP-FIG",
                    "homepage": "http://www.php-fig.org/"
                }
            ],
            "description": "Common interface for HTTP messages",
            "homepage": "https://github.com/php-fig/http-message",
            "keywords": [
                "http",
                "http-message",
                "psr",
                "psr-7",
                "request",
                "response"
            ],
            "support": {
                "source": "https://github.com/php-fig/http-message/tree/1.1"
            },
            "time": "2023-04-04T09:50:52+00:00"
        },
        {
            "name": "psr/log",
            "version": "2.0.0",
            "source": {
                "type": "git",
                "url": "https://github.com/php-fig/log.git",
                "reference": "ef29f6d262798707a9edd554e2b82517ef3a9376"
            },
            "dist": {
                "type": "zip",
                "url": "https://api.github.com/repos/php-fig/log/zipball/ef29f6d262798707a9edd554e2b82517ef3a9376",
                "reference": "ef29f6d262798707a9edd554e2b82517ef3a9376",
                "shasum": ""
            },
            "require": {
                "php": ">=8.0.0"
            },
            "type": "library",
            "extra": {
                "branch-alias": {
                    "dev-master": "2.0.x-dev"
                }
            },
            "autoload": {
                "psr-4": {
                    "Psr\\Log\\": "src"
                }
            },
            "notification-url": "https://packagist.org/downloads/",
            "license": [
                "MIT"
            ],
            "authors": [
                {
                    "name": "PHP-FIG",
                    "homepage": "https://www.php-fig.org/"
                }
            ],
            "description": "Common interface for logging libraries",
            "homepage": "https://github.com/php-fig/log",
            "keywords": [
                "log",
                "psr",
                "psr-3"
            ],
            "support": {
                "source": "https://github.com/php-fig/log/tree/2.0.0"
            },
            "time": "2021-07-14T16:41:46+00:00"
        },
        {
            "name": "react/async",
            "version": "v3.2.0",
            "source": {
                "type": "git",
                "url": "https://github.com/reactphp/async.git",
                "reference": "bc3ef672b33e95bf814fe8377731e46888ed4b54"
            },
            "dist": {
                "type": "zip",
                "url": "https://api.github.com/repos/reactphp/async/zipball/bc3ef672b33e95bf814fe8377731e46888ed4b54",
                "reference": "bc3ef672b33e95bf814fe8377731e46888ed4b54",
                "shasum": ""
            },
            "require": {
                "php": ">=7.1",
                "react/event-loop": "^1.2",
                "react/promise": "^3.0 || ^2.8 || ^1.2.1"
            },
            "require-dev": {
                "phpstan/phpstan": "1.10.39 || 1.4.10",
                "phpunit/phpunit": "^9.6 || ^7.5"
            },
            "type": "library",
            "autoload": {
                "files": [
                    "src/functions_include.php"
                ]
            },
            "notification-url": "https://packagist.org/downloads/",
            "license": [
                "MIT"
            ],
            "authors": [
                {
                    "name": "Christian Lück",
                    "email": "christian@clue.engineering",
                    "homepage": "https://clue.engineering/"
                },
                {
                    "name": "Cees-Jan Kiewiet",
                    "email": "reactphp@ceesjankiewiet.nl",
                    "homepage": "https://wyrihaximus.net/"
                },
                {
                    "name": "Jan Sorgalla",
                    "email": "jsorgalla@gmail.com",
                    "homepage": "https://sorgalla.com/"
                },
                {
                    "name": "Chris Boden",
                    "email": "cboden@gmail.com",
                    "homepage": "https://cboden.dev/"
                }
            ],
            "description": "Async utilities for ReactPHP",
            "keywords": [
                "async",
                "reactphp"
            ],
            "support": {
                "issues": "https://github.com/reactphp/async/issues",
                "source": "https://github.com/reactphp/async/tree/v3.2.0"
            },
            "funding": [
                {
                    "url": "https://opencollective.com/reactphp",
                    "type": "open_collective"
                }
            ],
            "time": "2023-11-22T16:21:11+00:00"
        },
        {
            "name": "react/cache",
            "version": "v1.2.0",
            "source": {
                "type": "git",
                "url": "https://github.com/reactphp/cache.git",
                "reference": "d47c472b64aa5608225f47965a484b75c7817d5b"
            },
            "dist": {
                "type": "zip",
                "url": "https://api.github.com/repos/reactphp/cache/zipball/d47c472b64aa5608225f47965a484b75c7817d5b",
                "reference": "d47c472b64aa5608225f47965a484b75c7817d5b",
                "shasum": ""
            },
            "require": {
                "php": ">=5.3.0",
                "react/promise": "^3.0 || ^2.0 || ^1.1"
            },
            "require-dev": {
                "phpunit/phpunit": "^9.5 || ^5.7 || ^4.8.35"
            },
            "type": "library",
            "autoload": {
                "psr-4": {
                    "React\\Cache\\": "src/"
                }
            },
            "notification-url": "https://packagist.org/downloads/",
            "license": [
                "MIT"
            ],
            "authors": [
                {
                    "name": "Christian Lück",
                    "email": "christian@clue.engineering",
                    "homepage": "https://clue.engineering/"
                },
                {
                    "name": "Cees-Jan Kiewiet",
                    "email": "reactphp@ceesjankiewiet.nl",
                    "homepage": "https://wyrihaximus.net/"
                },
                {
                    "name": "Jan Sorgalla",
                    "email": "jsorgalla@gmail.com",
                    "homepage": "https://sorgalla.com/"
                },
                {
                    "name": "Chris Boden",
                    "email": "cboden@gmail.com",
                    "homepage": "https://cboden.dev/"
                }
            ],
            "description": "Async, Promise-based cache interface for ReactPHP",
            "keywords": [
                "cache",
                "caching",
                "promise",
                "reactphp"
            ],
            "support": {
                "issues": "https://github.com/reactphp/cache/issues",
                "source": "https://github.com/reactphp/cache/tree/v1.2.0"
            },
            "funding": [
                {
                    "url": "https://opencollective.com/reactphp",
                    "type": "open_collective"
                }
            ],
            "time": "2022-11-30T15:59:55+00:00"
        },
        {
            "name": "react/child-process",
            "version": "0.7.x-dev",
            "source": {
                "type": "git",
                "url": "https://github.com/reactphp/child-process.git",
                "reference": "ce2654d21d2a749e0a6142d00432e65ba003a2d9"
            },
            "dist": {
                "type": "zip",
                "url": "https://api.github.com/repos/reactphp/child-process/zipball/ce2654d21d2a749e0a6142d00432e65ba003a2d9",
                "reference": "ce2654d21d2a749e0a6142d00432e65ba003a2d9",
                "shasum": ""
            },
            "require": {
                "evenement/evenement": "^3.0 || ^2.0 || ^1.0",
                "php": ">=5.3.0",
                "react/event-loop": "^1.2",
                "react/stream": "^1.4"
            },
            "require-dev": {
                "phpunit/phpunit": "^9.6 || ^5.7 || ^4.8.36",
                "react/socket": "^1.16",
                "sebastian/environment": "^5.0 || ^3.0 || ^2.0 || ^1.0"
            },
            "default-branch": true,
            "type": "library",
            "autoload": {
                "psr-4": {
                    "React\\ChildProcess\\": "src/"
                }
            },
            "notification-url": "https://packagist.org/downloads/",
            "license": [
                "MIT"
            ],
            "authors": [
                {
                    "name": "Christian Lück",
                    "email": "christian@clue.engineering",
                    "homepage": "https://clue.engineering/"
                },
                {
                    "name": "Cees-Jan Kiewiet",
                    "email": "reactphp@ceesjankiewiet.nl",
                    "homepage": "https://wyrihaximus.net/"
                },
                {
                    "name": "Jan Sorgalla",
                    "email": "jsorgalla@gmail.com",
                    "homepage": "https://sorgalla.com/"
                },
                {
                    "name": "Chris Boden",
                    "email": "cboden@gmail.com",
                    "homepage": "https://cboden.dev/"
                }
            ],
            "description": "Event-driven library for executing child processes with ReactPHP.",
            "keywords": [
                "event-driven",
                "process",
                "reactphp"
            ],
            "support": {
                "issues": "https://github.com/reactphp/child-process/issues",
                "source": "https://github.com/reactphp/child-process/tree/0.7.x"
            },
            "funding": [
                {
                    "url": "https://opencollective.com/reactphp",
                    "type": "open_collective"
                }
            ],
            "time": "2024-08-04T20:30:51+00:00"
        },
        {
            "name": "react/dns",
            "version": "v1.13.0",
            "source": {
                "type": "git",
                "url": "https://github.com/reactphp/dns.git",
                "reference": "eb8ae001b5a455665c89c1df97f6fb682f8fb0f5"
            },
            "dist": {
                "type": "zip",
                "url": "https://api.github.com/repos/reactphp/dns/zipball/eb8ae001b5a455665c89c1df97f6fb682f8fb0f5",
                "reference": "eb8ae001b5a455665c89c1df97f6fb682f8fb0f5",
                "shasum": ""
            },
            "require": {
                "php": ">=5.3.0",
                "react/cache": "^1.0 || ^0.6 || ^0.5",
                "react/event-loop": "^1.2",
                "react/promise": "^3.2 || ^2.7 || ^1.2.1"
            },
            "require-dev": {
                "phpunit/phpunit": "^9.6 || ^5.7 || ^4.8.36",
                "react/async": "^4.3 || ^3 || ^2",
                "react/promise-timer": "^1.11"
            },
            "type": "library",
            "autoload": {
                "psr-4": {
                    "React\\Dns\\": "src/"
                }
            },
            "notification-url": "https://packagist.org/downloads/",
            "license": [
                "MIT"
            ],
            "authors": [
                {
                    "name": "Christian Lück",
                    "email": "christian@clue.engineering",
                    "homepage": "https://clue.engineering/"
                },
                {
                    "name": "Cees-Jan Kiewiet",
                    "email": "reactphp@ceesjankiewiet.nl",
                    "homepage": "https://wyrihaximus.net/"
                },
                {
                    "name": "Jan Sorgalla",
                    "email": "jsorgalla@gmail.com",
                    "homepage": "https://sorgalla.com/"
                },
                {
                    "name": "Chris Boden",
                    "email": "cboden@gmail.com",
                    "homepage": "https://cboden.dev/"
                }
            ],
            "description": "Async DNS resolver for ReactPHP",
            "keywords": [
                "async",
                "dns",
                "dns-resolver",
                "reactphp"
            ],
            "support": {
                "issues": "https://github.com/reactphp/dns/issues",
                "source": "https://github.com/reactphp/dns/tree/v1.13.0"
            },
            "funding": [
                {
                    "url": "https://opencollective.com/reactphp",
                    "type": "open_collective"
                }
            ],
            "time": "2024-06-13T14:18:03+00:00"
        },
        {
            "name": "react/event-loop",
            "version": "v1.5.0",
            "source": {
                "type": "git",
                "url": "https://github.com/reactphp/event-loop.git",
                "reference": "bbe0bd8c51ffc05ee43f1729087ed3bdf7d53354"
            },
            "dist": {
                "type": "zip",
                "url": "https://api.github.com/repos/reactphp/event-loop/zipball/bbe0bd8c51ffc05ee43f1729087ed3bdf7d53354",
                "reference": "bbe0bd8c51ffc05ee43f1729087ed3bdf7d53354",
                "shasum": ""
            },
            "require": {
                "php": ">=5.3.0"
            },
            "require-dev": {
                "phpunit/phpunit": "^9.6 || ^5.7 || ^4.8.36"
            },
            "suggest": {
                "ext-pcntl": "For signal handling support when using the StreamSelectLoop"
            },
            "type": "library",
            "autoload": {
                "psr-4": {
                    "React\\EventLoop\\": "src/"
                }
            },
            "notification-url": "https://packagist.org/downloads/",
            "license": [
                "MIT"
            ],
            "authors": [
                {
                    "name": "Christian Lück",
                    "email": "christian@clue.engineering",
                    "homepage": "https://clue.engineering/"
                },
                {
                    "name": "Cees-Jan Kiewiet",
                    "email": "reactphp@ceesjankiewiet.nl",
                    "homepage": "https://wyrihaximus.net/"
                },
                {
                    "name": "Jan Sorgalla",
                    "email": "jsorgalla@gmail.com",
                    "homepage": "https://sorgalla.com/"
                },
                {
                    "name": "Chris Boden",
                    "email": "cboden@gmail.com",
                    "homepage": "https://cboden.dev/"
                }
            ],
            "description": "ReactPHP's core reactor event loop that libraries can use for evented I/O.",
            "keywords": [
                "asynchronous",
                "event-loop"
            ],
            "support": {
                "issues": "https://github.com/reactphp/event-loop/issues",
                "source": "https://github.com/reactphp/event-loop/tree/v1.5.0"
            },
            "funding": [
                {
                    "url": "https://opencollective.com/reactphp",
                    "type": "open_collective"
                }
            ],
            "time": "2023-11-13T13:48:05+00:00"
        },
        {
            "name": "react/http",
            "version": "v1.10.0",
            "source": {
                "type": "git",
                "url": "https://github.com/reactphp/http.git",
                "reference": "8111281ee57f22b7194f5dba225e609ba7ce4d20"
            },
            "dist": {
                "type": "zip",
                "url": "https://api.github.com/repos/reactphp/http/zipball/8111281ee57f22b7194f5dba225e609ba7ce4d20",
                "reference": "8111281ee57f22b7194f5dba225e609ba7ce4d20",
                "shasum": ""
            },
            "require": {
                "evenement/evenement": "^3.0 || ^2.0 || ^1.0",
                "fig/http-message-util": "^1.1",
                "php": ">=5.3.0",
                "psr/http-message": "^1.0",
                "react/event-loop": "^1.2",
                "react/promise": "^3 || ^2.3 || ^1.2.1",
                "react/socket": "^1.12",
                "react/stream": "^1.2"
            },
            "require-dev": {
                "clue/http-proxy-react": "^1.8",
                "clue/reactphp-ssh-proxy": "^1.4",
                "clue/socks-react": "^1.4",
                "phpunit/phpunit": "^9.6 || ^5.7 || ^4.8.36",
                "react/async": "^4 || ^3 || ^2",
                "react/promise-stream": "^1.4",
                "react/promise-timer": "^1.9"
            },
            "type": "library",
            "autoload": {
                "psr-4": {
                    "React\\Http\\": "src/"
                }
            },
            "notification-url": "https://packagist.org/downloads/",
            "license": [
                "MIT"
            ],
            "authors": [
                {
                    "name": "Christian Lück",
                    "email": "christian@clue.engineering",
                    "homepage": "https://clue.engineering/"
                },
                {
                    "name": "Cees-Jan Kiewiet",
                    "email": "reactphp@ceesjankiewiet.nl",
                    "homepage": "https://wyrihaximus.net/"
                },
                {
                    "name": "Jan Sorgalla",
                    "email": "jsorgalla@gmail.com",
                    "homepage": "https://sorgalla.com/"
                },
                {
                    "name": "Chris Boden",
                    "email": "cboden@gmail.com",
                    "homepage": "https://cboden.dev/"
                }
            ],
            "description": "Event-driven, streaming HTTP client and server implementation for ReactPHP",
            "keywords": [
                "async",
                "client",
                "event-driven",
                "http",
                "http client",
                "http server",
                "https",
                "psr-7",
                "reactphp",
                "server",
                "streaming"
            ],
            "support": {
                "issues": "https://github.com/reactphp/http/issues",
                "source": "https://github.com/reactphp/http/tree/v1.10.0"
            },
            "funding": [
                {
                    "url": "https://opencollective.com/reactphp",
                    "type": "open_collective"
                }
            ],
            "time": "2024-03-27T17:20:46+00:00"
        },
        {
            "name": "react/promise",
            "version": "v3.2.0",
            "source": {
                "type": "git",
                "url": "https://github.com/reactphp/promise.git",
                "reference": "8a164643313c71354582dc850b42b33fa12a4b63"
            },
            "dist": {
                "type": "zip",
                "url": "https://api.github.com/repos/reactphp/promise/zipball/8a164643313c71354582dc850b42b33fa12a4b63",
                "reference": "8a164643313c71354582dc850b42b33fa12a4b63",
                "shasum": ""
            },
            "require": {
                "php": ">=7.1.0"
            },
            "require-dev": {
                "phpstan/phpstan": "1.10.39 || 1.4.10",
                "phpunit/phpunit": "^9.6 || ^7.5"
            },
            "type": "library",
            "autoload": {
                "files": [
                    "src/functions_include.php"
                ],
                "psr-4": {
                    "React\\Promise\\": "src/"
                }
            },
            "notification-url": "https://packagist.org/downloads/",
            "license": [
                "MIT"
            ],
            "authors": [
                {
                    "name": "Jan Sorgalla",
                    "email": "jsorgalla@gmail.com",
                    "homepage": "https://sorgalla.com/"
                },
                {
                    "name": "Christian Lück",
                    "email": "christian@clue.engineering",
                    "homepage": "https://clue.engineering/"
                },
                {
                    "name": "Cees-Jan Kiewiet",
                    "email": "reactphp@ceesjankiewiet.nl",
                    "homepage": "https://wyrihaximus.net/"
                },
                {
                    "name": "Chris Boden",
                    "email": "cboden@gmail.com",
                    "homepage": "https://cboden.dev/"
                }
            ],
            "description": "A lightweight implementation of CommonJS Promises/A for PHP",
            "keywords": [
                "promise",
                "promises"
            ],
            "support": {
                "issues": "https://github.com/reactphp/promise/issues",
                "source": "https://github.com/reactphp/promise/tree/v3.2.0"
            },
            "funding": [
                {
                    "url": "https://opencollective.com/reactphp",
                    "type": "open_collective"
                }
            ],
            "time": "2024-05-24T10:39:05+00:00"
        },
        {
            "name": "react/socket",
            "version": "v1.16.0",
            "source": {
                "type": "git",
                "url": "https://github.com/reactphp/socket.git",
                "reference": "23e4ff33ea3e160d2d1f59a0e6050e4b0fb0eac1"
            },
            "dist": {
                "type": "zip",
                "url": "https://api.github.com/repos/reactphp/socket/zipball/23e4ff33ea3e160d2d1f59a0e6050e4b0fb0eac1",
                "reference": "23e4ff33ea3e160d2d1f59a0e6050e4b0fb0eac1",
                "shasum": ""
            },
            "require": {
                "evenement/evenement": "^3.0 || ^2.0 || ^1.0",
                "php": ">=5.3.0",
                "react/dns": "^1.13",
                "react/event-loop": "^1.2",
                "react/promise": "^3.2 || ^2.6 || ^1.2.1",
                "react/stream": "^1.4"
            },
            "require-dev": {
                "phpunit/phpunit": "^9.6 || ^5.7 || ^4.8.36",
                "react/async": "^4.3 || ^3.3 || ^2",
                "react/promise-stream": "^1.4",
                "react/promise-timer": "^1.11"
            },
            "type": "library",
            "autoload": {
                "psr-4": {
                    "React\\Socket\\": "src/"
                }
            },
            "notification-url": "https://packagist.org/downloads/",
            "license": [
                "MIT"
            ],
            "authors": [
                {
                    "name": "Christian Lück",
                    "email": "christian@clue.engineering",
                    "homepage": "https://clue.engineering/"
                },
                {
                    "name": "Cees-Jan Kiewiet",
                    "email": "reactphp@ceesjankiewiet.nl",
                    "homepage": "https://wyrihaximus.net/"
                },
                {
                    "name": "Jan Sorgalla",
                    "email": "jsorgalla@gmail.com",
                    "homepage": "https://sorgalla.com/"
                },
                {
                    "name": "Chris Boden",
                    "email": "cboden@gmail.com",
                    "homepage": "https://cboden.dev/"
                }
            ],
            "description": "Async, streaming plaintext TCP/IP and secure TLS socket server and client connections for ReactPHP",
            "keywords": [
                "Connection",
                "Socket",
                "async",
                "reactphp",
                "stream"
            ],
            "support": {
                "issues": "https://github.com/reactphp/socket/issues",
                "source": "https://github.com/reactphp/socket/tree/v1.16.0"
            },
            "funding": [
                {
                    "url": "https://opencollective.com/reactphp",
                    "type": "open_collective"
                }
            ],
            "time": "2024-07-26T10:38:09+00:00"
        },
        {
            "name": "react/stream",
            "version": "v1.4.0",
            "source": {
                "type": "git",
                "url": "https://github.com/reactphp/stream.git",
                "reference": "1e5b0acb8fe55143b5b426817155190eb6f5b18d"
            },
            "dist": {
                "type": "zip",
                "url": "https://api.github.com/repos/reactphp/stream/zipball/1e5b0acb8fe55143b5b426817155190eb6f5b18d",
                "reference": "1e5b0acb8fe55143b5b426817155190eb6f5b18d",
                "shasum": ""
            },
            "require": {
                "evenement/evenement": "^3.0 || ^2.0 || ^1.0",
                "php": ">=5.3.8",
                "react/event-loop": "^1.2"
            },
            "require-dev": {
                "clue/stream-filter": "~1.2",
                "phpunit/phpunit": "^9.6 || ^5.7 || ^4.8.36"
            },
            "type": "library",
            "autoload": {
                "psr-4": {
                    "React\\Stream\\": "src/"
                }
            },
            "notification-url": "https://packagist.org/downloads/",
            "license": [
                "MIT"
            ],
            "authors": [
                {
                    "name": "Christian Lück",
                    "email": "christian@clue.engineering",
                    "homepage": "https://clue.engineering/"
                },
                {
                    "name": "Cees-Jan Kiewiet",
                    "email": "reactphp@ceesjankiewiet.nl",
                    "homepage": "https://wyrihaximus.net/"
                },
                {
                    "name": "Jan Sorgalla",
                    "email": "jsorgalla@gmail.com",
                    "homepage": "https://sorgalla.com/"
                },
                {
                    "name": "Chris Boden",
                    "email": "cboden@gmail.com",
                    "homepage": "https://cboden.dev/"
                }
            ],
            "description": "Event-driven readable and writable streams for non-blocking I/O in ReactPHP",
            "keywords": [
                "event-driven",
                "io",
                "non-blocking",
                "pipe",
                "reactphp",
                "readable",
                "stream",
                "writable"
            ],
            "support": {
                "issues": "https://github.com/reactphp/stream/issues",
                "source": "https://github.com/reactphp/stream/tree/v1.4.0"
            },
            "funding": [
                {
                    "url": "https://opencollective.com/reactphp",
                    "type": "open_collective"
                }
            ],
            "time": "2024-06-11T12:45:25+00:00"
        },
        {
            "name": "symfony/console",
            "version": "v5.4.43",
            "source": {
                "type": "git",
                "url": "https://github.com/symfony/console.git",
                "reference": "e86f8554de667c16dde8aeb89a3990cfde924df9"
            },
            "dist": {
                "type": "zip",
                "url": "https://api.github.com/repos/symfony/console/zipball/e86f8554de667c16dde8aeb89a3990cfde924df9",
                "reference": "e86f8554de667c16dde8aeb89a3990cfde924df9",
                "shasum": ""
            },
            "require": {
                "php": ">=7.2.5",
                "symfony/deprecation-contracts": "^2.1|^3",
                "symfony/polyfill-mbstring": "~1.0",
                "symfony/polyfill-php73": "^1.9",
                "symfony/polyfill-php80": "^1.16",
                "symfony/service-contracts": "^1.1|^2|^3",
                "symfony/string": "^5.1|^6.0"
            },
            "conflict": {
                "psr/log": ">=3",
                "symfony/dependency-injection": "<4.4",
                "symfony/dotenv": "<5.1",
                "symfony/event-dispatcher": "<4.4",
                "symfony/lock": "<4.4",
                "symfony/process": "<4.4"
            },
            "provide": {
                "psr/log-implementation": "1.0|2.0"
            },
            "require-dev": {
                "psr/log": "^1|^2",
                "symfony/config": "^4.4|^5.0|^6.0",
                "symfony/dependency-injection": "^4.4|^5.0|^6.0",
                "symfony/event-dispatcher": "^4.4|^5.0|^6.0",
                "symfony/lock": "^4.4|^5.0|^6.0",
                "symfony/process": "^4.4|^5.0|^6.0",
                "symfony/var-dumper": "^4.4|^5.0|^6.0"
            },
            "suggest": {
                "psr/log": "For using the console logger",
                "symfony/event-dispatcher": "",
                "symfony/lock": "",
                "symfony/process": ""
            },
            "type": "library",
            "autoload": {
                "psr-4": {
                    "Symfony\\Component\\Console\\": ""
                },
                "exclude-from-classmap": [
                    "/Tests/"
                ]
            },
            "notification-url": "https://packagist.org/downloads/",
            "license": [
                "MIT"
            ],
            "authors": [
                {
                    "name": "Fabien Potencier",
                    "email": "fabien@symfony.com"
                },
                {
                    "name": "Symfony Community",
                    "homepage": "https://symfony.com/contributors"
                }
            ],
            "description": "Eases the creation of beautiful and testable command line interfaces",
            "homepage": "https://symfony.com",
            "keywords": [
                "cli",
                "command-line",
                "console",
                "terminal"
            ],
            "support": {
                "source": "https://github.com/symfony/console/tree/v5.4.43"
            },
            "funding": [
                {
                    "url": "https://symfony.com/sponsor",
                    "type": "custom"
                },
                {
                    "url": "https://github.com/fabpot",
                    "type": "github"
                },
                {
                    "url": "https://tidelift.com/funding/github/packagist/symfony/symfony",
                    "type": "tidelift"
                }
            ],
            "time": "2024-08-13T16:31:56+00:00"
        },
        {
            "name": "symfony/deprecation-contracts",
            "version": "v3.5.0",
            "source": {
                "type": "git",
                "url": "https://github.com/symfony/deprecation-contracts.git",
                "reference": "0e0d29ce1f20deffb4ab1b016a7257c4f1e789a1"
            },
            "dist": {
                "type": "zip",
                "url": "https://api.github.com/repos/symfony/deprecation-contracts/zipball/0e0d29ce1f20deffb4ab1b016a7257c4f1e789a1",
                "reference": "0e0d29ce1f20deffb4ab1b016a7257c4f1e789a1",
                "shasum": ""
            },
            "require": {
                "php": ">=8.1"
            },
            "type": "library",
            "extra": {
                "branch-alias": {
                    "dev-main": "3.5-dev"
                },
                "thanks": {
                    "name": "symfony/contracts",
                    "url": "https://github.com/symfony/contracts"
                }
            },
            "autoload": {
                "files": [
                    "function.php"
                ]
            },
            "notification-url": "https://packagist.org/downloads/",
            "license": [
                "MIT"
            ],
            "authors": [
                {
                    "name": "Nicolas Grekas",
                    "email": "p@tchwork.com"
                },
                {
                    "name": "Symfony Community",
                    "homepage": "https://symfony.com/contributors"
                }
            ],
            "description": "A generic function and convention to trigger deprecation notices",
            "homepage": "https://symfony.com",
            "support": {
                "source": "https://github.com/symfony/deprecation-contracts/tree/v3.5.0"
            },
            "funding": [
                {
                    "url": "https://symfony.com/sponsor",
                    "type": "custom"
                },
                {
                    "url": "https://github.com/fabpot",
                    "type": "github"
                },
                {
                    "url": "https://tidelift.com/funding/github/packagist/symfony/symfony",
                    "type": "tidelift"
                }
            ],
            "time": "2024-04-18T09:32:20+00:00"
        },
        {
            "name": "symfony/finder",
            "version": "v5.4.43",
            "source": {
                "type": "git",
                "url": "https://github.com/symfony/finder.git",
                "reference": "ae25a9145a900764158d439653d5630191155ca0"
            },
            "dist": {
                "type": "zip",
                "url": "https://api.github.com/repos/symfony/finder/zipball/ae25a9145a900764158d439653d5630191155ca0",
                "reference": "ae25a9145a900764158d439653d5630191155ca0",
                "shasum": ""
            },
            "require": {
                "php": ">=7.2.5",
                "symfony/deprecation-contracts": "^2.1|^3",
                "symfony/polyfill-php80": "^1.16"
            },
            "type": "library",
            "autoload": {
                "psr-4": {
                    "Symfony\\Component\\Finder\\": ""
                },
                "exclude-from-classmap": [
                    "/Tests/"
                ]
            },
            "notification-url": "https://packagist.org/downloads/",
            "license": [
                "MIT"
            ],
            "authors": [
                {
                    "name": "Fabien Potencier",
                    "email": "fabien@symfony.com"
                },
                {
                    "name": "Symfony Community",
                    "homepage": "https://symfony.com/contributors"
                }
            ],
            "description": "Finds files and directories via an intuitive fluent interface",
            "homepage": "https://symfony.com",
            "support": {
                "source": "https://github.com/symfony/finder/tree/v5.4.43"
            },
            "funding": [
                {
                    "url": "https://symfony.com/sponsor",
                    "type": "custom"
                },
                {
                    "url": "https://github.com/fabpot",
                    "type": "github"
                },
                {
                    "url": "https://tidelift.com/funding/github/packagist/symfony/symfony",
                    "type": "tidelift"
                }
            ],
            "time": "2024-08-13T14:03:51+00:00"
        },
        {
            "name": "symfony/polyfill-ctype",
            "version": "v1.30.0",
            "source": {
                "type": "git",
                "url": "https://github.com/symfony/polyfill-ctype.git",
                "reference": "0424dff1c58f028c451efff2045f5d92410bd540"
            },
            "dist": {
                "type": "zip",
                "url": "https://api.github.com/repos/symfony/polyfill-ctype/zipball/0424dff1c58f028c451efff2045f5d92410bd540",
                "reference": "0424dff1c58f028c451efff2045f5d92410bd540",
                "shasum": ""
            },
            "require": {
                "php": ">=7.1"
            },
            "provide": {
                "ext-ctype": "*"
            },
            "suggest": {
                "ext-ctype": "For best performance"
            },
            "type": "library",
            "extra": {
                "thanks": {
                    "name": "symfony/polyfill",
                    "url": "https://github.com/symfony/polyfill"
                }
            },
            "autoload": {
                "files": [
                    "bootstrap.php"
                ],
                "psr-4": {
                    "Symfony\\Polyfill\\Ctype\\": ""
                }
            },
            "notification-url": "https://packagist.org/downloads/",
            "license": [
                "MIT"
            ],
            "authors": [
                {
                    "name": "Gert de Pagter",
                    "email": "BackEndTea@gmail.com"
                },
                {
                    "name": "Symfony Community",
                    "homepage": "https://symfony.com/contributors"
                }
            ],
            "description": "Symfony polyfill for ctype functions",
            "homepage": "https://symfony.com",
            "keywords": [
                "compatibility",
                "ctype",
                "polyfill",
                "portable"
            ],
            "support": {
                "source": "https://github.com/symfony/polyfill-ctype/tree/v1.30.0"
            },
            "funding": [
                {
                    "url": "https://symfony.com/sponsor",
                    "type": "custom"
                },
                {
                    "url": "https://github.com/fabpot",
                    "type": "github"
                },
                {
                    "url": "https://tidelift.com/funding/github/packagist/symfony/symfony",
                    "type": "tidelift"
                }
            ],
            "time": "2024-05-31T15:07:36+00:00"
        },
        {
            "name": "symfony/polyfill-intl-grapheme",
            "version": "v1.30.0",
            "source": {
                "type": "git",
                "url": "https://github.com/symfony/polyfill-intl-grapheme.git",
                "reference": "64647a7c30b2283f5d49b874d84a18fc22054b7a"
            },
            "dist": {
                "type": "zip",
                "url": "https://api.github.com/repos/symfony/polyfill-intl-grapheme/zipball/64647a7c30b2283f5d49b874d84a18fc22054b7a",
                "reference": "64647a7c30b2283f5d49b874d84a18fc22054b7a",
                "shasum": ""
            },
            "require": {
                "php": ">=7.1"
            },
            "suggest": {
                "ext-intl": "For best performance"
            },
            "type": "library",
            "extra": {
                "thanks": {
                    "name": "symfony/polyfill",
                    "url": "https://github.com/symfony/polyfill"
                }
            },
            "autoload": {
                "files": [
                    "bootstrap.php"
                ],
                "psr-4": {
                    "Symfony\\Polyfill\\Intl\\Grapheme\\": ""
                }
            },
            "notification-url": "https://packagist.org/downloads/",
            "license": [
                "MIT"
            ],
            "authors": [
                {
                    "name": "Nicolas Grekas",
                    "email": "p@tchwork.com"
                },
                {
                    "name": "Symfony Community",
                    "homepage": "https://symfony.com/contributors"
                }
            ],
            "description": "Symfony polyfill for intl's grapheme_* functions",
            "homepage": "https://symfony.com",
            "keywords": [
                "compatibility",
                "grapheme",
                "intl",
                "polyfill",
                "portable",
                "shim"
            ],
            "support": {
                "source": "https://github.com/symfony/polyfill-intl-grapheme/tree/v1.30.0"
            },
            "funding": [
                {
                    "url": "https://symfony.com/sponsor",
                    "type": "custom"
                },
                {
                    "url": "https://github.com/fabpot",
                    "type": "github"
                },
                {
                    "url": "https://tidelift.com/funding/github/packagist/symfony/symfony",
                    "type": "tidelift"
                }
            ],
            "time": "2024-05-31T15:07:36+00:00"
        },
        {
            "name": "symfony/polyfill-intl-normalizer",
            "version": "v1.30.0",
            "source": {
                "type": "git",
                "url": "https://github.com/symfony/polyfill-intl-normalizer.git",
                "reference": "a95281b0be0d9ab48050ebd988b967875cdb9fdb"
            },
            "dist": {
                "type": "zip",
                "url": "https://api.github.com/repos/symfony/polyfill-intl-normalizer/zipball/a95281b0be0d9ab48050ebd988b967875cdb9fdb",
                "reference": "a95281b0be0d9ab48050ebd988b967875cdb9fdb",
                "shasum": ""
            },
            "require": {
                "php": ">=7.1"
            },
            "suggest": {
                "ext-intl": "For best performance"
            },
            "type": "library",
            "extra": {
                "thanks": {
                    "name": "symfony/polyfill",
                    "url": "https://github.com/symfony/polyfill"
                }
            },
            "autoload": {
                "files": [
                    "bootstrap.php"
                ],
                "psr-4": {
                    "Symfony\\Polyfill\\Intl\\Normalizer\\": ""
                },
                "classmap": [
                    "Resources/stubs"
                ]
            },
            "notification-url": "https://packagist.org/downloads/",
            "license": [
                "MIT"
            ],
            "authors": [
                {
                    "name": "Nicolas Grekas",
                    "email": "p@tchwork.com"
                },
                {
                    "name": "Symfony Community",
                    "homepage": "https://symfony.com/contributors"
                }
            ],
            "description": "Symfony polyfill for intl's Normalizer class and related functions",
            "homepage": "https://symfony.com",
            "keywords": [
                "compatibility",
                "intl",
                "normalizer",
                "polyfill",
                "portable",
                "shim"
            ],
            "support": {
                "source": "https://github.com/symfony/polyfill-intl-normalizer/tree/v1.30.0"
            },
            "funding": [
                {
                    "url": "https://symfony.com/sponsor",
                    "type": "custom"
                },
                {
                    "url": "https://github.com/fabpot",
                    "type": "github"
                },
                {
                    "url": "https://tidelift.com/funding/github/packagist/symfony/symfony",
                    "type": "tidelift"
                }
            ],
            "time": "2024-05-31T15:07:36+00:00"
        },
        {
            "name": "symfony/polyfill-mbstring",
            "version": "v1.30.0",
            "source": {
                "type": "git",
                "url": "https://github.com/symfony/polyfill-mbstring.git",
                "reference": "fd22ab50000ef01661e2a31d850ebaa297f8e03c"
            },
            "dist": {
                "type": "zip",
                "url": "https://api.github.com/repos/symfony/polyfill-mbstring/zipball/fd22ab50000ef01661e2a31d850ebaa297f8e03c",
                "reference": "fd22ab50000ef01661e2a31d850ebaa297f8e03c",
                "shasum": ""
            },
            "require": {
                "php": ">=7.1"
            },
            "provide": {
                "ext-mbstring": "*"
            },
            "suggest": {
                "ext-mbstring": "For best performance"
            },
            "type": "library",
            "extra": {
                "thanks": {
                    "name": "symfony/polyfill",
                    "url": "https://github.com/symfony/polyfill"
                }
            },
            "autoload": {
                "files": [
                    "bootstrap.php"
                ],
                "psr-4": {
                    "Symfony\\Polyfill\\Mbstring\\": ""
                }
            },
            "notification-url": "https://packagist.org/downloads/",
            "license": [
                "MIT"
            ],
            "authors": [
                {
                    "name": "Nicolas Grekas",
                    "email": "p@tchwork.com"
                },
                {
                    "name": "Symfony Community",
                    "homepage": "https://symfony.com/contributors"
                }
            ],
            "description": "Symfony polyfill for the Mbstring extension",
            "homepage": "https://symfony.com",
            "keywords": [
                "compatibility",
                "mbstring",
                "polyfill",
                "portable",
                "shim"
            ],
            "support": {
                "source": "https://github.com/symfony/polyfill-mbstring/tree/v1.30.0"
            },
            "funding": [
                {
                    "url": "https://symfony.com/sponsor",
                    "type": "custom"
                },
                {
                    "url": "https://github.com/fabpot",
                    "type": "github"
                },
                {
                    "url": "https://tidelift.com/funding/github/packagist/symfony/symfony",
                    "type": "tidelift"
                }
            ],
            "time": "2024-06-19T12:30:46+00:00"
        },
        {
            "name": "symfony/polyfill-php80",
            "version": "v1.30.0",
            "source": {
                "type": "git",
                "url": "https://github.com/symfony/polyfill-php80.git",
                "reference": "77fa7995ac1b21ab60769b7323d600a991a90433"
            },
            "dist": {
                "type": "zip",
                "url": "https://api.github.com/repos/symfony/polyfill-php80/zipball/77fa7995ac1b21ab60769b7323d600a991a90433",
                "reference": "77fa7995ac1b21ab60769b7323d600a991a90433",
                "shasum": ""
            },
            "require": {
                "php": ">=7.1"
            },
            "type": "library",
            "extra": {
                "thanks": {
                    "name": "symfony/polyfill",
                    "url": "https://github.com/symfony/polyfill"
                }
            },
            "autoload": {
                "files": [
                    "bootstrap.php"
                ],
                "psr-4": {
                    "Symfony\\Polyfill\\Php80\\": ""
                },
                "classmap": [
                    "Resources/stubs"
                ]
            },
            "notification-url": "https://packagist.org/downloads/",
            "license": [
                "MIT"
            ],
            "authors": [
                {
                    "name": "Ion Bazan",
                    "email": "ion.bazan@gmail.com"
                },
                {
                    "name": "Nicolas Grekas",
                    "email": "p@tchwork.com"
                },
                {
                    "name": "Symfony Community",
                    "homepage": "https://symfony.com/contributors"
                }
            ],
            "description": "Symfony polyfill backporting some PHP 8.0+ features to lower PHP versions",
            "homepage": "https://symfony.com",
            "keywords": [
                "compatibility",
                "polyfill",
                "portable",
                "shim"
            ],
            "support": {
                "source": "https://github.com/symfony/polyfill-php80/tree/v1.30.0"
            },
            "funding": [
                {
                    "url": "https://symfony.com/sponsor",
                    "type": "custom"
                },
                {
                    "url": "https://github.com/fabpot",
                    "type": "github"
                },
                {
                    "url": "https://tidelift.com/funding/github/packagist/symfony/symfony",
                    "type": "tidelift"
                }
            ],
            "time": "2024-05-31T15:07:36+00:00"
        },
        {
            "name": "symfony/polyfill-php81",
            "version": "v1.30.0",
            "source": {
                "type": "git",
                "url": "https://github.com/symfony/polyfill-php81.git",
                "reference": "3fb075789fb91f9ad9af537c4012d523085bd5af"
            },
            "dist": {
                "type": "zip",
                "url": "https://api.github.com/repos/symfony/polyfill-php81/zipball/3fb075789fb91f9ad9af537c4012d523085bd5af",
                "reference": "3fb075789fb91f9ad9af537c4012d523085bd5af",
                "shasum": ""
            },
            "require": {
                "php": ">=7.1"
            },
            "type": "library",
            "extra": {
                "thanks": {
                    "name": "symfony/polyfill",
                    "url": "https://github.com/symfony/polyfill"
                }
            },
            "autoload": {
                "files": [
                    "bootstrap.php"
                ],
                "psr-4": {
                    "Symfony\\Polyfill\\Php81\\": ""
                },
                "classmap": [
                    "Resources/stubs"
                ]
            },
            "notification-url": "https://packagist.org/downloads/",
            "license": [
                "MIT"
            ],
            "authors": [
                {
                    "name": "Nicolas Grekas",
                    "email": "p@tchwork.com"
                },
                {
                    "name": "Symfony Community",
                    "homepage": "https://symfony.com/contributors"
                }
            ],
            "description": "Symfony polyfill backporting some PHP 8.1+ features to lower PHP versions",
            "homepage": "https://symfony.com",
            "keywords": [
                "compatibility",
                "polyfill",
                "portable",
                "shim"
            ],
            "support": {
                "source": "https://github.com/symfony/polyfill-php81/tree/v1.30.0"
            },
            "funding": [
                {
                    "url": "https://symfony.com/sponsor",
                    "type": "custom"
                },
                {
                    "url": "https://github.com/fabpot",
                    "type": "github"
                },
                {
                    "url": "https://tidelift.com/funding/github/packagist/symfony/symfony",
                    "type": "tidelift"
                }
            ],
            "time": "2024-06-19T12:30:46+00:00"
        },
        {
            "name": "symfony/process",
            "version": "v5.4.40",
            "source": {
                "type": "git",
                "url": "https://github.com/symfony/process.git",
                "reference": "deedcb3bb4669cae2148bc920eafd2b16dc7c046"
            },
            "dist": {
                "type": "zip",
                "url": "https://api.github.com/repos/symfony/process/zipball/deedcb3bb4669cae2148bc920eafd2b16dc7c046",
                "reference": "deedcb3bb4669cae2148bc920eafd2b16dc7c046",
                "shasum": ""
            },
            "require": {
                "php": ">=7.2.5",
                "symfony/polyfill-php80": "^1.16"
            },
            "type": "library",
            "autoload": {
                "psr-4": {
                    "Symfony\\Component\\Process\\": ""
                },
                "exclude-from-classmap": [
                    "/Tests/"
                ]
            },
            "notification-url": "https://packagist.org/downloads/",
            "license": [
                "MIT"
            ],
            "authors": [
                {
                    "name": "Fabien Potencier",
                    "email": "fabien@symfony.com"
                },
                {
                    "name": "Symfony Community",
                    "homepage": "https://symfony.com/contributors"
                }
            ],
            "description": "Executes commands in sub-processes",
            "homepage": "https://symfony.com",
            "support": {
                "source": "https://github.com/symfony/process/tree/v5.4.40"
            },
            "funding": [
                {
                    "url": "https://symfony.com/sponsor",
                    "type": "custom"
                },
                {
                    "url": "https://github.com/fabpot",
                    "type": "github"
                },
                {
                    "url": "https://tidelift.com/funding/github/packagist/symfony/symfony",
                    "type": "tidelift"
                }
            ],
            "time": "2024-05-31T14:33:22+00:00"
        },
        {
            "name": "symfony/service-contracts",
            "version": "v2.5.3",
            "source": {
                "type": "git",
                "url": "https://github.com/symfony/service-contracts.git",
                "reference": "a2329596ddc8fd568900e3fc76cba42489ecc7f3"
            },
            "dist": {
                "type": "zip",
                "url": "https://api.github.com/repos/symfony/service-contracts/zipball/a2329596ddc8fd568900e3fc76cba42489ecc7f3",
                "reference": "a2329596ddc8fd568900e3fc76cba42489ecc7f3",
                "shasum": ""
            },
            "require": {
                "php": ">=7.2.5",
                "psr/container": "^1.1",
                "symfony/deprecation-contracts": "^2.1|^3"
            },
            "conflict": {
                "ext-psr": "<1.1|>=2"
            },
            "suggest": {
                "symfony/service-implementation": ""
            },
            "type": "library",
            "extra": {
                "branch-alias": {
                    "dev-main": "2.5-dev"
                },
                "thanks": {
                    "name": "symfony/contracts",
                    "url": "https://github.com/symfony/contracts"
                }
            },
            "autoload": {
                "psr-4": {
                    "Symfony\\Contracts\\Service\\": ""
                }
            },
            "notification-url": "https://packagist.org/downloads/",
            "license": [
                "MIT"
            ],
            "authors": [
                {
                    "name": "Nicolas Grekas",
                    "email": "p@tchwork.com"
                },
                {
                    "name": "Symfony Community",
                    "homepage": "https://symfony.com/contributors"
                }
            ],
            "description": "Generic abstractions related to writing services",
            "homepage": "https://symfony.com",
            "keywords": [
                "abstractions",
                "contracts",
                "decoupling",
                "interfaces",
                "interoperability",
                "standards"
            ],
            "support": {
                "source": "https://github.com/symfony/service-contracts/tree/v2.5.3"
            },
            "funding": [
                {
                    "url": "https://symfony.com/sponsor",
                    "type": "custom"
                },
                {
                    "url": "https://github.com/fabpot",
                    "type": "github"
                },
                {
                    "url": "https://tidelift.com/funding/github/packagist/symfony/symfony",
                    "type": "tidelift"
                }
            ],
            "time": "2023-04-21T15:04:16+00:00"
        },
        {
            "name": "symfony/string",
            "version": "v5.4.43",
            "source": {
                "type": "git",
                "url": "https://github.com/symfony/string.git",
                "reference": "8be1d484951ff5ca995eaf8edcbcb8b9a5888450"
            },
            "dist": {
                "type": "zip",
                "url": "https://api.github.com/repos/symfony/string/zipball/8be1d484951ff5ca995eaf8edcbcb8b9a5888450",
                "reference": "8be1d484951ff5ca995eaf8edcbcb8b9a5888450",
                "shasum": ""
            },
            "require": {
                "php": ">=7.2.5",
                "symfony/polyfill-ctype": "~1.8",
                "symfony/polyfill-intl-grapheme": "~1.0",
                "symfony/polyfill-intl-normalizer": "~1.0",
                "symfony/polyfill-mbstring": "~1.0",
                "symfony/polyfill-php80": "~1.15"
            },
            "conflict": {
                "symfony/translation-contracts": ">=3.0"
            },
            "require-dev": {
                "symfony/error-handler": "^4.4|^5.0|^6.0",
                "symfony/http-client": "^4.4|^5.0|^6.0",
                "symfony/translation-contracts": "^1.1|^2",
                "symfony/var-exporter": "^4.4|^5.0|^6.0"
            },
            "type": "library",
            "autoload": {
                "files": [
                    "Resources/functions.php"
                ],
                "psr-4": {
                    "Symfony\\Component\\String\\": ""
                },
                "exclude-from-classmap": [
                    "/Tests/"
                ]
            },
            "notification-url": "https://packagist.org/downloads/",
            "license": [
                "MIT"
            ],
            "authors": [
                {
                    "name": "Nicolas Grekas",
                    "email": "p@tchwork.com"
                },
                {
                    "name": "Symfony Community",
                    "homepage": "https://symfony.com/contributors"
                }
            ],
            "description": "Provides an object-oriented API to strings and deals with bytes, UTF-8 code points and grapheme clusters in a unified way",
            "homepage": "https://symfony.com",
            "keywords": [
                "grapheme",
                "i18n",
                "string",
                "unicode",
                "utf-8",
                "utf8"
            ],
            "support": {
                "source": "https://github.com/symfony/string/tree/v5.4.43"
            },
            "funding": [
                {
                    "url": "https://symfony.com/sponsor",
                    "type": "custom"
                },
                {
                    "url": "https://github.com/fabpot",
                    "type": "github"
                },
                {
                    "url": "https://tidelift.com/funding/github/packagist/symfony/symfony",
                    "type": "tidelift"
                }
            ],
            "time": "2024-08-01T10:24:28+00:00"
        }
    ],
    "packages-dev": [
        {
            "name": "brianium/paratest",
            "version": "v6.6.3",
            "source": {
                "type": "git",
                "url": "https://github.com/paratestphp/paratest.git",
                "reference": "f2d781bb9136cda2f5e73ee778049e80ba681cf6"
            },
            "dist": {
                "type": "zip",
                "url": "https://api.github.com/repos/paratestphp/paratest/zipball/f2d781bb9136cda2f5e73ee778049e80ba681cf6",
                "reference": "f2d781bb9136cda2f5e73ee778049e80ba681cf6",
                "shasum": ""
            },
            "require": {
                "ext-dom": "*",
                "ext-pcre": "*",
                "ext-reflection": "*",
                "ext-simplexml": "*",
                "jean85/pretty-package-versions": "^2.0.5",
                "php": "^7.3 || ^8.0",
                "phpunit/php-code-coverage": "^9.2.16",
                "phpunit/php-file-iterator": "^3.0.6",
                "phpunit/php-timer": "^5.0.3",
                "phpunit/phpunit": "^9.5.23",
                "sebastian/environment": "^5.1.4",
                "symfony/console": "^5.4.9 || ^6.1.2",
                "symfony/polyfill-php80": "^v1.26.0",
                "symfony/process": "^5.4.8 || ^6.1.0"
            },
            "require-dev": {
                "doctrine/coding-standard": "^9.0.0",
                "ext-pcov": "*",
                "ext-posix": "*",
                "infection/infection": "^0.26.13",
                "malukenho/mcbumpface": "^1.1.5",
                "squizlabs/php_codesniffer": "^3.7.1",
                "symfony/filesystem": "^5.4.9 || ^6.1.0",
                "vimeo/psalm": "^4.26.0"
            },
            "bin": [
                "bin/paratest",
                "bin/paratest.bat",
                "bin/paratest_for_phpstorm"
            ],
            "type": "library",
            "autoload": {
                "psr-4": {
                    "ParaTest\\": [
                        "src/"
                    ]
                }
            },
            "notification-url": "https://packagist.org/downloads/",
            "license": [
                "MIT"
            ],
            "authors": [
                {
                    "name": "Brian Scaturro",
                    "email": "scaturrob@gmail.com",
                    "role": "Developer"
                },
                {
                    "name": "Filippo Tessarotto",
                    "email": "zoeslam@gmail.com",
                    "role": "Developer"
                }
            ],
            "description": "Parallel testing for PHP",
            "homepage": "https://github.com/paratestphp/paratest",
            "keywords": [
                "concurrent",
                "parallel",
                "phpunit",
                "testing"
            ],
            "support": {
                "issues": "https://github.com/paratestphp/paratest/issues",
                "source": "https://github.com/paratestphp/paratest/tree/v6.6.3"
            },
            "funding": [
                {
                    "url": "https://github.com/sponsors/Slamdunk",
                    "type": "github"
                },
                {
                    "url": "https://paypal.me/filippotessarotto",
                    "type": "paypal"
                }
            ],
            "time": "2022-08-25T05:44:14+00:00"
        },
        {
            "name": "cweagans/composer-patches",
            "version": "1.7.3",
            "source": {
                "type": "git",
                "url": "https://github.com/cweagans/composer-patches.git",
                "reference": "e190d4466fe2b103a55467dfa83fc2fecfcaf2db"
            },
            "dist": {
                "type": "zip",
                "url": "https://api.github.com/repos/cweagans/composer-patches/zipball/e190d4466fe2b103a55467dfa83fc2fecfcaf2db",
                "reference": "e190d4466fe2b103a55467dfa83fc2fecfcaf2db",
                "shasum": ""
            },
            "require": {
                "composer-plugin-api": "^1.0 || ^2.0",
                "php": ">=5.3.0"
            },
            "require-dev": {
                "composer/composer": "~1.0 || ~2.0",
                "phpunit/phpunit": "~4.6"
            },
            "type": "composer-plugin",
            "extra": {
                "class": "cweagans\\Composer\\Patches"
            },
            "autoload": {
                "psr-4": {
                    "cweagans\\Composer\\": "src"
                }
            },
            "notification-url": "https://packagist.org/downloads/",
            "license": [
                "BSD-3-Clause"
            ],
            "authors": [
                {
                    "name": "Cameron Eagans",
                    "email": "me@cweagans.net"
                }
            ],
            "description": "Provides a way to patch Composer packages.",
            "support": {
                "issues": "https://github.com/cweagans/composer-patches/issues",
                "source": "https://github.com/cweagans/composer-patches/tree/1.7.3"
            },
            "time": "2022-12-20T22:53:13+00:00"
        },
        {
            "name": "doctrine/instantiator",
            "version": "2.0.0",
            "source": {
                "type": "git",
                "url": "https://github.com/doctrine/instantiator.git",
                "reference": "c6222283fa3f4ac679f8b9ced9a4e23f163e80d0"
            },
            "dist": {
                "type": "zip",
                "url": "https://api.github.com/repos/doctrine/instantiator/zipball/c6222283fa3f4ac679f8b9ced9a4e23f163e80d0",
                "reference": "c6222283fa3f4ac679f8b9ced9a4e23f163e80d0",
                "shasum": ""
            },
            "require": {
                "php": "^8.1"
            },
            "require-dev": {
                "doctrine/coding-standard": "^11",
                "ext-pdo": "*",
                "ext-phar": "*",
                "phpbench/phpbench": "^1.2",
                "phpstan/phpstan": "^1.9.4",
                "phpstan/phpstan-phpunit": "^1.3",
                "phpunit/phpunit": "^9.5.27",
                "vimeo/psalm": "^5.4"
            },
            "type": "library",
            "autoload": {
                "psr-4": {
                    "Doctrine\\Instantiator\\": "src/Doctrine/Instantiator/"
                }
            },
            "notification-url": "https://packagist.org/downloads/",
            "license": [
                "MIT"
            ],
            "authors": [
                {
                    "name": "Marco Pivetta",
                    "email": "ocramius@gmail.com",
                    "homepage": "https://ocramius.github.io/"
                }
            ],
            "description": "A small, lightweight utility to instantiate objects in PHP without invoking their constructors",
            "homepage": "https://www.doctrine-project.org/projects/instantiator.html",
            "keywords": [
                "constructor",
                "instantiate"
            ],
            "support": {
                "issues": "https://github.com/doctrine/instantiator/issues",
                "source": "https://github.com/doctrine/instantiator/tree/2.0.0"
            },
            "funding": [
                {
                    "url": "https://www.doctrine-project.org/sponsorship.html",
                    "type": "custom"
                },
                {
                    "url": "https://www.patreon.com/phpdoctrine",
                    "type": "patreon"
                },
                {
                    "url": "https://tidelift.com/funding/github/packagist/doctrine%2Finstantiator",
                    "type": "tidelift"
                }
            ],
            "time": "2022-12-30T00:23:10+00:00"
        },
        {
            "name": "jean85/pretty-package-versions",
            "version": "2.0.5",
            "source": {
                "type": "git",
                "url": "https://github.com/Jean85/pretty-package-versions.git",
                "reference": "ae547e455a3d8babd07b96966b17d7fd21d9c6af"
            },
            "dist": {
                "type": "zip",
                "url": "https://api.github.com/repos/Jean85/pretty-package-versions/zipball/ae547e455a3d8babd07b96966b17d7fd21d9c6af",
                "reference": "ae547e455a3d8babd07b96966b17d7fd21d9c6af",
                "shasum": ""
            },
            "require": {
                "composer-runtime-api": "^2.0.0",
                "php": "^7.1|^8.0"
            },
            "require-dev": {
                "friendsofphp/php-cs-fixer": "^2.17",
                "jean85/composer-provided-replaced-stub-package": "^1.0",
                "phpstan/phpstan": "^0.12.66",
                "phpunit/phpunit": "^7.5|^8.5|^9.4",
                "vimeo/psalm": "^4.3"
            },
            "type": "library",
            "extra": {
                "branch-alias": {
                    "dev-master": "1.x-dev"
                }
            },
            "autoload": {
                "psr-4": {
                    "Jean85\\": "src/"
                }
            },
            "notification-url": "https://packagist.org/downloads/",
            "license": [
                "MIT"
            ],
            "authors": [
                {
                    "name": "Alessandro Lai",
                    "email": "alessandro.lai85@gmail.com"
                }
            ],
            "description": "A library to get pretty versions strings of installed dependencies",
            "keywords": [
                "composer",
                "package",
                "release",
                "versions"
            ],
            "support": {
                "issues": "https://github.com/Jean85/pretty-package-versions/issues",
                "source": "https://github.com/Jean85/pretty-package-versions/tree/2.0.5"
            },
            "time": "2021-10-08T21:21:46+00:00"
        },
        {
            "name": "myclabs/deep-copy",
            "version": "1.12.0",
            "source": {
                "type": "git",
                "url": "https://github.com/myclabs/DeepCopy.git",
                "reference": "3a6b9a42cd8f8771bd4295d13e1423fa7f3d942c"
            },
            "dist": {
                "type": "zip",
                "url": "https://api.github.com/repos/myclabs/DeepCopy/zipball/3a6b9a42cd8f8771bd4295d13e1423fa7f3d942c",
                "reference": "3a6b9a42cd8f8771bd4295d13e1423fa7f3d942c",
                "shasum": ""
            },
            "require": {
                "php": "^7.1 || ^8.0"
            },
            "conflict": {
                "doctrine/collections": "<1.6.8",
                "doctrine/common": "<2.13.3 || >=3 <3.2.2"
            },
            "require-dev": {
                "doctrine/collections": "^1.6.8",
                "doctrine/common": "^2.13.3 || ^3.2.2",
                "phpspec/prophecy": "^1.10",
                "phpunit/phpunit": "^7.5.20 || ^8.5.23 || ^9.5.13"
            },
            "type": "library",
            "autoload": {
                "files": [
                    "src/DeepCopy/deep_copy.php"
                ],
                "psr-4": {
                    "DeepCopy\\": "src/DeepCopy/"
                }
            },
            "notification-url": "https://packagist.org/downloads/",
            "license": [
                "MIT"
            ],
            "description": "Create deep copies (clones) of your objects",
            "keywords": [
                "clone",
                "copy",
                "duplicate",
                "object",
                "object graph"
            ],
            "support": {
                "issues": "https://github.com/myclabs/DeepCopy/issues",
                "source": "https://github.com/myclabs/DeepCopy/tree/1.12.0"
            },
            "funding": [
                {
                    "url": "https://tidelift.com/funding/github/packagist/myclabs/deep-copy",
                    "type": "tidelift"
                }
            ],
            "time": "2024-06-12T14:39:25+00:00"
        },
        {
            "name": "ondrejmirtes/simple-downgrader",
            "version": "2.x-dev",
            "source": {
                "type": "git",
                "url": "https://github.com/ondrejmirtes/simple-downgrader.git",
                "reference": "dbbf56fab0bc71310ff3766ea204d84f019e99b7"
            },
            "dist": {
                "type": "zip",
                "url": "https://api.github.com/repos/ondrejmirtes/simple-downgrader/zipball/dbbf56fab0bc71310ff3766ea204d84f019e99b7",
                "reference": "dbbf56fab0bc71310ff3766ea204d84f019e99b7",
                "shasum": ""
            },
            "require": {
                "nette/utils": "^3.2.5",
                "nikic/php-parser": "^5.0",
                "php": "^7.4|^8.0",
                "phpstan/phpdoc-parser": "^1.24.5",
                "symfony/console": "^5.4",
                "symfony/finder": "^5.4"
            },
            "require-dev": {
                "php-parallel-lint/php-parallel-lint": "^1.3",
                "phpstan/phpstan": "^1.10",
                "phpunit/phpunit": "^8.5.36"
            },
            "bin": [
                "bin/simple-downgrade"
            ],
            "type": "library",
            "autoload": {
                "psr-4": {
                    "SimpleDowngrader\\": [
                        "src/"
                    ]
                }
            },
            "notification-url": "https://packagist.org/downloads/",
            "license": [
                "MIT"
            ],
            "description": "Simple Downgrader",
            "support": {
                "issues": "https://github.com/ondrejmirtes/simple-downgrader/issues",
                "source": "https://github.com/ondrejmirtes/simple-downgrader/tree/2.x"
            },
            "time": "2024-02-12T19:24:54+00:00"
        },
        {
            "name": "phar-io/manifest",
            "version": "2.0.4",
            "source": {
                "type": "git",
                "url": "https://github.com/phar-io/manifest.git",
                "reference": "54750ef60c58e43759730615a392c31c80e23176"
            },
            "dist": {
                "type": "zip",
                "url": "https://api.github.com/repos/phar-io/manifest/zipball/54750ef60c58e43759730615a392c31c80e23176",
                "reference": "54750ef60c58e43759730615a392c31c80e23176",
                "shasum": ""
            },
            "require": {
                "ext-dom": "*",
                "ext-libxml": "*",
                "ext-phar": "*",
                "ext-xmlwriter": "*",
                "phar-io/version": "^3.0.1",
                "php": "^7.2 || ^8.0"
            },
            "type": "library",
            "extra": {
                "branch-alias": {
                    "dev-master": "2.0.x-dev"
                }
            },
            "autoload": {
                "classmap": [
                    "src/"
                ]
            },
            "notification-url": "https://packagist.org/downloads/",
            "license": [
                "BSD-3-Clause"
            ],
            "authors": [
                {
                    "name": "Arne Blankerts",
                    "email": "arne@blankerts.de",
                    "role": "Developer"
                },
                {
                    "name": "Sebastian Heuer",
                    "email": "sebastian@phpeople.de",
                    "role": "Developer"
                },
                {
                    "name": "Sebastian Bergmann",
                    "email": "sebastian@phpunit.de",
                    "role": "Developer"
                }
            ],
            "description": "Component for reading phar.io manifest information from a PHP Archive (PHAR)",
            "support": {
                "issues": "https://github.com/phar-io/manifest/issues",
                "source": "https://github.com/phar-io/manifest/tree/2.0.4"
            },
            "funding": [
                {
                    "url": "https://github.com/theseer",
                    "type": "github"
                }
            ],
            "time": "2024-03-03T12:33:53+00:00"
        },
        {
            "name": "phar-io/version",
            "version": "3.2.1",
            "source": {
                "type": "git",
                "url": "https://github.com/phar-io/version.git",
                "reference": "4f7fd7836c6f332bb2933569e566a0d6c4cbed74"
            },
            "dist": {
                "type": "zip",
                "url": "https://api.github.com/repos/phar-io/version/zipball/4f7fd7836c6f332bb2933569e566a0d6c4cbed74",
                "reference": "4f7fd7836c6f332bb2933569e566a0d6c4cbed74",
                "shasum": ""
            },
            "require": {
                "php": "^7.2 || ^8.0"
            },
            "type": "library",
            "autoload": {
                "classmap": [
                    "src/"
                ]
            },
            "notification-url": "https://packagist.org/downloads/",
            "license": [
                "BSD-3-Clause"
            ],
            "authors": [
                {
                    "name": "Arne Blankerts",
                    "email": "arne@blankerts.de",
                    "role": "Developer"
                },
                {
                    "name": "Sebastian Heuer",
                    "email": "sebastian@phpeople.de",
                    "role": "Developer"
                },
                {
                    "name": "Sebastian Bergmann",
                    "email": "sebastian@phpunit.de",
                    "role": "Developer"
                }
            ],
            "description": "Library for handling version information and constraints",
            "support": {
                "issues": "https://github.com/phar-io/version/issues",
                "source": "https://github.com/phar-io/version/tree/3.2.1"
            },
            "time": "2022-02-21T01:04:05+00:00"
        },
        {
            "name": "php-parallel-lint/php-parallel-lint",
            "version": "v1.4.0",
            "source": {
                "type": "git",
                "url": "https://github.com/php-parallel-lint/PHP-Parallel-Lint.git",
                "reference": "6db563514f27e19595a19f45a4bf757b6401194e"
            },
            "dist": {
                "type": "zip",
                "url": "https://api.github.com/repos/php-parallel-lint/PHP-Parallel-Lint/zipball/6db563514f27e19595a19f45a4bf757b6401194e",
                "reference": "6db563514f27e19595a19f45a4bf757b6401194e",
                "shasum": ""
            },
            "require": {
                "ext-json": "*",
                "php": ">=5.3.0"
            },
            "replace": {
                "grogy/php-parallel-lint": "*",
                "jakub-onderka/php-parallel-lint": "*"
            },
            "require-dev": {
                "nette/tester": "^1.3 || ^2.0",
                "php-parallel-lint/php-console-highlighter": "0.* || ^1.0",
                "squizlabs/php_codesniffer": "^3.6"
            },
            "suggest": {
                "php-parallel-lint/php-console-highlighter": "Highlight syntax in code snippet"
            },
            "bin": [
                "parallel-lint"
            ],
            "type": "library",
            "autoload": {
                "classmap": [
                    "./src/"
                ]
            },
            "notification-url": "https://packagist.org/downloads/",
            "license": [
                "BSD-2-Clause"
            ],
            "authors": [
                {
                    "name": "Jakub Onderka",
                    "email": "ahoj@jakubonderka.cz"
                }
            ],
            "description": "This tool checks the syntax of PHP files about 20x faster than serial check.",
            "homepage": "https://github.com/php-parallel-lint/PHP-Parallel-Lint",
            "keywords": [
                "lint",
                "static analysis"
            ],
            "support": {
                "issues": "https://github.com/php-parallel-lint/PHP-Parallel-Lint/issues",
                "source": "https://github.com/php-parallel-lint/PHP-Parallel-Lint/tree/v1.4.0"
            },
            "time": "2024-03-27T12:14:49+00:00"
        },
        {
            "name": "phpstan/phpstan-deprecation-rules",
            "version": "2.0.x-dev",
            "source": {
                "type": "git",
                "url": "https://github.com/phpstan/phpstan-deprecation-rules.git",
                "reference": "4590cf64974274acb3cf683bddfbe59031272949"
            },
            "dist": {
                "type": "zip",
                "url": "https://api.github.com/repos/phpstan/phpstan-deprecation-rules/zipball/4590cf64974274acb3cf683bddfbe59031272949",
                "reference": "4590cf64974274acb3cf683bddfbe59031272949",
                "shasum": ""
            },
            "require": {
                "php": "^7.4 || ^8.0",
                "phpstan/phpstan": "^2.0"
            },
            "require-dev": {
                "php-parallel-lint/php-parallel-lint": "^1.2",
                "phpstan/phpstan-phpunit": "^2.0",
                "phpunit/phpunit": "^9.6"
            },
            "type": "phpstan-extension",
            "extra": {
                "phpstan": {
                    "includes": [
                        "rules.neon"
                    ]
                }
            },
            "autoload": {
                "psr-4": {
                    "PHPStan\\": "src/"
                }
            },
            "notification-url": "https://packagist.org/downloads/",
            "license": [
                "MIT"
            ],
            "description": "PHPStan rules for detecting usage of deprecated classes, methods, properties, constants and traits.",
            "support": {
                "issues": "https://github.com/phpstan/phpstan-deprecation-rules/issues",
                "source": "https://github.com/phpstan/phpstan-deprecation-rules/tree/2.0.x"
            },
            "time": "2024-09-04T20:43:23+00:00"
        },
        {
            "name": "phpstan/phpstan-nette",
            "version": "2.0.x-dev",
            "source": {
                "type": "git",
                "url": "https://github.com/phpstan/phpstan-nette.git",
                "reference": "93a4f025a4d11ffcf9523617cb3c620c5373fe56"
            },
            "dist": {
                "type": "zip",
                "url": "https://api.github.com/repos/phpstan/phpstan-nette/zipball/93a4f025a4d11ffcf9523617cb3c620c5373fe56",
                "reference": "93a4f025a4d11ffcf9523617cb3c620c5373fe56",
                "shasum": ""
            },
            "require": {
                "php": "^7.4 || ^8.0",
                "phpstan/phpstan": "^2.0"
            },
            "conflict": {
                "nette/application": "<2.3.0",
                "nette/component-model": "<2.3.0",
                "nette/di": "<2.3.0",
                "nette/forms": "<2.3.0",
                "nette/http": "<2.3.0",
                "nette/utils": "<2.3.0"
            },
            "require-dev": {
                "nette/application": "^3.0",
                "nette/forms": "^3.0",
                "nette/utils": "^2.3.0 || ^3.0.0",
                "php-parallel-lint/php-parallel-lint": "^1.2",
                "phpstan/phpstan-phpunit": "^2.0",
                "phpstan/phpstan-strict-rules": "^2.0",
                "phpunit/phpunit": "^9.6"
            },
            "default-branch": true,
            "type": "phpstan-extension",
            "extra": {
                "phpstan": {
                    "includes": [
                        "extension.neon",
                        "rules.neon"
                    ]
                }
            },
            "autoload": {
                "psr-4": {
                    "PHPStan\\": "src/"
                }
            },
            "notification-url": "https://packagist.org/downloads/",
            "license": [
                "MIT"
            ],
            "description": "Nette Framework class reflection extension for PHPStan",
            "support": {
                "issues": "https://github.com/phpstan/phpstan-nette/issues",
                "source": "https://github.com/phpstan/phpstan-nette/tree/2.0.x"
            },
            "time": "2024-09-04T21:08:28+00:00"
        },
        {
            "name": "phpstan/phpstan-phpunit",
            "version": "2.0.x-dev",
            "source": {
                "type": "git",
                "url": "https://github.com/phpstan/phpstan-phpunit.git",
                "reference": "3faa60573a32522772e7cda004003b15466e2b5b"
            },
            "dist": {
                "type": "zip",
                "url": "https://api.github.com/repos/phpstan/phpstan-phpunit/zipball/3faa60573a32522772e7cda004003b15466e2b5b",
                "reference": "3faa60573a32522772e7cda004003b15466e2b5b",
                "shasum": ""
            },
            "require": {
                "php": "^7.4 || ^8.0",
                "phpstan/phpstan": "^2.0"
            },
            "conflict": {
                "phpunit/phpunit": "<7.0"
            },
            "require-dev": {
                "php-parallel-lint/php-parallel-lint": "^1.2",
                "phpstan/phpstan-strict-rules": "^2.0",
                "phpunit/phpunit": "^9.6"
            },
            "type": "phpstan-extension",
            "extra": {
                "phpstan": {
                    "includes": [
                        "extension.neon",
                        "rules.neon"
                    ]
                }
            },
            "autoload": {
                "psr-4": {
                    "PHPStan\\": "src/"
                }
            },
            "notification-url": "https://packagist.org/downloads/",
            "license": [
                "MIT"
            ],
            "description": "PHPUnit extensions and rules for PHPStan",
            "support": {
                "issues": "https://github.com/phpstan/phpstan-phpunit/issues",
                "source": "https://github.com/phpstan/phpstan-phpunit/tree/2.0.x"
            },
            "time": "2024-09-04T20:57:24+00:00"
        },
        {
            "name": "phpstan/phpstan-strict-rules",
            "version": "2.0.x-dev",
            "source": {
                "type": "git",
                "url": "https://github.com/phpstan/phpstan-strict-rules.git",
                "reference": "8e2c8b0abb83ec35ba2fca475898880f7e700783"
            },
            "dist": {
                "type": "zip",
                "url": "https://api.github.com/repos/phpstan/phpstan-strict-rules/zipball/8e2c8b0abb83ec35ba2fca475898880f7e700783",
                "reference": "8e2c8b0abb83ec35ba2fca475898880f7e700783",
                "shasum": ""
            },
            "require": {
                "php": "^7.4 || ^8.0",
                "phpstan/phpstan": "^2.0"
            },
            "require-dev": {
                "php-parallel-lint/php-parallel-lint": "^1.2",
                "phpstan/phpstan-deprecation-rules": "^2.0",
                "phpstan/phpstan-phpunit": "^2.0",
                "phpunit/phpunit": "^9.6"
            },
            "default-branch": true,
            "type": "phpstan-extension",
            "extra": {
                "phpstan": {
                    "includes": [
                        "rules.neon"
                    ]
                }
            },
            "autoload": {
                "psr-4": {
                    "PHPStan\\": "src/"
                }
            },
            "notification-url": "https://packagist.org/downloads/",
            "license": [
                "MIT"
            ],
            "description": "Extra strict and opinionated rules for PHPStan",
            "support": {
                "issues": "https://github.com/phpstan/phpstan-strict-rules/issues",
                "source": "https://github.com/phpstan/phpstan-strict-rules/tree/2.0.x"
            },
            "time": "2024-09-04T21:09:40+00:00"
        },
        {
            "name": "phpunit/php-code-coverage",
            "version": "9.2.32",
            "source": {
                "type": "git",
                "url": "https://github.com/sebastianbergmann/php-code-coverage.git",
                "reference": "85402a822d1ecf1db1096959413d35e1c37cf1a5"
            },
            "dist": {
                "type": "zip",
                "url": "https://api.github.com/repos/sebastianbergmann/php-code-coverage/zipball/85402a822d1ecf1db1096959413d35e1c37cf1a5",
                "reference": "85402a822d1ecf1db1096959413d35e1c37cf1a5",
                "shasum": ""
            },
            "require": {
                "ext-dom": "*",
                "ext-libxml": "*",
                "ext-xmlwriter": "*",
                "nikic/php-parser": "^4.19.1 || ^5.1.0",
                "php": ">=7.3",
                "phpunit/php-file-iterator": "^3.0.6",
                "phpunit/php-text-template": "^2.0.4",
                "sebastian/code-unit-reverse-lookup": "^2.0.3",
                "sebastian/complexity": "^2.0.3",
                "sebastian/environment": "^5.1.5",
                "sebastian/lines-of-code": "^1.0.4",
                "sebastian/version": "^3.0.2",
                "theseer/tokenizer": "^1.2.3"
            },
            "require-dev": {
                "phpunit/phpunit": "^9.6"
            },
            "suggest": {
                "ext-pcov": "PHP extension that provides line coverage",
                "ext-xdebug": "PHP extension that provides line coverage as well as branch and path coverage"
            },
            "type": "library",
            "extra": {
                "branch-alias": {
                    "dev-main": "9.2.x-dev"
                }
            },
            "autoload": {
                "classmap": [
                    "src/"
                ]
            },
            "notification-url": "https://packagist.org/downloads/",
            "license": [
                "BSD-3-Clause"
            ],
            "authors": [
                {
                    "name": "Sebastian Bergmann",
                    "email": "sebastian@phpunit.de",
                    "role": "lead"
                }
            ],
            "description": "Library that provides collection, processing, and rendering functionality for PHP code coverage information.",
            "homepage": "https://github.com/sebastianbergmann/php-code-coverage",
            "keywords": [
                "coverage",
                "testing",
                "xunit"
            ],
            "support": {
                "issues": "https://github.com/sebastianbergmann/php-code-coverage/issues",
                "security": "https://github.com/sebastianbergmann/php-code-coverage/security/policy",
                "source": "https://github.com/sebastianbergmann/php-code-coverage/tree/9.2.32"
            },
            "funding": [
                {
                    "url": "https://github.com/sebastianbergmann",
                    "type": "github"
                }
            ],
            "time": "2024-08-22T04:23:01+00:00"
        },
        {
            "name": "phpunit/php-file-iterator",
            "version": "3.0.6",
            "source": {
                "type": "git",
                "url": "https://github.com/sebastianbergmann/php-file-iterator.git",
                "reference": "cf1c2e7c203ac650e352f4cc675a7021e7d1b3cf"
            },
            "dist": {
                "type": "zip",
                "url": "https://api.github.com/repos/sebastianbergmann/php-file-iterator/zipball/cf1c2e7c203ac650e352f4cc675a7021e7d1b3cf",
                "reference": "cf1c2e7c203ac650e352f4cc675a7021e7d1b3cf",
                "shasum": ""
            },
            "require": {
                "php": ">=7.3"
            },
            "require-dev": {
                "phpunit/phpunit": "^9.3"
            },
            "type": "library",
            "extra": {
                "branch-alias": {
                    "dev-master": "3.0-dev"
                }
            },
            "autoload": {
                "classmap": [
                    "src/"
                ]
            },
            "notification-url": "https://packagist.org/downloads/",
            "license": [
                "BSD-3-Clause"
            ],
            "authors": [
                {
                    "name": "Sebastian Bergmann",
                    "email": "sebastian@phpunit.de",
                    "role": "lead"
                }
            ],
            "description": "FilterIterator implementation that filters files based on a list of suffixes.",
            "homepage": "https://github.com/sebastianbergmann/php-file-iterator/",
            "keywords": [
                "filesystem",
                "iterator"
            ],
            "support": {
                "issues": "https://github.com/sebastianbergmann/php-file-iterator/issues",
                "source": "https://github.com/sebastianbergmann/php-file-iterator/tree/3.0.6"
            },
            "funding": [
                {
                    "url": "https://github.com/sebastianbergmann",
                    "type": "github"
                }
            ],
            "time": "2021-12-02T12:48:52+00:00"
        },
        {
            "name": "phpunit/php-invoker",
            "version": "3.1.1",
            "source": {
                "type": "git",
                "url": "https://github.com/sebastianbergmann/php-invoker.git",
                "reference": "5a10147d0aaf65b58940a0b72f71c9ac0423cc67"
            },
            "dist": {
                "type": "zip",
                "url": "https://api.github.com/repos/sebastianbergmann/php-invoker/zipball/5a10147d0aaf65b58940a0b72f71c9ac0423cc67",
                "reference": "5a10147d0aaf65b58940a0b72f71c9ac0423cc67",
                "shasum": ""
            },
            "require": {
                "php": ">=7.3"
            },
            "require-dev": {
                "ext-pcntl": "*",
                "phpunit/phpunit": "^9.3"
            },
            "suggest": {
                "ext-pcntl": "*"
            },
            "type": "library",
            "extra": {
                "branch-alias": {
                    "dev-master": "3.1-dev"
                }
            },
            "autoload": {
                "classmap": [
                    "src/"
                ]
            },
            "notification-url": "https://packagist.org/downloads/",
            "license": [
                "BSD-3-Clause"
            ],
            "authors": [
                {
                    "name": "Sebastian Bergmann",
                    "email": "sebastian@phpunit.de",
                    "role": "lead"
                }
            ],
            "description": "Invoke callables with a timeout",
            "homepage": "https://github.com/sebastianbergmann/php-invoker/",
            "keywords": [
                "process"
            ],
            "support": {
                "issues": "https://github.com/sebastianbergmann/php-invoker/issues",
                "source": "https://github.com/sebastianbergmann/php-invoker/tree/3.1.1"
            },
            "funding": [
                {
                    "url": "https://github.com/sebastianbergmann",
                    "type": "github"
                }
            ],
            "time": "2020-09-28T05:58:55+00:00"
        },
        {
            "name": "phpunit/php-text-template",
            "version": "2.0.4",
            "source": {
                "type": "git",
                "url": "https://github.com/sebastianbergmann/php-text-template.git",
                "reference": "5da5f67fc95621df9ff4c4e5a84d6a8a2acf7c28"
            },
            "dist": {
                "type": "zip",
                "url": "https://api.github.com/repos/sebastianbergmann/php-text-template/zipball/5da5f67fc95621df9ff4c4e5a84d6a8a2acf7c28",
                "reference": "5da5f67fc95621df9ff4c4e5a84d6a8a2acf7c28",
                "shasum": ""
            },
            "require": {
                "php": ">=7.3"
            },
            "require-dev": {
                "phpunit/phpunit": "^9.3"
            },
            "type": "library",
            "extra": {
                "branch-alias": {
                    "dev-master": "2.0-dev"
                }
            },
            "autoload": {
                "classmap": [
                    "src/"
                ]
            },
            "notification-url": "https://packagist.org/downloads/",
            "license": [
                "BSD-3-Clause"
            ],
            "authors": [
                {
                    "name": "Sebastian Bergmann",
                    "email": "sebastian@phpunit.de",
                    "role": "lead"
                }
            ],
            "description": "Simple template engine.",
            "homepage": "https://github.com/sebastianbergmann/php-text-template/",
            "keywords": [
                "template"
            ],
            "support": {
                "issues": "https://github.com/sebastianbergmann/php-text-template/issues",
                "source": "https://github.com/sebastianbergmann/php-text-template/tree/2.0.4"
            },
            "funding": [
                {
                    "url": "https://github.com/sebastianbergmann",
                    "type": "github"
                }
            ],
            "time": "2020-10-26T05:33:50+00:00"
        },
        {
            "name": "phpunit/php-timer",
            "version": "5.0.3",
            "source": {
                "type": "git",
                "url": "https://github.com/sebastianbergmann/php-timer.git",
                "reference": "5a63ce20ed1b5bf577850e2c4e87f4aa902afbd2"
            },
            "dist": {
                "type": "zip",
                "url": "https://api.github.com/repos/sebastianbergmann/php-timer/zipball/5a63ce20ed1b5bf577850e2c4e87f4aa902afbd2",
                "reference": "5a63ce20ed1b5bf577850e2c4e87f4aa902afbd2",
                "shasum": ""
            },
            "require": {
                "php": ">=7.3"
            },
            "require-dev": {
                "phpunit/phpunit": "^9.3"
            },
            "type": "library",
            "extra": {
                "branch-alias": {
                    "dev-master": "5.0-dev"
                }
            },
            "autoload": {
                "classmap": [
                    "src/"
                ]
            },
            "notification-url": "https://packagist.org/downloads/",
            "license": [
                "BSD-3-Clause"
            ],
            "authors": [
                {
                    "name": "Sebastian Bergmann",
                    "email": "sebastian@phpunit.de",
                    "role": "lead"
                }
            ],
            "description": "Utility class for timing",
            "homepage": "https://github.com/sebastianbergmann/php-timer/",
            "keywords": [
                "timer"
            ],
            "support": {
                "issues": "https://github.com/sebastianbergmann/php-timer/issues",
                "source": "https://github.com/sebastianbergmann/php-timer/tree/5.0.3"
            },
            "funding": [
                {
                    "url": "https://github.com/sebastianbergmann",
                    "type": "github"
                }
            ],
            "time": "2020-10-26T13:16:10+00:00"
        },
        {
            "name": "phpunit/phpunit",
            "version": "9.6.20",
            "source": {
                "type": "git",
                "url": "https://github.com/sebastianbergmann/phpunit.git",
                "reference": "49d7820565836236411f5dc002d16dd689cde42f"
            },
            "dist": {
                "type": "zip",
                "url": "https://api.github.com/repos/sebastianbergmann/phpunit/zipball/49d7820565836236411f5dc002d16dd689cde42f",
                "reference": "49d7820565836236411f5dc002d16dd689cde42f",
                "shasum": ""
            },
            "require": {
                "doctrine/instantiator": "^1.5.0 || ^2",
                "ext-dom": "*",
                "ext-json": "*",
                "ext-libxml": "*",
                "ext-mbstring": "*",
                "ext-xml": "*",
                "ext-xmlwriter": "*",
                "myclabs/deep-copy": "^1.12.0",
                "phar-io/manifest": "^2.0.4",
                "phar-io/version": "^3.2.1",
                "php": ">=7.3",
                "phpunit/php-code-coverage": "^9.2.31",
                "phpunit/php-file-iterator": "^3.0.6",
                "phpunit/php-invoker": "^3.1.1",
                "phpunit/php-text-template": "^2.0.4",
                "phpunit/php-timer": "^5.0.3",
                "sebastian/cli-parser": "^1.0.2",
                "sebastian/code-unit": "^1.0.8",
                "sebastian/comparator": "^4.0.8",
                "sebastian/diff": "^4.0.6",
                "sebastian/environment": "^5.1.5",
                "sebastian/exporter": "^4.0.6",
                "sebastian/global-state": "^5.0.7",
                "sebastian/object-enumerator": "^4.0.4",
                "sebastian/resource-operations": "^3.0.4",
                "sebastian/type": "^3.2.1",
                "sebastian/version": "^3.0.2"
            },
            "suggest": {
                "ext-soap": "To be able to generate mocks based on WSDL files",
                "ext-xdebug": "PHP extension that provides line coverage as well as branch and path coverage"
            },
            "bin": [
                "phpunit"
            ],
            "type": "library",
            "extra": {
                "branch-alias": {
                    "dev-master": "9.6-dev"
                }
            },
            "autoload": {
                "files": [
                    "src/Framework/Assert/Functions.php"
                ],
                "classmap": [
                    "src/"
                ]
            },
            "notification-url": "https://packagist.org/downloads/",
            "license": [
                "BSD-3-Clause"
            ],
            "authors": [
                {
                    "name": "Sebastian Bergmann",
                    "email": "sebastian@phpunit.de",
                    "role": "lead"
                }
            ],
            "description": "The PHP Unit Testing framework.",
            "homepage": "https://phpunit.de/",
            "keywords": [
                "phpunit",
                "testing",
                "xunit"
            ],
            "support": {
                "issues": "https://github.com/sebastianbergmann/phpunit/issues",
                "security": "https://github.com/sebastianbergmann/phpunit/security/policy",
                "source": "https://github.com/sebastianbergmann/phpunit/tree/9.6.20"
            },
            "funding": [
                {
                    "url": "https://phpunit.de/sponsors.html",
                    "type": "custom"
                },
                {
                    "url": "https://github.com/sebastianbergmann",
                    "type": "github"
                },
                {
                    "url": "https://tidelift.com/funding/github/packagist/phpunit/phpunit",
                    "type": "tidelift"
                }
            ],
            "time": "2024-07-10T11:45:39+00:00"
        },
        {
            "name": "sebastian/cli-parser",
            "version": "1.0.2",
            "source": {
                "type": "git",
                "url": "https://github.com/sebastianbergmann/cli-parser.git",
                "reference": "2b56bea83a09de3ac06bb18b92f068e60cc6f50b"
            },
            "dist": {
                "type": "zip",
                "url": "https://api.github.com/repos/sebastianbergmann/cli-parser/zipball/2b56bea83a09de3ac06bb18b92f068e60cc6f50b",
                "reference": "2b56bea83a09de3ac06bb18b92f068e60cc6f50b",
                "shasum": ""
            },
            "require": {
                "php": ">=7.3"
            },
            "require-dev": {
                "phpunit/phpunit": "^9.3"
            },
            "type": "library",
            "extra": {
                "branch-alias": {
                    "dev-master": "1.0-dev"
                }
            },
            "autoload": {
                "classmap": [
                    "src/"
                ]
            },
            "notification-url": "https://packagist.org/downloads/",
            "license": [
                "BSD-3-Clause"
            ],
            "authors": [
                {
                    "name": "Sebastian Bergmann",
                    "email": "sebastian@phpunit.de",
                    "role": "lead"
                }
            ],
            "description": "Library for parsing CLI options",
            "homepage": "https://github.com/sebastianbergmann/cli-parser",
            "support": {
                "issues": "https://github.com/sebastianbergmann/cli-parser/issues",
                "source": "https://github.com/sebastianbergmann/cli-parser/tree/1.0.2"
            },
            "funding": [
                {
                    "url": "https://github.com/sebastianbergmann",
                    "type": "github"
                }
            ],
            "time": "2024-03-02T06:27:43+00:00"
        },
        {
            "name": "sebastian/code-unit",
            "version": "1.0.8",
            "source": {
                "type": "git",
                "url": "https://github.com/sebastianbergmann/code-unit.git",
                "reference": "1fc9f64c0927627ef78ba436c9b17d967e68e120"
            },
            "dist": {
                "type": "zip",
                "url": "https://api.github.com/repos/sebastianbergmann/code-unit/zipball/1fc9f64c0927627ef78ba436c9b17d967e68e120",
                "reference": "1fc9f64c0927627ef78ba436c9b17d967e68e120",
                "shasum": ""
            },
            "require": {
                "php": ">=7.3"
            },
            "require-dev": {
                "phpunit/phpunit": "^9.3"
            },
            "type": "library",
            "extra": {
                "branch-alias": {
                    "dev-master": "1.0-dev"
                }
            },
            "autoload": {
                "classmap": [
                    "src/"
                ]
            },
            "notification-url": "https://packagist.org/downloads/",
            "license": [
                "BSD-3-Clause"
            ],
            "authors": [
                {
                    "name": "Sebastian Bergmann",
                    "email": "sebastian@phpunit.de",
                    "role": "lead"
                }
            ],
            "description": "Collection of value objects that represent the PHP code units",
            "homepage": "https://github.com/sebastianbergmann/code-unit",
            "support": {
                "issues": "https://github.com/sebastianbergmann/code-unit/issues",
                "source": "https://github.com/sebastianbergmann/code-unit/tree/1.0.8"
            },
            "funding": [
                {
                    "url": "https://github.com/sebastianbergmann",
                    "type": "github"
                }
            ],
            "time": "2020-10-26T13:08:54+00:00"
        },
        {
            "name": "sebastian/code-unit-reverse-lookup",
            "version": "2.0.3",
            "source": {
                "type": "git",
                "url": "https://github.com/sebastianbergmann/code-unit-reverse-lookup.git",
                "reference": "ac91f01ccec49fb77bdc6fd1e548bc70f7faa3e5"
            },
            "dist": {
                "type": "zip",
                "url": "https://api.github.com/repos/sebastianbergmann/code-unit-reverse-lookup/zipball/ac91f01ccec49fb77bdc6fd1e548bc70f7faa3e5",
                "reference": "ac91f01ccec49fb77bdc6fd1e548bc70f7faa3e5",
                "shasum": ""
            },
            "require": {
                "php": ">=7.3"
            },
            "require-dev": {
                "phpunit/phpunit": "^9.3"
            },
            "type": "library",
            "extra": {
                "branch-alias": {
                    "dev-master": "2.0-dev"
                }
            },
            "autoload": {
                "classmap": [
                    "src/"
                ]
            },
            "notification-url": "https://packagist.org/downloads/",
            "license": [
                "BSD-3-Clause"
            ],
            "authors": [
                {
                    "name": "Sebastian Bergmann",
                    "email": "sebastian@phpunit.de"
                }
            ],
            "description": "Looks up which function or method a line of code belongs to",
            "homepage": "https://github.com/sebastianbergmann/code-unit-reverse-lookup/",
            "support": {
                "issues": "https://github.com/sebastianbergmann/code-unit-reverse-lookup/issues",
                "source": "https://github.com/sebastianbergmann/code-unit-reverse-lookup/tree/2.0.3"
            },
            "funding": [
                {
                    "url": "https://github.com/sebastianbergmann",
                    "type": "github"
                }
            ],
            "time": "2020-09-28T05:30:19+00:00"
        },
        {
            "name": "sebastian/comparator",
            "version": "4.0.8",
            "source": {
                "type": "git",
                "url": "https://github.com/sebastianbergmann/comparator.git",
                "reference": "fa0f136dd2334583309d32b62544682ee972b51a"
            },
            "dist": {
                "type": "zip",
                "url": "https://api.github.com/repos/sebastianbergmann/comparator/zipball/fa0f136dd2334583309d32b62544682ee972b51a",
                "reference": "fa0f136dd2334583309d32b62544682ee972b51a",
                "shasum": ""
            },
            "require": {
                "php": ">=7.3",
                "sebastian/diff": "^4.0",
                "sebastian/exporter": "^4.0"
            },
            "require-dev": {
                "phpunit/phpunit": "^9.3"
            },
            "type": "library",
            "extra": {
                "branch-alias": {
                    "dev-master": "4.0-dev"
                }
            },
            "autoload": {
                "classmap": [
                    "src/"
                ]
            },
            "notification-url": "https://packagist.org/downloads/",
            "license": [
                "BSD-3-Clause"
            ],
            "authors": [
                {
                    "name": "Sebastian Bergmann",
                    "email": "sebastian@phpunit.de"
                },
                {
                    "name": "Jeff Welch",
                    "email": "whatthejeff@gmail.com"
                },
                {
                    "name": "Volker Dusch",
                    "email": "github@wallbash.com"
                },
                {
                    "name": "Bernhard Schussek",
                    "email": "bschussek@2bepublished.at"
                }
            ],
            "description": "Provides the functionality to compare PHP values for equality",
            "homepage": "https://github.com/sebastianbergmann/comparator",
            "keywords": [
                "comparator",
                "compare",
                "equality"
            ],
            "support": {
                "issues": "https://github.com/sebastianbergmann/comparator/issues",
                "source": "https://github.com/sebastianbergmann/comparator/tree/4.0.8"
            },
            "funding": [
                {
                    "url": "https://github.com/sebastianbergmann",
                    "type": "github"
                }
            ],
            "time": "2022-09-14T12:41:17+00:00"
        },
        {
            "name": "sebastian/complexity",
            "version": "2.0.3",
            "source": {
                "type": "git",
                "url": "https://github.com/sebastianbergmann/complexity.git",
                "reference": "25f207c40d62b8b7aa32f5ab026c53561964053a"
            },
            "dist": {
                "type": "zip",
                "url": "https://api.github.com/repos/sebastianbergmann/complexity/zipball/25f207c40d62b8b7aa32f5ab026c53561964053a",
                "reference": "25f207c40d62b8b7aa32f5ab026c53561964053a",
                "shasum": ""
            },
            "require": {
                "nikic/php-parser": "^4.18 || ^5.0",
                "php": ">=7.3"
            },
            "require-dev": {
                "phpunit/phpunit": "^9.3"
            },
            "type": "library",
            "extra": {
                "branch-alias": {
                    "dev-master": "2.0-dev"
                }
            },
            "autoload": {
                "classmap": [
                    "src/"
                ]
            },
            "notification-url": "https://packagist.org/downloads/",
            "license": [
                "BSD-3-Clause"
            ],
            "authors": [
                {
                    "name": "Sebastian Bergmann",
                    "email": "sebastian@phpunit.de",
                    "role": "lead"
                }
            ],
            "description": "Library for calculating the complexity of PHP code units",
            "homepage": "https://github.com/sebastianbergmann/complexity",
            "support": {
                "issues": "https://github.com/sebastianbergmann/complexity/issues",
                "source": "https://github.com/sebastianbergmann/complexity/tree/2.0.3"
            },
            "funding": [
                {
                    "url": "https://github.com/sebastianbergmann",
                    "type": "github"
                }
            ],
            "time": "2023-12-22T06:19:30+00:00"
        },
        {
            "name": "sebastian/diff",
            "version": "4.0.6",
            "source": {
                "type": "git",
                "url": "https://github.com/sebastianbergmann/diff.git",
                "reference": "ba01945089c3a293b01ba9badc29ad55b106b0bc"
            },
            "dist": {
                "type": "zip",
                "url": "https://api.github.com/repos/sebastianbergmann/diff/zipball/ba01945089c3a293b01ba9badc29ad55b106b0bc",
                "reference": "ba01945089c3a293b01ba9badc29ad55b106b0bc",
                "shasum": ""
            },
            "require": {
                "php": ">=7.3"
            },
            "require-dev": {
                "phpunit/phpunit": "^9.3",
                "symfony/process": "^4.2 || ^5"
            },
            "type": "library",
            "extra": {
                "branch-alias": {
                    "dev-master": "4.0-dev"
                }
            },
            "autoload": {
                "classmap": [
                    "src/"
                ]
            },
            "notification-url": "https://packagist.org/downloads/",
            "license": [
                "BSD-3-Clause"
            ],
            "authors": [
                {
                    "name": "Sebastian Bergmann",
                    "email": "sebastian@phpunit.de"
                },
                {
                    "name": "Kore Nordmann",
                    "email": "mail@kore-nordmann.de"
                }
            ],
            "description": "Diff implementation",
            "homepage": "https://github.com/sebastianbergmann/diff",
            "keywords": [
                "diff",
                "udiff",
                "unidiff",
                "unified diff"
            ],
            "support": {
                "issues": "https://github.com/sebastianbergmann/diff/issues",
                "source": "https://github.com/sebastianbergmann/diff/tree/4.0.6"
            },
            "funding": [
                {
                    "url": "https://github.com/sebastianbergmann",
                    "type": "github"
                }
            ],
            "time": "2024-03-02T06:30:58+00:00"
        },
        {
            "name": "sebastian/environment",
            "version": "5.1.5",
            "source": {
                "type": "git",
                "url": "https://github.com/sebastianbergmann/environment.git",
                "reference": "830c43a844f1f8d5b7a1f6d6076b784454d8b7ed"
            },
            "dist": {
                "type": "zip",
                "url": "https://api.github.com/repos/sebastianbergmann/environment/zipball/830c43a844f1f8d5b7a1f6d6076b784454d8b7ed",
                "reference": "830c43a844f1f8d5b7a1f6d6076b784454d8b7ed",
                "shasum": ""
            },
            "require": {
                "php": ">=7.3"
            },
            "require-dev": {
                "phpunit/phpunit": "^9.3"
            },
            "suggest": {
                "ext-posix": "*"
            },
            "type": "library",
            "extra": {
                "branch-alias": {
                    "dev-master": "5.1-dev"
                }
            },
            "autoload": {
                "classmap": [
                    "src/"
                ]
            },
            "notification-url": "https://packagist.org/downloads/",
            "license": [
                "BSD-3-Clause"
            ],
            "authors": [
                {
                    "name": "Sebastian Bergmann",
                    "email": "sebastian@phpunit.de"
                }
            ],
            "description": "Provides functionality to handle HHVM/PHP environments",
            "homepage": "http://www.github.com/sebastianbergmann/environment",
            "keywords": [
                "Xdebug",
                "environment",
                "hhvm"
            ],
            "support": {
                "issues": "https://github.com/sebastianbergmann/environment/issues",
                "source": "https://github.com/sebastianbergmann/environment/tree/5.1.5"
            },
            "funding": [
                {
                    "url": "https://github.com/sebastianbergmann",
                    "type": "github"
                }
            ],
            "time": "2023-02-03T06:03:51+00:00"
        },
        {
            "name": "sebastian/exporter",
            "version": "4.0.6",
            "source": {
                "type": "git",
                "url": "https://github.com/sebastianbergmann/exporter.git",
                "reference": "78c00df8f170e02473b682df15bfcdacc3d32d72"
            },
            "dist": {
                "type": "zip",
                "url": "https://api.github.com/repos/sebastianbergmann/exporter/zipball/78c00df8f170e02473b682df15bfcdacc3d32d72",
                "reference": "78c00df8f170e02473b682df15bfcdacc3d32d72",
                "shasum": ""
            },
            "require": {
                "php": ">=7.3",
                "sebastian/recursion-context": "^4.0"
            },
            "require-dev": {
                "ext-mbstring": "*",
                "phpunit/phpunit": "^9.3"
            },
            "type": "library",
            "extra": {
                "branch-alias": {
                    "dev-master": "4.0-dev"
                }
            },
            "autoload": {
                "classmap": [
                    "src/"
                ]
            },
            "notification-url": "https://packagist.org/downloads/",
            "license": [
                "BSD-3-Clause"
            ],
            "authors": [
                {
                    "name": "Sebastian Bergmann",
                    "email": "sebastian@phpunit.de"
                },
                {
                    "name": "Jeff Welch",
                    "email": "whatthejeff@gmail.com"
                },
                {
                    "name": "Volker Dusch",
                    "email": "github@wallbash.com"
                },
                {
                    "name": "Adam Harvey",
                    "email": "aharvey@php.net"
                },
                {
                    "name": "Bernhard Schussek",
                    "email": "bschussek@gmail.com"
                }
            ],
            "description": "Provides the functionality to export PHP variables for visualization",
            "homepage": "https://www.github.com/sebastianbergmann/exporter",
            "keywords": [
                "export",
                "exporter"
            ],
            "support": {
                "issues": "https://github.com/sebastianbergmann/exporter/issues",
                "source": "https://github.com/sebastianbergmann/exporter/tree/4.0.6"
            },
            "funding": [
                {
                    "url": "https://github.com/sebastianbergmann",
                    "type": "github"
                }
            ],
            "time": "2024-03-02T06:33:00+00:00"
        },
        {
            "name": "sebastian/global-state",
            "version": "5.0.7",
            "source": {
                "type": "git",
                "url": "https://github.com/sebastianbergmann/global-state.git",
                "reference": "bca7df1f32ee6fe93b4d4a9abbf69e13a4ada2c9"
            },
            "dist": {
                "type": "zip",
                "url": "https://api.github.com/repos/sebastianbergmann/global-state/zipball/bca7df1f32ee6fe93b4d4a9abbf69e13a4ada2c9",
                "reference": "bca7df1f32ee6fe93b4d4a9abbf69e13a4ada2c9",
                "shasum": ""
            },
            "require": {
                "php": ">=7.3",
                "sebastian/object-reflector": "^2.0",
                "sebastian/recursion-context": "^4.0"
            },
            "require-dev": {
                "ext-dom": "*",
                "phpunit/phpunit": "^9.3"
            },
            "suggest": {
                "ext-uopz": "*"
            },
            "type": "library",
            "extra": {
                "branch-alias": {
                    "dev-master": "5.0-dev"
                }
            },
            "autoload": {
                "classmap": [
                    "src/"
                ]
            },
            "notification-url": "https://packagist.org/downloads/",
            "license": [
                "BSD-3-Clause"
            ],
            "authors": [
                {
                    "name": "Sebastian Bergmann",
                    "email": "sebastian@phpunit.de"
                }
            ],
            "description": "Snapshotting of global state",
            "homepage": "http://www.github.com/sebastianbergmann/global-state",
            "keywords": [
                "global state"
            ],
            "support": {
                "issues": "https://github.com/sebastianbergmann/global-state/issues",
                "source": "https://github.com/sebastianbergmann/global-state/tree/5.0.7"
            },
            "funding": [
                {
                    "url": "https://github.com/sebastianbergmann",
                    "type": "github"
                }
            ],
            "time": "2024-03-02T06:35:11+00:00"
        },
        {
            "name": "sebastian/lines-of-code",
            "version": "1.0.4",
            "source": {
                "type": "git",
                "url": "https://github.com/sebastianbergmann/lines-of-code.git",
                "reference": "e1e4a170560925c26d424b6a03aed157e7dcc5c5"
            },
            "dist": {
                "type": "zip",
                "url": "https://api.github.com/repos/sebastianbergmann/lines-of-code/zipball/e1e4a170560925c26d424b6a03aed157e7dcc5c5",
                "reference": "e1e4a170560925c26d424b6a03aed157e7dcc5c5",
                "shasum": ""
            },
            "require": {
                "nikic/php-parser": "^4.18 || ^5.0",
                "php": ">=7.3"
            },
            "require-dev": {
                "phpunit/phpunit": "^9.3"
            },
            "type": "library",
            "extra": {
                "branch-alias": {
                    "dev-master": "1.0-dev"
                }
            },
            "autoload": {
                "classmap": [
                    "src/"
                ]
            },
            "notification-url": "https://packagist.org/downloads/",
            "license": [
                "BSD-3-Clause"
            ],
            "authors": [
                {
                    "name": "Sebastian Bergmann",
                    "email": "sebastian@phpunit.de",
                    "role": "lead"
                }
            ],
            "description": "Library for counting the lines of code in PHP source code",
            "homepage": "https://github.com/sebastianbergmann/lines-of-code",
            "support": {
                "issues": "https://github.com/sebastianbergmann/lines-of-code/issues",
                "source": "https://github.com/sebastianbergmann/lines-of-code/tree/1.0.4"
            },
            "funding": [
                {
                    "url": "https://github.com/sebastianbergmann",
                    "type": "github"
                }
            ],
            "time": "2023-12-22T06:20:34+00:00"
        },
        {
            "name": "sebastian/object-enumerator",
            "version": "4.0.4",
            "source": {
                "type": "git",
                "url": "https://github.com/sebastianbergmann/object-enumerator.git",
                "reference": "5c9eeac41b290a3712d88851518825ad78f45c71"
            },
            "dist": {
                "type": "zip",
                "url": "https://api.github.com/repos/sebastianbergmann/object-enumerator/zipball/5c9eeac41b290a3712d88851518825ad78f45c71",
                "reference": "5c9eeac41b290a3712d88851518825ad78f45c71",
                "shasum": ""
            },
            "require": {
                "php": ">=7.3",
                "sebastian/object-reflector": "^2.0",
                "sebastian/recursion-context": "^4.0"
            },
            "require-dev": {
                "phpunit/phpunit": "^9.3"
            },
            "type": "library",
            "extra": {
                "branch-alias": {
                    "dev-master": "4.0-dev"
                }
            },
            "autoload": {
                "classmap": [
                    "src/"
                ]
            },
            "notification-url": "https://packagist.org/downloads/",
            "license": [
                "BSD-3-Clause"
            ],
            "authors": [
                {
                    "name": "Sebastian Bergmann",
                    "email": "sebastian@phpunit.de"
                }
            ],
            "description": "Traverses array structures and object graphs to enumerate all referenced objects",
            "homepage": "https://github.com/sebastianbergmann/object-enumerator/",
            "support": {
                "issues": "https://github.com/sebastianbergmann/object-enumerator/issues",
                "source": "https://github.com/sebastianbergmann/object-enumerator/tree/4.0.4"
            },
            "funding": [
                {
                    "url": "https://github.com/sebastianbergmann",
                    "type": "github"
                }
            ],
            "time": "2020-10-26T13:12:34+00:00"
        },
        {
            "name": "sebastian/object-reflector",
            "version": "2.0.4",
            "source": {
                "type": "git",
                "url": "https://github.com/sebastianbergmann/object-reflector.git",
                "reference": "b4f479ebdbf63ac605d183ece17d8d7fe49c15c7"
            },
            "dist": {
                "type": "zip",
                "url": "https://api.github.com/repos/sebastianbergmann/object-reflector/zipball/b4f479ebdbf63ac605d183ece17d8d7fe49c15c7",
                "reference": "b4f479ebdbf63ac605d183ece17d8d7fe49c15c7",
                "shasum": ""
            },
            "require": {
                "php": ">=7.3"
            },
            "require-dev": {
                "phpunit/phpunit": "^9.3"
            },
            "type": "library",
            "extra": {
                "branch-alias": {
                    "dev-master": "2.0-dev"
                }
            },
            "autoload": {
                "classmap": [
                    "src/"
                ]
            },
            "notification-url": "https://packagist.org/downloads/",
            "license": [
                "BSD-3-Clause"
            ],
            "authors": [
                {
                    "name": "Sebastian Bergmann",
                    "email": "sebastian@phpunit.de"
                }
            ],
            "description": "Allows reflection of object attributes, including inherited and non-public ones",
            "homepage": "https://github.com/sebastianbergmann/object-reflector/",
            "support": {
                "issues": "https://github.com/sebastianbergmann/object-reflector/issues",
                "source": "https://github.com/sebastianbergmann/object-reflector/tree/2.0.4"
            },
            "funding": [
                {
                    "url": "https://github.com/sebastianbergmann",
                    "type": "github"
                }
            ],
            "time": "2020-10-26T13:14:26+00:00"
        },
        {
            "name": "sebastian/recursion-context",
            "version": "4.0.5",
            "source": {
                "type": "git",
                "url": "https://github.com/sebastianbergmann/recursion-context.git",
                "reference": "e75bd0f07204fec2a0af9b0f3cfe97d05f92efc1"
            },
            "dist": {
                "type": "zip",
                "url": "https://api.github.com/repos/sebastianbergmann/recursion-context/zipball/e75bd0f07204fec2a0af9b0f3cfe97d05f92efc1",
                "reference": "e75bd0f07204fec2a0af9b0f3cfe97d05f92efc1",
                "shasum": ""
            },
            "require": {
                "php": ">=7.3"
            },
            "require-dev": {
                "phpunit/phpunit": "^9.3"
            },
            "type": "library",
            "extra": {
                "branch-alias": {
                    "dev-master": "4.0-dev"
                }
            },
            "autoload": {
                "classmap": [
                    "src/"
                ]
            },
            "notification-url": "https://packagist.org/downloads/",
            "license": [
                "BSD-3-Clause"
            ],
            "authors": [
                {
                    "name": "Sebastian Bergmann",
                    "email": "sebastian@phpunit.de"
                },
                {
                    "name": "Jeff Welch",
                    "email": "whatthejeff@gmail.com"
                },
                {
                    "name": "Adam Harvey",
                    "email": "aharvey@php.net"
                }
            ],
            "description": "Provides functionality to recursively process PHP variables",
            "homepage": "https://github.com/sebastianbergmann/recursion-context",
            "support": {
                "issues": "https://github.com/sebastianbergmann/recursion-context/issues",
                "source": "https://github.com/sebastianbergmann/recursion-context/tree/4.0.5"
            },
            "funding": [
                {
                    "url": "https://github.com/sebastianbergmann",
                    "type": "github"
                }
            ],
            "time": "2023-02-03T06:07:39+00:00"
        },
        {
            "name": "sebastian/resource-operations",
            "version": "3.0.4",
            "source": {
                "type": "git",
                "url": "https://github.com/sebastianbergmann/resource-operations.git",
                "reference": "05d5692a7993ecccd56a03e40cd7e5b09b1d404e"
            },
            "dist": {
                "type": "zip",
                "url": "https://api.github.com/repos/sebastianbergmann/resource-operations/zipball/05d5692a7993ecccd56a03e40cd7e5b09b1d404e",
                "reference": "05d5692a7993ecccd56a03e40cd7e5b09b1d404e",
                "shasum": ""
            },
            "require": {
                "php": ">=7.3"
            },
            "require-dev": {
                "phpunit/phpunit": "^9.0"
            },
            "type": "library",
            "extra": {
                "branch-alias": {
                    "dev-main": "3.0-dev"
                }
            },
            "autoload": {
                "classmap": [
                    "src/"
                ]
            },
            "notification-url": "https://packagist.org/downloads/",
            "license": [
                "BSD-3-Clause"
            ],
            "authors": [
                {
                    "name": "Sebastian Bergmann",
                    "email": "sebastian@phpunit.de"
                }
            ],
            "description": "Provides a list of PHP built-in functions that operate on resources",
            "homepage": "https://www.github.com/sebastianbergmann/resource-operations",
            "support": {
                "source": "https://github.com/sebastianbergmann/resource-operations/tree/3.0.4"
            },
            "funding": [
                {
                    "url": "https://github.com/sebastianbergmann",
                    "type": "github"
                }
            ],
            "time": "2024-03-14T16:00:52+00:00"
        },
        {
            "name": "sebastian/type",
            "version": "3.2.1",
            "source": {
                "type": "git",
                "url": "https://github.com/sebastianbergmann/type.git",
                "reference": "75e2c2a32f5e0b3aef905b9ed0b179b953b3d7c7"
            },
            "dist": {
                "type": "zip",
                "url": "https://api.github.com/repos/sebastianbergmann/type/zipball/75e2c2a32f5e0b3aef905b9ed0b179b953b3d7c7",
                "reference": "75e2c2a32f5e0b3aef905b9ed0b179b953b3d7c7",
                "shasum": ""
            },
            "require": {
                "php": ">=7.3"
            },
            "require-dev": {
                "phpunit/phpunit": "^9.5"
            },
            "type": "library",
            "extra": {
                "branch-alias": {
                    "dev-master": "3.2-dev"
                }
            },
            "autoload": {
                "classmap": [
                    "src/"
                ]
            },
            "notification-url": "https://packagist.org/downloads/",
            "license": [
                "BSD-3-Clause"
            ],
            "authors": [
                {
                    "name": "Sebastian Bergmann",
                    "email": "sebastian@phpunit.de",
                    "role": "lead"
                }
            ],
            "description": "Collection of value objects that represent the types of the PHP type system",
            "homepage": "https://github.com/sebastianbergmann/type",
            "support": {
                "issues": "https://github.com/sebastianbergmann/type/issues",
                "source": "https://github.com/sebastianbergmann/type/tree/3.2.1"
            },
            "funding": [
                {
                    "url": "https://github.com/sebastianbergmann",
                    "type": "github"
                }
            ],
            "time": "2023-02-03T06:13:03+00:00"
        },
        {
            "name": "sebastian/version",
            "version": "3.0.2",
            "source": {
                "type": "git",
                "url": "https://github.com/sebastianbergmann/version.git",
                "reference": "c6c1022351a901512170118436c764e473f6de8c"
            },
            "dist": {
                "type": "zip",
                "url": "https://api.github.com/repos/sebastianbergmann/version/zipball/c6c1022351a901512170118436c764e473f6de8c",
                "reference": "c6c1022351a901512170118436c764e473f6de8c",
                "shasum": ""
            },
            "require": {
                "php": ">=7.3"
            },
            "type": "library",
            "extra": {
                "branch-alias": {
                    "dev-master": "3.0-dev"
                }
            },
            "autoload": {
                "classmap": [
                    "src/"
                ]
            },
            "notification-url": "https://packagist.org/downloads/",
            "license": [
                "BSD-3-Clause"
            ],
            "authors": [
                {
                    "name": "Sebastian Bergmann",
                    "email": "sebastian@phpunit.de",
                    "role": "lead"
                }
            ],
            "description": "Library that helps with managing the version number of Git-hosted PHP projects",
            "homepage": "https://github.com/sebastianbergmann/version",
            "support": {
                "issues": "https://github.com/sebastianbergmann/version/issues",
                "source": "https://github.com/sebastianbergmann/version/tree/3.0.2"
            },
            "funding": [
                {
                    "url": "https://github.com/sebastianbergmann",
                    "type": "github"
                }
            ],
            "time": "2020-09-28T06:39:44+00:00"
        },
        {
            "name": "shipmonk/composer-dependency-analyser",
            "version": "1.7.0",
            "source": {
                "type": "git",
                "url": "https://github.com/shipmonk-rnd/composer-dependency-analyser.git",
                "reference": "bca862b2830a453734aee048eb0cdab82e5c9da3"
            },
            "dist": {
                "type": "zip",
                "url": "https://api.github.com/repos/shipmonk-rnd/composer-dependency-analyser/zipball/bca862b2830a453734aee048eb0cdab82e5c9da3",
                "reference": "bca862b2830a453734aee048eb0cdab82e5c9da3",
                "shasum": ""
            },
            "require": {
                "ext-json": "*",
                "ext-tokenizer": "*",
                "php": "^7.2 || ^8.0"
            },
            "require-dev": {
                "editorconfig-checker/editorconfig-checker": "^10.3.0",
                "ergebnis/composer-normalize": "^2.19",
                "ext-dom": "*",
                "ext-libxml": "*",
                "phpcompatibility/php-compatibility": "^9.3",
                "phpstan/phpstan": "^1.10.63",
                "phpstan/phpstan-phpunit": "^1.1.1",
                "phpstan/phpstan-strict-rules": "^1.2.3",
                "phpunit/phpunit": "^8.5.28 || ^9.5.20",
                "shipmonk/name-collision-detector": "^2.0.0",
                "slevomat/coding-standard": "^8.0.1"
            },
            "bin": [
                "bin/composer-dependency-analyser"
            ],
            "type": "library",
            "autoload": {
                "psr-4": {
                    "ShipMonk\\ComposerDependencyAnalyser\\": "src/"
                }
            },
            "notification-url": "https://packagist.org/downloads/",
            "license": [
                "MIT"
            ],
            "description": "Fast detection of composer dependency issues (dead dependencies, shadow dependencies, misplaced dependencies)",
            "keywords": [
                "analyser",
                "composer",
                "composer dependency",
                "dead code",
                "dead dependency",
                "detector",
                "dev",
                "misplaced dependency",
                "shadow dependency",
                "static analysis",
                "unused code",
                "unused dependency"
            ],
            "support": {
                "issues": "https://github.com/shipmonk-rnd/composer-dependency-analyser/issues",
                "source": "https://github.com/shipmonk-rnd/composer-dependency-analyser/tree/1.7.0"
            },
            "time": "2024-08-08T08:12:32+00:00"
        },
        {
            "name": "shipmonk/name-collision-detector",
            "version": "2.1.1",
            "source": {
                "type": "git",
                "url": "https://github.com/shipmonk-rnd/name-collision-detector.git",
                "reference": "e8c8267a9a3774450b64f4cbf0bb035108e78f07"
            },
            "dist": {
                "type": "zip",
                "url": "https://api.github.com/repos/shipmonk-rnd/name-collision-detector/zipball/e8c8267a9a3774450b64f4cbf0bb035108e78f07",
                "reference": "e8c8267a9a3774450b64f4cbf0bb035108e78f07",
                "shasum": ""
            },
            "require": {
                "ext-json": "*",
                "ext-tokenizer": "*",
                "nette/schema": "^1.1.0",
                "php": "^7.2 || ^8.0"
            },
            "require-dev": {
                "editorconfig-checker/editorconfig-checker": "^10.3.0",
                "ergebnis/composer-normalize": "^2.19",
                "phpstan/phpstan": "^1.8.7",
                "phpstan/phpstan-phpunit": "^1.1.1",
                "phpstan/phpstan-strict-rules": "^1.2.3",
                "phpunit/phpunit": "^8.5.28 || ^9.5.20",
                "shipmonk/composer-dependency-analyser": "^1.0.0",
                "slevomat/coding-standard": "^8.0.1"
            },
            "bin": [
                "bin/detect-collisions"
            ],
            "type": "library",
            "autoload": {
                "psr-4": {
                    "ShipMonk\\NameCollision\\": "src/"
                }
            },
            "notification-url": "https://packagist.org/downloads/",
            "license": [
                "MIT"
            ],
            "description": "Simple tool to find ambiguous classes or any other name duplicates within your project.",
            "keywords": [
                "ambiguous",
                "autoload",
                "autoloading",
                "classname",
                "collision",
                "namespace"
            ],
            "support": {
                "issues": "https://github.com/shipmonk-rnd/name-collision-detector/issues",
                "source": "https://github.com/shipmonk-rnd/name-collision-detector/tree/2.1.1"
            },
            "time": "2024-03-01T13:26:32+00:00"
        },
        {
            "name": "theseer/tokenizer",
            "version": "1.2.3",
            "source": {
                "type": "git",
                "url": "https://github.com/theseer/tokenizer.git",
                "reference": "737eda637ed5e28c3413cb1ebe8bb52cbf1ca7a2"
            },
            "dist": {
                "type": "zip",
                "url": "https://api.github.com/repos/theseer/tokenizer/zipball/737eda637ed5e28c3413cb1ebe8bb52cbf1ca7a2",
                "reference": "737eda637ed5e28c3413cb1ebe8bb52cbf1ca7a2",
                "shasum": ""
            },
            "require": {
                "ext-dom": "*",
                "ext-tokenizer": "*",
                "ext-xmlwriter": "*",
                "php": "^7.2 || ^8.0"
            },
            "type": "library",
            "autoload": {
                "classmap": [
                    "src/"
                ]
            },
            "notification-url": "https://packagist.org/downloads/",
            "license": [
                "BSD-3-Clause"
            ],
            "authors": [
                {
                    "name": "Arne Blankerts",
                    "email": "arne@blankerts.de",
                    "role": "Developer"
                }
            ],
            "description": "A small library for converting tokenized PHP source code into XML and potentially other formats",
            "support": {
                "issues": "https://github.com/theseer/tokenizer/issues",
                "source": "https://github.com/theseer/tokenizer/tree/1.2.3"
            },
            "funding": [
                {
                    "url": "https://github.com/theseer",
                    "type": "github"
                }
            ],
            "time": "2024-03-03T12:36:25+00:00"
        }
    ],
    "aliases": [],
    "minimum-stability": "dev",
    "stability-flags": {
        "jetbrains/phpstorm-stubs": 20
    },
    "prefer-stable": true,
    "prefer-lowest": false,
    "platform": {
        "php": "^8.1",
        "composer-runtime-api": "^2.0"
    },
    "platform-dev": [],
    "platform-overrides": {
        "php": "8.1.99"
    },
    "plugin-api-version": "2.6.0"
}<|MERGE_RESOLUTION|>--- conflicted
+++ resolved
@@ -4,11 +4,7 @@
         "Read more about it at https://getcomposer.org/doc/01-basic-usage.md#installing-dependencies",
         "This file is @generated automatically"
     ],
-<<<<<<< HEAD
-    "content-hash": "4dde3e8ef5a5e7291597a6d5f2ca13fb",
-=======
-    "content-hash": "8688fdadbf2effbbc87fb35192f48d8e",
->>>>>>> ead586b0
+    "content-hash": "4f476a45ad8d32321fc8178ce5e5c345",
     "packages": [
         {
             "name": "clue/ndjson-react",
@@ -2183,29 +2179,16 @@
         },
         {
             "name": "ondrejmirtes/better-reflection",
-<<<<<<< HEAD
-            "version": "6.42.0.6",
+            "version": "6.42.0.7",
             "source": {
                 "type": "git",
                 "url": "https://github.com/ondrejmirtes/BetterReflection.git",
-                "reference": "955eefa555a862d35c298c69042a176bb39f88e2"
-            },
-            "dist": {
-                "type": "zip",
-                "url": "https://api.github.com/repos/ondrejmirtes/BetterReflection/zipball/955eefa555a862d35c298c69042a176bb39f88e2",
-                "reference": "955eefa555a862d35c298c69042a176bb39f88e2",
-=======
-            "version": "6.25.0.18",
-            "source": {
-                "type": "git",
-                "url": "https://github.com/ondrejmirtes/BetterReflection.git",
-                "reference": "04ce3daaa7bcbf96be471b56ee95d336201a75eb"
-            },
-            "dist": {
-                "type": "zip",
-                "url": "https://api.github.com/repos/ondrejmirtes/BetterReflection/zipball/04ce3daaa7bcbf96be471b56ee95d336201a75eb",
-                "reference": "04ce3daaa7bcbf96be471b56ee95d336201a75eb",
->>>>>>> ead586b0
+                "reference": "ce41dc6b440e1720da37ce7a0a357d40260b5d5d"
+            },
+            "dist": {
+                "type": "zip",
+                "url": "https://api.github.com/repos/ondrejmirtes/BetterReflection/zipball/ce41dc6b440e1720da37ce7a0a357d40260b5d5d",
+                "reference": "ce41dc6b440e1720da37ce7a0a357d40260b5d5d",
                 "shasum": ""
             },
             "require": {
@@ -2221,7 +2204,7 @@
                 "doctrine/coding-standard": "^12.0.0",
                 "phpstan/phpstan": "^1.10.60",
                 "phpstan/phpstan-phpunit": "^1.3.16",
-                "phpunit/phpunit": "^11.3.2",
+                "phpunit/phpunit": "^11.3.3",
                 "rector/rector": "0.14.3"
             },
             "suggest": {
@@ -2261,15 +2244,9 @@
             ],
             "description": "Better Reflection - an improved code reflection API",
             "support": {
-<<<<<<< HEAD
-                "source": "https://github.com/ondrejmirtes/BetterReflection/tree/6.42.0.6"
-            },
-            "time": "2024-09-04T11:59:59+00:00"
-=======
-                "source": "https://github.com/ondrejmirtes/BetterReflection/tree/6.25.0.18"
-            },
-            "time": "2024-09-05T15:34:08+00:00"
->>>>>>> ead586b0
+                "source": "https://github.com/ondrejmirtes/BetterReflection/tree/6.42.0.7"
+            },
+            "time": "2024-09-05T15:39:21+00:00"
         },
         {
             "name": "phpstan/php-8-stubs",
