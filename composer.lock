{
    "_readme": [
        "This file locks the dependencies of your project to a known state",
        "Read more about it at https://getcomposer.org/doc/01-basic-usage.md#installing-dependencies",
        "This file is @generated automatically"
    ],
<<<<<<< HEAD
    "content-hash": "8cab05b293e280b926105b7f2cfa055b",
=======
    "content-hash": "a988f04ec3c689dc7d663cefcab13265",
>>>>>>> 5f1729e4
    "packages": [
        {
            "name": "clue/ndjson-react",
            "version": "v1.3.0",
            "source": {
                "type": "git",
                "url": "https://github.com/clue/reactphp-ndjson.git",
                "reference": "392dc165fce93b5bb5c637b67e59619223c931b0"
            },
            "dist": {
                "type": "zip",
                "url": "https://api.github.com/repos/clue/reactphp-ndjson/zipball/392dc165fce93b5bb5c637b67e59619223c931b0",
                "reference": "392dc165fce93b5bb5c637b67e59619223c931b0",
                "shasum": ""
            },
            "require": {
                "php": ">=5.3",
                "react/stream": "^1.2"
            },
            "require-dev": {
                "phpunit/phpunit": "^9.5 || ^5.7 || ^4.8.35",
                "react/event-loop": "^1.2"
            },
            "type": "library",
            "autoload": {
                "psr-4": {
                    "Clue\\React\\NDJson\\": "src/"
                }
            },
            "notification-url": "https://packagist.org/downloads/",
            "license": [
                "MIT"
            ],
            "authors": [
                {
                    "name": "Christian Lück",
                    "email": "christian@clue.engineering"
                }
            ],
            "description": "Streaming newline-delimited JSON (NDJSON) parser and encoder for ReactPHP.",
            "homepage": "https://github.com/clue/reactphp-ndjson",
            "keywords": [
                "NDJSON",
                "json",
                "jsonlines",
                "newline",
                "reactphp",
                "streaming"
            ],
            "support": {
                "issues": "https://github.com/clue/reactphp-ndjson/issues",
                "source": "https://github.com/clue/reactphp-ndjson/tree/v1.3.0"
            },
            "funding": [
                {
                    "url": "https://clue.engineering/support",
                    "type": "custom"
                },
                {
                    "url": "https://github.com/clue",
                    "type": "github"
                }
            ],
            "time": "2022-12-23T10:58:28+00:00"
        },
        {
            "name": "composer/ca-bundle",
            "version": "1.3.7",
            "source": {
                "type": "git",
                "url": "https://github.com/composer/ca-bundle.git",
                "reference": "76e46335014860eec1aa5a724799a00a2e47cc85"
            },
            "dist": {
                "type": "zip",
                "url": "https://api.github.com/repos/composer/ca-bundle/zipball/76e46335014860eec1aa5a724799a00a2e47cc85",
                "reference": "76e46335014860eec1aa5a724799a00a2e47cc85",
                "shasum": ""
            },
            "require": {
                "ext-openssl": "*",
                "ext-pcre": "*",
                "php": "^5.3.2 || ^7.0 || ^8.0"
            },
            "require-dev": {
                "phpstan/phpstan": "^0.12.55",
                "psr/log": "^1.0",
                "symfony/phpunit-bridge": "^4.2 || ^5",
                "symfony/process": "^2.5 || ^3.0 || ^4.0 || ^5.0 || ^6.0"
            },
            "type": "library",
            "extra": {
                "branch-alias": {
                    "dev-main": "1.x-dev"
                }
            },
            "autoload": {
                "psr-4": {
                    "Composer\\CaBundle\\": "src"
                }
            },
            "notification-url": "https://packagist.org/downloads/",
            "license": [
                "MIT"
            ],
            "authors": [
                {
                    "name": "Jordi Boggiano",
                    "email": "j.boggiano@seld.be",
                    "homepage": "http://seld.be"
                }
            ],
            "description": "Lets you find a path to the system CA bundle, and includes a fallback to the Mozilla CA bundle.",
            "keywords": [
                "cabundle",
                "cacert",
                "certificate",
                "ssl",
                "tls"
            ],
            "support": {
                "irc": "irc://irc.freenode.org/composer",
                "issues": "https://github.com/composer/ca-bundle/issues",
                "source": "https://github.com/composer/ca-bundle/tree/1.3.7"
            },
            "funding": [
                {
                    "url": "https://packagist.com",
                    "type": "custom"
                },
                {
                    "url": "https://github.com/composer",
                    "type": "github"
                },
                {
                    "url": "https://tidelift.com/funding/github/packagist/composer/composer",
                    "type": "tidelift"
                }
            ],
            "time": "2023-08-30T09:31:38+00:00"
        },
        {
            "name": "composer/pcre",
            "version": "3.1.0",
            "source": {
                "type": "git",
                "url": "https://github.com/composer/pcre.git",
                "reference": "4bff79ddd77851fe3cdd11616ed3f92841ba5bd2"
            },
            "dist": {
                "type": "zip",
                "url": "https://api.github.com/repos/composer/pcre/zipball/4bff79ddd77851fe3cdd11616ed3f92841ba5bd2",
                "reference": "4bff79ddd77851fe3cdd11616ed3f92841ba5bd2",
                "shasum": ""
            },
            "require": {
                "php": "^7.4 || ^8.0"
            },
            "require-dev": {
                "phpstan/phpstan": "^1.3",
                "phpstan/phpstan-strict-rules": "^1.1",
                "symfony/phpunit-bridge": "^5"
            },
            "type": "library",
            "extra": {
                "branch-alias": {
                    "dev-main": "3.x-dev"
                }
            },
            "autoload": {
                "psr-4": {
                    "Composer\\Pcre\\": "src"
                }
            },
            "notification-url": "https://packagist.org/downloads/",
            "license": [
                "MIT"
            ],
            "authors": [
                {
                    "name": "Jordi Boggiano",
                    "email": "j.boggiano@seld.be",
                    "homepage": "http://seld.be"
                }
            ],
            "description": "PCRE wrapping library that offers type-safe preg_* replacements.",
            "keywords": [
                "PCRE",
                "preg",
                "regex",
                "regular expression"
            ],
            "support": {
                "issues": "https://github.com/composer/pcre/issues",
                "source": "https://github.com/composer/pcre/tree/3.1.0"
            },
            "funding": [
                {
                    "url": "https://packagist.com",
                    "type": "custom"
                },
                {
                    "url": "https://github.com/composer",
                    "type": "github"
                },
                {
                    "url": "https://tidelift.com/funding/github/packagist/composer/composer",
                    "type": "tidelift"
                }
            ],
            "time": "2022-11-17T09:50:14+00:00"
        },
        {
            "name": "composer/xdebug-handler",
            "version": "3.0.3",
            "source": {
                "type": "git",
                "url": "https://github.com/composer/xdebug-handler.git",
                "reference": "ced299686f41dce890debac69273b47ffe98a40c"
            },
            "dist": {
                "type": "zip",
                "url": "https://api.github.com/repos/composer/xdebug-handler/zipball/ced299686f41dce890debac69273b47ffe98a40c",
                "reference": "ced299686f41dce890debac69273b47ffe98a40c",
                "shasum": ""
            },
            "require": {
                "composer/pcre": "^1 || ^2 || ^3",
                "php": "^7.2.5 || ^8.0",
                "psr/log": "^1 || ^2 || ^3"
            },
            "require-dev": {
                "phpstan/phpstan": "^1.0",
                "phpstan/phpstan-strict-rules": "^1.1",
                "symfony/phpunit-bridge": "^6.0"
            },
            "type": "library",
            "autoload": {
                "psr-4": {
                    "Composer\\XdebugHandler\\": "src"
                }
            },
            "notification-url": "https://packagist.org/downloads/",
            "license": [
                "MIT"
            ],
            "authors": [
                {
                    "name": "John Stevenson",
                    "email": "john-stevenson@blueyonder.co.uk"
                }
            ],
            "description": "Restarts a process without Xdebug.",
            "keywords": [
                "Xdebug",
                "performance"
            ],
            "support": {
                "irc": "irc://irc.freenode.org/composer",
                "issues": "https://github.com/composer/xdebug-handler/issues",
                "source": "https://github.com/composer/xdebug-handler/tree/3.0.3"
            },
            "funding": [
                {
                    "url": "https://packagist.com",
                    "type": "custom"
                },
                {
                    "url": "https://github.com/composer",
                    "type": "github"
                },
                {
                    "url": "https://tidelift.com/funding/github/packagist/composer/composer",
                    "type": "tidelift"
                }
            ],
            "time": "2022-02-25T21:32:43+00:00"
        },
        {
            "name": "evenement/evenement",
            "version": "v3.0.1",
            "source": {
                "type": "git",
                "url": "https://github.com/igorw/evenement.git",
                "reference": "531bfb9d15f8aa57454f5f0285b18bec903b8fb7"
            },
            "dist": {
                "type": "zip",
                "url": "https://api.github.com/repos/igorw/evenement/zipball/531bfb9d15f8aa57454f5f0285b18bec903b8fb7",
                "reference": "531bfb9d15f8aa57454f5f0285b18bec903b8fb7",
                "shasum": ""
            },
            "require": {
                "php": ">=7.0"
            },
            "require-dev": {
                "phpunit/phpunit": "^6.0"
            },
            "type": "library",
            "autoload": {
                "psr-0": {
                    "Evenement": "src"
                }
            },
            "notification-url": "https://packagist.org/downloads/",
            "license": [
                "MIT"
            ],
            "authors": [
                {
                    "name": "Igor Wiedler",
                    "email": "igor@wiedler.ch"
                }
            ],
            "description": "Événement is a very simple event dispatching library for PHP",
            "keywords": [
                "event-dispatcher",
                "event-emitter"
            ],
            "support": {
                "issues": "https://github.com/igorw/evenement/issues",
                "source": "https://github.com/igorw/evenement/tree/master"
            },
            "time": "2017-07-23T21:35:13+00:00"
        },
        {
            "name": "fidry/cpu-core-counter",
            "version": "0.5.1",
            "source": {
                "type": "git",
                "url": "https://github.com/theofidry/cpu-core-counter.git",
                "reference": "b58e5a3933e541dc286cc91fc4f3898bbc6f1623"
            },
            "dist": {
                "type": "zip",
                "url": "https://api.github.com/repos/theofidry/cpu-core-counter/zipball/b58e5a3933e541dc286cc91fc4f3898bbc6f1623",
                "reference": "b58e5a3933e541dc286cc91fc4f3898bbc6f1623",
                "shasum": ""
            },
            "require": {
                "php": "^7.2 || ^8.0"
            },
            "require-dev": {
                "fidry/makefile": "^0.2.0",
                "phpstan/extension-installer": "^1.2.0",
                "phpstan/phpstan": "^1.9.2",
                "phpstan/phpstan-deprecation-rules": "^1.0.0",
                "phpstan/phpstan-phpunit": "^1.2.2",
                "phpstan/phpstan-strict-rules": "^1.4.4",
                "phpunit/phpunit": "^9.5.26 || ^8.5.31",
                "theofidry/php-cs-fixer-config": "^1.0",
                "webmozarts/strict-phpunit": "^7.5"
            },
            "type": "library",
            "autoload": {
                "psr-4": {
                    "Fidry\\CpuCoreCounter\\": "src/"
                }
            },
            "notification-url": "https://packagist.org/downloads/",
            "license": [
                "MIT"
            ],
            "authors": [
                {
                    "name": "Théo FIDRY",
                    "email": "theo.fidry@gmail.com"
                }
            ],
            "description": "Tiny utility to get the number of CPU cores.",
            "keywords": [
                "CPU",
                "core"
            ],
            "support": {
                "issues": "https://github.com/theofidry/cpu-core-counter/issues",
                "source": "https://github.com/theofidry/cpu-core-counter/tree/0.5.1"
            },
            "funding": [
                {
                    "url": "https://github.com/theofidry",
                    "type": "github"
                }
            ],
            "time": "2022-12-24T12:35:10+00:00"
        },
        {
            "name": "fig/http-message-util",
            "version": "1.1.5",
            "source": {
                "type": "git",
                "url": "https://github.com/php-fig/http-message-util.git",
                "reference": "9d94dc0154230ac39e5bf89398b324a86f63f765"
            },
            "dist": {
                "type": "zip",
                "url": "https://api.github.com/repos/php-fig/http-message-util/zipball/9d94dc0154230ac39e5bf89398b324a86f63f765",
                "reference": "9d94dc0154230ac39e5bf89398b324a86f63f765",
                "shasum": ""
            },
            "require": {
                "php": "^5.3 || ^7.0 || ^8.0"
            },
            "suggest": {
                "psr/http-message": "The package containing the PSR-7 interfaces"
            },
            "type": "library",
            "extra": {
                "branch-alias": {
                    "dev-master": "1.1.x-dev"
                }
            },
            "autoload": {
                "psr-4": {
                    "Fig\\Http\\Message\\": "src/"
                }
            },
            "notification-url": "https://packagist.org/downloads/",
            "license": [
                "MIT"
            ],
            "authors": [
                {
                    "name": "PHP-FIG",
                    "homepage": "https://www.php-fig.org/"
                }
            ],
            "description": "Utility classes and constants for use with PSR-7 (psr/http-message)",
            "keywords": [
                "http",
                "http-message",
                "psr",
                "psr-7",
                "request",
                "response"
            ],
            "support": {
                "issues": "https://github.com/php-fig/http-message-util/issues",
                "source": "https://github.com/php-fig/http-message-util/tree/1.1.5"
            },
            "time": "2020-11-24T22:02:12+00:00"
        },
        {
            "name": "hoa/compiler",
            "version": "3.17.08.08",
            "source": {
                "type": "git",
                "url": "https://github.com/hoaproject/Compiler.git",
                "reference": "aa09caf0bf28adae6654ca6ee415ee2f522672de"
            },
            "dist": {
                "type": "zip",
                "url": "https://api.github.com/repos/hoaproject/Compiler/zipball/aa09caf0bf28adae6654ca6ee415ee2f522672de",
                "reference": "aa09caf0bf28adae6654ca6ee415ee2f522672de",
                "shasum": ""
            },
            "require": {
                "hoa/consistency": "~1.0",
                "hoa/exception": "~1.0",
                "hoa/file": "~1.0",
                "hoa/iterator": "~2.0",
                "hoa/math": "~1.0",
                "hoa/protocol": "~1.0",
                "hoa/regex": "~1.0",
                "hoa/visitor": "~2.0"
            },
            "require-dev": {
                "hoa/json": "~2.0",
                "hoa/test": "~2.0"
            },
            "type": "library",
            "extra": {
                "branch-alias": {
                    "dev-master": "3.x-dev"
                }
            },
            "autoload": {
                "psr-4": {
                    "Hoa\\Compiler\\": "."
                }
            },
            "notification-url": "https://packagist.org/downloads/",
            "license": [
                "BSD-3-Clause"
            ],
            "authors": [
                {
                    "name": "Ivan Enderlin",
                    "email": "ivan.enderlin@hoa-project.net"
                },
                {
                    "name": "Hoa community",
                    "homepage": "https://hoa-project.net/"
                }
            ],
            "description": "The Hoa\\Compiler library.",
            "homepage": "https://hoa-project.net/",
            "keywords": [
                "algebraic",
                "ast",
                "compiler",
                "context-free",
                "coverage",
                "exhaustive",
                "grammar",
                "isotropic",
                "language",
                "lexer",
                "library",
                "ll1",
                "llk",
                "parser",
                "pp",
                "random",
                "regular",
                "rule",
                "sampler",
                "syntax",
                "token",
                "trace",
                "uniform"
            ],
            "support": {
                "docs": "https://central.hoa-project.net/Documentation/Library/Compiler",
                "email": "support@hoa-project.net",
                "forum": "https://users.hoa-project.net/",
                "irc": "irc://chat.freenode.net/hoaproject",
                "issues": "https://github.com/hoaproject/Compiler/issues",
                "source": "https://central.hoa-project.net/Resource/Library/Compiler"
            },
            "abandoned": true,
            "time": "2017-08-08T07:44:07+00:00"
        },
        {
            "name": "hoa/consistency",
            "version": "1.17.05.02",
            "source": {
                "type": "git",
                "url": "https://github.com/hoaproject/Consistency.git",
                "reference": "fd7d0adc82410507f332516faf655b6ed22e4c2f"
            },
            "dist": {
                "type": "zip",
                "url": "https://api.github.com/repos/hoaproject/Consistency/zipball/fd7d0adc82410507f332516faf655b6ed22e4c2f",
                "reference": "fd7d0adc82410507f332516faf655b6ed22e4c2f",
                "shasum": ""
            },
            "require": {
                "hoa/exception": "~1.0",
                "php": ">=5.5.0"
            },
            "require-dev": {
                "hoa/stream": "~1.0",
                "hoa/test": "~2.0"
            },
            "type": "library",
            "extra": {
                "branch-alias": {
                    "dev-master": "1.x-dev"
                }
            },
            "autoload": {
                "files": [
                    "Prelude.php"
                ],
                "psr-4": {
                    "Hoa\\Consistency\\": "."
                }
            },
            "notification-url": "https://packagist.org/downloads/",
            "license": [
                "BSD-3-Clause"
            ],
            "authors": [
                {
                    "name": "Ivan Enderlin",
                    "email": "ivan.enderlin@hoa-project.net"
                },
                {
                    "name": "Hoa community",
                    "homepage": "https://hoa-project.net/"
                }
            ],
            "description": "The Hoa\\Consistency library.",
            "homepage": "https://hoa-project.net/",
            "keywords": [
                "autoloader",
                "callable",
                "consistency",
                "entity",
                "flex",
                "keyword",
                "library"
            ],
            "support": {
                "docs": "https://central.hoa-project.net/Documentation/Library/Consistency",
                "email": "support@hoa-project.net",
                "forum": "https://users.hoa-project.net/",
                "irc": "irc://chat.freenode.net/hoaproject",
                "issues": "https://github.com/hoaproject/Consistency/issues",
                "source": "https://central.hoa-project.net/Resource/Library/Consistency"
            },
            "abandoned": true,
            "time": "2017-05-02T12:18:12+00:00"
        },
        {
            "name": "hoa/event",
            "version": "1.17.01.13",
            "source": {
                "type": "git",
                "url": "https://github.com/hoaproject/Event.git",
                "reference": "6c0060dced212ffa3af0e34bb46624f990b29c54"
            },
            "dist": {
                "type": "zip",
                "url": "https://api.github.com/repos/hoaproject/Event/zipball/6c0060dced212ffa3af0e34bb46624f990b29c54",
                "reference": "6c0060dced212ffa3af0e34bb46624f990b29c54",
                "shasum": ""
            },
            "require": {
                "hoa/consistency": "~1.0",
                "hoa/exception": "~1.0"
            },
            "require-dev": {
                "hoa/test": "~2.0"
            },
            "type": "library",
            "extra": {
                "branch-alias": {
                    "dev-master": "1.x-dev"
                }
            },
            "autoload": {
                "psr-4": {
                    "Hoa\\Event\\": "."
                }
            },
            "notification-url": "https://packagist.org/downloads/",
            "license": [
                "BSD-3-Clause"
            ],
            "authors": [
                {
                    "name": "Ivan Enderlin",
                    "email": "ivan.enderlin@hoa-project.net"
                },
                {
                    "name": "Hoa community",
                    "homepage": "https://hoa-project.net/"
                }
            ],
            "description": "The Hoa\\Event library.",
            "homepage": "https://hoa-project.net/",
            "keywords": [
                "event",
                "library",
                "listener",
                "observer"
            ],
            "support": {
                "docs": "https://central.hoa-project.net/Documentation/Library/Event",
                "email": "support@hoa-project.net",
                "forum": "https://users.hoa-project.net/",
                "irc": "irc://chat.freenode.net/hoaproject",
                "issues": "https://github.com/hoaproject/Event/issues",
                "source": "https://central.hoa-project.net/Resource/Library/Event"
            },
            "abandoned": true,
            "time": "2017-01-13T15:30:50+00:00"
        },
        {
            "name": "hoa/exception",
            "version": "1.17.01.16",
            "source": {
                "type": "git",
                "url": "https://github.com/hoaproject/Exception.git",
                "reference": "091727d46420a3d7468ef0595651488bfc3a458f"
            },
            "dist": {
                "type": "zip",
                "url": "https://api.github.com/repos/hoaproject/Exception/zipball/091727d46420a3d7468ef0595651488bfc3a458f",
                "reference": "091727d46420a3d7468ef0595651488bfc3a458f",
                "shasum": ""
            },
            "require": {
                "hoa/consistency": "~1.0",
                "hoa/event": "~1.0"
            },
            "require-dev": {
                "hoa/test": "~2.0"
            },
            "type": "library",
            "extra": {
                "branch-alias": {
                    "dev-master": "1.x-dev"
                }
            },
            "autoload": {
                "psr-4": {
                    "Hoa\\Exception\\": "."
                }
            },
            "notification-url": "https://packagist.org/downloads/",
            "license": [
                "BSD-3-Clause"
            ],
            "authors": [
                {
                    "name": "Ivan Enderlin",
                    "email": "ivan.enderlin@hoa-project.net"
                },
                {
                    "name": "Hoa community",
                    "homepage": "https://hoa-project.net/"
                }
            ],
            "description": "The Hoa\\Exception library.",
            "homepage": "https://hoa-project.net/",
            "keywords": [
                "exception",
                "library"
            ],
            "support": {
                "docs": "https://central.hoa-project.net/Documentation/Library/Exception",
                "email": "support@hoa-project.net",
                "forum": "https://users.hoa-project.net/",
                "irc": "irc://chat.freenode.net/hoaproject",
                "issues": "https://github.com/hoaproject/Exception/issues",
                "source": "https://central.hoa-project.net/Resource/Library/Exception"
            },
            "abandoned": true,
            "time": "2017-01-16T07:53:27+00:00"
        },
        {
            "name": "hoa/file",
            "version": "1.17.07.11",
            "source": {
                "type": "git",
                "url": "https://github.com/hoaproject/File.git",
                "reference": "35cb979b779bc54918d2f9a4e02ed6c7a1fa67ca"
            },
            "dist": {
                "type": "zip",
                "url": "https://api.github.com/repos/hoaproject/File/zipball/35cb979b779bc54918d2f9a4e02ed6c7a1fa67ca",
                "reference": "35cb979b779bc54918d2f9a4e02ed6c7a1fa67ca",
                "shasum": ""
            },
            "require": {
                "hoa/consistency": "~1.0",
                "hoa/event": "~1.0",
                "hoa/exception": "~1.0",
                "hoa/iterator": "~2.0",
                "hoa/stream": "~1.0"
            },
            "require-dev": {
                "hoa/test": "~2.0"
            },
            "type": "library",
            "extra": {
                "branch-alias": {
                    "dev-master": "1.x-dev"
                }
            },
            "autoload": {
                "psr-4": {
                    "Hoa\\File\\": "."
                }
            },
            "notification-url": "https://packagist.org/downloads/",
            "license": [
                "BSD-3-Clause"
            ],
            "authors": [
                {
                    "name": "Ivan Enderlin",
                    "email": "ivan.enderlin@hoa-project.net"
                },
                {
                    "name": "Hoa community",
                    "homepage": "https://hoa-project.net/"
                }
            ],
            "description": "The Hoa\\File library.",
            "homepage": "https://hoa-project.net/",
            "keywords": [
                "Socket",
                "directory",
                "file",
                "finder",
                "library",
                "link",
                "temporary"
            ],
            "support": {
                "docs": "https://central.hoa-project.net/Documentation/Library/File",
                "email": "support@hoa-project.net",
                "forum": "https://users.hoa-project.net/",
                "irc": "irc://chat.freenode.net/hoaproject",
                "issues": "https://github.com/hoaproject/File/issues",
                "source": "https://central.hoa-project.net/Resource/Library/File"
            },
            "abandoned": true,
            "time": "2017-07-11T07:42:15+00:00"
        },
        {
            "name": "hoa/iterator",
            "version": "2.17.01.10",
            "source": {
                "type": "git",
                "url": "https://github.com/hoaproject/Iterator.git",
                "reference": "d1120ba09cb4ccd049c86d10058ab94af245f0cc"
            },
            "dist": {
                "type": "zip",
                "url": "https://api.github.com/repos/hoaproject/Iterator/zipball/d1120ba09cb4ccd049c86d10058ab94af245f0cc",
                "reference": "d1120ba09cb4ccd049c86d10058ab94af245f0cc",
                "shasum": ""
            },
            "require": {
                "hoa/consistency": "~1.0",
                "hoa/exception": "~1.0"
            },
            "require-dev": {
                "hoa/test": "~2.0"
            },
            "type": "library",
            "extra": {
                "branch-alias": {
                    "dev-master": "2.x-dev"
                }
            },
            "autoload": {
                "psr-4": {
                    "Hoa\\Iterator\\": "."
                }
            },
            "notification-url": "https://packagist.org/downloads/",
            "license": [
                "BSD-3-Clause"
            ],
            "authors": [
                {
                    "name": "Ivan Enderlin",
                    "email": "ivan.enderlin@hoa-project.net"
                },
                {
                    "name": "Hoa community",
                    "homepage": "https://hoa-project.net/"
                }
            ],
            "description": "The Hoa\\Iterator library.",
            "homepage": "https://hoa-project.net/",
            "keywords": [
                "iterator",
                "library"
            ],
            "support": {
                "docs": "https://central.hoa-project.net/Documentation/Library/Iterator",
                "email": "support@hoa-project.net",
                "forum": "https://users.hoa-project.net/",
                "irc": "irc://chat.freenode.net/hoaproject",
                "issues": "https://github.com/hoaproject/Iterator/issues",
                "source": "https://central.hoa-project.net/Resource/Library/Iterator"
            },
            "abandoned": true,
            "time": "2017-01-10T10:34:47+00:00"
        },
        {
            "name": "hoa/math",
            "version": "1.17.05.16",
            "source": {
                "type": "git",
                "url": "https://github.com/hoaproject/Math.git",
                "reference": "7150785d30f5d565704912116a462e9f5bc83a0c"
            },
            "dist": {
                "type": "zip",
                "url": "https://api.github.com/repos/hoaproject/Math/zipball/7150785d30f5d565704912116a462e9f5bc83a0c",
                "reference": "7150785d30f5d565704912116a462e9f5bc83a0c",
                "shasum": ""
            },
            "require": {
                "hoa/compiler": "~3.0",
                "hoa/consistency": "~1.0",
                "hoa/exception": "~1.0",
                "hoa/iterator": "~2.0",
                "hoa/protocol": "~1.0",
                "hoa/zformat": "~1.0"
            },
            "require-dev": {
                "hoa/test": "~2.0"
            },
            "type": "library",
            "extra": {
                "branch-alias": {
                    "dev-master": "1.x-dev"
                }
            },
            "autoload": {
                "psr-4": {
                    "Hoa\\Math\\": "."
                }
            },
            "notification-url": "https://packagist.org/downloads/",
            "license": [
                "BSD-3-Clause"
            ],
            "authors": [
                {
                    "name": "Ivan Enderlin",
                    "email": "ivan.enderlin@hoa-project.net"
                },
                {
                    "name": "Hoa community",
                    "homepage": "https://hoa-project.net/"
                }
            ],
            "description": "The Hoa\\Math library.",
            "homepage": "https://hoa-project.net/",
            "keywords": [
                "arrangement",
                "combination",
                "combinatorics",
                "counting",
                "library",
                "math",
                "permutation",
                "sampler",
                "set"
            ],
            "support": {
                "docs": "https://central.hoa-project.net/Documentation/Library/Math",
                "email": "support@hoa-project.net",
                "forum": "https://users.hoa-project.net/",
                "irc": "irc://chat.freenode.net/hoaproject",
                "issues": "https://github.com/hoaproject/Math/issues",
                "source": "https://central.hoa-project.net/Resource/Library/Math"
            },
            "abandoned": true,
            "time": "2017-05-16T08:02:17+00:00"
        },
        {
            "name": "hoa/protocol",
            "version": "1.17.01.14",
            "source": {
                "type": "git",
                "url": "https://github.com/hoaproject/Protocol.git",
                "reference": "5c2cf972151c45f373230da170ea015deecf19e2"
            },
            "dist": {
                "type": "zip",
                "url": "https://api.github.com/repos/hoaproject/Protocol/zipball/5c2cf972151c45f373230da170ea015deecf19e2",
                "reference": "5c2cf972151c45f373230da170ea015deecf19e2",
                "shasum": ""
            },
            "require": {
                "hoa/consistency": "~1.0",
                "hoa/exception": "~1.0"
            },
            "require-dev": {
                "hoa/test": "~2.0"
            },
            "type": "library",
            "extra": {
                "branch-alias": {
                    "dev-master": "1.x-dev"
                }
            },
            "autoload": {
                "files": [
                    "Wrapper.php"
                ],
                "psr-4": {
                    "Hoa\\Protocol\\": "."
                }
            },
            "notification-url": "https://packagist.org/downloads/",
            "license": [
                "BSD-3-Clause"
            ],
            "authors": [
                {
                    "name": "Ivan Enderlin",
                    "email": "ivan.enderlin@hoa-project.net"
                },
                {
                    "name": "Hoa community",
                    "homepage": "https://hoa-project.net/"
                }
            ],
            "description": "The Hoa\\Protocol library.",
            "homepage": "https://hoa-project.net/",
            "keywords": [
                "library",
                "protocol",
                "resource",
                "stream",
                "wrapper"
            ],
            "support": {
                "docs": "https://central.hoa-project.net/Documentation/Library/Protocol",
                "email": "support@hoa-project.net",
                "forum": "https://users.hoa-project.net/",
                "irc": "irc://chat.freenode.net/hoaproject",
                "issues": "https://github.com/hoaproject/Protocol/issues",
                "source": "https://central.hoa-project.net/Resource/Library/Protocol"
            },
            "abandoned": true,
            "time": "2017-01-14T12:26:10+00:00"
        },
        {
            "name": "hoa/regex",
            "version": "1.17.01.13",
            "source": {
                "type": "git",
                "url": "https://github.com/hoaproject/Regex.git",
                "reference": "7e263a61b6fb45c1d03d8e5ef77668518abd5bec"
            },
            "dist": {
                "type": "zip",
                "url": "https://api.github.com/repos/hoaproject/Regex/zipball/7e263a61b6fb45c1d03d8e5ef77668518abd5bec",
                "reference": "7e263a61b6fb45c1d03d8e5ef77668518abd5bec",
                "shasum": ""
            },
            "require": {
                "hoa/consistency": "~1.0",
                "hoa/exception": "~1.0",
                "hoa/math": "~1.0",
                "hoa/protocol": "~1.0",
                "hoa/ustring": "~4.0",
                "hoa/visitor": "~2.0"
            },
            "type": "library",
            "extra": {
                "branch-alias": {
                    "dev-master": "1.x-dev"
                }
            },
            "autoload": {
                "psr-4": {
                    "Hoa\\Regex\\": "."
                }
            },
            "notification-url": "https://packagist.org/downloads/",
            "license": [
                "BSD-3-Clause"
            ],
            "authors": [
                {
                    "name": "Ivan Enderlin",
                    "email": "ivan.enderlin@hoa-project.net"
                },
                {
                    "name": "Hoa community",
                    "homepage": "https://hoa-project.net/"
                }
            ],
            "description": "The Hoa\\Regex library.",
            "homepage": "https://hoa-project.net/",
            "keywords": [
                "compiler",
                "library",
                "regex"
            ],
            "support": {
                "docs": "https://central.hoa-project.net/Documentation/Library/Regex",
                "email": "support@hoa-project.net",
                "forum": "https://users.hoa-project.net/",
                "irc": "irc://chat.freenode.net/hoaproject",
                "issues": "https://github.com/hoaproject/Regex/issues",
                "source": "https://central.hoa-project.net/Resource/Library/Regex"
            },
            "abandoned": true,
            "time": "2017-01-13T16:10:24+00:00"
        },
        {
            "name": "hoa/stream",
            "version": "1.17.02.21",
            "source": {
                "type": "git",
                "url": "https://github.com/hoaproject/Stream.git",
                "reference": "3293cfffca2de10525df51436adf88a559151d82"
            },
            "dist": {
                "type": "zip",
                "url": "https://api.github.com/repos/hoaproject/Stream/zipball/3293cfffca2de10525df51436adf88a559151d82",
                "reference": "3293cfffca2de10525df51436adf88a559151d82",
                "shasum": ""
            },
            "require": {
                "hoa/consistency": "~1.0",
                "hoa/event": "~1.0",
                "hoa/exception": "~1.0",
                "hoa/protocol": "~1.0"
            },
            "require-dev": {
                "hoa/test": "~2.0"
            },
            "type": "library",
            "extra": {
                "branch-alias": {
                    "dev-master": "1.x-dev"
                }
            },
            "autoload": {
                "psr-4": {
                    "Hoa\\Stream\\": "."
                }
            },
            "notification-url": "https://packagist.org/downloads/",
            "license": [
                "BSD-3-Clause"
            ],
            "authors": [
                {
                    "name": "Ivan Enderlin",
                    "email": "ivan.enderlin@hoa-project.net"
                },
                {
                    "name": "Hoa community",
                    "homepage": "https://hoa-project.net/"
                }
            ],
            "description": "The Hoa\\Stream library.",
            "homepage": "https://hoa-project.net/",
            "keywords": [
                "Context",
                "bucket",
                "composite",
                "filter",
                "in",
                "library",
                "out",
                "protocol",
                "stream",
                "wrapper"
            ],
            "support": {
                "docs": "https://central.hoa-project.net/Documentation/Library/Stream",
                "email": "support@hoa-project.net",
                "forum": "https://users.hoa-project.net/",
                "irc": "irc://chat.freenode.net/hoaproject",
                "issues": "https://github.com/hoaproject/Stream/issues",
                "source": "https://central.hoa-project.net/Resource/Library/Stream"
            },
            "abandoned": true,
            "time": "2017-02-21T16:01:06+00:00"
        },
        {
            "name": "hoa/ustring",
            "version": "4.17.01.16",
            "source": {
                "type": "git",
                "url": "https://github.com/hoaproject/Ustring.git",
                "reference": "e6326e2739178799b1fe3fdd92029f9517fa17a0"
            },
            "dist": {
                "type": "zip",
                "url": "https://api.github.com/repos/hoaproject/Ustring/zipball/e6326e2739178799b1fe3fdd92029f9517fa17a0",
                "reference": "e6326e2739178799b1fe3fdd92029f9517fa17a0",
                "shasum": ""
            },
            "require": {
                "hoa/consistency": "~1.0",
                "hoa/exception": "~1.0"
            },
            "require-dev": {
                "hoa/test": "~2.0"
            },
            "suggest": {
                "ext-iconv": "ext/iconv must be present (or a third implementation) to use Hoa\\Ustring::transcode().",
                "ext-intl": "To get a better Hoa\\Ustring::toAscii() and Hoa\\Ustring::compareTo()."
            },
            "type": "library",
            "extra": {
                "branch-alias": {
                    "dev-master": "4.x-dev"
                }
            },
            "autoload": {
                "psr-4": {
                    "Hoa\\Ustring\\": "."
                }
            },
            "notification-url": "https://packagist.org/downloads/",
            "license": [
                "BSD-3-Clause"
            ],
            "authors": [
                {
                    "name": "Ivan Enderlin",
                    "email": "ivan.enderlin@hoa-project.net"
                },
                {
                    "name": "Hoa community",
                    "homepage": "https://hoa-project.net/"
                }
            ],
            "description": "The Hoa\\Ustring library.",
            "homepage": "https://hoa-project.net/",
            "keywords": [
                "library",
                "search",
                "string",
                "unicode"
            ],
            "support": {
                "docs": "https://central.hoa-project.net/Documentation/Library/Ustring",
                "email": "support@hoa-project.net",
                "forum": "https://users.hoa-project.net/",
                "irc": "irc://chat.freenode.net/hoaproject",
                "issues": "https://github.com/hoaproject/Ustring/issues",
                "source": "https://central.hoa-project.net/Resource/Library/Ustring"
            },
            "abandoned": true,
            "time": "2017-01-16T07:08:25+00:00"
        },
        {
            "name": "hoa/visitor",
            "version": "2.17.01.16",
            "source": {
                "type": "git",
                "url": "https://github.com/hoaproject/Visitor.git",
                "reference": "c18fe1cbac98ae449e0d56e87469103ba08f224a"
            },
            "dist": {
                "type": "zip",
                "url": "https://api.github.com/repos/hoaproject/Visitor/zipball/c18fe1cbac98ae449e0d56e87469103ba08f224a",
                "reference": "c18fe1cbac98ae449e0d56e87469103ba08f224a",
                "shasum": ""
            },
            "require": {
                "hoa/consistency": "~1.0"
            },
            "require-dev": {
                "hoa/test": "~2.0"
            },
            "type": "library",
            "extra": {
                "branch-alias": {
                    "dev-master": "2.x-dev"
                }
            },
            "autoload": {
                "psr-4": {
                    "Hoa\\Visitor\\": "."
                }
            },
            "notification-url": "https://packagist.org/downloads/",
            "license": [
                "BSD-3-Clause"
            ],
            "authors": [
                {
                    "name": "Ivan Enderlin",
                    "email": "ivan.enderlin@hoa-project.net"
                },
                {
                    "name": "Hoa community",
                    "homepage": "https://hoa-project.net/"
                }
            ],
            "description": "The Hoa\\Visitor library.",
            "homepage": "https://hoa-project.net/",
            "keywords": [
                "library",
                "structure",
                "visit",
                "visitor"
            ],
            "support": {
                "docs": "https://central.hoa-project.net/Documentation/Library/Visitor",
                "email": "support@hoa-project.net",
                "forum": "https://users.hoa-project.net/",
                "irc": "irc://chat.freenode.net/hoaproject",
                "issues": "https://github.com/hoaproject/Visitor/issues",
                "source": "https://central.hoa-project.net/Resource/Library/Visitor"
            },
            "abandoned": true,
            "time": "2017-01-16T07:02:03+00:00"
        },
        {
            "name": "hoa/zformat",
            "version": "1.17.01.10",
            "source": {
                "type": "git",
                "url": "https://github.com/hoaproject/Zformat.git",
                "reference": "522c381a2a075d4b9dbb42eb4592dd09520e4ac2"
            },
            "dist": {
                "type": "zip",
                "url": "https://api.github.com/repos/hoaproject/Zformat/zipball/522c381a2a075d4b9dbb42eb4592dd09520e4ac2",
                "reference": "522c381a2a075d4b9dbb42eb4592dd09520e4ac2",
                "shasum": ""
            },
            "require": {
                "hoa/consistency": "~1.0",
                "hoa/exception": "~1.0"
            },
            "type": "library",
            "extra": {
                "branch-alias": {
                    "dev-master": "1.x-dev"
                }
            },
            "autoload": {
                "psr-4": {
                    "Hoa\\Zformat\\": "."
                }
            },
            "notification-url": "https://packagist.org/downloads/",
            "license": [
                "BSD-3-Clause"
            ],
            "authors": [
                {
                    "name": "Ivan Enderlin",
                    "email": "ivan.enderlin@hoa-project.net"
                },
                {
                    "name": "Hoa community",
                    "homepage": "https://hoa-project.net/"
                }
            ],
            "description": "The Hoa\\Zformat library.",
            "homepage": "https://hoa-project.net/",
            "keywords": [
                "library",
                "parameter",
                "zformat"
            ],
            "support": {
                "docs": "https://central.hoa-project.net/Documentation/Library/Zformat",
                "email": "support@hoa-project.net",
                "forum": "https://users.hoa-project.net/",
                "irc": "irc://chat.freenode.net/hoaproject",
                "issues": "https://github.com/hoaproject/Zformat/issues",
                "source": "https://central.hoa-project.net/Resource/Library/Zformat"
            },
            "abandoned": true,
            "time": "2017-01-10T10:39:54+00:00"
        },
        {
            "name": "jetbrains/phpstorm-stubs",
            "version": "dev-master",
            "source": {
                "type": "git",
                "url": "https://github.com/JetBrains/phpstorm-stubs.git",
                "reference": "9608c953230b08f07b703ecfe459cc58d5421437"
            },
            "dist": {
                "type": "zip",
                "url": "https://api.github.com/repos/JetBrains/phpstorm-stubs/zipball/9608c953230b08f07b703ecfe459cc58d5421437",
                "reference": "9608c953230b08f07b703ecfe459cc58d5421437",
                "shasum": ""
            },
            "require-dev": {
                "friendsofphp/php-cs-fixer": "v3.46.0",
                "nikic/php-parser": "v5.0.0",
                "phpdocumentor/reflection-docblock": "5.3.0",
                "phpunit/phpunit": "10.5.5"
            },
            "default-branch": true,
            "type": "library",
            "autoload": {
                "files": [
                    "PhpStormStubsMap.php"
                ]
            },
            "notification-url": "https://packagist.org/downloads/",
            "license": [
                "Apache-2.0"
            ],
            "description": "PHP runtime & extensions header files for PhpStorm",
            "homepage": "https://www.jetbrains.com/phpstorm",
            "keywords": [
                "autocomplete",
                "code",
                "inference",
                "inspection",
                "jetbrains",
                "phpstorm",
                "stubs",
                "type"
            ],
            "support": {
                "source": "https://github.com/JetBrains/phpstorm-stubs/tree/master"
            },
            "time": "2024-03-15T12:01:43+00:00"
        },
        {
            "name": "nette/bootstrap",
            "version": "v3.1.4",
            "source": {
                "type": "git",
                "url": "https://github.com/nette/bootstrap.git",
                "reference": "1a7965b4ee401ad0e3f673b9c016d2481afdc280"
            },
            "dist": {
                "type": "zip",
                "url": "https://api.github.com/repos/nette/bootstrap/zipball/1a7965b4ee401ad0e3f673b9c016d2481afdc280",
                "reference": "1a7965b4ee401ad0e3f673b9c016d2481afdc280",
                "shasum": ""
            },
            "require": {
                "nette/di": "^3.0.5",
                "nette/utils": "^3.2.1 || ^4.0",
                "php": ">=7.2 <8.3"
            },
            "conflict": {
                "tracy/tracy": "<2.6"
            },
            "require-dev": {
                "latte/latte": "^2.8",
                "nette/application": "^3.1",
                "nette/caching": "^3.0",
                "nette/database": "^3.0",
                "nette/forms": "^3.0",
                "nette/http": "^3.0",
                "nette/mail": "^3.0",
                "nette/robot-loader": "^3.0",
                "nette/safe-stream": "^2.2",
                "nette/security": "^3.0",
                "nette/tester": "^2.0",
                "phpstan/phpstan-nette": "^0.12",
                "tracy/tracy": "^2.6"
            },
            "suggest": {
                "nette/robot-loader": "to use Configurator::createRobotLoader()",
                "tracy/tracy": "to use Configurator::enableTracy()"
            },
            "type": "library",
            "extra": {
                "branch-alias": {
                    "dev-master": "3.1-dev"
                }
            },
            "autoload": {
                "classmap": [
                    "src/"
                ]
            },
            "notification-url": "https://packagist.org/downloads/",
            "license": [
                "BSD-3-Clause",
                "GPL-2.0-only",
                "GPL-3.0-only"
            ],
            "authors": [
                {
                    "name": "David Grudl",
                    "homepage": "https://davidgrudl.com"
                },
                {
                    "name": "Nette Community",
                    "homepage": "https://nette.org/contributors"
                }
            ],
            "description": "🅱  Nette Bootstrap: the simple way to configure and bootstrap your Nette application.",
            "homepage": "https://nette.org",
            "keywords": [
                "bootstrapping",
                "configurator",
                "nette"
            ],
            "support": {
                "issues": "https://github.com/nette/bootstrap/issues",
                "source": "https://github.com/nette/bootstrap/tree/v3.1.4"
            },
            "time": "2022-12-14T15:23:02+00:00"
        },
        {
            "name": "nette/di",
            "version": "v3.1.5",
            "source": {
                "type": "git",
                "url": "https://github.com/nette/di.git",
                "reference": "00ea0afa643b3b4383a5cd1a322656c989ade498"
            },
            "dist": {
                "type": "zip",
                "url": "https://api.github.com/repos/nette/di/zipball/00ea0afa643b3b4383a5cd1a322656c989ade498",
                "reference": "00ea0afa643b3b4383a5cd1a322656c989ade498",
                "shasum": ""
            },
            "require": {
                "ext-tokenizer": "*",
                "nette/neon": "^3.3 || ^4.0",
                "nette/php-generator": "^3.5.4 || ^4.0",
                "nette/robot-loader": "^3.2 || ~4.0.0",
                "nette/schema": "^1.2",
                "nette/utils": "^3.2.5 || ~4.0.0",
                "php": "7.2 - 8.3"
            },
            "require-dev": {
                "nette/tester": "^2.4",
                "phpstan/phpstan": "^1.0",
                "tracy/tracy": "^2.9"
            },
            "type": "library",
            "extra": {
                "branch-alias": {
                    "dev-master": "3.1-dev"
                }
            },
            "autoload": {
                "classmap": [
                    "src/"
                ]
            },
            "notification-url": "https://packagist.org/downloads/",
            "license": [
                "BSD-3-Clause",
                "GPL-2.0-only",
                "GPL-3.0-only"
            ],
            "authors": [
                {
                    "name": "David Grudl",
                    "homepage": "https://davidgrudl.com"
                },
                {
                    "name": "Nette Community",
                    "homepage": "https://nette.org/contributors"
                }
            ],
            "description": "💎 Nette Dependency Injection Container: Flexible, compiled and full-featured DIC with perfectly usable autowiring and support for all new PHP features.",
            "homepage": "https://nette.org",
            "keywords": [
                "compiled",
                "di",
                "dic",
                "factory",
                "ioc",
                "nette",
                "static"
            ],
            "support": {
                "issues": "https://github.com/nette/di/issues",
                "source": "https://github.com/nette/di/tree/v3.1.5"
            },
            "time": "2023-10-02T19:58:38+00:00"
        },
        {
            "name": "nette/finder",
            "version": "v2.6.0",
            "source": {
                "type": "git",
                "url": "https://github.com/nette/finder.git",
                "reference": "991aefb42860abeab8e003970c3809a9d83cb932"
            },
            "dist": {
                "type": "zip",
                "url": "https://api.github.com/repos/nette/finder/zipball/991aefb42860abeab8e003970c3809a9d83cb932",
                "reference": "991aefb42860abeab8e003970c3809a9d83cb932",
                "shasum": ""
            },
            "require": {
                "nette/utils": "^2.4 || ^3.0",
                "php": ">=7.1"
            },
            "conflict": {
                "nette/nette": "<2.2"
            },
            "require-dev": {
                "nette/tester": "^2.0",
                "phpstan/phpstan": "^0.12",
                "tracy/tracy": "^2.3"
            },
            "type": "library",
            "extra": {
                "branch-alias": {
                    "dev-master": "2.6-dev"
                }
            },
            "autoload": {
                "classmap": [
                    "src/"
                ]
            },
            "notification-url": "https://packagist.org/downloads/",
            "license": [
                "BSD-3-Clause",
                "GPL-2.0-only",
                "GPL-3.0-only"
            ],
            "authors": [
                {
                    "name": "David Grudl",
                    "homepage": "https://davidgrudl.com"
                },
                {
                    "name": "Nette Community",
                    "homepage": "https://nette.org/contributors"
                }
            ],
            "description": "🔍 Nette Finder: find files and directories with an intuitive API.",
            "homepage": "https://nette.org",
            "keywords": [
                "filesystem",
                "glob",
                "iterator",
                "nette"
            ],
            "support": {
                "issues": "https://github.com/nette/finder/issues",
                "source": "https://github.com/nette/finder/tree/v2.6.0"
            },
            "time": "2022-10-13T01:31:15+00:00"
        },
        {
            "name": "nette/neon",
            "version": "v3.3.2",
            "source": {
                "type": "git",
                "url": "https://github.com/nette/neon.git",
                "reference": "54b287d8c2cdbe577b02e28ca1713e275b05ece2"
            },
            "dist": {
                "type": "zip",
                "url": "https://api.github.com/repos/nette/neon/zipball/54b287d8c2cdbe577b02e28ca1713e275b05ece2",
                "reference": "54b287d8c2cdbe577b02e28ca1713e275b05ece2",
                "shasum": ""
            },
            "require": {
                "ext-json": "*",
                "php": ">=7.1"
            },
            "require-dev": {
                "nette/tester": "^2.0",
                "phpstan/phpstan": "^0.12",
                "tracy/tracy": "^2.7"
            },
            "bin": [
                "bin/neon-lint"
            ],
            "type": "library",
            "extra": {
                "branch-alias": {
                    "dev-master": "3.3-dev"
                }
            },
            "autoload": {
                "classmap": [
                    "src/"
                ]
            },
            "notification-url": "https://packagist.org/downloads/",
            "license": [
                "BSD-3-Clause",
                "GPL-2.0-only",
                "GPL-3.0-only"
            ],
            "authors": [
                {
                    "name": "David Grudl",
                    "homepage": "https://davidgrudl.com"
                },
                {
                    "name": "Nette Community",
                    "homepage": "https://nette.org/contributors"
                }
            ],
            "description": "🍸 Nette NEON: encodes and decodes NEON file format.",
            "homepage": "https://ne-on.org",
            "keywords": [
                "export",
                "import",
                "neon",
                "nette",
                "yaml"
            ],
            "support": {
                "issues": "https://github.com/nette/neon/issues",
                "source": "https://github.com/nette/neon/tree/v3.3.2"
            },
            "time": "2021-11-25T15:57:41+00:00"
        },
        {
            "name": "nette/php-generator",
            "version": "v3.6.5",
            "source": {
                "type": "git",
                "url": "https://github.com/nette/php-generator.git",
                "reference": "9370403f9d9c25b51c4596ded1fbfe70347f7c82"
            },
            "dist": {
                "type": "zip",
                "url": "https://api.github.com/repos/nette/php-generator/zipball/9370403f9d9c25b51c4596ded1fbfe70347f7c82",
                "reference": "9370403f9d9c25b51c4596ded1fbfe70347f7c82",
                "shasum": ""
            },
            "require": {
                "nette/utils": "^3.1.2",
                "php": ">=7.2 <8.2"
            },
            "require-dev": {
                "nette/tester": "^2.4",
                "nikic/php-parser": "^4.13",
                "phpstan/phpstan": "^0.12",
                "tracy/tracy": "^2.8"
            },
            "suggest": {
                "nikic/php-parser": "to use ClassType::withBodiesFrom() & GlobalFunction::withBodyFrom()"
            },
            "type": "library",
            "extra": {
                "branch-alias": {
                    "dev-master": "3.6-dev"
                }
            },
            "autoload": {
                "classmap": [
                    "src/"
                ]
            },
            "notification-url": "https://packagist.org/downloads/",
            "license": [
                "BSD-3-Clause",
                "GPL-2.0-only",
                "GPL-3.0-only"
            ],
            "authors": [
                {
                    "name": "David Grudl",
                    "homepage": "https://davidgrudl.com"
                },
                {
                    "name": "Nette Community",
                    "homepage": "https://nette.org/contributors"
                }
            ],
            "description": "🐘 Nette PHP Generator: generates neat PHP code for you. Supports new PHP 8.1 features.",
            "homepage": "https://nette.org",
            "keywords": [
                "code",
                "nette",
                "php",
                "scaffolding"
            ],
            "support": {
                "issues": "https://github.com/nette/php-generator/issues",
                "source": "https://github.com/nette/php-generator/tree/v3.6.5"
            },
            "time": "2021-11-24T16:23:44+00:00"
        },
        {
            "name": "nette/robot-loader",
            "version": "v3.4.1",
            "source": {
                "type": "git",
                "url": "https://github.com/nette/robot-loader.git",
                "reference": "e2adc334cb958164c050f485d99c44c430f51fe2"
            },
            "dist": {
                "type": "zip",
                "url": "https://api.github.com/repos/nette/robot-loader/zipball/e2adc334cb958164c050f485d99c44c430f51fe2",
                "reference": "e2adc334cb958164c050f485d99c44c430f51fe2",
                "shasum": ""
            },
            "require": {
                "ext-tokenizer": "*",
                "nette/finder": "^2.5 || ^3.0",
                "nette/utils": "^3.0",
                "php": ">=7.1"
            },
            "require-dev": {
                "nette/tester": "^2.0",
                "phpstan/phpstan": "^0.12",
                "tracy/tracy": "^2.3"
            },
            "type": "library",
            "extra": {
                "branch-alias": {
                    "dev-master": "3.4-dev"
                }
            },
            "autoload": {
                "classmap": [
                    "src/"
                ]
            },
            "notification-url": "https://packagist.org/downloads/",
            "license": [
                "BSD-3-Clause",
                "GPL-2.0-only",
                "GPL-3.0-only"
            ],
            "authors": [
                {
                    "name": "David Grudl",
                    "homepage": "https://davidgrudl.com"
                },
                {
                    "name": "Nette Community",
                    "homepage": "https://nette.org/contributors"
                }
            ],
            "description": "🍀 Nette RobotLoader: high performance and comfortable autoloader that will search and autoload classes within your application.",
            "homepage": "https://nette.org",
            "keywords": [
                "autoload",
                "class",
                "interface",
                "nette",
                "trait"
            ],
            "support": {
                "issues": "https://github.com/nette/robot-loader/issues",
                "source": "https://github.com/nette/robot-loader/tree/v3.4.1"
            },
            "time": "2021-08-25T15:53:54+00:00"
        },
        {
            "name": "nette/schema",
            "version": "v1.2.5",
            "source": {
                "type": "git",
                "url": "https://github.com/nette/schema.git",
                "reference": "0462f0166e823aad657c9224d0f849ecac1ba10a"
            },
            "dist": {
                "type": "zip",
                "url": "https://api.github.com/repos/nette/schema/zipball/0462f0166e823aad657c9224d0f849ecac1ba10a",
                "reference": "0462f0166e823aad657c9224d0f849ecac1ba10a",
                "shasum": ""
            },
            "require": {
                "nette/utils": "^2.5.7 || ^3.1.5 ||  ^4.0",
                "php": "7.1 - 8.3"
            },
            "require-dev": {
                "nette/tester": "^2.3 || ^2.4",
                "phpstan/phpstan-nette": "^1.0",
                "tracy/tracy": "^2.7"
            },
            "type": "library",
            "extra": {
                "branch-alias": {
                    "dev-master": "1.2-dev"
                }
            },
            "autoload": {
                "classmap": [
                    "src/"
                ]
            },
            "notification-url": "https://packagist.org/downloads/",
            "license": [
                "BSD-3-Clause",
                "GPL-2.0-only",
                "GPL-3.0-only"
            ],
            "authors": [
                {
                    "name": "David Grudl",
                    "homepage": "https://davidgrudl.com"
                },
                {
                    "name": "Nette Community",
                    "homepage": "https://nette.org/contributors"
                }
            ],
            "description": "📐 Nette Schema: validating data structures against a given Schema.",
            "homepage": "https://nette.org",
            "keywords": [
                "config",
                "nette"
            ],
            "support": {
                "issues": "https://github.com/nette/schema/issues",
                "source": "https://github.com/nette/schema/tree/v1.2.5"
            },
            "time": "2023-10-05T20:37:59+00:00"
        },
        {
            "name": "nette/utils",
            "version": "v3.2.7",
            "source": {
                "type": "git",
                "url": "https://github.com/nette/utils.git",
                "reference": "0af4e3de4df9f1543534beab255ccf459e7a2c99"
            },
            "dist": {
                "type": "zip",
                "url": "https://api.github.com/repos/nette/utils/zipball/0af4e3de4df9f1543534beab255ccf459e7a2c99",
                "reference": "0af4e3de4df9f1543534beab255ccf459e7a2c99",
                "shasum": ""
            },
            "require": {
                "php": ">=7.2 <8.2"
            },
            "conflict": {
                "nette/di": "<3.0.6"
            },
            "require-dev": {
                "nette/tester": "~2.0",
                "phpstan/phpstan": "^1.0",
                "tracy/tracy": "^2.3"
            },
            "suggest": {
                "ext-gd": "to use Image",
                "ext-iconv": "to use Strings::webalize(), toAscii(), chr() and reverse()",
                "ext-intl": "to use Strings::webalize(), toAscii(), normalize() and compare()",
                "ext-json": "to use Nette\\Utils\\Json",
                "ext-mbstring": "to use Strings::lower() etc...",
                "ext-tokenizer": "to use Nette\\Utils\\Reflection::getUseStatements()",
                "ext-xml": "to use Strings::length() etc. when mbstring is not available"
            },
            "type": "library",
            "extra": {
                "branch-alias": {
                    "dev-master": "3.2-dev"
                }
            },
            "autoload": {
                "classmap": [
                    "src/"
                ]
            },
            "notification-url": "https://packagist.org/downloads/",
            "license": [
                "BSD-3-Clause",
                "GPL-2.0-only",
                "GPL-3.0-only"
            ],
            "authors": [
                {
                    "name": "David Grudl",
                    "homepage": "https://davidgrudl.com"
                },
                {
                    "name": "Nette Community",
                    "homepage": "https://nette.org/contributors"
                }
            ],
            "description": "🛠  Nette Utils: lightweight utilities for string & array manipulation, image handling, safe JSON encoding/decoding, validation, slug or strong password generating etc.",
            "homepage": "https://nette.org",
            "keywords": [
                "array",
                "core",
                "datetime",
                "images",
                "json",
                "nette",
                "paginator",
                "password",
                "slugify",
                "string",
                "unicode",
                "utf-8",
                "utility",
                "validation"
            ],
            "support": {
                "issues": "https://github.com/nette/utils/issues",
                "source": "https://github.com/nette/utils/tree/v3.2.7"
            },
            "time": "2022-01-24T11:29:14+00:00"
        },
        {
            "name": "nikic/php-parser",
            "version": "v4.19.1",
            "source": {
                "type": "git",
                "url": "https://github.com/nikic/PHP-Parser.git",
                "reference": "4e1b88d21c69391150ace211e9eaf05810858d0b"
            },
            "dist": {
                "type": "zip",
                "url": "https://api.github.com/repos/nikic/PHP-Parser/zipball/4e1b88d21c69391150ace211e9eaf05810858d0b",
                "reference": "4e1b88d21c69391150ace211e9eaf05810858d0b",
                "shasum": ""
            },
            "require": {
                "ext-tokenizer": "*",
                "php": ">=7.1"
            },
            "require-dev": {
                "ircmaxell/php-yacc": "^0.0.7",
                "phpunit/phpunit": "^6.5 || ^7.0 || ^8.0 || ^9.0"
            },
            "bin": [
                "bin/php-parse"
            ],
            "type": "library",
            "extra": {
                "branch-alias": {
                    "dev-master": "4.9-dev"
                }
            },
            "autoload": {
                "psr-4": {
                    "PhpParser\\": "lib/PhpParser"
                }
            },
            "notification-url": "https://packagist.org/downloads/",
            "license": [
                "BSD-3-Clause"
            ],
            "authors": [
                {
                    "name": "Nikita Popov"
                }
            ],
            "description": "A PHP parser written in PHP",
            "keywords": [
                "parser",
                "php"
            ],
            "support": {
                "issues": "https://github.com/nikic/PHP-Parser/issues",
                "source": "https://github.com/nikic/PHP-Parser/tree/v4.19.1"
            },
            "time": "2024-03-17T08:10:35+00:00"
        },
        {
            "name": "ondram/ci-detector",
            "version": "3.5.1",
            "source": {
                "type": "git",
                "url": "https://github.com/OndraM/ci-detector.git",
                "reference": "594e61252843b68998bddd48078c5058fe9028bd"
            },
            "dist": {
                "type": "zip",
                "url": "https://api.github.com/repos/OndraM/ci-detector/zipball/594e61252843b68998bddd48078c5058fe9028bd",
                "reference": "594e61252843b68998bddd48078c5058fe9028bd",
                "shasum": ""
            },
            "require": {
                "php": "^7.1 || ^8.0"
            },
            "require-dev": {
                "ergebnis/composer-normalize": "^2.2",
                "lmc/coding-standard": "^1.3 || ^2.0",
                "php-parallel-lint/php-parallel-lint": "^1.1",
                "phpstan/extension-installer": "^1.0.3",
                "phpstan/phpstan": "^0.12.0",
                "phpstan/phpstan-phpunit": "^0.12.1",
                "phpunit/phpunit": "^7.1 || ^8.0 || ^9.0"
            },
            "type": "library",
            "autoload": {
                "psr-4": {
                    "OndraM\\CiDetector\\": "src/"
                }
            },
            "notification-url": "https://packagist.org/downloads/",
            "license": [
                "MIT"
            ],
            "authors": [
                {
                    "name": "Ondřej Machulda",
                    "email": "ondrej.machulda@gmail.com"
                }
            ],
            "description": "Detect continuous integration environment and provide unified access to properties of current build",
            "keywords": [
                "CircleCI",
                "Codeship",
                "Wercker",
                "adapter",
                "appveyor",
                "aws",
                "aws codebuild",
                "bamboo",
                "bitbucket",
                "buddy",
                "ci-info",
                "codebuild",
                "continuous integration",
                "continuousphp",
                "drone",
                "github",
                "gitlab",
                "interface",
                "jenkins",
                "teamcity",
                "travis"
            ],
            "support": {
                "issues": "https://github.com/OndraM/ci-detector/issues",
                "source": "https://github.com/OndraM/ci-detector/tree/main"
            },
            "time": "2020-09-04T11:21:14+00:00"
        },
        {
            "name": "ondrejmirtes/better-reflection",
            "version": "6.25.0.3",
            "source": {
                "type": "git",
                "url": "https://github.com/ondrejmirtes/BetterReflection.git",
                "reference": "c707f5b4566304a5c993f701db6b2d7529c4a648"
            },
            "dist": {
                "type": "zip",
                "url": "https://api.github.com/repos/ondrejmirtes/BetterReflection/zipball/c707f5b4566304a5c993f701db6b2d7529c4a648",
                "reference": "c707f5b4566304a5c993f701db6b2d7529c4a648",
                "shasum": ""
            },
            "require": {
                "ext-json": "*",
                "jetbrains/phpstorm-stubs": "dev-master#217ed9356d07ef89109d3cd7d8c5df10aab4b0d4",
                "nikic/php-parser": "^4.18.0",
                "php": "^7.2 || ^8.0"
            },
            "conflict": {
                "thecodingmachine/safe": "<1.1.3"
            },
            "require-dev": {
                "doctrine/coding-standard": "^12.0.0",
                "phpstan/phpstan": "^1.10.60",
                "phpstan/phpstan-phpunit": "^1.3.16",
                "phpunit/phpunit": "^10.5.12",
                "rector/rector": "0.14.3",
                "vimeo/psalm": "5.23.0"
            },
            "suggest": {
                "composer/composer": "Required to use the ComposerSourceLocator"
            },
            "type": "library",
            "autoload": {
                "psr-4": {
                    "PHPStan\\BetterReflection\\": "src"
                }
            },
            "notification-url": "https://packagist.org/downloads/",
            "license": [
                "MIT"
            ],
            "authors": [
                {
                    "name": "James Titcumb",
                    "email": "james@asgrim.com",
                    "homepage": "https://github.com/asgrim"
                },
                {
                    "name": "Marco Pivetta",
                    "email": "ocramius@gmail.com",
                    "homepage": "https://ocramius.github.io/"
                },
                {
                    "name": "Gary Hockin",
                    "email": "gary@roave.com",
                    "homepage": "https://github.com/geeh"
                },
                {
                    "name": "Jaroslav Hanslík",
                    "email": "kukulich@kukulich.cz",
                    "homepage": "https://github.com/kukulich"
                }
            ],
            "description": "Better Reflection - an improved code reflection API",
            "support": {
                "source": "https://github.com/ondrejmirtes/BetterReflection/tree/6.25.0.3"
            },
            "time": "2024-03-23T10:10:34+00:00"
        },
        {
            "name": "phpstan/php-8-stubs",
            "version": "0.3.84",
            "source": {
                "type": "git",
                "url": "https://github.com/phpstan/php-8-stubs.git",
                "reference": "d713e9c3f6f8223d323efe9558b477ae92e989df"
            },
            "dist": {
                "type": "zip",
                "url": "https://api.github.com/repos/phpstan/php-8-stubs/zipball/d713e9c3f6f8223d323efe9558b477ae92e989df",
                "reference": "d713e9c3f6f8223d323efe9558b477ae92e989df",
                "shasum": ""
            },
            "type": "library",
            "autoload": {
                "classmap": [
                    "Php8StubsMap.php"
                ]
            },
            "notification-url": "https://packagist.org/downloads/",
            "license": [
                "MIT",
                "PHP-3.01"
            ],
            "description": "PHP stubs extracted from php-src",
            "support": {
                "issues": "https://github.com/phpstan/php-8-stubs/issues",
                "source": "https://github.com/phpstan/php-8-stubs/tree/0.3.84"
            },
            "time": "2023-12-30T11:29:15+00:00"
        },
        {
            "name": "phpstan/phpdoc-parser",
            "version": "1.27.0",
            "source": {
                "type": "git",
                "url": "https://github.com/phpstan/phpdoc-parser.git",
                "reference": "86e4d5a4b036f8f0be1464522f4c6b584c452757"
            },
            "dist": {
                "type": "zip",
                "url": "https://api.github.com/repos/phpstan/phpdoc-parser/zipball/86e4d5a4b036f8f0be1464522f4c6b584c452757",
                "reference": "86e4d5a4b036f8f0be1464522f4c6b584c452757",
                "shasum": ""
            },
            "require": {
                "php": "^7.2 || ^8.0"
            },
            "require-dev": {
                "doctrine/annotations": "^2.0",
                "nikic/php-parser": "^4.15",
                "php-parallel-lint/php-parallel-lint": "^1.2",
                "phpstan/extension-installer": "^1.0",
                "phpstan/phpstan": "^1.5",
                "phpstan/phpstan-phpunit": "^1.1",
                "phpstan/phpstan-strict-rules": "^1.0",
                "phpunit/phpunit": "^9.5",
                "symfony/process": "^5.2"
            },
            "type": "library",
            "autoload": {
                "psr-4": {
                    "PHPStan\\PhpDocParser\\": [
                        "src/"
                    ]
                }
            },
            "notification-url": "https://packagist.org/downloads/",
            "license": [
                "MIT"
            ],
            "description": "PHPDoc parser with support for nullable, intersection and generic types",
            "support": {
                "issues": "https://github.com/phpstan/phpdoc-parser/issues",
                "source": "https://github.com/phpstan/phpdoc-parser/tree/1.27.0"
            },
            "time": "2024-03-21T13:14:53+00:00"
        },
        {
            "name": "psr/container",
            "version": "1.1.2",
            "source": {
                "type": "git",
                "url": "https://github.com/php-fig/container.git",
                "reference": "513e0666f7216c7459170d56df27dfcefe1689ea"
            },
            "dist": {
                "type": "zip",
                "url": "https://api.github.com/repos/php-fig/container/zipball/513e0666f7216c7459170d56df27dfcefe1689ea",
                "reference": "513e0666f7216c7459170d56df27dfcefe1689ea",
                "shasum": ""
            },
            "require": {
                "php": ">=7.4.0"
            },
            "type": "library",
            "autoload": {
                "psr-4": {
                    "Psr\\Container\\": "src/"
                }
            },
            "notification-url": "https://packagist.org/downloads/",
            "license": [
                "MIT"
            ],
            "authors": [
                {
                    "name": "PHP-FIG",
                    "homepage": "https://www.php-fig.org/"
                }
            ],
            "description": "Common Container Interface (PHP FIG PSR-11)",
            "homepage": "https://github.com/php-fig/container",
            "keywords": [
                "PSR-11",
                "container",
                "container-interface",
                "container-interop",
                "psr"
            ],
            "support": {
                "issues": "https://github.com/php-fig/container/issues",
                "source": "https://github.com/php-fig/container/tree/1.1.2"
            },
            "time": "2021-11-05T16:50:12+00:00"
        },
        {
            "name": "psr/http-message",
            "version": "1.1",
            "source": {
                "type": "git",
                "url": "https://github.com/php-fig/http-message.git",
                "reference": "cb6ce4845ce34a8ad9e68117c10ee90a29919eba"
            },
            "dist": {
                "type": "zip",
                "url": "https://api.github.com/repos/php-fig/http-message/zipball/cb6ce4845ce34a8ad9e68117c10ee90a29919eba",
                "reference": "cb6ce4845ce34a8ad9e68117c10ee90a29919eba",
                "shasum": ""
            },
            "require": {
                "php": "^7.2 || ^8.0"
            },
            "type": "library",
            "extra": {
                "branch-alias": {
                    "dev-master": "1.1.x-dev"
                }
            },
            "autoload": {
                "psr-4": {
                    "Psr\\Http\\Message\\": "src/"
                }
            },
            "notification-url": "https://packagist.org/downloads/",
            "license": [
                "MIT"
            ],
            "authors": [
                {
                    "name": "PHP-FIG",
                    "homepage": "http://www.php-fig.org/"
                }
            ],
            "description": "Common interface for HTTP messages",
            "homepage": "https://github.com/php-fig/http-message",
            "keywords": [
                "http",
                "http-message",
                "psr",
                "psr-7",
                "request",
                "response"
            ],
            "support": {
                "source": "https://github.com/php-fig/http-message/tree/1.1"
            },
            "time": "2023-04-04T09:50:52+00:00"
        },
        {
            "name": "psr/log",
            "version": "1.1.3",
            "source": {
                "type": "git",
                "url": "https://github.com/php-fig/log.git",
                "reference": "0f73288fd15629204f9d42b7055f72dacbe811fc"
            },
            "dist": {
                "type": "zip",
                "url": "https://api.github.com/repos/php-fig/log/zipball/0f73288fd15629204f9d42b7055f72dacbe811fc",
                "reference": "0f73288fd15629204f9d42b7055f72dacbe811fc",
                "shasum": ""
            },
            "require": {
                "php": ">=5.3.0"
            },
            "type": "library",
            "extra": {
                "branch-alias": {
                    "dev-master": "1.1.x-dev"
                }
            },
            "autoload": {
                "psr-4": {
                    "Psr\\Log\\": "Psr/Log/"
                }
            },
            "notification-url": "https://packagist.org/downloads/",
            "license": [
                "MIT"
            ],
            "authors": [
                {
                    "name": "PHP-FIG",
                    "homepage": "http://www.php-fig.org/"
                }
            ],
            "description": "Common interface for logging libraries",
            "homepage": "https://github.com/php-fig/log",
            "keywords": [
                "log",
                "psr",
                "psr-3"
            ],
            "support": {
                "source": "https://github.com/php-fig/log/tree/1.1.3"
            },
            "time": "2020-03-23T09:12:05+00:00"
        },
        {
            "name": "react/async",
            "version": "v3.0.0",
            "source": {
                "type": "git",
                "url": "https://github.com/reactphp/async.git",
                "reference": "3c3b812be77aec14bf8300b052ba589c9a5bc95b"
            },
            "dist": {
                "type": "zip",
                "url": "https://api.github.com/repos/reactphp/async/zipball/3c3b812be77aec14bf8300b052ba589c9a5bc95b",
                "reference": "3c3b812be77aec14bf8300b052ba589c9a5bc95b",
                "shasum": ""
            },
            "require": {
                "php": ">=7.1",
                "react/event-loop": "^1.2",
                "react/promise": "^3.0 || ^2.8 || ^1.2.1"
            },
            "require-dev": {
                "phpunit/phpunit": "^9.3 || ^7.5"
            },
            "type": "library",
            "autoload": {
                "files": [
                    "src/functions_include.php"
                ]
            },
            "notification-url": "https://packagist.org/downloads/",
            "license": [
                "MIT"
            ],
            "authors": [
                {
                    "name": "Christian Lück",
                    "email": "christian@clue.engineering",
                    "homepage": "https://clue.engineering/"
                },
                {
                    "name": "Cees-Jan Kiewiet",
                    "email": "reactphp@ceesjankiewiet.nl",
                    "homepage": "https://wyrihaximus.net/"
                },
                {
                    "name": "Jan Sorgalla",
                    "email": "jsorgalla@gmail.com",
                    "homepage": "https://sorgalla.com/"
                },
                {
                    "name": "Chris Boden",
                    "email": "cboden@gmail.com",
                    "homepage": "https://cboden.dev/"
                }
            ],
            "description": "Async utilities for ReactPHP",
            "keywords": [
                "async",
                "reactphp"
            ],
            "support": {
                "issues": "https://github.com/reactphp/async/issues",
                "source": "https://github.com/reactphp/async/tree/v3.0.0"
            },
            "funding": [
                {
                    "url": "https://github.com/WyriHaximus",
                    "type": "github"
                },
                {
                    "url": "https://github.com/clue",
                    "type": "github"
                }
            ],
            "time": "2022-07-11T14:17:23+00:00"
        },
        {
            "name": "react/cache",
            "version": "v1.2.0",
            "source": {
                "type": "git",
                "url": "https://github.com/reactphp/cache.git",
                "reference": "d47c472b64aa5608225f47965a484b75c7817d5b"
            },
            "dist": {
                "type": "zip",
                "url": "https://api.github.com/repos/reactphp/cache/zipball/d47c472b64aa5608225f47965a484b75c7817d5b",
                "reference": "d47c472b64aa5608225f47965a484b75c7817d5b",
                "shasum": ""
            },
            "require": {
                "php": ">=5.3.0",
                "react/promise": "^3.0 || ^2.0 || ^1.1"
            },
            "require-dev": {
                "phpunit/phpunit": "^9.5 || ^5.7 || ^4.8.35"
            },
            "type": "library",
            "autoload": {
                "psr-4": {
                    "React\\Cache\\": "src/"
                }
            },
            "notification-url": "https://packagist.org/downloads/",
            "license": [
                "MIT"
            ],
            "authors": [
                {
                    "name": "Christian Lück",
                    "email": "christian@clue.engineering",
                    "homepage": "https://clue.engineering/"
                },
                {
                    "name": "Cees-Jan Kiewiet",
                    "email": "reactphp@ceesjankiewiet.nl",
                    "homepage": "https://wyrihaximus.net/"
                },
                {
                    "name": "Jan Sorgalla",
                    "email": "jsorgalla@gmail.com",
                    "homepage": "https://sorgalla.com/"
                },
                {
                    "name": "Chris Boden",
                    "email": "cboden@gmail.com",
                    "homepage": "https://cboden.dev/"
                }
            ],
            "description": "Async, Promise-based cache interface for ReactPHP",
            "keywords": [
                "cache",
                "caching",
                "promise",
                "reactphp"
            ],
            "support": {
                "issues": "https://github.com/reactphp/cache/issues",
                "source": "https://github.com/reactphp/cache/tree/v1.2.0"
            },
            "funding": [
                {
                    "url": "https://opencollective.com/reactphp",
                    "type": "open_collective"
                }
            ],
            "time": "2022-11-30T15:59:55+00:00"
        },
        {
            "name": "react/child-process",
            "version": "v0.6.5",
            "source": {
                "type": "git",
                "url": "https://github.com/reactphp/child-process.git",
                "reference": "e71eb1aa55f057c7a4a0d08d06b0b0a484bead43"
            },
            "dist": {
                "type": "zip",
                "url": "https://api.github.com/repos/reactphp/child-process/zipball/e71eb1aa55f057c7a4a0d08d06b0b0a484bead43",
                "reference": "e71eb1aa55f057c7a4a0d08d06b0b0a484bead43",
                "shasum": ""
            },
            "require": {
                "evenement/evenement": "^3.0 || ^2.0 || ^1.0",
                "php": ">=5.3.0",
                "react/event-loop": "^1.2",
                "react/stream": "^1.2"
            },
            "require-dev": {
                "phpunit/phpunit": "^9.3 || ^5.7 || ^4.8.35",
                "react/socket": "^1.8",
                "sebastian/environment": "^5.0 || ^3.0 || ^2.0 || ^1.0"
            },
            "type": "library",
            "autoload": {
                "psr-4": {
                    "React\\ChildProcess\\": "src"
                }
            },
            "notification-url": "https://packagist.org/downloads/",
            "license": [
                "MIT"
            ],
            "authors": [
                {
                    "name": "Christian Lück",
                    "email": "christian@clue.engineering",
                    "homepage": "https://clue.engineering/"
                },
                {
                    "name": "Cees-Jan Kiewiet",
                    "email": "reactphp@ceesjankiewiet.nl",
                    "homepage": "https://wyrihaximus.net/"
                },
                {
                    "name": "Jan Sorgalla",
                    "email": "jsorgalla@gmail.com",
                    "homepage": "https://sorgalla.com/"
                },
                {
                    "name": "Chris Boden",
                    "email": "cboden@gmail.com",
                    "homepage": "https://cboden.dev/"
                }
            ],
            "description": "Event-driven library for executing child processes with ReactPHP.",
            "keywords": [
                "event-driven",
                "process",
                "reactphp"
            ],
            "support": {
                "issues": "https://github.com/reactphp/child-process/issues",
                "source": "https://github.com/reactphp/child-process/tree/v0.6.5"
            },
            "funding": [
                {
                    "url": "https://github.com/WyriHaximus",
                    "type": "github"
                },
                {
                    "url": "https://github.com/clue",
                    "type": "github"
                }
            ],
            "time": "2022-09-16T13:41:56+00:00"
        },
        {
            "name": "react/dns",
            "version": "v1.10.0",
            "source": {
                "type": "git",
                "url": "https://github.com/reactphp/dns.git",
                "reference": "a5427e7dfa47713e438016905605819d101f238c"
            },
            "dist": {
                "type": "zip",
                "url": "https://api.github.com/repos/reactphp/dns/zipball/a5427e7dfa47713e438016905605819d101f238c",
                "reference": "a5427e7dfa47713e438016905605819d101f238c",
                "shasum": ""
            },
            "require": {
                "php": ">=5.3.0",
                "react/cache": "^1.0 || ^0.6 || ^0.5",
                "react/event-loop": "^1.2",
                "react/promise": "^3.0 || ^2.7 || ^1.2.1",
                "react/promise-timer": "^1.9"
            },
            "require-dev": {
                "phpunit/phpunit": "^9.3 || ^4.8.35",
                "react/async": "^4 || ^3 || ^2"
            },
            "type": "library",
            "autoload": {
                "psr-4": {
                    "React\\Dns\\": "src"
                }
            },
            "notification-url": "https://packagist.org/downloads/",
            "license": [
                "MIT"
            ],
            "authors": [
                {
                    "name": "Christian Lück",
                    "email": "christian@clue.engineering",
                    "homepage": "https://clue.engineering/"
                },
                {
                    "name": "Cees-Jan Kiewiet",
                    "email": "reactphp@ceesjankiewiet.nl",
                    "homepage": "https://wyrihaximus.net/"
                },
                {
                    "name": "Jan Sorgalla",
                    "email": "jsorgalla@gmail.com",
                    "homepage": "https://sorgalla.com/"
                },
                {
                    "name": "Chris Boden",
                    "email": "cboden@gmail.com",
                    "homepage": "https://cboden.dev/"
                }
            ],
            "description": "Async DNS resolver for ReactPHP",
            "keywords": [
                "async",
                "dns",
                "dns-resolver",
                "reactphp"
            ],
            "support": {
                "issues": "https://github.com/reactphp/dns/issues",
                "source": "https://github.com/reactphp/dns/tree/v1.10.0"
            },
            "funding": [
                {
                    "url": "https://github.com/WyriHaximus",
                    "type": "github"
                },
                {
                    "url": "https://github.com/clue",
                    "type": "github"
                }
            ],
            "time": "2022-09-08T12:22:46+00:00"
        },
        {
            "name": "react/event-loop",
            "version": "v1.4.0",
            "source": {
                "type": "git",
                "url": "https://github.com/reactphp/event-loop.git",
                "reference": "6e7e587714fff7a83dcc7025aee42ab3b265ae05"
            },
            "dist": {
                "type": "zip",
                "url": "https://api.github.com/repos/reactphp/event-loop/zipball/6e7e587714fff7a83dcc7025aee42ab3b265ae05",
                "reference": "6e7e587714fff7a83dcc7025aee42ab3b265ae05",
                "shasum": ""
            },
            "require": {
                "php": ">=5.3.0"
            },
            "require-dev": {
                "phpunit/phpunit": "^9.6 || ^5.7 || ^4.8.36"
            },
            "suggest": {
                "ext-pcntl": "For signal handling support when using the StreamSelectLoop"
            },
            "type": "library",
            "autoload": {
                "psr-4": {
                    "React\\EventLoop\\": "src/"
                }
            },
            "notification-url": "https://packagist.org/downloads/",
            "license": [
                "MIT"
            ],
            "authors": [
                {
                    "name": "Christian Lück",
                    "email": "christian@clue.engineering",
                    "homepage": "https://clue.engineering/"
                },
                {
                    "name": "Cees-Jan Kiewiet",
                    "email": "reactphp@ceesjankiewiet.nl",
                    "homepage": "https://wyrihaximus.net/"
                },
                {
                    "name": "Jan Sorgalla",
                    "email": "jsorgalla@gmail.com",
                    "homepage": "https://sorgalla.com/"
                },
                {
                    "name": "Chris Boden",
                    "email": "cboden@gmail.com",
                    "homepage": "https://cboden.dev/"
                }
            ],
            "description": "ReactPHP's core reactor event loop that libraries can use for evented I/O.",
            "keywords": [
                "asynchronous",
                "event-loop"
            ],
            "support": {
                "issues": "https://github.com/reactphp/event-loop/issues",
                "source": "https://github.com/reactphp/event-loop/tree/v1.4.0"
            },
            "funding": [
                {
                    "url": "https://opencollective.com/reactphp",
                    "type": "open_collective"
                }
            ],
            "time": "2023-05-05T10:11:24+00:00"
        },
        {
            "name": "react/http",
            "version": "v1.9.0",
            "source": {
                "type": "git",
                "url": "https://github.com/reactphp/http.git",
                "reference": "bb3154dbaf2dfe3f0467f956a05f614a69d5f1d0"
            },
            "dist": {
                "type": "zip",
                "url": "https://api.github.com/repos/reactphp/http/zipball/bb3154dbaf2dfe3f0467f956a05f614a69d5f1d0",
                "reference": "bb3154dbaf2dfe3f0467f956a05f614a69d5f1d0",
                "shasum": ""
            },
            "require": {
                "evenement/evenement": "^3.0 || ^2.0 || ^1.0",
                "fig/http-message-util": "^1.1",
                "php": ">=5.3.0",
                "psr/http-message": "^1.0",
                "react/event-loop": "^1.2",
                "react/promise": "^3 || ^2.3 || ^1.2.1",
                "react/socket": "^1.12",
                "react/stream": "^1.2",
                "ringcentral/psr7": "^1.2"
            },
            "require-dev": {
                "clue/http-proxy-react": "^1.8",
                "clue/reactphp-ssh-proxy": "^1.4",
                "clue/socks-react": "^1.4",
                "phpunit/phpunit": "^9.5 || ^5.7 || ^4.8.35",
                "react/async": "^4 || ^3 || ^2",
                "react/promise-stream": "^1.4",
                "react/promise-timer": "^1.9"
            },
            "type": "library",
            "autoload": {
                "psr-4": {
                    "React\\Http\\": "src/"
                }
            },
            "notification-url": "https://packagist.org/downloads/",
            "license": [
                "MIT"
            ],
            "authors": [
                {
                    "name": "Christian Lück",
                    "email": "christian@clue.engineering",
                    "homepage": "https://clue.engineering/"
                },
                {
                    "name": "Cees-Jan Kiewiet",
                    "email": "reactphp@ceesjankiewiet.nl",
                    "homepage": "https://wyrihaximus.net/"
                },
                {
                    "name": "Jan Sorgalla",
                    "email": "jsorgalla@gmail.com",
                    "homepage": "https://sorgalla.com/"
                },
                {
                    "name": "Chris Boden",
                    "email": "cboden@gmail.com",
                    "homepage": "https://cboden.dev/"
                }
            ],
            "description": "Event-driven, streaming HTTP client and server implementation for ReactPHP",
            "keywords": [
                "async",
                "client",
                "event-driven",
                "http",
                "http client",
                "http server",
                "https",
                "psr-7",
                "reactphp",
                "server",
                "streaming"
            ],
            "support": {
                "issues": "https://github.com/reactphp/http/issues",
                "source": "https://github.com/reactphp/http/tree/v1.9.0"
            },
            "funding": [
                {
                    "url": "https://opencollective.com/reactphp",
                    "type": "open_collective"
                }
            ],
            "time": "2023-04-26T10:29:24+00:00"
        },
        {
            "name": "react/promise",
            "version": "v2.10.0",
            "source": {
                "type": "git",
                "url": "https://github.com/reactphp/promise.git",
                "reference": "f913fb8cceba1e6644b7b90c4bfb678ed8a3ef38"
            },
            "dist": {
                "type": "zip",
                "url": "https://api.github.com/repos/reactphp/promise/zipball/f913fb8cceba1e6644b7b90c4bfb678ed8a3ef38",
                "reference": "f913fb8cceba1e6644b7b90c4bfb678ed8a3ef38",
                "shasum": ""
            },
            "require": {
                "php": ">=5.4.0"
            },
            "require-dev": {
                "phpunit/phpunit": "^9.5 || ^5.7 || ^4.8.36"
            },
            "type": "library",
            "autoload": {
                "files": [
                    "src/functions_include.php"
                ],
                "psr-4": {
                    "React\\Promise\\": "src/"
                }
            },
            "notification-url": "https://packagist.org/downloads/",
            "license": [
                "MIT"
            ],
            "authors": [
                {
                    "name": "Jan Sorgalla",
                    "email": "jsorgalla@gmail.com",
                    "homepage": "https://sorgalla.com/"
                },
                {
                    "name": "Christian Lück",
                    "email": "christian@clue.engineering",
                    "homepage": "https://clue.engineering/"
                },
                {
                    "name": "Cees-Jan Kiewiet",
                    "email": "reactphp@ceesjankiewiet.nl",
                    "homepage": "https://wyrihaximus.net/"
                },
                {
                    "name": "Chris Boden",
                    "email": "cboden@gmail.com",
                    "homepage": "https://cboden.dev/"
                }
            ],
            "description": "A lightweight implementation of CommonJS Promises/A for PHP",
            "keywords": [
                "promise",
                "promises"
            ],
            "support": {
                "issues": "https://github.com/reactphp/promise/issues",
                "source": "https://github.com/reactphp/promise/tree/v2.10.0"
            },
            "funding": [
                {
                    "url": "https://opencollective.com/reactphp",
                    "type": "open_collective"
                }
            ],
            "time": "2023-05-02T15:15:43+00:00"
        },
        {
            "name": "react/promise-timer",
            "version": "v1.9.0",
            "source": {
                "type": "git",
                "url": "https://github.com/reactphp/promise-timer.git",
                "reference": "aa7a73c74b8d8c0f622f5982ff7b0351bc29e495"
            },
            "dist": {
                "type": "zip",
                "url": "https://api.github.com/repos/reactphp/promise-timer/zipball/aa7a73c74b8d8c0f622f5982ff7b0351bc29e495",
                "reference": "aa7a73c74b8d8c0f622f5982ff7b0351bc29e495",
                "shasum": ""
            },
            "require": {
                "php": ">=5.3",
                "react/event-loop": "^1.2",
                "react/promise": "^3.0 || ^2.7.0 || ^1.2.1"
            },
            "require-dev": {
                "phpunit/phpunit": "^9.3 || ^5.7 || ^4.8.35"
            },
            "type": "library",
            "autoload": {
                "files": [
                    "src/functions_include.php"
                ],
                "psr-4": {
                    "React\\Promise\\Timer\\": "src/"
                }
            },
            "notification-url": "https://packagist.org/downloads/",
            "license": [
                "MIT"
            ],
            "authors": [
                {
                    "name": "Christian Lück",
                    "email": "christian@clue.engineering",
                    "homepage": "https://clue.engineering/"
                },
                {
                    "name": "Cees-Jan Kiewiet",
                    "email": "reactphp@ceesjankiewiet.nl",
                    "homepage": "https://wyrihaximus.net/"
                },
                {
                    "name": "Jan Sorgalla",
                    "email": "jsorgalla@gmail.com",
                    "homepage": "https://sorgalla.com/"
                },
                {
                    "name": "Chris Boden",
                    "email": "cboden@gmail.com",
                    "homepage": "https://cboden.dev/"
                }
            ],
            "description": "A trivial implementation of timeouts for Promises, built on top of ReactPHP.",
            "homepage": "https://github.com/reactphp/promise-timer",
            "keywords": [
                "async",
                "event-loop",
                "promise",
                "reactphp",
                "timeout",
                "timer"
            ],
            "support": {
                "issues": "https://github.com/reactphp/promise-timer/issues",
                "source": "https://github.com/reactphp/promise-timer/tree/v1.9.0"
            },
            "funding": [
                {
                    "url": "https://github.com/WyriHaximus",
                    "type": "github"
                },
                {
                    "url": "https://github.com/clue",
                    "type": "github"
                }
            ],
            "time": "2022-06-13T13:41:03+00:00"
        },
        {
            "name": "react/socket",
            "version": "v1.12.0",
            "source": {
                "type": "git",
                "url": "https://github.com/reactphp/socket.git",
                "reference": "81e1b4d7f5450ebd8d2e9a95bb008bb15ca95a7b"
            },
            "dist": {
                "type": "zip",
                "url": "https://api.github.com/repos/reactphp/socket/zipball/81e1b4d7f5450ebd8d2e9a95bb008bb15ca95a7b",
                "reference": "81e1b4d7f5450ebd8d2e9a95bb008bb15ca95a7b",
                "shasum": ""
            },
            "require": {
                "evenement/evenement": "^3.0 || ^2.0 || ^1.0",
                "php": ">=5.3.0",
                "react/dns": "^1.8",
                "react/event-loop": "^1.2",
                "react/promise": "^3 || ^2.6 || ^1.2.1",
                "react/promise-timer": "^1.9",
                "react/stream": "^1.2"
            },
            "require-dev": {
                "phpunit/phpunit": "^9.3 || ^5.7 || ^4.8.35",
                "react/async": "^4 || ^3 || ^2",
                "react/promise-stream": "^1.4"
            },
            "type": "library",
            "autoload": {
                "psr-4": {
                    "React\\Socket\\": "src"
                }
            },
            "notification-url": "https://packagist.org/downloads/",
            "license": [
                "MIT"
            ],
            "authors": [
                {
                    "name": "Christian Lück",
                    "email": "christian@clue.engineering",
                    "homepage": "https://clue.engineering/"
                },
                {
                    "name": "Cees-Jan Kiewiet",
                    "email": "reactphp@ceesjankiewiet.nl",
                    "homepage": "https://wyrihaximus.net/"
                },
                {
                    "name": "Jan Sorgalla",
                    "email": "jsorgalla@gmail.com",
                    "homepage": "https://sorgalla.com/"
                },
                {
                    "name": "Chris Boden",
                    "email": "cboden@gmail.com",
                    "homepage": "https://cboden.dev/"
                }
            ],
            "description": "Async, streaming plaintext TCP/IP and secure TLS socket server and client connections for ReactPHP",
            "keywords": [
                "Connection",
                "Socket",
                "async",
                "reactphp",
                "stream"
            ],
            "support": {
                "issues": "https://github.com/reactphp/socket/issues",
                "source": "https://github.com/reactphp/socket/tree/v1.12.0"
            },
            "funding": [
                {
                    "url": "https://github.com/WyriHaximus",
                    "type": "github"
                },
                {
                    "url": "https://github.com/clue",
                    "type": "github"
                }
            ],
            "time": "2022-08-25T12:32:25+00:00"
        },
        {
            "name": "react/stream",
            "version": "v1.2.0",
            "source": {
                "type": "git",
                "url": "https://github.com/reactphp/stream.git",
                "reference": "7a423506ee1903e89f1e08ec5f0ed430ff784ae9"
            },
            "dist": {
                "type": "zip",
                "url": "https://api.github.com/repos/reactphp/stream/zipball/7a423506ee1903e89f1e08ec5f0ed430ff784ae9",
                "reference": "7a423506ee1903e89f1e08ec5f0ed430ff784ae9",
                "shasum": ""
            },
            "require": {
                "evenement/evenement": "^3.0 || ^2.0 || ^1.0",
                "php": ">=5.3.8",
                "react/event-loop": "^1.2"
            },
            "require-dev": {
                "clue/stream-filter": "~1.2",
                "phpunit/phpunit": "^9.3 || ^5.7 || ^4.8.35"
            },
            "type": "library",
            "autoload": {
                "psr-4": {
                    "React\\Stream\\": "src"
                }
            },
            "notification-url": "https://packagist.org/downloads/",
            "license": [
                "MIT"
            ],
            "authors": [
                {
                    "name": "Christian Lück",
                    "email": "christian@clue.engineering",
                    "homepage": "https://clue.engineering/"
                },
                {
                    "name": "Cees-Jan Kiewiet",
                    "email": "reactphp@ceesjankiewiet.nl",
                    "homepage": "https://wyrihaximus.net/"
                },
                {
                    "name": "Jan Sorgalla",
                    "email": "jsorgalla@gmail.com",
                    "homepage": "https://sorgalla.com/"
                },
                {
                    "name": "Chris Boden",
                    "email": "cboden@gmail.com",
                    "homepage": "https://cboden.dev/"
                }
            ],
            "description": "Event-driven readable and writable streams for non-blocking I/O in ReactPHP",
            "keywords": [
                "event-driven",
                "io",
                "non-blocking",
                "pipe",
                "reactphp",
                "readable",
                "stream",
                "writable"
            ],
            "support": {
                "issues": "https://github.com/reactphp/stream/issues",
                "source": "https://github.com/reactphp/stream/tree/v1.2.0"
            },
            "funding": [
                {
                    "url": "https://github.com/WyriHaximus",
                    "type": "github"
                },
                {
                    "url": "https://github.com/clue",
                    "type": "github"
                }
            ],
            "time": "2021-07-11T12:37:55+00:00"
        },
        {
            "name": "ringcentral/psr7",
            "version": "1.3.0",
            "source": {
                "type": "git",
                "url": "https://github.com/ringcentral/psr7.git",
                "reference": "360faaec4b563958b673fb52bbe94e37f14bc686"
            },
            "dist": {
                "type": "zip",
                "url": "https://api.github.com/repos/ringcentral/psr7/zipball/360faaec4b563958b673fb52bbe94e37f14bc686",
                "reference": "360faaec4b563958b673fb52bbe94e37f14bc686",
                "shasum": ""
            },
            "require": {
                "php": ">=5.3",
                "psr/http-message": "~1.0"
            },
            "provide": {
                "psr/http-message-implementation": "1.0"
            },
            "require-dev": {
                "phpunit/phpunit": "~4.0"
            },
            "type": "library",
            "extra": {
                "branch-alias": {
                    "dev-master": "1.0-dev"
                }
            },
            "autoload": {
                "files": [
                    "src/functions_include.php"
                ],
                "psr-4": {
                    "RingCentral\\Psr7\\": "src/"
                }
            },
            "notification-url": "https://packagist.org/downloads/",
            "license": [
                "MIT"
            ],
            "authors": [
                {
                    "name": "Michael Dowling",
                    "email": "mtdowling@gmail.com",
                    "homepage": "https://github.com/mtdowling"
                }
            ],
            "description": "PSR-7 message implementation",
            "keywords": [
                "http",
                "message",
                "stream",
                "uri"
            ],
            "support": {
                "source": "https://github.com/ringcentral/psr7/tree/master"
            },
            "time": "2018-05-29T20:21:04+00:00"
        },
        {
            "name": "symfony/console",
            "version": "v5.4.28",
            "source": {
                "type": "git",
                "url": "https://github.com/symfony/console.git",
                "reference": "f4f71842f24c2023b91237c72a365306f3c58827"
            },
            "dist": {
                "type": "zip",
                "url": "https://api.github.com/repos/symfony/console/zipball/f4f71842f24c2023b91237c72a365306f3c58827",
                "reference": "f4f71842f24c2023b91237c72a365306f3c58827",
                "shasum": ""
            },
            "require": {
                "php": ">=7.2.5",
                "symfony/deprecation-contracts": "^2.1|^3",
                "symfony/polyfill-mbstring": "~1.0",
                "symfony/polyfill-php73": "^1.9",
                "symfony/polyfill-php80": "^1.16",
                "symfony/service-contracts": "^1.1|^2|^3",
                "symfony/string": "^5.1|^6.0"
            },
            "conflict": {
                "psr/log": ">=3",
                "symfony/dependency-injection": "<4.4",
                "symfony/dotenv": "<5.1",
                "symfony/event-dispatcher": "<4.4",
                "symfony/lock": "<4.4",
                "symfony/process": "<4.4"
            },
            "provide": {
                "psr/log-implementation": "1.0|2.0"
            },
            "require-dev": {
                "psr/log": "^1|^2",
                "symfony/config": "^4.4|^5.0|^6.0",
                "symfony/dependency-injection": "^4.4|^5.0|^6.0",
                "symfony/event-dispatcher": "^4.4|^5.0|^6.0",
                "symfony/lock": "^4.4|^5.0|^6.0",
                "symfony/process": "^4.4|^5.0|^6.0",
                "symfony/var-dumper": "^4.4|^5.0|^6.0"
            },
            "suggest": {
                "psr/log": "For using the console logger",
                "symfony/event-dispatcher": "",
                "symfony/lock": "",
                "symfony/process": ""
            },
            "type": "library",
            "autoload": {
                "psr-4": {
                    "Symfony\\Component\\Console\\": ""
                },
                "exclude-from-classmap": [
                    "/Tests/"
                ]
            },
            "notification-url": "https://packagist.org/downloads/",
            "license": [
                "MIT"
            ],
            "authors": [
                {
                    "name": "Fabien Potencier",
                    "email": "fabien@symfony.com"
                },
                {
                    "name": "Symfony Community",
                    "homepage": "https://symfony.com/contributors"
                }
            ],
            "description": "Eases the creation of beautiful and testable command line interfaces",
            "homepage": "https://symfony.com",
            "keywords": [
                "cli",
                "command-line",
                "console",
                "terminal"
            ],
            "support": {
                "source": "https://github.com/symfony/console/tree/v5.4.28"
            },
            "funding": [
                {
                    "url": "https://symfony.com/sponsor",
                    "type": "custom"
                },
                {
                    "url": "https://github.com/fabpot",
                    "type": "github"
                },
                {
                    "url": "https://tidelift.com/funding/github/packagist/symfony/symfony",
                    "type": "tidelift"
                }
            ],
            "time": "2023-08-07T06:12:30+00:00"
        },
        {
            "name": "symfony/deprecation-contracts",
            "version": "v3.3.0",
            "source": {
                "type": "git",
                "url": "https://github.com/symfony/deprecation-contracts.git",
                "reference": "7c3aff79d10325257a001fcf92d991f24fc967cf"
            },
            "dist": {
                "type": "zip",
                "url": "https://api.github.com/repos/symfony/deprecation-contracts/zipball/7c3aff79d10325257a001fcf92d991f24fc967cf",
                "reference": "7c3aff79d10325257a001fcf92d991f24fc967cf",
                "shasum": ""
            },
            "require": {
                "php": ">=8.1"
            },
            "type": "library",
            "extra": {
                "branch-alias": {
                    "dev-main": "3.4-dev"
                },
                "thanks": {
                    "name": "symfony/contracts",
                    "url": "https://github.com/symfony/contracts"
                }
            },
            "autoload": {
                "files": [
                    "function.php"
                ]
            },
            "notification-url": "https://packagist.org/downloads/",
            "license": [
                "MIT"
            ],
            "authors": [
                {
                    "name": "Nicolas Grekas",
                    "email": "p@tchwork.com"
                },
                {
                    "name": "Symfony Community",
                    "homepage": "https://symfony.com/contributors"
                }
            ],
            "description": "A generic function and convention to trigger deprecation notices",
            "homepage": "https://symfony.com",
            "support": {
                "source": "https://github.com/symfony/deprecation-contracts/tree/v3.3.0"
            },
            "funding": [
                {
                    "url": "https://symfony.com/sponsor",
                    "type": "custom"
                },
                {
                    "url": "https://github.com/fabpot",
                    "type": "github"
                },
                {
                    "url": "https://tidelift.com/funding/github/packagist/symfony/symfony",
                    "type": "tidelift"
                }
            ],
            "time": "2023-05-23T14:45:45+00:00"
        },
        {
            "name": "symfony/finder",
            "version": "v5.4.27",
            "source": {
                "type": "git",
                "url": "https://github.com/symfony/finder.git",
                "reference": "ff4bce3c33451e7ec778070e45bd23f74214cd5d"
            },
            "dist": {
                "type": "zip",
                "url": "https://api.github.com/repos/symfony/finder/zipball/ff4bce3c33451e7ec778070e45bd23f74214cd5d",
                "reference": "ff4bce3c33451e7ec778070e45bd23f74214cd5d",
                "shasum": ""
            },
            "require": {
                "php": ">=7.2.5",
                "symfony/deprecation-contracts": "^2.1|^3",
                "symfony/polyfill-php80": "^1.16"
            },
            "type": "library",
            "autoload": {
                "psr-4": {
                    "Symfony\\Component\\Finder\\": ""
                },
                "exclude-from-classmap": [
                    "/Tests/"
                ]
            },
            "notification-url": "https://packagist.org/downloads/",
            "license": [
                "MIT"
            ],
            "authors": [
                {
                    "name": "Fabien Potencier",
                    "email": "fabien@symfony.com"
                },
                {
                    "name": "Symfony Community",
                    "homepage": "https://symfony.com/contributors"
                }
            ],
            "description": "Finds files and directories via an intuitive fluent interface",
            "homepage": "https://symfony.com",
            "support": {
                "source": "https://github.com/symfony/finder/tree/v5.4.27"
            },
            "funding": [
                {
                    "url": "https://symfony.com/sponsor",
                    "type": "custom"
                },
                {
                    "url": "https://github.com/fabpot",
                    "type": "github"
                },
                {
                    "url": "https://tidelift.com/funding/github/packagist/symfony/symfony",
                    "type": "tidelift"
                }
            ],
            "time": "2023-07-31T08:02:31+00:00"
        },
        {
            "name": "symfony/polyfill-ctype",
            "version": "v1.28.0",
            "source": {
                "type": "git",
                "url": "https://github.com/symfony/polyfill-ctype.git",
                "reference": "ea208ce43cbb04af6867b4fdddb1bdbf84cc28cb"
            },
            "dist": {
                "type": "zip",
                "url": "https://api.github.com/repos/symfony/polyfill-ctype/zipball/ea208ce43cbb04af6867b4fdddb1bdbf84cc28cb",
                "reference": "ea208ce43cbb04af6867b4fdddb1bdbf84cc28cb",
                "shasum": ""
            },
            "require": {
                "php": ">=7.1"
            },
            "provide": {
                "ext-ctype": "*"
            },
            "suggest": {
                "ext-ctype": "For best performance"
            },
            "type": "library",
            "extra": {
                "branch-alias": {
                    "dev-main": "1.28-dev"
                },
                "thanks": {
                    "name": "symfony/polyfill",
                    "url": "https://github.com/symfony/polyfill"
                }
            },
            "autoload": {
                "files": [
                    "bootstrap.php"
                ],
                "psr-4": {
                    "Symfony\\Polyfill\\Ctype\\": ""
                }
            },
            "notification-url": "https://packagist.org/downloads/",
            "license": [
                "MIT"
            ],
            "authors": [
                {
                    "name": "Gert de Pagter",
                    "email": "BackEndTea@gmail.com"
                },
                {
                    "name": "Symfony Community",
                    "homepage": "https://symfony.com/contributors"
                }
            ],
            "description": "Symfony polyfill for ctype functions",
            "homepage": "https://symfony.com",
            "keywords": [
                "compatibility",
                "ctype",
                "polyfill",
                "portable"
            ],
            "support": {
                "source": "https://github.com/symfony/polyfill-ctype/tree/v1.28.0"
            },
            "funding": [
                {
                    "url": "https://symfony.com/sponsor",
                    "type": "custom"
                },
                {
                    "url": "https://github.com/fabpot",
                    "type": "github"
                },
                {
                    "url": "https://tidelift.com/funding/github/packagist/symfony/symfony",
                    "type": "tidelift"
                }
            ],
            "time": "2023-01-26T09:26:14+00:00"
        },
        {
            "name": "symfony/polyfill-intl-grapheme",
            "version": "v1.28.0",
            "source": {
                "type": "git",
                "url": "https://github.com/symfony/polyfill-intl-grapheme.git",
                "reference": "875e90aeea2777b6f135677f618529449334a612"
            },
            "dist": {
                "type": "zip",
                "url": "https://api.github.com/repos/symfony/polyfill-intl-grapheme/zipball/875e90aeea2777b6f135677f618529449334a612",
                "reference": "875e90aeea2777b6f135677f618529449334a612",
                "shasum": ""
            },
            "require": {
                "php": ">=7.1"
            },
            "suggest": {
                "ext-intl": "For best performance"
            },
            "type": "library",
            "extra": {
                "branch-alias": {
                    "dev-main": "1.28-dev"
                },
                "thanks": {
                    "name": "symfony/polyfill",
                    "url": "https://github.com/symfony/polyfill"
                }
            },
            "autoload": {
                "files": [
                    "bootstrap.php"
                ],
                "psr-4": {
                    "Symfony\\Polyfill\\Intl\\Grapheme\\": ""
                }
            },
            "notification-url": "https://packagist.org/downloads/",
            "license": [
                "MIT"
            ],
            "authors": [
                {
                    "name": "Nicolas Grekas",
                    "email": "p@tchwork.com"
                },
                {
                    "name": "Symfony Community",
                    "homepage": "https://symfony.com/contributors"
                }
            ],
            "description": "Symfony polyfill for intl's grapheme_* functions",
            "homepage": "https://symfony.com",
            "keywords": [
                "compatibility",
                "grapheme",
                "intl",
                "polyfill",
                "portable",
                "shim"
            ],
            "support": {
                "source": "https://github.com/symfony/polyfill-intl-grapheme/tree/v1.28.0"
            },
            "funding": [
                {
                    "url": "https://symfony.com/sponsor",
                    "type": "custom"
                },
                {
                    "url": "https://github.com/fabpot",
                    "type": "github"
                },
                {
                    "url": "https://tidelift.com/funding/github/packagist/symfony/symfony",
                    "type": "tidelift"
                }
            ],
            "time": "2023-01-26T09:26:14+00:00"
        },
        {
            "name": "symfony/polyfill-intl-normalizer",
            "version": "v1.28.0",
            "source": {
                "type": "git",
                "url": "https://github.com/symfony/polyfill-intl-normalizer.git",
                "reference": "8c4ad05dd0120b6a53c1ca374dca2ad0a1c4ed92"
            },
            "dist": {
                "type": "zip",
                "url": "https://api.github.com/repos/symfony/polyfill-intl-normalizer/zipball/8c4ad05dd0120b6a53c1ca374dca2ad0a1c4ed92",
                "reference": "8c4ad05dd0120b6a53c1ca374dca2ad0a1c4ed92",
                "shasum": ""
            },
            "require": {
                "php": ">=7.1"
            },
            "suggest": {
                "ext-intl": "For best performance"
            },
            "type": "library",
            "extra": {
                "branch-alias": {
                    "dev-main": "1.28-dev"
                },
                "thanks": {
                    "name": "symfony/polyfill",
                    "url": "https://github.com/symfony/polyfill"
                }
            },
            "autoload": {
                "files": [
                    "bootstrap.php"
                ],
                "psr-4": {
                    "Symfony\\Polyfill\\Intl\\Normalizer\\": ""
                },
                "classmap": [
                    "Resources/stubs"
                ]
            },
            "notification-url": "https://packagist.org/downloads/",
            "license": [
                "MIT"
            ],
            "authors": [
                {
                    "name": "Nicolas Grekas",
                    "email": "p@tchwork.com"
                },
                {
                    "name": "Symfony Community",
                    "homepage": "https://symfony.com/contributors"
                }
            ],
            "description": "Symfony polyfill for intl's Normalizer class and related functions",
            "homepage": "https://symfony.com",
            "keywords": [
                "compatibility",
                "intl",
                "normalizer",
                "polyfill",
                "portable",
                "shim"
            ],
            "support": {
                "source": "https://github.com/symfony/polyfill-intl-normalizer/tree/v1.28.0"
            },
            "funding": [
                {
                    "url": "https://symfony.com/sponsor",
                    "type": "custom"
                },
                {
                    "url": "https://github.com/fabpot",
                    "type": "github"
                },
                {
                    "url": "https://tidelift.com/funding/github/packagist/symfony/symfony",
                    "type": "tidelift"
                }
            ],
            "time": "2023-01-26T09:26:14+00:00"
        },
        {
            "name": "symfony/polyfill-mbstring",
            "version": "v1.28.0",
            "source": {
                "type": "git",
                "url": "https://github.com/symfony/polyfill-mbstring.git",
                "reference": "42292d99c55abe617799667f454222c54c60e229"
            },
            "dist": {
                "type": "zip",
                "url": "https://api.github.com/repos/symfony/polyfill-mbstring/zipball/42292d99c55abe617799667f454222c54c60e229",
                "reference": "42292d99c55abe617799667f454222c54c60e229",
                "shasum": ""
            },
            "require": {
                "php": ">=7.1"
            },
            "provide": {
                "ext-mbstring": "*"
            },
            "suggest": {
                "ext-mbstring": "For best performance"
            },
            "type": "library",
            "extra": {
                "branch-alias": {
                    "dev-main": "1.28-dev"
                },
                "thanks": {
                    "name": "symfony/polyfill",
                    "url": "https://github.com/symfony/polyfill"
                }
            },
            "autoload": {
                "files": [
                    "bootstrap.php"
                ],
                "psr-4": {
                    "Symfony\\Polyfill\\Mbstring\\": ""
                }
            },
            "notification-url": "https://packagist.org/downloads/",
            "license": [
                "MIT"
            ],
            "authors": [
                {
                    "name": "Nicolas Grekas",
                    "email": "p@tchwork.com"
                },
                {
                    "name": "Symfony Community",
                    "homepage": "https://symfony.com/contributors"
                }
            ],
            "description": "Symfony polyfill for the Mbstring extension",
            "homepage": "https://symfony.com",
            "keywords": [
                "compatibility",
                "mbstring",
                "polyfill",
                "portable",
                "shim"
            ],
            "support": {
                "source": "https://github.com/symfony/polyfill-mbstring/tree/v1.28.0"
            },
            "funding": [
                {
                    "url": "https://symfony.com/sponsor",
                    "type": "custom"
                },
                {
                    "url": "https://github.com/fabpot",
                    "type": "github"
                },
                {
                    "url": "https://tidelift.com/funding/github/packagist/symfony/symfony",
                    "type": "tidelift"
                }
            ],
            "time": "2023-07-28T09:04:16+00:00"
        },
        {
            "name": "symfony/polyfill-php73",
            "version": "v1.28.0",
            "source": {
                "type": "git",
                "url": "https://github.com/symfony/polyfill-php73.git",
                "reference": "fe2f306d1d9d346a7fee353d0d5012e401e984b5"
            },
            "dist": {
                "type": "zip",
                "url": "https://api.github.com/repos/symfony/polyfill-php73/zipball/fe2f306d1d9d346a7fee353d0d5012e401e984b5",
                "reference": "fe2f306d1d9d346a7fee353d0d5012e401e984b5",
                "shasum": ""
            },
            "require": {
                "php": ">=7.1"
            },
            "type": "library",
            "extra": {
                "branch-alias": {
                    "dev-main": "1.28-dev"
                },
                "thanks": {
                    "name": "symfony/polyfill",
                    "url": "https://github.com/symfony/polyfill"
                }
            },
            "autoload": {
                "files": [
                    "bootstrap.php"
                ],
                "psr-4": {
                    "Symfony\\Polyfill\\Php73\\": ""
                },
                "classmap": [
                    "Resources/stubs"
                ]
            },
            "notification-url": "https://packagist.org/downloads/",
            "license": [
                "MIT"
            ],
            "authors": [
                {
                    "name": "Nicolas Grekas",
                    "email": "p@tchwork.com"
                },
                {
                    "name": "Symfony Community",
                    "homepage": "https://symfony.com/contributors"
                }
            ],
            "description": "Symfony polyfill backporting some PHP 7.3+ features to lower PHP versions",
            "homepage": "https://symfony.com",
            "keywords": [
                "compatibility",
                "polyfill",
                "portable",
                "shim"
            ],
            "support": {
                "source": "https://github.com/symfony/polyfill-php73/tree/v1.28.0"
            },
            "funding": [
                {
                    "url": "https://symfony.com/sponsor",
                    "type": "custom"
                },
                {
                    "url": "https://github.com/fabpot",
                    "type": "github"
                },
                {
                    "url": "https://tidelift.com/funding/github/packagist/symfony/symfony",
                    "type": "tidelift"
                }
            ],
            "time": "2023-01-26T09:26:14+00:00"
        },
        {
            "name": "symfony/polyfill-php74",
            "version": "v1.28.0",
            "source": {
                "type": "git",
                "url": "https://github.com/symfony/polyfill-php74.git",
                "reference": "8b755b41a155c89f1af29cc33305538499fa05ea"
            },
            "dist": {
                "type": "zip",
                "url": "https://api.github.com/repos/symfony/polyfill-php74/zipball/8b755b41a155c89f1af29cc33305538499fa05ea",
                "reference": "8b755b41a155c89f1af29cc33305538499fa05ea",
                "shasum": ""
            },
            "require": {
                "php": ">=7.1"
            },
            "type": "library",
            "extra": {
                "branch-alias": {
                    "dev-main": "1.28-dev"
                },
                "thanks": {
                    "name": "symfony/polyfill",
                    "url": "https://github.com/symfony/polyfill"
                }
            },
            "autoload": {
                "files": [
                    "bootstrap.php"
                ],
                "psr-4": {
                    "Symfony\\Polyfill\\Php74\\": ""
                }
            },
            "notification-url": "https://packagist.org/downloads/",
            "license": [
                "MIT"
            ],
            "authors": [
                {
                    "name": "Ion Bazan",
                    "email": "ion.bazan@gmail.com"
                },
                {
                    "name": "Nicolas Grekas",
                    "email": "p@tchwork.com"
                },
                {
                    "name": "Symfony Community",
                    "homepage": "https://symfony.com/contributors"
                }
            ],
            "description": "Symfony polyfill backporting some PHP 7.4+ features to lower PHP versions",
            "homepage": "https://symfony.com",
            "keywords": [
                "compatibility",
                "polyfill",
                "portable",
                "shim"
            ],
            "support": {
                "source": "https://github.com/symfony/polyfill-php74/tree/v1.28.0"
            },
            "funding": [
                {
                    "url": "https://symfony.com/sponsor",
                    "type": "custom"
                },
                {
                    "url": "https://github.com/fabpot",
                    "type": "github"
                },
                {
                    "url": "https://tidelift.com/funding/github/packagist/symfony/symfony",
                    "type": "tidelift"
                }
            ],
            "time": "2023-01-26T09:26:14+00:00"
        },
        {
            "name": "symfony/polyfill-php80",
            "version": "v1.28.0",
            "source": {
                "type": "git",
                "url": "https://github.com/symfony/polyfill-php80.git",
                "reference": "6caa57379c4aec19c0a12a38b59b26487dcfe4b5"
            },
            "dist": {
                "type": "zip",
                "url": "https://api.github.com/repos/symfony/polyfill-php80/zipball/6caa57379c4aec19c0a12a38b59b26487dcfe4b5",
                "reference": "6caa57379c4aec19c0a12a38b59b26487dcfe4b5",
                "shasum": ""
            },
            "require": {
                "php": ">=7.1"
            },
            "type": "library",
            "extra": {
                "branch-alias": {
                    "dev-main": "1.28-dev"
                },
                "thanks": {
                    "name": "symfony/polyfill",
                    "url": "https://github.com/symfony/polyfill"
                }
            },
            "autoload": {
                "files": [
                    "bootstrap.php"
                ],
                "psr-4": {
                    "Symfony\\Polyfill\\Php80\\": ""
                },
                "classmap": [
                    "Resources/stubs"
                ]
            },
            "notification-url": "https://packagist.org/downloads/",
            "license": [
                "MIT"
            ],
            "authors": [
                {
                    "name": "Ion Bazan",
                    "email": "ion.bazan@gmail.com"
                },
                {
                    "name": "Nicolas Grekas",
                    "email": "p@tchwork.com"
                },
                {
                    "name": "Symfony Community",
                    "homepage": "https://symfony.com/contributors"
                }
            ],
            "description": "Symfony polyfill backporting some PHP 8.0+ features to lower PHP versions",
            "homepage": "https://symfony.com",
            "keywords": [
                "compatibility",
                "polyfill",
                "portable",
                "shim"
            ],
            "support": {
                "source": "https://github.com/symfony/polyfill-php80/tree/v1.28.0"
            },
            "funding": [
                {
                    "url": "https://symfony.com/sponsor",
                    "type": "custom"
                },
                {
                    "url": "https://github.com/fabpot",
                    "type": "github"
                },
                {
                    "url": "https://tidelift.com/funding/github/packagist/symfony/symfony",
                    "type": "tidelift"
                }
            ],
            "time": "2023-01-26T09:26:14+00:00"
        },
        {
            "name": "symfony/polyfill-php81",
            "version": "v1.28.0",
            "source": {
                "type": "git",
                "url": "https://github.com/symfony/polyfill-php81.git",
                "reference": "7581cd600fa9fd681b797d00b02f068e2f13263b"
            },
            "dist": {
                "type": "zip",
                "url": "https://api.github.com/repos/symfony/polyfill-php81/zipball/7581cd600fa9fd681b797d00b02f068e2f13263b",
                "reference": "7581cd600fa9fd681b797d00b02f068e2f13263b",
                "shasum": ""
            },
            "require": {
                "php": ">=7.1"
            },
            "type": "library",
            "extra": {
                "branch-alias": {
                    "dev-main": "1.28-dev"
                },
                "thanks": {
                    "name": "symfony/polyfill",
                    "url": "https://github.com/symfony/polyfill"
                }
            },
            "autoload": {
                "files": [
                    "bootstrap.php"
                ],
                "psr-4": {
                    "Symfony\\Polyfill\\Php81\\": ""
                },
                "classmap": [
                    "Resources/stubs"
                ]
            },
            "notification-url": "https://packagist.org/downloads/",
            "license": [
                "MIT"
            ],
            "authors": [
                {
                    "name": "Nicolas Grekas",
                    "email": "p@tchwork.com"
                },
                {
                    "name": "Symfony Community",
                    "homepage": "https://symfony.com/contributors"
                }
            ],
            "description": "Symfony polyfill backporting some PHP 8.1+ features to lower PHP versions",
            "homepage": "https://symfony.com",
            "keywords": [
                "compatibility",
                "polyfill",
                "portable",
                "shim"
            ],
            "support": {
                "source": "https://github.com/symfony/polyfill-php81/tree/v1.28.0"
            },
            "funding": [
                {
                    "url": "https://symfony.com/sponsor",
                    "type": "custom"
                },
                {
                    "url": "https://github.com/fabpot",
                    "type": "github"
                },
                {
                    "url": "https://tidelift.com/funding/github/packagist/symfony/symfony",
                    "type": "tidelift"
                }
            ],
            "time": "2023-01-26T09:26:14+00:00"
        },
        {
            "name": "symfony/process",
            "version": "v5.4.28",
            "source": {
                "type": "git",
                "url": "https://github.com/symfony/process.git",
                "reference": "45261e1fccad1b5447a8d7a8e67aa7b4a9798b7b"
            },
            "dist": {
                "type": "zip",
                "url": "https://api.github.com/repos/symfony/process/zipball/45261e1fccad1b5447a8d7a8e67aa7b4a9798b7b",
                "reference": "45261e1fccad1b5447a8d7a8e67aa7b4a9798b7b",
                "shasum": ""
            },
            "require": {
                "php": ">=7.2.5",
                "symfony/polyfill-php80": "^1.16"
            },
            "type": "library",
            "autoload": {
                "psr-4": {
                    "Symfony\\Component\\Process\\": ""
                },
                "exclude-from-classmap": [
                    "/Tests/"
                ]
            },
            "notification-url": "https://packagist.org/downloads/",
            "license": [
                "MIT"
            ],
            "authors": [
                {
                    "name": "Fabien Potencier",
                    "email": "fabien@symfony.com"
                },
                {
                    "name": "Symfony Community",
                    "homepage": "https://symfony.com/contributors"
                }
            ],
            "description": "Executes commands in sub-processes",
            "homepage": "https://symfony.com",
            "support": {
                "source": "https://github.com/symfony/process/tree/v5.4.28"
            },
            "funding": [
                {
                    "url": "https://symfony.com/sponsor",
                    "type": "custom"
                },
                {
                    "url": "https://github.com/fabpot",
                    "type": "github"
                },
                {
                    "url": "https://tidelift.com/funding/github/packagist/symfony/symfony",
                    "type": "tidelift"
                }
            ],
            "time": "2023-08-07T10:36:04+00:00"
        },
        {
            "name": "symfony/service-contracts",
            "version": "v2.5.2",
            "source": {
                "type": "git",
                "url": "https://github.com/symfony/service-contracts.git",
                "reference": "4b426aac47d6427cc1a1d0f7e2ac724627f5966c"
            },
            "dist": {
                "type": "zip",
                "url": "https://api.github.com/repos/symfony/service-contracts/zipball/4b426aac47d6427cc1a1d0f7e2ac724627f5966c",
                "reference": "4b426aac47d6427cc1a1d0f7e2ac724627f5966c",
                "shasum": ""
            },
            "require": {
                "php": ">=7.2.5",
                "psr/container": "^1.1",
                "symfony/deprecation-contracts": "^2.1|^3"
            },
            "conflict": {
                "ext-psr": "<1.1|>=2"
            },
            "suggest": {
                "symfony/service-implementation": ""
            },
            "type": "library",
            "extra": {
                "branch-alias": {
                    "dev-main": "2.5-dev"
                },
                "thanks": {
                    "name": "symfony/contracts",
                    "url": "https://github.com/symfony/contracts"
                }
            },
            "autoload": {
                "psr-4": {
                    "Symfony\\Contracts\\Service\\": ""
                }
            },
            "notification-url": "https://packagist.org/downloads/",
            "license": [
                "MIT"
            ],
            "authors": [
                {
                    "name": "Nicolas Grekas",
                    "email": "p@tchwork.com"
                },
                {
                    "name": "Symfony Community",
                    "homepage": "https://symfony.com/contributors"
                }
            ],
            "description": "Generic abstractions related to writing services",
            "homepage": "https://symfony.com",
            "keywords": [
                "abstractions",
                "contracts",
                "decoupling",
                "interfaces",
                "interoperability",
                "standards"
            ],
            "support": {
                "source": "https://github.com/symfony/service-contracts/tree/v2.5.2"
            },
            "funding": [
                {
                    "url": "https://symfony.com/sponsor",
                    "type": "custom"
                },
                {
                    "url": "https://github.com/fabpot",
                    "type": "github"
                },
                {
                    "url": "https://tidelift.com/funding/github/packagist/symfony/symfony",
                    "type": "tidelift"
                }
            ],
            "time": "2022-05-30T19:17:29+00:00"
        },
        {
            "name": "symfony/string",
            "version": "v5.4.26",
            "source": {
                "type": "git",
                "url": "https://github.com/symfony/string.git",
                "reference": "1181fe9270e373537475e826873b5867b863883c"
            },
            "dist": {
                "type": "zip",
                "url": "https://api.github.com/repos/symfony/string/zipball/1181fe9270e373537475e826873b5867b863883c",
                "reference": "1181fe9270e373537475e826873b5867b863883c",
                "shasum": ""
            },
            "require": {
                "php": ">=7.2.5",
                "symfony/polyfill-ctype": "~1.8",
                "symfony/polyfill-intl-grapheme": "~1.0",
                "symfony/polyfill-intl-normalizer": "~1.0",
                "symfony/polyfill-mbstring": "~1.0",
                "symfony/polyfill-php80": "~1.15"
            },
            "conflict": {
                "symfony/translation-contracts": ">=3.0"
            },
            "require-dev": {
                "symfony/error-handler": "^4.4|^5.0|^6.0",
                "symfony/http-client": "^4.4|^5.0|^6.0",
                "symfony/translation-contracts": "^1.1|^2",
                "symfony/var-exporter": "^4.4|^5.0|^6.0"
            },
            "type": "library",
            "autoload": {
                "files": [
                    "Resources/functions.php"
                ],
                "psr-4": {
                    "Symfony\\Component\\String\\": ""
                },
                "exclude-from-classmap": [
                    "/Tests/"
                ]
            },
            "notification-url": "https://packagist.org/downloads/",
            "license": [
                "MIT"
            ],
            "authors": [
                {
                    "name": "Nicolas Grekas",
                    "email": "p@tchwork.com"
                },
                {
                    "name": "Symfony Community",
                    "homepage": "https://symfony.com/contributors"
                }
            ],
            "description": "Provides an object-oriented API to strings and deals with bytes, UTF-8 code points and grapheme clusters in a unified way",
            "homepage": "https://symfony.com",
            "keywords": [
                "grapheme",
                "i18n",
                "string",
                "unicode",
                "utf-8",
                "utf8"
            ],
            "support": {
                "source": "https://github.com/symfony/string/tree/v5.4.26"
            },
            "funding": [
                {
                    "url": "https://symfony.com/sponsor",
                    "type": "custom"
                },
                {
                    "url": "https://github.com/fabpot",
                    "type": "github"
                },
                {
                    "url": "https://tidelift.com/funding/github/packagist/symfony/symfony",
                    "type": "tidelift"
                }
            ],
            "time": "2023-06-28T12:46:07+00:00"
        }
    ],
    "packages-dev": [
        {
            "name": "brianium/paratest",
            "version": "v6.6.3",
            "source": {
                "type": "git",
                "url": "https://github.com/paratestphp/paratest.git",
                "reference": "f2d781bb9136cda2f5e73ee778049e80ba681cf6"
            },
            "dist": {
                "type": "zip",
                "url": "https://api.github.com/repos/paratestphp/paratest/zipball/f2d781bb9136cda2f5e73ee778049e80ba681cf6",
                "reference": "f2d781bb9136cda2f5e73ee778049e80ba681cf6",
                "shasum": ""
            },
            "require": {
                "ext-dom": "*",
                "ext-pcre": "*",
                "ext-reflection": "*",
                "ext-simplexml": "*",
                "jean85/pretty-package-versions": "^2.0.5",
                "php": "^7.3 || ^8.0",
                "phpunit/php-code-coverage": "^9.2.16",
                "phpunit/php-file-iterator": "^3.0.6",
                "phpunit/php-timer": "^5.0.3",
                "phpunit/phpunit": "^9.5.23",
                "sebastian/environment": "^5.1.4",
                "symfony/console": "^5.4.9 || ^6.1.2",
                "symfony/polyfill-php80": "^v1.26.0",
                "symfony/process": "^5.4.8 || ^6.1.0"
            },
            "require-dev": {
                "doctrine/coding-standard": "^9.0.0",
                "ext-pcov": "*",
                "ext-posix": "*",
                "infection/infection": "^0.26.13",
                "malukenho/mcbumpface": "^1.1.5",
                "squizlabs/php_codesniffer": "^3.7.1",
                "symfony/filesystem": "^5.4.9 || ^6.1.0",
                "vimeo/psalm": "^4.26.0"
            },
            "bin": [
                "bin/paratest",
                "bin/paratest.bat",
                "bin/paratest_for_phpstorm"
            ],
            "type": "library",
            "autoload": {
                "psr-4": {
                    "ParaTest\\": [
                        "src/"
                    ]
                }
            },
            "notification-url": "https://packagist.org/downloads/",
            "license": [
                "MIT"
            ],
            "authors": [
                {
                    "name": "Brian Scaturro",
                    "email": "scaturrob@gmail.com",
                    "role": "Developer"
                },
                {
                    "name": "Filippo Tessarotto",
                    "email": "zoeslam@gmail.com",
                    "role": "Developer"
                }
            ],
            "description": "Parallel testing for PHP",
            "homepage": "https://github.com/paratestphp/paratest",
            "keywords": [
                "concurrent",
                "parallel",
                "phpunit",
                "testing"
            ],
            "support": {
                "issues": "https://github.com/paratestphp/paratest/issues",
                "source": "https://github.com/paratestphp/paratest/tree/v6.6.3"
            },
            "funding": [
                {
                    "url": "https://github.com/sponsors/Slamdunk",
                    "type": "github"
                },
                {
                    "url": "https://paypal.me/filippotessarotto",
                    "type": "paypal"
                }
            ],
            "time": "2022-08-25T05:44:14+00:00"
        },
        {
            "name": "cweagans/composer-patches",
            "version": "1.7.3",
            "source": {
                "type": "git",
                "url": "https://github.com/cweagans/composer-patches.git",
                "reference": "e190d4466fe2b103a55467dfa83fc2fecfcaf2db"
            },
            "dist": {
                "type": "zip",
                "url": "https://api.github.com/repos/cweagans/composer-patches/zipball/e190d4466fe2b103a55467dfa83fc2fecfcaf2db",
                "reference": "e190d4466fe2b103a55467dfa83fc2fecfcaf2db",
                "shasum": ""
            },
            "require": {
                "composer-plugin-api": "^1.0 || ^2.0",
                "php": ">=5.3.0"
            },
            "require-dev": {
                "composer/composer": "~1.0 || ~2.0",
                "phpunit/phpunit": "~4.6"
            },
            "type": "composer-plugin",
            "extra": {
                "class": "cweagans\\Composer\\Patches"
            },
            "autoload": {
                "psr-4": {
                    "cweagans\\Composer\\": "src"
                }
            },
            "notification-url": "https://packagist.org/downloads/",
            "license": [
                "BSD-3-Clause"
            ],
            "authors": [
                {
                    "name": "Cameron Eagans",
                    "email": "me@cweagans.net"
                }
            ],
            "description": "Provides a way to patch Composer packages.",
            "support": {
                "issues": "https://github.com/cweagans/composer-patches/issues",
                "source": "https://github.com/cweagans/composer-patches/tree/1.7.3"
            },
            "time": "2022-12-20T22:53:13+00:00"
        },
        {
            "name": "doctrine/instantiator",
            "version": "1.4.1",
            "source": {
                "type": "git",
                "url": "https://github.com/doctrine/instantiator.git",
                "reference": "10dcfce151b967d20fde1b34ae6640712c3891bc"
            },
            "dist": {
                "type": "zip",
                "url": "https://api.github.com/repos/doctrine/instantiator/zipball/10dcfce151b967d20fde1b34ae6640712c3891bc",
                "reference": "10dcfce151b967d20fde1b34ae6640712c3891bc",
                "shasum": ""
            },
            "require": {
                "php": "^7.1 || ^8.0"
            },
            "require-dev": {
                "doctrine/coding-standard": "^9",
                "ext-pdo": "*",
                "ext-phar": "*",
                "phpbench/phpbench": "^0.16 || ^1",
                "phpstan/phpstan": "^1.4",
                "phpstan/phpstan-phpunit": "^1",
                "phpunit/phpunit": "^7.5 || ^8.5 || ^9.5",
                "vimeo/psalm": "^4.22"
            },
            "type": "library",
            "autoload": {
                "psr-4": {
                    "Doctrine\\Instantiator\\": "src/Doctrine/Instantiator/"
                }
            },
            "notification-url": "https://packagist.org/downloads/",
            "license": [
                "MIT"
            ],
            "authors": [
                {
                    "name": "Marco Pivetta",
                    "email": "ocramius@gmail.com",
                    "homepage": "https://ocramius.github.io/"
                }
            ],
            "description": "A small, lightweight utility to instantiate objects in PHP without invoking their constructors",
            "homepage": "https://www.doctrine-project.org/projects/instantiator.html",
            "keywords": [
                "constructor",
                "instantiate"
            ],
            "support": {
                "issues": "https://github.com/doctrine/instantiator/issues",
                "source": "https://github.com/doctrine/instantiator/tree/1.4.1"
            },
            "funding": [
                {
                    "url": "https://www.doctrine-project.org/sponsorship.html",
                    "type": "custom"
                },
                {
                    "url": "https://www.patreon.com/phpdoctrine",
                    "type": "patreon"
                },
                {
                    "url": "https://tidelift.com/funding/github/packagist/doctrine%2Finstantiator",
                    "type": "tidelift"
                }
            ],
            "time": "2022-03-03T08:28:38+00:00"
        },
        {
            "name": "jean85/pretty-package-versions",
            "version": "2.0.5",
            "source": {
                "type": "git",
                "url": "https://github.com/Jean85/pretty-package-versions.git",
                "reference": "ae547e455a3d8babd07b96966b17d7fd21d9c6af"
            },
            "dist": {
                "type": "zip",
                "url": "https://api.github.com/repos/Jean85/pretty-package-versions/zipball/ae547e455a3d8babd07b96966b17d7fd21d9c6af",
                "reference": "ae547e455a3d8babd07b96966b17d7fd21d9c6af",
                "shasum": ""
            },
            "require": {
                "composer-runtime-api": "^2.0.0",
                "php": "^7.1|^8.0"
            },
            "require-dev": {
                "friendsofphp/php-cs-fixer": "^2.17",
                "jean85/composer-provided-replaced-stub-package": "^1.0",
                "phpstan/phpstan": "^0.12.66",
                "phpunit/phpunit": "^7.5|^8.5|^9.4",
                "vimeo/psalm": "^4.3"
            },
            "type": "library",
            "extra": {
                "branch-alias": {
                    "dev-master": "1.x-dev"
                }
            },
            "autoload": {
                "psr-4": {
                    "Jean85\\": "src/"
                }
            },
            "notification-url": "https://packagist.org/downloads/",
            "license": [
                "MIT"
            ],
            "authors": [
                {
                    "name": "Alessandro Lai",
                    "email": "alessandro.lai85@gmail.com"
                }
            ],
            "description": "A library to get pretty versions strings of installed dependencies",
            "keywords": [
                "composer",
                "package",
                "release",
                "versions"
            ],
            "support": {
                "issues": "https://github.com/Jean85/pretty-package-versions/issues",
                "source": "https://github.com/Jean85/pretty-package-versions/tree/2.0.5"
            },
            "time": "2021-10-08T21:21:46+00:00"
        },
        {
            "name": "myclabs/deep-copy",
            "version": "1.11.0",
            "source": {
                "type": "git",
                "url": "https://github.com/myclabs/DeepCopy.git",
                "reference": "14daed4296fae74d9e3201d2c4925d1acb7aa614"
            },
            "dist": {
                "type": "zip",
                "url": "https://api.github.com/repos/myclabs/DeepCopy/zipball/14daed4296fae74d9e3201d2c4925d1acb7aa614",
                "reference": "14daed4296fae74d9e3201d2c4925d1acb7aa614",
                "shasum": ""
            },
            "require": {
                "php": "^7.1 || ^8.0"
            },
            "conflict": {
                "doctrine/collections": "<1.6.8",
                "doctrine/common": "<2.13.3 || >=3,<3.2.2"
            },
            "require-dev": {
                "doctrine/collections": "^1.6.8",
                "doctrine/common": "^2.13.3 || ^3.2.2",
                "phpunit/phpunit": "^7.5.20 || ^8.5.23 || ^9.5.13"
            },
            "type": "library",
            "autoload": {
                "files": [
                    "src/DeepCopy/deep_copy.php"
                ],
                "psr-4": {
                    "DeepCopy\\": "src/DeepCopy/"
                }
            },
            "notification-url": "https://packagist.org/downloads/",
            "license": [
                "MIT"
            ],
            "description": "Create deep copies (clones) of your objects",
            "keywords": [
                "clone",
                "copy",
                "duplicate",
                "object",
                "object graph"
            ],
            "support": {
                "issues": "https://github.com/myclabs/DeepCopy/issues",
                "source": "https://github.com/myclabs/DeepCopy/tree/1.11.0"
            },
            "funding": [
                {
                    "url": "https://tidelift.com/funding/github/packagist/myclabs/deep-copy",
                    "type": "tidelift"
                }
            ],
            "time": "2022-03-03T13:19:32+00:00"
        },
        {
            "name": "ondrejmirtes/simple-downgrader",
            "version": "1.0.2",
            "source": {
                "type": "git",
                "url": "https://github.com/ondrejmirtes/simple-downgrader.git",
                "reference": "832aaae53dcfe358f63180494de8734244773d46"
            },
            "dist": {
                "type": "zip",
                "url": "https://api.github.com/repos/ondrejmirtes/simple-downgrader/zipball/832aaae53dcfe358f63180494de8734244773d46",
                "reference": "832aaae53dcfe358f63180494de8734244773d46",
                "shasum": ""
            },
            "require": {
                "nette/utils": "^3.2.5",
                "nikic/php-parser": "^4.18",
                "php": "^7.2|^8.0",
                "phpstan/phpdoc-parser": "^1.24.5",
                "symfony/console": "^5.4",
                "symfony/finder": "^5.4"
            },
            "require-dev": {
                "php-parallel-lint/php-parallel-lint": "^1.3",
                "phpstan/phpstan": "^1.10",
                "phpunit/phpunit": "^8.5.36"
            },
            "bin": [
                "bin/simple-downgrade"
            ],
            "type": "library",
            "autoload": {
                "psr-4": {
                    "SimpleDowngrader\\": [
                        "src/"
                    ]
                }
            },
            "notification-url": "https://packagist.org/downloads/",
            "license": [
                "MIT"
            ],
            "description": "Simple Downgrader",
            "support": {
                "issues": "https://github.com/ondrejmirtes/simple-downgrader/issues",
                "source": "https://github.com/ondrejmirtes/simple-downgrader/tree/1.0.2"
            },
            "time": "2024-02-12T19:22:32+00:00"
        },
        {
            "name": "phar-io/manifest",
            "version": "2.0.3",
            "source": {
                "type": "git",
                "url": "https://github.com/phar-io/manifest.git",
                "reference": "97803eca37d319dfa7826cc2437fc020857acb53"
            },
            "dist": {
                "type": "zip",
                "url": "https://api.github.com/repos/phar-io/manifest/zipball/97803eca37d319dfa7826cc2437fc020857acb53",
                "reference": "97803eca37d319dfa7826cc2437fc020857acb53",
                "shasum": ""
            },
            "require": {
                "ext-dom": "*",
                "ext-phar": "*",
                "ext-xmlwriter": "*",
                "phar-io/version": "^3.0.1",
                "php": "^7.2 || ^8.0"
            },
            "type": "library",
            "extra": {
                "branch-alias": {
                    "dev-master": "2.0.x-dev"
                }
            },
            "autoload": {
                "classmap": [
                    "src/"
                ]
            },
            "notification-url": "https://packagist.org/downloads/",
            "license": [
                "BSD-3-Clause"
            ],
            "authors": [
                {
                    "name": "Arne Blankerts",
                    "email": "arne@blankerts.de",
                    "role": "Developer"
                },
                {
                    "name": "Sebastian Heuer",
                    "email": "sebastian@phpeople.de",
                    "role": "Developer"
                },
                {
                    "name": "Sebastian Bergmann",
                    "email": "sebastian@phpunit.de",
                    "role": "Developer"
                }
            ],
            "description": "Component for reading phar.io manifest information from a PHP Archive (PHAR)",
            "support": {
                "issues": "https://github.com/phar-io/manifest/issues",
                "source": "https://github.com/phar-io/manifest/tree/2.0.3"
            },
            "time": "2021-07-20T11:28:43+00:00"
        },
        {
            "name": "phar-io/version",
            "version": "3.2.1",
            "source": {
                "type": "git",
                "url": "https://github.com/phar-io/version.git",
                "reference": "4f7fd7836c6f332bb2933569e566a0d6c4cbed74"
            },
            "dist": {
                "type": "zip",
                "url": "https://api.github.com/repos/phar-io/version/zipball/4f7fd7836c6f332bb2933569e566a0d6c4cbed74",
                "reference": "4f7fd7836c6f332bb2933569e566a0d6c4cbed74",
                "shasum": ""
            },
            "require": {
                "php": "^7.2 || ^8.0"
            },
            "type": "library",
            "autoload": {
                "classmap": [
                    "src/"
                ]
            },
            "notification-url": "https://packagist.org/downloads/",
            "license": [
                "BSD-3-Clause"
            ],
            "authors": [
                {
                    "name": "Arne Blankerts",
                    "email": "arne@blankerts.de",
                    "role": "Developer"
                },
                {
                    "name": "Sebastian Heuer",
                    "email": "sebastian@phpeople.de",
                    "role": "Developer"
                },
                {
                    "name": "Sebastian Bergmann",
                    "email": "sebastian@phpunit.de",
                    "role": "Developer"
                }
            ],
            "description": "Library for handling version information and constraints",
            "support": {
                "issues": "https://github.com/phar-io/version/issues",
                "source": "https://github.com/phar-io/version/tree/3.2.1"
            },
            "time": "2022-02-21T01:04:05+00:00"
        },
        {
            "name": "php-parallel-lint/php-parallel-lint",
            "version": "v1.3.2",
            "source": {
                "type": "git",
                "url": "https://github.com/php-parallel-lint/PHP-Parallel-Lint.git",
                "reference": "6483c9832e71973ed29cf71bd6b3f4fde438a9de"
            },
            "dist": {
                "type": "zip",
                "url": "https://api.github.com/repos/php-parallel-lint/PHP-Parallel-Lint/zipball/6483c9832e71973ed29cf71bd6b3f4fde438a9de",
                "reference": "6483c9832e71973ed29cf71bd6b3f4fde438a9de",
                "shasum": ""
            },
            "require": {
                "ext-json": "*",
                "php": ">=5.3.0"
            },
            "replace": {
                "grogy/php-parallel-lint": "*",
                "jakub-onderka/php-parallel-lint": "*"
            },
            "require-dev": {
                "nette/tester": "^1.3 || ^2.0",
                "php-parallel-lint/php-console-highlighter": "0.* || ^1.0",
                "squizlabs/php_codesniffer": "^3.6"
            },
            "suggest": {
                "php-parallel-lint/php-console-highlighter": "Highlight syntax in code snippet"
            },
            "bin": [
                "parallel-lint"
            ],
            "type": "library",
            "autoload": {
                "classmap": [
                    "./src/"
                ]
            },
            "notification-url": "https://packagist.org/downloads/",
            "license": [
                "BSD-2-Clause"
            ],
            "authors": [
                {
                    "name": "Jakub Onderka",
                    "email": "ahoj@jakubonderka.cz"
                }
            ],
            "description": "This tool check syntax of PHP files about 20x faster than serial check.",
            "homepage": "https://github.com/php-parallel-lint/PHP-Parallel-Lint",
            "support": {
                "issues": "https://github.com/php-parallel-lint/PHP-Parallel-Lint/issues",
                "source": "https://github.com/php-parallel-lint/PHP-Parallel-Lint/tree/v1.3.2"
            },
            "time": "2022-02-21T12:50:22+00:00"
        },
        {
            "name": "phpstan/phpstan-deprecation-rules",
            "version": "1.2.x-dev",
            "source": {
                "type": "git",
                "url": "https://github.com/phpstan/phpstan-deprecation-rules.git",
                "reference": "788ea1bd84f7848abf27ba29b92c6c9d285dfc95"
            },
            "dist": {
                "type": "zip",
                "url": "https://api.github.com/repos/phpstan/phpstan-deprecation-rules/zipball/788ea1bd84f7848abf27ba29b92c6c9d285dfc95",
                "reference": "788ea1bd84f7848abf27ba29b92c6c9d285dfc95",
                "shasum": ""
            },
            "require": {
                "php": "^7.2 || ^8.0",
                "phpstan/phpstan": "^1.11"
            },
            "require-dev": {
                "php-parallel-lint/php-parallel-lint": "^1.2",
                "phpstan/phpstan-phpunit": "^1.0",
                "phpunit/phpunit": "^9.5"
            },
            "default-branch": true,
            "type": "phpstan-extension",
            "extra": {
                "phpstan": {
                    "includes": [
                        "rules.neon"
                    ]
                }
            },
            "autoload": {
                "psr-4": {
                    "PHPStan\\": "src/"
                }
            },
            "notification-url": "https://packagist.org/downloads/",
            "license": [
                "MIT"
            ],
            "description": "PHPStan rules for detecting usage of deprecated classes, methods, properties, constants and traits.",
            "support": {
                "issues": "https://github.com/phpstan/phpstan-deprecation-rules/issues",
                "source": "https://github.com/phpstan/phpstan-deprecation-rules/tree/1.2.x"
            },
            "time": "2023-09-19T08:17:29+00:00"
        },
        {
            "name": "phpstan/phpstan-nette",
            "version": "1.2.9",
            "source": {
                "type": "git",
                "url": "https://github.com/phpstan/phpstan-nette.git",
                "reference": "0e3a6805917811d685e59bb83c2286315f2f6d78"
            },
            "dist": {
                "type": "zip",
                "url": "https://api.github.com/repos/phpstan/phpstan-nette/zipball/0e3a6805917811d685e59bb83c2286315f2f6d78",
                "reference": "0e3a6805917811d685e59bb83c2286315f2f6d78",
                "shasum": ""
            },
            "require": {
                "php": "^7.2 || ^8.0",
                "phpstan/phpstan": "^1.10"
            },
            "conflict": {
                "nette/application": "<2.3.0",
                "nette/component-model": "<2.3.0",
                "nette/di": "<2.3.0",
                "nette/forms": "<2.3.0",
                "nette/http": "<2.3.0",
                "nette/utils": "<2.3.0"
            },
            "require-dev": {
                "nette/application": "^3.0",
                "nette/forms": "^3.0",
                "nette/utils": "^2.3.0 || ^3.0.0",
                "nikic/php-parser": "^4.13.2",
                "php-parallel-lint/php-parallel-lint": "^1.2",
                "phpstan/phpstan-php-parser": "^1.1",
                "phpstan/phpstan-phpunit": "^1.0",
                "phpstan/phpstan-strict-rules": "^1.0",
                "phpunit/phpunit": "^9.5"
            },
            "type": "phpstan-extension",
            "extra": {
                "phpstan": {
                    "includes": [
                        "extension.neon",
                        "rules.neon"
                    ]
                }
            },
            "autoload": {
                "psr-4": {
                    "PHPStan\\": "src/"
                }
            },
            "notification-url": "https://packagist.org/downloads/",
            "license": [
                "MIT"
            ],
            "description": "Nette Framework class reflection extension for PHPStan",
            "support": {
                "issues": "https://github.com/phpstan/phpstan-nette/issues",
                "source": "https://github.com/phpstan/phpstan-nette/tree/1.2.9"
            },
            "time": "2023-04-12T14:11:53+00:00"
        },
        {
            "name": "phpstan/phpstan-phpunit",
            "version": "1.3.15",
            "source": {
                "type": "git",
                "url": "https://github.com/phpstan/phpstan-phpunit.git",
                "reference": "70ecacc64fe8090d8d2a33db5a51fe8e88acd93a"
            },
            "dist": {
                "type": "zip",
                "url": "https://api.github.com/repos/phpstan/phpstan-phpunit/zipball/70ecacc64fe8090d8d2a33db5a51fe8e88acd93a",
                "reference": "70ecacc64fe8090d8d2a33db5a51fe8e88acd93a",
                "shasum": ""
            },
            "require": {
                "php": "^7.2 || ^8.0",
                "phpstan/phpstan": "^1.10"
            },
            "conflict": {
                "phpunit/phpunit": "<7.0"
            },
            "require-dev": {
                "nikic/php-parser": "^4.13.0",
                "php-parallel-lint/php-parallel-lint": "^1.2",
                "phpstan/phpstan-strict-rules": "^1.5.1",
                "phpunit/phpunit": "^9.5"
            },
            "type": "phpstan-extension",
            "extra": {
                "phpstan": {
                    "includes": [
                        "extension.neon",
                        "rules.neon"
                    ]
                }
            },
            "autoload": {
                "psr-4": {
                    "PHPStan\\": "src/"
                }
            },
            "notification-url": "https://packagist.org/downloads/",
            "license": [
                "MIT"
            ],
            "description": "PHPUnit extensions and rules for PHPStan",
            "support": {
                "issues": "https://github.com/phpstan/phpstan-phpunit/issues",
                "source": "https://github.com/phpstan/phpstan-phpunit/tree/1.3.15"
            },
            "time": "2023-10-09T18:58:39+00:00"
        },
        {
            "name": "phpstan/phpstan-strict-rules",
            "version": "1.6.x-dev",
            "source": {
                "type": "git",
                "url": "https://github.com/phpstan/phpstan-strict-rules.git",
                "reference": "a3b0404c40197996b6ed32b2613e5a337fcbefd4"
            },
            "dist": {
                "type": "zip",
                "url": "https://api.github.com/repos/phpstan/phpstan-strict-rules/zipball/a3b0404c40197996b6ed32b2613e5a337fcbefd4",
                "reference": "a3b0404c40197996b6ed32b2613e5a337fcbefd4",
                "shasum": ""
            },
            "require": {
                "php": "^7.2 || ^8.0",
                "phpstan/phpstan": "^1.11"
            },
            "require-dev": {
                "nikic/php-parser": "^4.13.0",
                "php-parallel-lint/php-parallel-lint": "^1.2",
                "phpstan/phpstan-deprecation-rules": "^1.1",
                "phpstan/phpstan-phpunit": "^1.0",
                "phpunit/phpunit": "^9.5"
            },
            "default-branch": true,
            "type": "phpstan-extension",
            "extra": {
                "phpstan": {
                    "includes": [
                        "rules.neon"
                    ]
                }
            },
            "autoload": {
                "psr-4": {
                    "PHPStan\\": "src/"
                }
            },
            "notification-url": "https://packagist.org/downloads/",
            "license": [
                "MIT"
            ],
            "description": "Extra strict and opinionated rules for PHPStan",
            "support": {
                "issues": "https://github.com/phpstan/phpstan-strict-rules/issues",
                "source": "https://github.com/phpstan/phpstan-strict-rules/tree/1.6.x"
            },
            "time": "2023-10-30T14:35:14+00:00"
        },
        {
            "name": "phpunit/php-code-coverage",
            "version": "9.2.30",
            "source": {
                "type": "git",
                "url": "https://github.com/sebastianbergmann/php-code-coverage.git",
                "reference": "ca2bd87d2f9215904682a9cb9bb37dda98e76089"
            },
            "dist": {
                "type": "zip",
                "url": "https://api.github.com/repos/sebastianbergmann/php-code-coverage/zipball/ca2bd87d2f9215904682a9cb9bb37dda98e76089",
                "reference": "ca2bd87d2f9215904682a9cb9bb37dda98e76089",
                "shasum": ""
            },
            "require": {
                "ext-dom": "*",
                "ext-libxml": "*",
                "ext-xmlwriter": "*",
                "nikic/php-parser": "^4.18 || ^5.0",
                "php": ">=7.3",
                "phpunit/php-file-iterator": "^3.0.3",
                "phpunit/php-text-template": "^2.0.2",
                "sebastian/code-unit-reverse-lookup": "^2.0.2",
                "sebastian/complexity": "^2.0",
                "sebastian/environment": "^5.1.2",
                "sebastian/lines-of-code": "^1.0.3",
                "sebastian/version": "^3.0.1",
                "theseer/tokenizer": "^1.2.0"
            },
            "require-dev": {
                "phpunit/phpunit": "^9.3"
            },
            "suggest": {
                "ext-pcov": "PHP extension that provides line coverage",
                "ext-xdebug": "PHP extension that provides line coverage as well as branch and path coverage"
            },
            "type": "library",
            "extra": {
                "branch-alias": {
                    "dev-master": "9.2-dev"
                }
            },
            "autoload": {
                "classmap": [
                    "src/"
                ]
            },
            "notification-url": "https://packagist.org/downloads/",
            "license": [
                "BSD-3-Clause"
            ],
            "authors": [
                {
                    "name": "Sebastian Bergmann",
                    "email": "sebastian@phpunit.de",
                    "role": "lead"
                }
            ],
            "description": "Library that provides collection, processing, and rendering functionality for PHP code coverage information.",
            "homepage": "https://github.com/sebastianbergmann/php-code-coverage",
            "keywords": [
                "coverage",
                "testing",
                "xunit"
            ],
            "support": {
                "issues": "https://github.com/sebastianbergmann/php-code-coverage/issues",
                "security": "https://github.com/sebastianbergmann/php-code-coverage/security/policy",
                "source": "https://github.com/sebastianbergmann/php-code-coverage/tree/9.2.30"
            },
            "funding": [
                {
                    "url": "https://github.com/sebastianbergmann",
                    "type": "github"
                }
            ],
            "time": "2023-12-22T06:47:57+00:00"
        },
        {
            "name": "phpunit/php-file-iterator",
            "version": "3.0.6",
            "source": {
                "type": "git",
                "url": "https://github.com/sebastianbergmann/php-file-iterator.git",
                "reference": "cf1c2e7c203ac650e352f4cc675a7021e7d1b3cf"
            },
            "dist": {
                "type": "zip",
                "url": "https://api.github.com/repos/sebastianbergmann/php-file-iterator/zipball/cf1c2e7c203ac650e352f4cc675a7021e7d1b3cf",
                "reference": "cf1c2e7c203ac650e352f4cc675a7021e7d1b3cf",
                "shasum": ""
            },
            "require": {
                "php": ">=7.3"
            },
            "require-dev": {
                "phpunit/phpunit": "^9.3"
            },
            "type": "library",
            "extra": {
                "branch-alias": {
                    "dev-master": "3.0-dev"
                }
            },
            "autoload": {
                "classmap": [
                    "src/"
                ]
            },
            "notification-url": "https://packagist.org/downloads/",
            "license": [
                "BSD-3-Clause"
            ],
            "authors": [
                {
                    "name": "Sebastian Bergmann",
                    "email": "sebastian@phpunit.de",
                    "role": "lead"
                }
            ],
            "description": "FilterIterator implementation that filters files based on a list of suffixes.",
            "homepage": "https://github.com/sebastianbergmann/php-file-iterator/",
            "keywords": [
                "filesystem",
                "iterator"
            ],
            "support": {
                "issues": "https://github.com/sebastianbergmann/php-file-iterator/issues",
                "source": "https://github.com/sebastianbergmann/php-file-iterator/tree/3.0.6"
            },
            "funding": [
                {
                    "url": "https://github.com/sebastianbergmann",
                    "type": "github"
                }
            ],
            "time": "2021-12-02T12:48:52+00:00"
        },
        {
            "name": "phpunit/php-invoker",
            "version": "3.1.1",
            "source": {
                "type": "git",
                "url": "https://github.com/sebastianbergmann/php-invoker.git",
                "reference": "5a10147d0aaf65b58940a0b72f71c9ac0423cc67"
            },
            "dist": {
                "type": "zip",
                "url": "https://api.github.com/repos/sebastianbergmann/php-invoker/zipball/5a10147d0aaf65b58940a0b72f71c9ac0423cc67",
                "reference": "5a10147d0aaf65b58940a0b72f71c9ac0423cc67",
                "shasum": ""
            },
            "require": {
                "php": ">=7.3"
            },
            "require-dev": {
                "ext-pcntl": "*",
                "phpunit/phpunit": "^9.3"
            },
            "suggest": {
                "ext-pcntl": "*"
            },
            "type": "library",
            "extra": {
                "branch-alias": {
                    "dev-master": "3.1-dev"
                }
            },
            "autoload": {
                "classmap": [
                    "src/"
                ]
            },
            "notification-url": "https://packagist.org/downloads/",
            "license": [
                "BSD-3-Clause"
            ],
            "authors": [
                {
                    "name": "Sebastian Bergmann",
                    "email": "sebastian@phpunit.de",
                    "role": "lead"
                }
            ],
            "description": "Invoke callables with a timeout",
            "homepage": "https://github.com/sebastianbergmann/php-invoker/",
            "keywords": [
                "process"
            ],
            "support": {
                "issues": "https://github.com/sebastianbergmann/php-invoker/issues",
                "source": "https://github.com/sebastianbergmann/php-invoker/tree/3.1.1"
            },
            "funding": [
                {
                    "url": "https://github.com/sebastianbergmann",
                    "type": "github"
                }
            ],
            "time": "2020-09-28T05:58:55+00:00"
        },
        {
            "name": "phpunit/php-text-template",
            "version": "2.0.4",
            "source": {
                "type": "git",
                "url": "https://github.com/sebastianbergmann/php-text-template.git",
                "reference": "5da5f67fc95621df9ff4c4e5a84d6a8a2acf7c28"
            },
            "dist": {
                "type": "zip",
                "url": "https://api.github.com/repos/sebastianbergmann/php-text-template/zipball/5da5f67fc95621df9ff4c4e5a84d6a8a2acf7c28",
                "reference": "5da5f67fc95621df9ff4c4e5a84d6a8a2acf7c28",
                "shasum": ""
            },
            "require": {
                "php": ">=7.3"
            },
            "require-dev": {
                "phpunit/phpunit": "^9.3"
            },
            "type": "library",
            "extra": {
                "branch-alias": {
                    "dev-master": "2.0-dev"
                }
            },
            "autoload": {
                "classmap": [
                    "src/"
                ]
            },
            "notification-url": "https://packagist.org/downloads/",
            "license": [
                "BSD-3-Clause"
            ],
            "authors": [
                {
                    "name": "Sebastian Bergmann",
                    "email": "sebastian@phpunit.de",
                    "role": "lead"
                }
            ],
            "description": "Simple template engine.",
            "homepage": "https://github.com/sebastianbergmann/php-text-template/",
            "keywords": [
                "template"
            ],
            "support": {
                "issues": "https://github.com/sebastianbergmann/php-text-template/issues",
                "source": "https://github.com/sebastianbergmann/php-text-template/tree/2.0.4"
            },
            "funding": [
                {
                    "url": "https://github.com/sebastianbergmann",
                    "type": "github"
                }
            ],
            "time": "2020-10-26T05:33:50+00:00"
        },
        {
            "name": "phpunit/php-timer",
            "version": "5.0.3",
            "source": {
                "type": "git",
                "url": "https://github.com/sebastianbergmann/php-timer.git",
                "reference": "5a63ce20ed1b5bf577850e2c4e87f4aa902afbd2"
            },
            "dist": {
                "type": "zip",
                "url": "https://api.github.com/repos/sebastianbergmann/php-timer/zipball/5a63ce20ed1b5bf577850e2c4e87f4aa902afbd2",
                "reference": "5a63ce20ed1b5bf577850e2c4e87f4aa902afbd2",
                "shasum": ""
            },
            "require": {
                "php": ">=7.3"
            },
            "require-dev": {
                "phpunit/phpunit": "^9.3"
            },
            "type": "library",
            "extra": {
                "branch-alias": {
                    "dev-master": "5.0-dev"
                }
            },
            "autoload": {
                "classmap": [
                    "src/"
                ]
            },
            "notification-url": "https://packagist.org/downloads/",
            "license": [
                "BSD-3-Clause"
            ],
            "authors": [
                {
                    "name": "Sebastian Bergmann",
                    "email": "sebastian@phpunit.de",
                    "role": "lead"
                }
            ],
            "description": "Utility class for timing",
            "homepage": "https://github.com/sebastianbergmann/php-timer/",
            "keywords": [
                "timer"
            ],
            "support": {
                "issues": "https://github.com/sebastianbergmann/php-timer/issues",
                "source": "https://github.com/sebastianbergmann/php-timer/tree/5.0.3"
            },
            "funding": [
                {
                    "url": "https://github.com/sebastianbergmann",
                    "type": "github"
                }
            ],
            "time": "2020-10-26T13:16:10+00:00"
        },
        {
            "name": "phpunit/phpunit",
            "version": "9.5.23",
            "source": {
                "type": "git",
                "url": "https://github.com/sebastianbergmann/phpunit.git",
                "reference": "888556852e7e9bbeeedb9656afe46118765ade34"
            },
            "dist": {
                "type": "zip",
                "url": "https://api.github.com/repos/sebastianbergmann/phpunit/zipball/888556852e7e9bbeeedb9656afe46118765ade34",
                "reference": "888556852e7e9bbeeedb9656afe46118765ade34",
                "shasum": ""
            },
            "require": {
                "doctrine/instantiator": "^1.3.1",
                "ext-dom": "*",
                "ext-json": "*",
                "ext-libxml": "*",
                "ext-mbstring": "*",
                "ext-xml": "*",
                "ext-xmlwriter": "*",
                "myclabs/deep-copy": "^1.10.1",
                "phar-io/manifest": "^2.0.3",
                "phar-io/version": "^3.0.2",
                "php": ">=7.3",
                "phpunit/php-code-coverage": "^9.2.13",
                "phpunit/php-file-iterator": "^3.0.5",
                "phpunit/php-invoker": "^3.1.1",
                "phpunit/php-text-template": "^2.0.3",
                "phpunit/php-timer": "^5.0.2",
                "sebastian/cli-parser": "^1.0.1",
                "sebastian/code-unit": "^1.0.6",
                "sebastian/comparator": "^4.0.5",
                "sebastian/diff": "^4.0.3",
                "sebastian/environment": "^5.1.3",
                "sebastian/exporter": "^4.0.3",
                "sebastian/global-state": "^5.0.1",
                "sebastian/object-enumerator": "^4.0.3",
                "sebastian/resource-operations": "^3.0.3",
                "sebastian/type": "^3.0",
                "sebastian/version": "^3.0.2"
            },
            "suggest": {
                "ext-soap": "*",
                "ext-xdebug": "*"
            },
            "bin": [
                "phpunit"
            ],
            "type": "library",
            "extra": {
                "branch-alias": {
                    "dev-master": "9.5-dev"
                }
            },
            "autoload": {
                "files": [
                    "src/Framework/Assert/Functions.php"
                ],
                "classmap": [
                    "src/"
                ]
            },
            "notification-url": "https://packagist.org/downloads/",
            "license": [
                "BSD-3-Clause"
            ],
            "authors": [
                {
                    "name": "Sebastian Bergmann",
                    "email": "sebastian@phpunit.de",
                    "role": "lead"
                }
            ],
            "description": "The PHP Unit Testing framework.",
            "homepage": "https://phpunit.de/",
            "keywords": [
                "phpunit",
                "testing",
                "xunit"
            ],
            "support": {
                "issues": "https://github.com/sebastianbergmann/phpunit/issues",
                "source": "https://github.com/sebastianbergmann/phpunit/tree/9.5.23"
            },
            "funding": [
                {
                    "url": "https://phpunit.de/sponsors.html",
                    "type": "custom"
                },
                {
                    "url": "https://github.com/sebastianbergmann",
                    "type": "github"
                }
            ],
            "time": "2022-08-22T14:01:36+00:00"
        },
        {
            "name": "sebastian/cli-parser",
            "version": "1.0.1",
            "source": {
                "type": "git",
                "url": "https://github.com/sebastianbergmann/cli-parser.git",
                "reference": "442e7c7e687e42adc03470c7b668bc4b2402c0b2"
            },
            "dist": {
                "type": "zip",
                "url": "https://api.github.com/repos/sebastianbergmann/cli-parser/zipball/442e7c7e687e42adc03470c7b668bc4b2402c0b2",
                "reference": "442e7c7e687e42adc03470c7b668bc4b2402c0b2",
                "shasum": ""
            },
            "require": {
                "php": ">=7.3"
            },
            "require-dev": {
                "phpunit/phpunit": "^9.3"
            },
            "type": "library",
            "extra": {
                "branch-alias": {
                    "dev-master": "1.0-dev"
                }
            },
            "autoload": {
                "classmap": [
                    "src/"
                ]
            },
            "notification-url": "https://packagist.org/downloads/",
            "license": [
                "BSD-3-Clause"
            ],
            "authors": [
                {
                    "name": "Sebastian Bergmann",
                    "email": "sebastian@phpunit.de",
                    "role": "lead"
                }
            ],
            "description": "Library for parsing CLI options",
            "homepage": "https://github.com/sebastianbergmann/cli-parser",
            "support": {
                "issues": "https://github.com/sebastianbergmann/cli-parser/issues",
                "source": "https://github.com/sebastianbergmann/cli-parser/tree/1.0.1"
            },
            "funding": [
                {
                    "url": "https://github.com/sebastianbergmann",
                    "type": "github"
                }
            ],
            "time": "2020-09-28T06:08:49+00:00"
        },
        {
            "name": "sebastian/code-unit",
            "version": "1.0.8",
            "source": {
                "type": "git",
                "url": "https://github.com/sebastianbergmann/code-unit.git",
                "reference": "1fc9f64c0927627ef78ba436c9b17d967e68e120"
            },
            "dist": {
                "type": "zip",
                "url": "https://api.github.com/repos/sebastianbergmann/code-unit/zipball/1fc9f64c0927627ef78ba436c9b17d967e68e120",
                "reference": "1fc9f64c0927627ef78ba436c9b17d967e68e120",
                "shasum": ""
            },
            "require": {
                "php": ">=7.3"
            },
            "require-dev": {
                "phpunit/phpunit": "^9.3"
            },
            "type": "library",
            "extra": {
                "branch-alias": {
                    "dev-master": "1.0-dev"
                }
            },
            "autoload": {
                "classmap": [
                    "src/"
                ]
            },
            "notification-url": "https://packagist.org/downloads/",
            "license": [
                "BSD-3-Clause"
            ],
            "authors": [
                {
                    "name": "Sebastian Bergmann",
                    "email": "sebastian@phpunit.de",
                    "role": "lead"
                }
            ],
            "description": "Collection of value objects that represent the PHP code units",
            "homepage": "https://github.com/sebastianbergmann/code-unit",
            "support": {
                "issues": "https://github.com/sebastianbergmann/code-unit/issues",
                "source": "https://github.com/sebastianbergmann/code-unit/tree/1.0.8"
            },
            "funding": [
                {
                    "url": "https://github.com/sebastianbergmann",
                    "type": "github"
                }
            ],
            "time": "2020-10-26T13:08:54+00:00"
        },
        {
            "name": "sebastian/code-unit-reverse-lookup",
            "version": "2.0.3",
            "source": {
                "type": "git",
                "url": "https://github.com/sebastianbergmann/code-unit-reverse-lookup.git",
                "reference": "ac91f01ccec49fb77bdc6fd1e548bc70f7faa3e5"
            },
            "dist": {
                "type": "zip",
                "url": "https://api.github.com/repos/sebastianbergmann/code-unit-reverse-lookup/zipball/ac91f01ccec49fb77bdc6fd1e548bc70f7faa3e5",
                "reference": "ac91f01ccec49fb77bdc6fd1e548bc70f7faa3e5",
                "shasum": ""
            },
            "require": {
                "php": ">=7.3"
            },
            "require-dev": {
                "phpunit/phpunit": "^9.3"
            },
            "type": "library",
            "extra": {
                "branch-alias": {
                    "dev-master": "2.0-dev"
                }
            },
            "autoload": {
                "classmap": [
                    "src/"
                ]
            },
            "notification-url": "https://packagist.org/downloads/",
            "license": [
                "BSD-3-Clause"
            ],
            "authors": [
                {
                    "name": "Sebastian Bergmann",
                    "email": "sebastian@phpunit.de"
                }
            ],
            "description": "Looks up which function or method a line of code belongs to",
            "homepage": "https://github.com/sebastianbergmann/code-unit-reverse-lookup/",
            "support": {
                "issues": "https://github.com/sebastianbergmann/code-unit-reverse-lookup/issues",
                "source": "https://github.com/sebastianbergmann/code-unit-reverse-lookup/tree/2.0.3"
            },
            "funding": [
                {
                    "url": "https://github.com/sebastianbergmann",
                    "type": "github"
                }
            ],
            "time": "2020-09-28T05:30:19+00:00"
        },
        {
            "name": "sebastian/comparator",
            "version": "4.0.6",
            "source": {
                "type": "git",
                "url": "https://github.com/sebastianbergmann/comparator.git",
                "reference": "55f4261989e546dc112258c7a75935a81a7ce382"
            },
            "dist": {
                "type": "zip",
                "url": "https://api.github.com/repos/sebastianbergmann/comparator/zipball/55f4261989e546dc112258c7a75935a81a7ce382",
                "reference": "55f4261989e546dc112258c7a75935a81a7ce382",
                "shasum": ""
            },
            "require": {
                "php": ">=7.3",
                "sebastian/diff": "^4.0",
                "sebastian/exporter": "^4.0"
            },
            "require-dev": {
                "phpunit/phpunit": "^9.3"
            },
            "type": "library",
            "extra": {
                "branch-alias": {
                    "dev-master": "4.0-dev"
                }
            },
            "autoload": {
                "classmap": [
                    "src/"
                ]
            },
            "notification-url": "https://packagist.org/downloads/",
            "license": [
                "BSD-3-Clause"
            ],
            "authors": [
                {
                    "name": "Sebastian Bergmann",
                    "email": "sebastian@phpunit.de"
                },
                {
                    "name": "Jeff Welch",
                    "email": "whatthejeff@gmail.com"
                },
                {
                    "name": "Volker Dusch",
                    "email": "github@wallbash.com"
                },
                {
                    "name": "Bernhard Schussek",
                    "email": "bschussek@2bepublished.at"
                }
            ],
            "description": "Provides the functionality to compare PHP values for equality",
            "homepage": "https://github.com/sebastianbergmann/comparator",
            "keywords": [
                "comparator",
                "compare",
                "equality"
            ],
            "support": {
                "issues": "https://github.com/sebastianbergmann/comparator/issues",
                "source": "https://github.com/sebastianbergmann/comparator/tree/4.0.6"
            },
            "funding": [
                {
                    "url": "https://github.com/sebastianbergmann",
                    "type": "github"
                }
            ],
            "time": "2020-10-26T15:49:45+00:00"
        },
        {
            "name": "sebastian/complexity",
            "version": "2.0.3",
            "source": {
                "type": "git",
                "url": "https://github.com/sebastianbergmann/complexity.git",
                "reference": "25f207c40d62b8b7aa32f5ab026c53561964053a"
            },
            "dist": {
                "type": "zip",
                "url": "https://api.github.com/repos/sebastianbergmann/complexity/zipball/25f207c40d62b8b7aa32f5ab026c53561964053a",
                "reference": "25f207c40d62b8b7aa32f5ab026c53561964053a",
                "shasum": ""
            },
            "require": {
                "nikic/php-parser": "^4.18 || ^5.0",
                "php": ">=7.3"
            },
            "require-dev": {
                "phpunit/phpunit": "^9.3"
            },
            "type": "library",
            "extra": {
                "branch-alias": {
                    "dev-master": "2.0-dev"
                }
            },
            "autoload": {
                "classmap": [
                    "src/"
                ]
            },
            "notification-url": "https://packagist.org/downloads/",
            "license": [
                "BSD-3-Clause"
            ],
            "authors": [
                {
                    "name": "Sebastian Bergmann",
                    "email": "sebastian@phpunit.de",
                    "role": "lead"
                }
            ],
            "description": "Library for calculating the complexity of PHP code units",
            "homepage": "https://github.com/sebastianbergmann/complexity",
            "support": {
                "issues": "https://github.com/sebastianbergmann/complexity/issues",
                "source": "https://github.com/sebastianbergmann/complexity/tree/2.0.3"
            },
            "funding": [
                {
                    "url": "https://github.com/sebastianbergmann",
                    "type": "github"
                }
            ],
            "time": "2023-12-22T06:19:30+00:00"
        },
        {
            "name": "sebastian/diff",
            "version": "4.0.4",
            "source": {
                "type": "git",
                "url": "https://github.com/sebastianbergmann/diff.git",
                "reference": "3461e3fccc7cfdfc2720be910d3bd73c69be590d"
            },
            "dist": {
                "type": "zip",
                "url": "https://api.github.com/repos/sebastianbergmann/diff/zipball/3461e3fccc7cfdfc2720be910d3bd73c69be590d",
                "reference": "3461e3fccc7cfdfc2720be910d3bd73c69be590d",
                "shasum": ""
            },
            "require": {
                "php": ">=7.3"
            },
            "require-dev": {
                "phpunit/phpunit": "^9.3",
                "symfony/process": "^4.2 || ^5"
            },
            "type": "library",
            "extra": {
                "branch-alias": {
                    "dev-master": "4.0-dev"
                }
            },
            "autoload": {
                "classmap": [
                    "src/"
                ]
            },
            "notification-url": "https://packagist.org/downloads/",
            "license": [
                "BSD-3-Clause"
            ],
            "authors": [
                {
                    "name": "Sebastian Bergmann",
                    "email": "sebastian@phpunit.de"
                },
                {
                    "name": "Kore Nordmann",
                    "email": "mail@kore-nordmann.de"
                }
            ],
            "description": "Diff implementation",
            "homepage": "https://github.com/sebastianbergmann/diff",
            "keywords": [
                "diff",
                "udiff",
                "unidiff",
                "unified diff"
            ],
            "support": {
                "issues": "https://github.com/sebastianbergmann/diff/issues",
                "source": "https://github.com/sebastianbergmann/diff/tree/4.0.4"
            },
            "funding": [
                {
                    "url": "https://github.com/sebastianbergmann",
                    "type": "github"
                }
            ],
            "time": "2020-10-26T13:10:38+00:00"
        },
        {
            "name": "sebastian/environment",
            "version": "5.1.5",
            "source": {
                "type": "git",
                "url": "https://github.com/sebastianbergmann/environment.git",
                "reference": "830c43a844f1f8d5b7a1f6d6076b784454d8b7ed"
            },
            "dist": {
                "type": "zip",
                "url": "https://api.github.com/repos/sebastianbergmann/environment/zipball/830c43a844f1f8d5b7a1f6d6076b784454d8b7ed",
                "reference": "830c43a844f1f8d5b7a1f6d6076b784454d8b7ed",
                "shasum": ""
            },
            "require": {
                "php": ">=7.3"
            },
            "require-dev": {
                "phpunit/phpunit": "^9.3"
            },
            "suggest": {
                "ext-posix": "*"
            },
            "type": "library",
            "extra": {
                "branch-alias": {
                    "dev-master": "5.1-dev"
                }
            },
            "autoload": {
                "classmap": [
                    "src/"
                ]
            },
            "notification-url": "https://packagist.org/downloads/",
            "license": [
                "BSD-3-Clause"
            ],
            "authors": [
                {
                    "name": "Sebastian Bergmann",
                    "email": "sebastian@phpunit.de"
                }
            ],
            "description": "Provides functionality to handle HHVM/PHP environments",
            "homepage": "http://www.github.com/sebastianbergmann/environment",
            "keywords": [
                "Xdebug",
                "environment",
                "hhvm"
            ],
            "support": {
                "issues": "https://github.com/sebastianbergmann/environment/issues",
                "source": "https://github.com/sebastianbergmann/environment/tree/5.1.5"
            },
            "funding": [
                {
                    "url": "https://github.com/sebastianbergmann",
                    "type": "github"
                }
            ],
            "time": "2023-02-03T06:03:51+00:00"
        },
        {
            "name": "sebastian/exporter",
            "version": "4.0.4",
            "source": {
                "type": "git",
                "url": "https://github.com/sebastianbergmann/exporter.git",
                "reference": "65e8b7db476c5dd267e65eea9cab77584d3cfff9"
            },
            "dist": {
                "type": "zip",
                "url": "https://api.github.com/repos/sebastianbergmann/exporter/zipball/65e8b7db476c5dd267e65eea9cab77584d3cfff9",
                "reference": "65e8b7db476c5dd267e65eea9cab77584d3cfff9",
                "shasum": ""
            },
            "require": {
                "php": ">=7.3",
                "sebastian/recursion-context": "^4.0"
            },
            "require-dev": {
                "ext-mbstring": "*",
                "phpunit/phpunit": "^9.3"
            },
            "type": "library",
            "extra": {
                "branch-alias": {
                    "dev-master": "4.0-dev"
                }
            },
            "autoload": {
                "classmap": [
                    "src/"
                ]
            },
            "notification-url": "https://packagist.org/downloads/",
            "license": [
                "BSD-3-Clause"
            ],
            "authors": [
                {
                    "name": "Sebastian Bergmann",
                    "email": "sebastian@phpunit.de"
                },
                {
                    "name": "Jeff Welch",
                    "email": "whatthejeff@gmail.com"
                },
                {
                    "name": "Volker Dusch",
                    "email": "github@wallbash.com"
                },
                {
                    "name": "Adam Harvey",
                    "email": "aharvey@php.net"
                },
                {
                    "name": "Bernhard Schussek",
                    "email": "bschussek@gmail.com"
                }
            ],
            "description": "Provides the functionality to export PHP variables for visualization",
            "homepage": "https://www.github.com/sebastianbergmann/exporter",
            "keywords": [
                "export",
                "exporter"
            ],
            "support": {
                "issues": "https://github.com/sebastianbergmann/exporter/issues",
                "source": "https://github.com/sebastianbergmann/exporter/tree/4.0.4"
            },
            "funding": [
                {
                    "url": "https://github.com/sebastianbergmann",
                    "type": "github"
                }
            ],
            "time": "2021-11-11T14:18:36+00:00"
        },
        {
            "name": "sebastian/global-state",
            "version": "5.0.5",
            "source": {
                "type": "git",
                "url": "https://github.com/sebastianbergmann/global-state.git",
                "reference": "0ca8db5a5fc9c8646244e629625ac486fa286bf2"
            },
            "dist": {
                "type": "zip",
                "url": "https://api.github.com/repos/sebastianbergmann/global-state/zipball/0ca8db5a5fc9c8646244e629625ac486fa286bf2",
                "reference": "0ca8db5a5fc9c8646244e629625ac486fa286bf2",
                "shasum": ""
            },
            "require": {
                "php": ">=7.3",
                "sebastian/object-reflector": "^2.0",
                "sebastian/recursion-context": "^4.0"
            },
            "require-dev": {
                "ext-dom": "*",
                "phpunit/phpunit": "^9.3"
            },
            "suggest": {
                "ext-uopz": "*"
            },
            "type": "library",
            "extra": {
                "branch-alias": {
                    "dev-master": "5.0-dev"
                }
            },
            "autoload": {
                "classmap": [
                    "src/"
                ]
            },
            "notification-url": "https://packagist.org/downloads/",
            "license": [
                "BSD-3-Clause"
            ],
            "authors": [
                {
                    "name": "Sebastian Bergmann",
                    "email": "sebastian@phpunit.de"
                }
            ],
            "description": "Snapshotting of global state",
            "homepage": "http://www.github.com/sebastianbergmann/global-state",
            "keywords": [
                "global state"
            ],
            "support": {
                "issues": "https://github.com/sebastianbergmann/global-state/issues",
                "source": "https://github.com/sebastianbergmann/global-state/tree/5.0.5"
            },
            "funding": [
                {
                    "url": "https://github.com/sebastianbergmann",
                    "type": "github"
                }
            ],
            "time": "2022-02-14T08:28:10+00:00"
        },
        {
            "name": "sebastian/lines-of-code",
            "version": "1.0.4",
            "source": {
                "type": "git",
                "url": "https://github.com/sebastianbergmann/lines-of-code.git",
                "reference": "e1e4a170560925c26d424b6a03aed157e7dcc5c5"
            },
            "dist": {
                "type": "zip",
                "url": "https://api.github.com/repos/sebastianbergmann/lines-of-code/zipball/e1e4a170560925c26d424b6a03aed157e7dcc5c5",
                "reference": "e1e4a170560925c26d424b6a03aed157e7dcc5c5",
                "shasum": ""
            },
            "require": {
                "nikic/php-parser": "^4.18 || ^5.0",
                "php": ">=7.3"
            },
            "require-dev": {
                "phpunit/phpunit": "^9.3"
            },
            "type": "library",
            "extra": {
                "branch-alias": {
                    "dev-master": "1.0-dev"
                }
            },
            "autoload": {
                "classmap": [
                    "src/"
                ]
            },
            "notification-url": "https://packagist.org/downloads/",
            "license": [
                "BSD-3-Clause"
            ],
            "authors": [
                {
                    "name": "Sebastian Bergmann",
                    "email": "sebastian@phpunit.de",
                    "role": "lead"
                }
            ],
            "description": "Library for counting the lines of code in PHP source code",
            "homepage": "https://github.com/sebastianbergmann/lines-of-code",
            "support": {
                "issues": "https://github.com/sebastianbergmann/lines-of-code/issues",
                "source": "https://github.com/sebastianbergmann/lines-of-code/tree/1.0.4"
            },
            "funding": [
                {
                    "url": "https://github.com/sebastianbergmann",
                    "type": "github"
                }
            ],
            "time": "2023-12-22T06:20:34+00:00"
        },
        {
            "name": "sebastian/object-enumerator",
            "version": "4.0.4",
            "source": {
                "type": "git",
                "url": "https://github.com/sebastianbergmann/object-enumerator.git",
                "reference": "5c9eeac41b290a3712d88851518825ad78f45c71"
            },
            "dist": {
                "type": "zip",
                "url": "https://api.github.com/repos/sebastianbergmann/object-enumerator/zipball/5c9eeac41b290a3712d88851518825ad78f45c71",
                "reference": "5c9eeac41b290a3712d88851518825ad78f45c71",
                "shasum": ""
            },
            "require": {
                "php": ">=7.3",
                "sebastian/object-reflector": "^2.0",
                "sebastian/recursion-context": "^4.0"
            },
            "require-dev": {
                "phpunit/phpunit": "^9.3"
            },
            "type": "library",
            "extra": {
                "branch-alias": {
                    "dev-master": "4.0-dev"
                }
            },
            "autoload": {
                "classmap": [
                    "src/"
                ]
            },
            "notification-url": "https://packagist.org/downloads/",
            "license": [
                "BSD-3-Clause"
            ],
            "authors": [
                {
                    "name": "Sebastian Bergmann",
                    "email": "sebastian@phpunit.de"
                }
            ],
            "description": "Traverses array structures and object graphs to enumerate all referenced objects",
            "homepage": "https://github.com/sebastianbergmann/object-enumerator/",
            "support": {
                "issues": "https://github.com/sebastianbergmann/object-enumerator/issues",
                "source": "https://github.com/sebastianbergmann/object-enumerator/tree/4.0.4"
            },
            "funding": [
                {
                    "url": "https://github.com/sebastianbergmann",
                    "type": "github"
                }
            ],
            "time": "2020-10-26T13:12:34+00:00"
        },
        {
            "name": "sebastian/object-reflector",
            "version": "2.0.4",
            "source": {
                "type": "git",
                "url": "https://github.com/sebastianbergmann/object-reflector.git",
                "reference": "b4f479ebdbf63ac605d183ece17d8d7fe49c15c7"
            },
            "dist": {
                "type": "zip",
                "url": "https://api.github.com/repos/sebastianbergmann/object-reflector/zipball/b4f479ebdbf63ac605d183ece17d8d7fe49c15c7",
                "reference": "b4f479ebdbf63ac605d183ece17d8d7fe49c15c7",
                "shasum": ""
            },
            "require": {
                "php": ">=7.3"
            },
            "require-dev": {
                "phpunit/phpunit": "^9.3"
            },
            "type": "library",
            "extra": {
                "branch-alias": {
                    "dev-master": "2.0-dev"
                }
            },
            "autoload": {
                "classmap": [
                    "src/"
                ]
            },
            "notification-url": "https://packagist.org/downloads/",
            "license": [
                "BSD-3-Clause"
            ],
            "authors": [
                {
                    "name": "Sebastian Bergmann",
                    "email": "sebastian@phpunit.de"
                }
            ],
            "description": "Allows reflection of object attributes, including inherited and non-public ones",
            "homepage": "https://github.com/sebastianbergmann/object-reflector/",
            "support": {
                "issues": "https://github.com/sebastianbergmann/object-reflector/issues",
                "source": "https://github.com/sebastianbergmann/object-reflector/tree/2.0.4"
            },
            "funding": [
                {
                    "url": "https://github.com/sebastianbergmann",
                    "type": "github"
                }
            ],
            "time": "2020-10-26T13:14:26+00:00"
        },
        {
            "name": "sebastian/recursion-context",
            "version": "4.0.4",
            "source": {
                "type": "git",
                "url": "https://github.com/sebastianbergmann/recursion-context.git",
                "reference": "cd9d8cf3c5804de4341c283ed787f099f5506172"
            },
            "dist": {
                "type": "zip",
                "url": "https://api.github.com/repos/sebastianbergmann/recursion-context/zipball/cd9d8cf3c5804de4341c283ed787f099f5506172",
                "reference": "cd9d8cf3c5804de4341c283ed787f099f5506172",
                "shasum": ""
            },
            "require": {
                "php": ">=7.3"
            },
            "require-dev": {
                "phpunit/phpunit": "^9.3"
            },
            "type": "library",
            "extra": {
                "branch-alias": {
                    "dev-master": "4.0-dev"
                }
            },
            "autoload": {
                "classmap": [
                    "src/"
                ]
            },
            "notification-url": "https://packagist.org/downloads/",
            "license": [
                "BSD-3-Clause"
            ],
            "authors": [
                {
                    "name": "Sebastian Bergmann",
                    "email": "sebastian@phpunit.de"
                },
                {
                    "name": "Jeff Welch",
                    "email": "whatthejeff@gmail.com"
                },
                {
                    "name": "Adam Harvey",
                    "email": "aharvey@php.net"
                }
            ],
            "description": "Provides functionality to recursively process PHP variables",
            "homepage": "http://www.github.com/sebastianbergmann/recursion-context",
            "support": {
                "issues": "https://github.com/sebastianbergmann/recursion-context/issues",
                "source": "https://github.com/sebastianbergmann/recursion-context/tree/4.0.4"
            },
            "funding": [
                {
                    "url": "https://github.com/sebastianbergmann",
                    "type": "github"
                }
            ],
            "time": "2020-10-26T13:17:30+00:00"
        },
        {
            "name": "sebastian/resource-operations",
            "version": "3.0.3",
            "source": {
                "type": "git",
                "url": "https://github.com/sebastianbergmann/resource-operations.git",
                "reference": "0f4443cb3a1d92ce809899753bc0d5d5a8dd19a8"
            },
            "dist": {
                "type": "zip",
                "url": "https://api.github.com/repos/sebastianbergmann/resource-operations/zipball/0f4443cb3a1d92ce809899753bc0d5d5a8dd19a8",
                "reference": "0f4443cb3a1d92ce809899753bc0d5d5a8dd19a8",
                "shasum": ""
            },
            "require": {
                "php": ">=7.3"
            },
            "require-dev": {
                "phpunit/phpunit": "^9.0"
            },
            "type": "library",
            "extra": {
                "branch-alias": {
                    "dev-master": "3.0-dev"
                }
            },
            "autoload": {
                "classmap": [
                    "src/"
                ]
            },
            "notification-url": "https://packagist.org/downloads/",
            "license": [
                "BSD-3-Clause"
            ],
            "authors": [
                {
                    "name": "Sebastian Bergmann",
                    "email": "sebastian@phpunit.de"
                }
            ],
            "description": "Provides a list of PHP built-in functions that operate on resources",
            "homepage": "https://www.github.com/sebastianbergmann/resource-operations",
            "support": {
                "issues": "https://github.com/sebastianbergmann/resource-operations/issues",
                "source": "https://github.com/sebastianbergmann/resource-operations/tree/3.0.3"
            },
            "funding": [
                {
                    "url": "https://github.com/sebastianbergmann",
                    "type": "github"
                }
            ],
            "time": "2020-09-28T06:45:17+00:00"
        },
        {
            "name": "sebastian/type",
            "version": "3.0.0",
            "source": {
                "type": "git",
                "url": "https://github.com/sebastianbergmann/type.git",
                "reference": "b233b84bc4465aff7b57cf1c4bc75c86d00d6dad"
            },
            "dist": {
                "type": "zip",
                "url": "https://api.github.com/repos/sebastianbergmann/type/zipball/b233b84bc4465aff7b57cf1c4bc75c86d00d6dad",
                "reference": "b233b84bc4465aff7b57cf1c4bc75c86d00d6dad",
                "shasum": ""
            },
            "require": {
                "php": ">=7.3"
            },
            "require-dev": {
                "phpunit/phpunit": "^9.5"
            },
            "type": "library",
            "extra": {
                "branch-alias": {
                    "dev-master": "3.0-dev"
                }
            },
            "autoload": {
                "classmap": [
                    "src/"
                ]
            },
            "notification-url": "https://packagist.org/downloads/",
            "license": [
                "BSD-3-Clause"
            ],
            "authors": [
                {
                    "name": "Sebastian Bergmann",
                    "email": "sebastian@phpunit.de",
                    "role": "lead"
                }
            ],
            "description": "Collection of value objects that represent the types of the PHP type system",
            "homepage": "https://github.com/sebastianbergmann/type",
            "support": {
                "issues": "https://github.com/sebastianbergmann/type/issues",
                "source": "https://github.com/sebastianbergmann/type/tree/3.0.0"
            },
            "funding": [
                {
                    "url": "https://github.com/sebastianbergmann",
                    "type": "github"
                }
            ],
            "time": "2022-03-15T09:54:48+00:00"
        },
        {
            "name": "sebastian/version",
            "version": "3.0.2",
            "source": {
                "type": "git",
                "url": "https://github.com/sebastianbergmann/version.git",
                "reference": "c6c1022351a901512170118436c764e473f6de8c"
            },
            "dist": {
                "type": "zip",
                "url": "https://api.github.com/repos/sebastianbergmann/version/zipball/c6c1022351a901512170118436c764e473f6de8c",
                "reference": "c6c1022351a901512170118436c764e473f6de8c",
                "shasum": ""
            },
            "require": {
                "php": ">=7.3"
            },
            "type": "library",
            "extra": {
                "branch-alias": {
                    "dev-master": "3.0-dev"
                }
            },
            "autoload": {
                "classmap": [
                    "src/"
                ]
            },
            "notification-url": "https://packagist.org/downloads/",
            "license": [
                "BSD-3-Clause"
            ],
            "authors": [
                {
                    "name": "Sebastian Bergmann",
                    "email": "sebastian@phpunit.de",
                    "role": "lead"
                }
            ],
            "description": "Library that helps with managing the version number of Git-hosted PHP projects",
            "homepage": "https://github.com/sebastianbergmann/version",
            "support": {
                "issues": "https://github.com/sebastianbergmann/version/issues",
                "source": "https://github.com/sebastianbergmann/version/tree/3.0.2"
            },
            "funding": [
                {
                    "url": "https://github.com/sebastianbergmann",
                    "type": "github"
                }
            ],
            "time": "2020-09-28T06:39:44+00:00"
        },
        {
            "name": "shipmonk/composer-dependency-analyser",
            "version": "1.3.1",
            "source": {
                "type": "git",
                "url": "https://github.com/shipmonk-rnd/composer-dependency-analyser.git",
                "reference": "b67036e64429bcddbbb65ba218f031d58ffda02e"
            },
            "dist": {
                "type": "zip",
                "url": "https://api.github.com/repos/shipmonk-rnd/composer-dependency-analyser/zipball/b67036e64429bcddbbb65ba218f031d58ffda02e",
                "reference": "b67036e64429bcddbbb65ba218f031d58ffda02e",
                "shasum": ""
            },
            "require": {
                "ext-json": "*",
                "php": "^7.2 || ^8.0"
            },
            "require-dev": {
                "editorconfig-checker/editorconfig-checker": "^10.3.0",
                "ergebnis/composer-normalize": "^2.19",
                "phpstan/phpstan": "^1.10.30",
                "phpstan/phpstan-phpunit": "^1.1.1",
                "phpstan/phpstan-strict-rules": "^1.2.3",
                "phpunit/phpunit": "^8.5.28 || ^9.5.20",
                "shipmonk/name-collision-detector": "^2.0.0",
                "slevomat/coding-standard": "^8.0.1"
            },
            "bin": [
                "bin/composer-dependency-analyser"
            ],
            "type": "library",
            "autoload": {
                "psr-4": {
                    "ShipMonk\\ComposerDependencyAnalyser\\": "src/"
                }
            },
            "notification-url": "https://packagist.org/downloads/",
            "license": [
                "MIT"
            ],
            "description": "Fast detection of composer dependency issues (dead dependencies, shadow dependencies, misplaced dependencies)",
            "keywords": [
                "analyser",
                "composer",
                "composer dependency",
                "dead code",
                "dead dependency",
                "detector",
                "dev",
                "misplaced dependency",
                "shadow dependency",
                "static analysis",
                "unused code",
                "unused dependency"
            ],
            "support": {
                "issues": "https://github.com/shipmonk-rnd/composer-dependency-analyser/issues",
                "source": "https://github.com/shipmonk-rnd/composer-dependency-analyser/tree/1.3.1"
            },
            "time": "2024-03-05T20:19:03+00:00"
        },
        {
            "name": "shipmonk/name-collision-detector",
            "version": "2.1.0",
            "source": {
                "type": "git",
                "url": "https://github.com/shipmonk-rnd/name-collision-detector.git",
                "reference": "322993a0b057457ab363929c3ca37bce6eb4affb"
            },
            "dist": {
                "type": "zip",
                "url": "https://api.github.com/repos/shipmonk-rnd/name-collision-detector/zipball/322993a0b057457ab363929c3ca37bce6eb4affb",
                "reference": "322993a0b057457ab363929c3ca37bce6eb4affb",
                "shasum": ""
            },
            "require": {
                "ext-tokenizer": "*",
                "nette/schema": "^1.1.0",
                "php": "^7.2 || ^8.0"
            },
            "require-dev": {
                "editorconfig-checker/editorconfig-checker": "^10.3.0",
                "ergebnis/composer-normalize": "^2.19",
                "phpstan/phpstan": "^1.8.7",
                "phpstan/phpstan-phpunit": "^1.1.1",
                "phpstan/phpstan-strict-rules": "^1.2.3",
                "phpunit/phpunit": "^8.5.28 || ^9.5.20",
                "slevomat/coding-standard": "^8.0.1"
            },
            "bin": [
                "bin/detect-collisions"
            ],
            "type": "library",
            "autoload": {
                "psr-4": {
                    "ShipMonk\\NameCollision\\": "src/"
                }
            },
            "notification-url": "https://packagist.org/downloads/",
            "license": [
                "MIT"
            ],
            "description": "Simple tool to find ambiguous classes or any other name duplicates within your project.",
            "keywords": [
                "ambiguous",
                "autoload",
                "autoloading",
                "classname",
                "collision",
                "namespace"
            ],
            "support": {
                "issues": "https://github.com/shipmonk-rnd/name-collision-detector/issues",
                "source": "https://github.com/shipmonk-rnd/name-collision-detector/tree/2.1.0"
            },
            "time": "2023-10-09T12:15:58+00:00"
        },
        {
            "name": "theseer/tokenizer",
            "version": "1.2.1",
            "source": {
                "type": "git",
                "url": "https://github.com/theseer/tokenizer.git",
                "reference": "34a41e998c2183e22995f158c581e7b5e755ab9e"
            },
            "dist": {
                "type": "zip",
                "url": "https://api.github.com/repos/theseer/tokenizer/zipball/34a41e998c2183e22995f158c581e7b5e755ab9e",
                "reference": "34a41e998c2183e22995f158c581e7b5e755ab9e",
                "shasum": ""
            },
            "require": {
                "ext-dom": "*",
                "ext-tokenizer": "*",
                "ext-xmlwriter": "*",
                "php": "^7.2 || ^8.0"
            },
            "type": "library",
            "autoload": {
                "classmap": [
                    "src/"
                ]
            },
            "notification-url": "https://packagist.org/downloads/",
            "license": [
                "BSD-3-Clause"
            ],
            "authors": [
                {
                    "name": "Arne Blankerts",
                    "email": "arne@blankerts.de",
                    "role": "Developer"
                }
            ],
            "description": "A small library for converting tokenized PHP source code into XML and potentially other formats",
            "support": {
                "issues": "https://github.com/theseer/tokenizer/issues",
                "source": "https://github.com/theseer/tokenizer/tree/1.2.1"
            },
            "funding": [
                {
                    "url": "https://github.com/theseer",
                    "type": "github"
                }
            ],
            "time": "2021-07-28T10:34:58+00:00"
        }
    ],
    "aliases": [],
    "minimum-stability": "dev",
    "stability-flags": {
        "jetbrains/phpstorm-stubs": 20
    },
    "prefer-stable": true,
    "prefer-lowest": false,
    "platform": {
        "php": "^8.1",
        "composer-runtime-api": "^2.0"
    },
    "platform-dev": [],
    "platform-overrides": {
        "php": "8.1.99"
    },
    "plugin-api-version": "2.6.0"
}<|MERGE_RESOLUTION|>--- conflicted
+++ resolved
@@ -4,11 +4,7 @@
         "Read more about it at https://getcomposer.org/doc/01-basic-usage.md#installing-dependencies",
         "This file is @generated automatically"
     ],
-<<<<<<< HEAD
-    "content-hash": "8cab05b293e280b926105b7f2cfa055b",
-=======
-    "content-hash": "a988f04ec3c689dc7d663cefcab13265",
->>>>>>> 5f1729e4
+    "content-hash": "9267555a0e6a7a2f9474a9c1586fb0e8",
     "packages": [
         {
             "name": "clue/ndjson-react",
