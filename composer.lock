--- conflicted
+++ resolved
@@ -4,11 +4,7 @@
         "Read more about it at https://getcomposer.org/doc/01-basic-usage.md#installing-dependencies",
         "This file is @generated automatically"
     ],
-<<<<<<< HEAD
-    "content-hash": "ee1abf7338a75d84f4063f888df31f25",
-=======
-    "content-hash": "e158620b30cd671e9ffa18ce2b2c0a78",
->>>>>>> 8632ccf1
+    "content-hash": "546256f0cf67d941c84d49d010cf5f4e",
     "packages": [
         {
             "name": "clue/ndjson-react",
