{
    "_readme": [
        "This file locks the dependencies of your project to a known state",
        "Read more about it at https://getcomposer.org/doc/01-basic-usage.md#installing-dependencies",
        "This file is @generated automatically"
    ],
<<<<<<< HEAD
    "content-hash": "b8efc0482d9713174974bcfd80497920",
=======
    "content-hash": "d90e4b6512fd180bd29742e0cc185a3b",
>>>>>>> 9febf1db
    "packages": [
        {
            "name": "clue/ndjson-react",
            "version": "v1.2.0",
            "source": {
                "type": "git",
                "url": "https://github.com/clue/reactphp-ndjson.git",
                "reference": "708411c7e45ac85371a99d50f52284971494bede"
            },
            "dist": {
                "type": "zip",
                "url": "https://api.github.com/repos/clue/reactphp-ndjson/zipball/708411c7e45ac85371a99d50f52284971494bede",
                "reference": "708411c7e45ac85371a99d50f52284971494bede",
                "shasum": ""
            },
            "require": {
                "php": ">=5.3",
                "react/stream": "^1.0 || ^0.7 || ^0.6"
            },
            "require-dev": {
                "phpunit/phpunit": "^9.3 || ^5.7 || ^4.8.35",
                "react/event-loop": "^1.0 || ^0.5 || ^0.4 || ^0.3"
            },
            "type": "library",
            "autoload": {
                "psr-4": {
                    "Clue\\React\\NDJson\\": "src/"
                }
            },
            "notification-url": "https://packagist.org/downloads/",
            "license": [
                "MIT"
            ],
            "authors": [
                {
                    "name": "Christian Lück",
                    "email": "christian@clue.engineering"
                }
            ],
            "description": "Streaming newline-delimited JSON (NDJSON) parser and encoder for ReactPHP.",
            "homepage": "https://github.com/clue/reactphp-ndjson",
            "keywords": [
                "NDJSON",
                "json",
                "jsonlines",
                "newline",
                "reactphp",
                "streaming"
            ],
            "support": {
                "issues": "https://github.com/clue/reactphp-ndjson/issues",
                "source": "https://github.com/clue/reactphp-ndjson/tree/v1.2.0"
            },
            "funding": [
                {
                    "url": "https://clue.engineering/support",
                    "type": "custom"
                },
                {
                    "url": "https://github.com/clue",
                    "type": "github"
                }
            ],
            "time": "2020-12-09T13:09:07+00:00"
        },
        {
            "name": "composer/ca-bundle",
            "version": "1.3.3",
            "source": {
                "type": "git",
                "url": "https://github.com/composer/ca-bundle.git",
                "reference": "30897edbfb15e784fe55587b4f73ceefd3c4d98c"
            },
            "dist": {
                "type": "zip",
                "url": "https://api.github.com/repos/composer/ca-bundle/zipball/30897edbfb15e784fe55587b4f73ceefd3c4d98c",
                "reference": "30897edbfb15e784fe55587b4f73ceefd3c4d98c",
                "shasum": ""
            },
            "require": {
                "ext-openssl": "*",
                "ext-pcre": "*",
                "php": "^5.3.2 || ^7.0 || ^8.0"
            },
            "require-dev": {
                "phpstan/phpstan": "^0.12.55",
                "psr/log": "^1.0",
                "symfony/phpunit-bridge": "^4.2 || ^5",
                "symfony/process": "^2.5 || ^3.0 || ^4.0 || ^5.0 || ^6.0"
            },
            "type": "library",
            "extra": {
                "branch-alias": {
                    "dev-main": "1.x-dev"
                }
            },
            "autoload": {
                "psr-4": {
                    "Composer\\CaBundle\\": "src"
                }
            },
            "notification-url": "https://packagist.org/downloads/",
            "license": [
                "MIT"
            ],
            "authors": [
                {
                    "name": "Jordi Boggiano",
                    "email": "j.boggiano@seld.be",
                    "homepage": "http://seld.be"
                }
            ],
            "description": "Lets you find a path to the system CA bundle, and includes a fallback to the Mozilla CA bundle.",
            "keywords": [
                "cabundle",
                "cacert",
                "certificate",
                "ssl",
                "tls"
            ],
            "support": {
                "irc": "irc://irc.freenode.org/composer",
                "issues": "https://github.com/composer/ca-bundle/issues",
                "source": "https://github.com/composer/ca-bundle/tree/1.3.3"
            },
            "funding": [
                {
                    "url": "https://packagist.com",
                    "type": "custom"
                },
                {
                    "url": "https://github.com/composer",
                    "type": "github"
                },
                {
                    "url": "https://tidelift.com/funding/github/packagist/composer/composer",
                    "type": "tidelift"
                }
            ],
            "time": "2022-07-20T07:14:26+00:00"
        },
        {
            "name": "composer/pcre",
            "version": "3.0.0",
            "source": {
                "type": "git",
                "url": "https://github.com/composer/pcre.git",
                "reference": "e300eb6c535192decd27a85bc72a9290f0d6b3bd"
            },
            "dist": {
                "type": "zip",
                "url": "https://api.github.com/repos/composer/pcre/zipball/e300eb6c535192decd27a85bc72a9290f0d6b3bd",
                "reference": "e300eb6c535192decd27a85bc72a9290f0d6b3bd",
                "shasum": ""
            },
            "require": {
                "php": "^7.4 || ^8.0"
            },
            "require-dev": {
                "phpstan/phpstan": "^1.3",
                "phpstan/phpstan-strict-rules": "^1.1",
                "symfony/phpunit-bridge": "^5"
            },
            "type": "library",
            "extra": {
                "branch-alias": {
                    "dev-main": "3.x-dev"
                }
            },
            "autoload": {
                "psr-4": {
                    "Composer\\Pcre\\": "src"
                }
            },
            "notification-url": "https://packagist.org/downloads/",
            "license": [
                "MIT"
            ],
            "authors": [
                {
                    "name": "Jordi Boggiano",
                    "email": "j.boggiano@seld.be",
                    "homepage": "http://seld.be"
                }
            ],
            "description": "PCRE wrapping library that offers type-safe preg_* replacements.",
            "keywords": [
                "PCRE",
                "preg",
                "regex",
                "regular expression"
            ],
            "support": {
                "issues": "https://github.com/composer/pcre/issues",
                "source": "https://github.com/composer/pcre/tree/3.0.0"
            },
            "funding": [
                {
                    "url": "https://packagist.com",
                    "type": "custom"
                },
                {
                    "url": "https://github.com/composer",
                    "type": "github"
                },
                {
                    "url": "https://tidelift.com/funding/github/packagist/composer/composer",
                    "type": "tidelift"
                }
            ],
            "time": "2022-02-25T20:21:48+00:00"
        },
        {
            "name": "composer/xdebug-handler",
            "version": "3.0.3",
            "source": {
                "type": "git",
                "url": "https://github.com/composer/xdebug-handler.git",
                "reference": "ced299686f41dce890debac69273b47ffe98a40c"
            },
            "dist": {
                "type": "zip",
                "url": "https://api.github.com/repos/composer/xdebug-handler/zipball/ced299686f41dce890debac69273b47ffe98a40c",
                "reference": "ced299686f41dce890debac69273b47ffe98a40c",
                "shasum": ""
            },
            "require": {
                "composer/pcre": "^1 || ^2 || ^3",
                "php": "^7.2.5 || ^8.0",
                "psr/log": "^1 || ^2 || ^3"
            },
            "require-dev": {
                "phpstan/phpstan": "^1.0",
                "phpstan/phpstan-strict-rules": "^1.1",
                "symfony/phpunit-bridge": "^6.0"
            },
            "type": "library",
            "autoload": {
                "psr-4": {
                    "Composer\\XdebugHandler\\": "src"
                }
            },
            "notification-url": "https://packagist.org/downloads/",
            "license": [
                "MIT"
            ],
            "authors": [
                {
                    "name": "John Stevenson",
                    "email": "john-stevenson@blueyonder.co.uk"
                }
            ],
            "description": "Restarts a process without Xdebug.",
            "keywords": [
                "Xdebug",
                "performance"
            ],
            "support": {
                "irc": "irc://irc.freenode.org/composer",
                "issues": "https://github.com/composer/xdebug-handler/issues",
                "source": "https://github.com/composer/xdebug-handler/tree/3.0.3"
            },
            "funding": [
                {
                    "url": "https://packagist.com",
                    "type": "custom"
                },
                {
                    "url": "https://github.com/composer",
                    "type": "github"
                },
                {
                    "url": "https://tidelift.com/funding/github/packagist/composer/composer",
                    "type": "tidelift"
                }
            ],
            "time": "2022-02-25T21:32:43+00:00"
        },
        {
            "name": "evenement/evenement",
            "version": "v3.0.1",
            "source": {
                "type": "git",
                "url": "https://github.com/igorw/evenement.git",
                "reference": "531bfb9d15f8aa57454f5f0285b18bec903b8fb7"
            },
            "dist": {
                "type": "zip",
                "url": "https://api.github.com/repos/igorw/evenement/zipball/531bfb9d15f8aa57454f5f0285b18bec903b8fb7",
                "reference": "531bfb9d15f8aa57454f5f0285b18bec903b8fb7",
                "shasum": ""
            },
            "require": {
                "php": ">=7.0"
            },
            "require-dev": {
                "phpunit/phpunit": "^6.0"
            },
            "type": "library",
            "autoload": {
                "psr-0": {
                    "Evenement": "src"
                }
            },
            "notification-url": "https://packagist.org/downloads/",
            "license": [
                "MIT"
            ],
            "authors": [
                {
                    "name": "Igor Wiedler",
                    "email": "igor@wiedler.ch"
                }
            ],
            "description": "Événement is a very simple event dispatching library for PHP",
            "keywords": [
                "event-dispatcher",
                "event-emitter"
            ],
            "support": {
                "issues": "https://github.com/igorw/evenement/issues",
                "source": "https://github.com/igorw/evenement/tree/master"
            },
            "time": "2017-07-23T21:35:13+00:00"
        },
        {
            "name": "fig/http-message-util",
            "version": "1.1.5",
            "source": {
                "type": "git",
                "url": "https://github.com/php-fig/http-message-util.git",
                "reference": "9d94dc0154230ac39e5bf89398b324a86f63f765"
            },
            "dist": {
                "type": "zip",
                "url": "https://api.github.com/repos/php-fig/http-message-util/zipball/9d94dc0154230ac39e5bf89398b324a86f63f765",
                "reference": "9d94dc0154230ac39e5bf89398b324a86f63f765",
                "shasum": ""
            },
            "require": {
                "php": "^5.3 || ^7.0 || ^8.0"
            },
            "suggest": {
                "psr/http-message": "The package containing the PSR-7 interfaces"
            },
            "type": "library",
            "extra": {
                "branch-alias": {
                    "dev-master": "1.1.x-dev"
                }
            },
            "autoload": {
                "psr-4": {
                    "Fig\\Http\\Message\\": "src/"
                }
            },
            "notification-url": "https://packagist.org/downloads/",
            "license": [
                "MIT"
            ],
            "authors": [
                {
                    "name": "PHP-FIG",
                    "homepage": "https://www.php-fig.org/"
                }
            ],
            "description": "Utility classes and constants for use with PSR-7 (psr/http-message)",
            "keywords": [
                "http",
                "http-message",
                "psr",
                "psr-7",
                "request",
                "response"
            ],
            "support": {
                "issues": "https://github.com/php-fig/http-message-util/issues",
                "source": "https://github.com/php-fig/http-message-util/tree/1.1.5"
            },
            "time": "2020-11-24T22:02:12+00:00"
        },
        {
            "name": "hoa/compiler",
            "version": "3.17.08.08",
            "source": {
                "type": "git",
                "url": "https://github.com/hoaproject/Compiler.git",
                "reference": "aa09caf0bf28adae6654ca6ee415ee2f522672de"
            },
            "dist": {
                "type": "zip",
                "url": "https://api.github.com/repos/hoaproject/Compiler/zipball/aa09caf0bf28adae6654ca6ee415ee2f522672de",
                "reference": "aa09caf0bf28adae6654ca6ee415ee2f522672de",
                "shasum": ""
            },
            "require": {
                "hoa/consistency": "~1.0",
                "hoa/exception": "~1.0",
                "hoa/file": "~1.0",
                "hoa/iterator": "~2.0",
                "hoa/math": "~1.0",
                "hoa/protocol": "~1.0",
                "hoa/regex": "~1.0",
                "hoa/visitor": "~2.0"
            },
            "require-dev": {
                "hoa/json": "~2.0",
                "hoa/test": "~2.0"
            },
            "type": "library",
            "extra": {
                "branch-alias": {
                    "dev-master": "3.x-dev"
                }
            },
            "autoload": {
                "psr-4": {
                    "Hoa\\Compiler\\": "."
                }
            },
            "notification-url": "https://packagist.org/downloads/",
            "license": [
                "BSD-3-Clause"
            ],
            "authors": [
                {
                    "name": "Ivan Enderlin",
                    "email": "ivan.enderlin@hoa-project.net"
                },
                {
                    "name": "Hoa community",
                    "homepage": "https://hoa-project.net/"
                }
            ],
            "description": "The Hoa\\Compiler library.",
            "homepage": "https://hoa-project.net/",
            "keywords": [
                "algebraic",
                "ast",
                "compiler",
                "context-free",
                "coverage",
                "exhaustive",
                "grammar",
                "isotropic",
                "language",
                "lexer",
                "library",
                "ll1",
                "llk",
                "parser",
                "pp",
                "random",
                "regular",
                "rule",
                "sampler",
                "syntax",
                "token",
                "trace",
                "uniform"
            ],
            "support": {
                "docs": "https://central.hoa-project.net/Documentation/Library/Compiler",
                "email": "support@hoa-project.net",
                "forum": "https://users.hoa-project.net/",
                "irc": "irc://chat.freenode.net/hoaproject",
                "issues": "https://github.com/hoaproject/Compiler/issues",
                "source": "https://central.hoa-project.net/Resource/Library/Compiler"
            },
            "abandoned": true,
            "time": "2017-08-08T07:44:07+00:00"
        },
        {
            "name": "hoa/consistency",
            "version": "1.17.05.02",
            "source": {
                "type": "git",
                "url": "https://github.com/hoaproject/Consistency.git",
                "reference": "fd7d0adc82410507f332516faf655b6ed22e4c2f"
            },
            "dist": {
                "type": "zip",
                "url": "https://api.github.com/repos/hoaproject/Consistency/zipball/fd7d0adc82410507f332516faf655b6ed22e4c2f",
                "reference": "fd7d0adc82410507f332516faf655b6ed22e4c2f",
                "shasum": ""
            },
            "require": {
                "hoa/exception": "~1.0",
                "php": ">=5.5.0"
            },
            "require-dev": {
                "hoa/stream": "~1.0",
                "hoa/test": "~2.0"
            },
            "type": "library",
            "extra": {
                "branch-alias": {
                    "dev-master": "1.x-dev"
                }
            },
            "autoload": {
                "psr-4": {
                    "Hoa\\Consistency\\": "."
                },
                "files": [
                    "Prelude.php"
                ]
            },
            "notification-url": "https://packagist.org/downloads/",
            "license": [
                "BSD-3-Clause"
            ],
            "authors": [
                {
                    "name": "Ivan Enderlin",
                    "email": "ivan.enderlin@hoa-project.net"
                },
                {
                    "name": "Hoa community",
                    "homepage": "https://hoa-project.net/"
                }
            ],
            "description": "The Hoa\\Consistency library.",
            "homepage": "https://hoa-project.net/",
            "keywords": [
                "autoloader",
                "callable",
                "consistency",
                "entity",
                "flex",
                "keyword",
                "library"
            ],
            "support": {
                "docs": "https://central.hoa-project.net/Documentation/Library/Consistency",
                "email": "support@hoa-project.net",
                "forum": "https://users.hoa-project.net/",
                "irc": "irc://chat.freenode.net/hoaproject",
                "issues": "https://github.com/hoaproject/Consistency/issues",
                "source": "https://central.hoa-project.net/Resource/Library/Consistency"
            },
            "abandoned": true,
            "time": "2017-05-02T12:18:12+00:00"
        },
        {
            "name": "hoa/event",
            "version": "1.17.01.13",
            "source": {
                "type": "git",
                "url": "https://github.com/hoaproject/Event.git",
                "reference": "6c0060dced212ffa3af0e34bb46624f990b29c54"
            },
            "dist": {
                "type": "zip",
                "url": "https://api.github.com/repos/hoaproject/Event/zipball/6c0060dced212ffa3af0e34bb46624f990b29c54",
                "reference": "6c0060dced212ffa3af0e34bb46624f990b29c54",
                "shasum": ""
            },
            "require": {
                "hoa/consistency": "~1.0",
                "hoa/exception": "~1.0"
            },
            "require-dev": {
                "hoa/test": "~2.0"
            },
            "type": "library",
            "extra": {
                "branch-alias": {
                    "dev-master": "1.x-dev"
                }
            },
            "autoload": {
                "psr-4": {
                    "Hoa\\Event\\": "."
                }
            },
            "notification-url": "https://packagist.org/downloads/",
            "license": [
                "BSD-3-Clause"
            ],
            "authors": [
                {
                    "name": "Ivan Enderlin",
                    "email": "ivan.enderlin@hoa-project.net"
                },
                {
                    "name": "Hoa community",
                    "homepage": "https://hoa-project.net/"
                }
            ],
            "description": "The Hoa\\Event library.",
            "homepage": "https://hoa-project.net/",
            "keywords": [
                "event",
                "library",
                "listener",
                "observer"
            ],
            "support": {
                "docs": "https://central.hoa-project.net/Documentation/Library/Event",
                "email": "support@hoa-project.net",
                "forum": "https://users.hoa-project.net/",
                "irc": "irc://chat.freenode.net/hoaproject",
                "issues": "https://github.com/hoaproject/Event/issues",
                "source": "https://central.hoa-project.net/Resource/Library/Event"
            },
            "abandoned": true,
            "time": "2017-01-13T15:30:50+00:00"
        },
        {
            "name": "hoa/exception",
            "version": "1.17.01.16",
            "source": {
                "type": "git",
                "url": "https://github.com/hoaproject/Exception.git",
                "reference": "091727d46420a3d7468ef0595651488bfc3a458f"
            },
            "dist": {
                "type": "zip",
                "url": "https://api.github.com/repos/hoaproject/Exception/zipball/091727d46420a3d7468ef0595651488bfc3a458f",
                "reference": "091727d46420a3d7468ef0595651488bfc3a458f",
                "shasum": ""
            },
            "require": {
                "hoa/consistency": "~1.0",
                "hoa/event": "~1.0"
            },
            "require-dev": {
                "hoa/test": "~2.0"
            },
            "type": "library",
            "extra": {
                "branch-alias": {
                    "dev-master": "1.x-dev"
                }
            },
            "autoload": {
                "psr-4": {
                    "Hoa\\Exception\\": "."
                }
            },
            "notification-url": "https://packagist.org/downloads/",
            "license": [
                "BSD-3-Clause"
            ],
            "authors": [
                {
                    "name": "Ivan Enderlin",
                    "email": "ivan.enderlin@hoa-project.net"
                },
                {
                    "name": "Hoa community",
                    "homepage": "https://hoa-project.net/"
                }
            ],
            "description": "The Hoa\\Exception library.",
            "homepage": "https://hoa-project.net/",
            "keywords": [
                "exception",
                "library"
            ],
            "support": {
                "docs": "https://central.hoa-project.net/Documentation/Library/Exception",
                "email": "support@hoa-project.net",
                "forum": "https://users.hoa-project.net/",
                "irc": "irc://chat.freenode.net/hoaproject",
                "issues": "https://github.com/hoaproject/Exception/issues",
                "source": "https://central.hoa-project.net/Resource/Library/Exception"
            },
            "abandoned": true,
            "time": "2017-01-16T07:53:27+00:00"
        },
        {
            "name": "hoa/file",
            "version": "1.17.07.11",
            "source": {
                "type": "git",
                "url": "https://github.com/hoaproject/File.git",
                "reference": "35cb979b779bc54918d2f9a4e02ed6c7a1fa67ca"
            },
            "dist": {
                "type": "zip",
                "url": "https://api.github.com/repos/hoaproject/File/zipball/35cb979b779bc54918d2f9a4e02ed6c7a1fa67ca",
                "reference": "35cb979b779bc54918d2f9a4e02ed6c7a1fa67ca",
                "shasum": ""
            },
            "require": {
                "hoa/consistency": "~1.0",
                "hoa/event": "~1.0",
                "hoa/exception": "~1.0",
                "hoa/iterator": "~2.0",
                "hoa/stream": "~1.0"
            },
            "require-dev": {
                "hoa/test": "~2.0"
            },
            "type": "library",
            "extra": {
                "branch-alias": {
                    "dev-master": "1.x-dev"
                }
            },
            "autoload": {
                "psr-4": {
                    "Hoa\\File\\": "."
                }
            },
            "notification-url": "https://packagist.org/downloads/",
            "license": [
                "BSD-3-Clause"
            ],
            "authors": [
                {
                    "name": "Ivan Enderlin",
                    "email": "ivan.enderlin@hoa-project.net"
                },
                {
                    "name": "Hoa community",
                    "homepage": "https://hoa-project.net/"
                }
            ],
            "description": "The Hoa\\File library.",
            "homepage": "https://hoa-project.net/",
            "keywords": [
                "Socket",
                "directory",
                "file",
                "finder",
                "library",
                "link",
                "temporary"
            ],
            "support": {
                "docs": "https://central.hoa-project.net/Documentation/Library/File",
                "email": "support@hoa-project.net",
                "forum": "https://users.hoa-project.net/",
                "irc": "irc://chat.freenode.net/hoaproject",
                "issues": "https://github.com/hoaproject/File/issues",
                "source": "https://central.hoa-project.net/Resource/Library/File"
            },
            "abandoned": true,
            "time": "2017-07-11T07:42:15+00:00"
        },
        {
            "name": "hoa/iterator",
            "version": "2.17.01.10",
            "source": {
                "type": "git",
                "url": "https://github.com/hoaproject/Iterator.git",
                "reference": "d1120ba09cb4ccd049c86d10058ab94af245f0cc"
            },
            "dist": {
                "type": "zip",
                "url": "https://api.github.com/repos/hoaproject/Iterator/zipball/d1120ba09cb4ccd049c86d10058ab94af245f0cc",
                "reference": "d1120ba09cb4ccd049c86d10058ab94af245f0cc",
                "shasum": ""
            },
            "require": {
                "hoa/consistency": "~1.0",
                "hoa/exception": "~1.0"
            },
            "require-dev": {
                "hoa/test": "~2.0"
            },
            "type": "library",
            "extra": {
                "branch-alias": {
                    "dev-master": "2.x-dev"
                }
            },
            "autoload": {
                "psr-4": {
                    "Hoa\\Iterator\\": "."
                }
            },
            "notification-url": "https://packagist.org/downloads/",
            "license": [
                "BSD-3-Clause"
            ],
            "authors": [
                {
                    "name": "Ivan Enderlin",
                    "email": "ivan.enderlin@hoa-project.net"
                },
                {
                    "name": "Hoa community",
                    "homepage": "https://hoa-project.net/"
                }
            ],
            "description": "The Hoa\\Iterator library.",
            "homepage": "https://hoa-project.net/",
            "keywords": [
                "iterator",
                "library"
            ],
            "support": {
                "docs": "https://central.hoa-project.net/Documentation/Library/Iterator",
                "email": "support@hoa-project.net",
                "forum": "https://users.hoa-project.net/",
                "irc": "irc://chat.freenode.net/hoaproject",
                "issues": "https://github.com/hoaproject/Iterator/issues",
                "source": "https://central.hoa-project.net/Resource/Library/Iterator"
            },
            "abandoned": true,
            "time": "2017-01-10T10:34:47+00:00"
        },
        {
            "name": "hoa/math",
            "version": "1.17.05.16",
            "source": {
                "type": "git",
                "url": "https://github.com/hoaproject/Math.git",
                "reference": "7150785d30f5d565704912116a462e9f5bc83a0c"
            },
            "dist": {
                "type": "zip",
                "url": "https://api.github.com/repos/hoaproject/Math/zipball/7150785d30f5d565704912116a462e9f5bc83a0c",
                "reference": "7150785d30f5d565704912116a462e9f5bc83a0c",
                "shasum": ""
            },
            "require": {
                "hoa/compiler": "~3.0",
                "hoa/consistency": "~1.0",
                "hoa/exception": "~1.0",
                "hoa/iterator": "~2.0",
                "hoa/protocol": "~1.0",
                "hoa/zformat": "~1.0"
            },
            "require-dev": {
                "hoa/test": "~2.0"
            },
            "type": "library",
            "extra": {
                "branch-alias": {
                    "dev-master": "1.x-dev"
                }
            },
            "autoload": {
                "psr-4": {
                    "Hoa\\Math\\": "."
                }
            },
            "notification-url": "https://packagist.org/downloads/",
            "license": [
                "BSD-3-Clause"
            ],
            "authors": [
                {
                    "name": "Ivan Enderlin",
                    "email": "ivan.enderlin@hoa-project.net"
                },
                {
                    "name": "Hoa community",
                    "homepage": "https://hoa-project.net/"
                }
            ],
            "description": "The Hoa\\Math library.",
            "homepage": "https://hoa-project.net/",
            "keywords": [
                "arrangement",
                "combination",
                "combinatorics",
                "counting",
                "library",
                "math",
                "permutation",
                "sampler",
                "set"
            ],
            "support": {
                "docs": "https://central.hoa-project.net/Documentation/Library/Math",
                "email": "support@hoa-project.net",
                "forum": "https://users.hoa-project.net/",
                "irc": "irc://chat.freenode.net/hoaproject",
                "issues": "https://github.com/hoaproject/Math/issues",
                "source": "https://central.hoa-project.net/Resource/Library/Math"
            },
            "abandoned": true,
            "time": "2017-05-16T08:02:17+00:00"
        },
        {
            "name": "hoa/protocol",
            "version": "1.17.01.14",
            "source": {
                "type": "git",
                "url": "https://github.com/hoaproject/Protocol.git",
                "reference": "5c2cf972151c45f373230da170ea015deecf19e2"
            },
            "dist": {
                "type": "zip",
                "url": "https://api.github.com/repos/hoaproject/Protocol/zipball/5c2cf972151c45f373230da170ea015deecf19e2",
                "reference": "5c2cf972151c45f373230da170ea015deecf19e2",
                "shasum": ""
            },
            "require": {
                "hoa/consistency": "~1.0",
                "hoa/exception": "~1.0"
            },
            "require-dev": {
                "hoa/test": "~2.0"
            },
            "type": "library",
            "extra": {
                "branch-alias": {
                    "dev-master": "1.x-dev"
                }
            },
            "autoload": {
                "psr-4": {
                    "Hoa\\Protocol\\": "."
                },
                "files": [
                    "Wrapper.php"
                ]
            },
            "notification-url": "https://packagist.org/downloads/",
            "license": [
                "BSD-3-Clause"
            ],
            "authors": [
                {
                    "name": "Ivan Enderlin",
                    "email": "ivan.enderlin@hoa-project.net"
                },
                {
                    "name": "Hoa community",
                    "homepage": "https://hoa-project.net/"
                }
            ],
            "description": "The Hoa\\Protocol library.",
            "homepage": "https://hoa-project.net/",
            "keywords": [
                "library",
                "protocol",
                "resource",
                "stream",
                "wrapper"
            ],
            "support": {
                "docs": "https://central.hoa-project.net/Documentation/Library/Protocol",
                "email": "support@hoa-project.net",
                "forum": "https://users.hoa-project.net/",
                "irc": "irc://chat.freenode.net/hoaproject",
                "issues": "https://github.com/hoaproject/Protocol/issues",
                "source": "https://central.hoa-project.net/Resource/Library/Protocol"
            },
            "abandoned": true,
            "time": "2017-01-14T12:26:10+00:00"
        },
        {
            "name": "hoa/regex",
            "version": "1.17.01.13",
            "source": {
                "type": "git",
                "url": "https://github.com/hoaproject/Regex.git",
                "reference": "7e263a61b6fb45c1d03d8e5ef77668518abd5bec"
            },
            "dist": {
                "type": "zip",
                "url": "https://api.github.com/repos/hoaproject/Regex/zipball/7e263a61b6fb45c1d03d8e5ef77668518abd5bec",
                "reference": "7e263a61b6fb45c1d03d8e5ef77668518abd5bec",
                "shasum": ""
            },
            "require": {
                "hoa/consistency": "~1.0",
                "hoa/exception": "~1.0",
                "hoa/math": "~1.0",
                "hoa/protocol": "~1.0",
                "hoa/ustring": "~4.0",
                "hoa/visitor": "~2.0"
            },
            "type": "library",
            "extra": {
                "branch-alias": {
                    "dev-master": "1.x-dev"
                }
            },
            "autoload": {
                "psr-4": {
                    "Hoa\\Regex\\": "."
                }
            },
            "notification-url": "https://packagist.org/downloads/",
            "license": [
                "BSD-3-Clause"
            ],
            "authors": [
                {
                    "name": "Ivan Enderlin",
                    "email": "ivan.enderlin@hoa-project.net"
                },
                {
                    "name": "Hoa community",
                    "homepage": "https://hoa-project.net/"
                }
            ],
            "description": "The Hoa\\Regex library.",
            "homepage": "https://hoa-project.net/",
            "keywords": [
                "compiler",
                "library",
                "regex"
            ],
            "support": {
                "docs": "https://central.hoa-project.net/Documentation/Library/Regex",
                "email": "support@hoa-project.net",
                "forum": "https://users.hoa-project.net/",
                "irc": "irc://chat.freenode.net/hoaproject",
                "issues": "https://github.com/hoaproject/Regex/issues",
                "source": "https://central.hoa-project.net/Resource/Library/Regex"
            },
            "abandoned": true,
            "time": "2017-01-13T16:10:24+00:00"
        },
        {
            "name": "hoa/stream",
            "version": "1.17.02.21",
            "source": {
                "type": "git",
                "url": "https://github.com/hoaproject/Stream.git",
                "reference": "3293cfffca2de10525df51436adf88a559151d82"
            },
            "dist": {
                "type": "zip",
                "url": "https://api.github.com/repos/hoaproject/Stream/zipball/3293cfffca2de10525df51436adf88a559151d82",
                "reference": "3293cfffca2de10525df51436adf88a559151d82",
                "shasum": ""
            },
            "require": {
                "hoa/consistency": "~1.0",
                "hoa/event": "~1.0",
                "hoa/exception": "~1.0",
                "hoa/protocol": "~1.0"
            },
            "require-dev": {
                "hoa/test": "~2.0"
            },
            "type": "library",
            "extra": {
                "branch-alias": {
                    "dev-master": "1.x-dev"
                }
            },
            "autoload": {
                "psr-4": {
                    "Hoa\\Stream\\": "."
                }
            },
            "notification-url": "https://packagist.org/downloads/",
            "license": [
                "BSD-3-Clause"
            ],
            "authors": [
                {
                    "name": "Ivan Enderlin",
                    "email": "ivan.enderlin@hoa-project.net"
                },
                {
                    "name": "Hoa community",
                    "homepage": "https://hoa-project.net/"
                }
            ],
            "description": "The Hoa\\Stream library.",
            "homepage": "https://hoa-project.net/",
            "keywords": [
                "Context",
                "bucket",
                "composite",
                "filter",
                "in",
                "library",
                "out",
                "protocol",
                "stream",
                "wrapper"
            ],
            "support": {
                "docs": "https://central.hoa-project.net/Documentation/Library/Stream",
                "email": "support@hoa-project.net",
                "forum": "https://users.hoa-project.net/",
                "irc": "irc://chat.freenode.net/hoaproject",
                "issues": "https://github.com/hoaproject/Stream/issues",
                "source": "https://central.hoa-project.net/Resource/Library/Stream"
            },
            "abandoned": true,
            "time": "2017-02-21T16:01:06+00:00"
        },
        {
            "name": "hoa/ustring",
            "version": "4.17.01.16",
            "source": {
                "type": "git",
                "url": "https://github.com/hoaproject/Ustring.git",
                "reference": "e6326e2739178799b1fe3fdd92029f9517fa17a0"
            },
            "dist": {
                "type": "zip",
                "url": "https://api.github.com/repos/hoaproject/Ustring/zipball/e6326e2739178799b1fe3fdd92029f9517fa17a0",
                "reference": "e6326e2739178799b1fe3fdd92029f9517fa17a0",
                "shasum": ""
            },
            "require": {
                "hoa/consistency": "~1.0",
                "hoa/exception": "~1.0"
            },
            "require-dev": {
                "hoa/test": "~2.0"
            },
            "suggest": {
                "ext-iconv": "ext/iconv must be present (or a third implementation) to use Hoa\\Ustring::transcode().",
                "ext-intl": "To get a better Hoa\\Ustring::toAscii() and Hoa\\Ustring::compareTo()."
            },
            "type": "library",
            "extra": {
                "branch-alias": {
                    "dev-master": "4.x-dev"
                }
            },
            "autoload": {
                "psr-4": {
                    "Hoa\\Ustring\\": "."
                }
            },
            "notification-url": "https://packagist.org/downloads/",
            "license": [
                "BSD-3-Clause"
            ],
            "authors": [
                {
                    "name": "Ivan Enderlin",
                    "email": "ivan.enderlin@hoa-project.net"
                },
                {
                    "name": "Hoa community",
                    "homepage": "https://hoa-project.net/"
                }
            ],
            "description": "The Hoa\\Ustring library.",
            "homepage": "https://hoa-project.net/",
            "keywords": [
                "library",
                "search",
                "string",
                "unicode"
            ],
            "support": {
                "docs": "https://central.hoa-project.net/Documentation/Library/Ustring",
                "email": "support@hoa-project.net",
                "forum": "https://users.hoa-project.net/",
                "irc": "irc://chat.freenode.net/hoaproject",
                "issues": "https://github.com/hoaproject/Ustring/issues",
                "source": "https://central.hoa-project.net/Resource/Library/Ustring"
            },
            "abandoned": true,
            "time": "2017-01-16T07:08:25+00:00"
        },
        {
            "name": "hoa/visitor",
            "version": "2.17.01.16",
            "source": {
                "type": "git",
                "url": "https://github.com/hoaproject/Visitor.git",
                "reference": "c18fe1cbac98ae449e0d56e87469103ba08f224a"
            },
            "dist": {
                "type": "zip",
                "url": "https://api.github.com/repos/hoaproject/Visitor/zipball/c18fe1cbac98ae449e0d56e87469103ba08f224a",
                "reference": "c18fe1cbac98ae449e0d56e87469103ba08f224a",
                "shasum": ""
            },
            "require": {
                "hoa/consistency": "~1.0"
            },
            "require-dev": {
                "hoa/test": "~2.0"
            },
            "type": "library",
            "extra": {
                "branch-alias": {
                    "dev-master": "2.x-dev"
                }
            },
            "autoload": {
                "psr-4": {
                    "Hoa\\Visitor\\": "."
                }
            },
            "notification-url": "https://packagist.org/downloads/",
            "license": [
                "BSD-3-Clause"
            ],
            "authors": [
                {
                    "name": "Ivan Enderlin",
                    "email": "ivan.enderlin@hoa-project.net"
                },
                {
                    "name": "Hoa community",
                    "homepage": "https://hoa-project.net/"
                }
            ],
            "description": "The Hoa\\Visitor library.",
            "homepage": "https://hoa-project.net/",
            "keywords": [
                "library",
                "structure",
                "visit",
                "visitor"
            ],
            "support": {
                "docs": "https://central.hoa-project.net/Documentation/Library/Visitor",
                "email": "support@hoa-project.net",
                "forum": "https://users.hoa-project.net/",
                "irc": "irc://chat.freenode.net/hoaproject",
                "issues": "https://github.com/hoaproject/Visitor/issues",
                "source": "https://central.hoa-project.net/Resource/Library/Visitor"
            },
            "abandoned": true,
            "time": "2017-01-16T07:02:03+00:00"
        },
        {
            "name": "hoa/zformat",
            "version": "1.17.01.10",
            "source": {
                "type": "git",
                "url": "https://github.com/hoaproject/Zformat.git",
                "reference": "522c381a2a075d4b9dbb42eb4592dd09520e4ac2"
            },
            "dist": {
                "type": "zip",
                "url": "https://api.github.com/repos/hoaproject/Zformat/zipball/522c381a2a075d4b9dbb42eb4592dd09520e4ac2",
                "reference": "522c381a2a075d4b9dbb42eb4592dd09520e4ac2",
                "shasum": ""
            },
            "require": {
                "hoa/consistency": "~1.0",
                "hoa/exception": "~1.0"
            },
            "type": "library",
            "extra": {
                "branch-alias": {
                    "dev-master": "1.x-dev"
                }
            },
            "autoload": {
                "psr-4": {
                    "Hoa\\Zformat\\": "."
                }
            },
            "notification-url": "https://packagist.org/downloads/",
            "license": [
                "BSD-3-Clause"
            ],
            "authors": [
                {
                    "name": "Ivan Enderlin",
                    "email": "ivan.enderlin@hoa-project.net"
                },
                {
                    "name": "Hoa community",
                    "homepage": "https://hoa-project.net/"
                }
            ],
            "description": "The Hoa\\Zformat library.",
            "homepage": "https://hoa-project.net/",
            "keywords": [
                "library",
                "parameter",
                "zformat"
            ],
            "support": {
                "docs": "https://central.hoa-project.net/Documentation/Library/Zformat",
                "email": "support@hoa-project.net",
                "forum": "https://users.hoa-project.net/",
                "irc": "irc://chat.freenode.net/hoaproject",
                "issues": "https://github.com/hoaproject/Zformat/issues",
                "source": "https://central.hoa-project.net/Resource/Library/Zformat"
            },
            "abandoned": true,
            "time": "2017-01-10T10:39:54+00:00"
        },
        {
            "name": "jetbrains/phpstorm-stubs",
            "version": "dev-master",
            "source": {
                "type": "git",
                "url": "https://github.com/JetBrains/phpstorm-stubs.git",
                "reference": "af69214052e8b3d417ec5d6ceed3a22e4f206ef0"
            },
            "dist": {
                "type": "zip",
                "url": "https://api.github.com/repos/JetBrains/phpstorm-stubs/zipball/af69214052e8b3d417ec5d6ceed3a22e4f206ef0",
                "reference": "af69214052e8b3d417ec5d6ceed3a22e4f206ef0",
                "shasum": ""
            },
            "require-dev": {
                "friendsofphp/php-cs-fixer": "@stable",
                "nikic/php-parser": "@stable",
                "php": "^8.0",
                "phpdocumentor/reflection-docblock": "@stable",
                "phpunit/phpunit": "@stable"
            },
            "default-branch": true,
            "type": "library",
            "autoload": {
                "files": [
                    "PhpStormStubsMap.php"
                ]
            },
            "notification-url": "https://packagist.org/downloads/",
            "license": [
                "Apache-2.0"
            ],
            "description": "PHP runtime & extensions header files for PhpStorm",
            "homepage": "https://www.jetbrains.com/phpstorm",
            "keywords": [
                "autocomplete",
                "code",
                "inference",
                "inspection",
                "jetbrains",
                "phpstorm",
                "stubs",
                "type"
            ],
            "support": {
                "source": "https://github.com/JetBrains/phpstorm-stubs/tree/master"
            },
            "time": "2022-10-06T15:37:46+00:00"
        },
        {
            "name": "nette/bootstrap",
            "version": "v3.1.2",
            "source": {
                "type": "git",
                "url": "https://github.com/nette/bootstrap.git",
                "reference": "3ab4912a08af0c16d541c3709935c3478b5ee090"
            },
            "dist": {
                "type": "zip",
                "url": "https://api.github.com/repos/nette/bootstrap/zipball/3ab4912a08af0c16d541c3709935c3478b5ee090",
                "reference": "3ab4912a08af0c16d541c3709935c3478b5ee090",
                "shasum": ""
            },
            "require": {
                "nette/di": "^3.0.5",
                "nette/utils": "^3.2.1",
                "php": ">=7.2 <8.2"
            },
            "conflict": {
                "tracy/tracy": "<2.6"
            },
            "require-dev": {
                "latte/latte": "^2.8",
                "nette/application": "^3.1",
                "nette/caching": "^3.0",
                "nette/database": "^3.0",
                "nette/forms": "^3.0",
                "nette/http": "^3.0",
                "nette/mail": "^3.0",
                "nette/robot-loader": "^3.0",
                "nette/safe-stream": "^2.2",
                "nette/security": "^3.0",
                "nette/tester": "^2.0",
                "phpstan/phpstan-nette": "^0.12",
                "tracy/tracy": "^2.6"
            },
            "suggest": {
                "nette/robot-loader": "to use Configurator::createRobotLoader()",
                "tracy/tracy": "to use Configurator::enableTracy()"
            },
            "type": "library",
            "extra": {
                "branch-alias": {
                    "dev-master": "3.1-dev"
                }
            },
            "autoload": {
                "classmap": [
                    "src/"
                ]
            },
            "notification-url": "https://packagist.org/downloads/",
            "license": [
                "BSD-3-Clause",
                "GPL-2.0-only",
                "GPL-3.0-only"
            ],
            "authors": [
                {
                    "name": "David Grudl",
                    "homepage": "https://davidgrudl.com"
                },
                {
                    "name": "Nette Community",
                    "homepage": "https://nette.org/contributors"
                }
            ],
            "description": "🅱  Nette Bootstrap: the simple way to configure and bootstrap your Nette application.",
            "homepage": "https://nette.org",
            "keywords": [
                "bootstrapping",
                "configurator",
                "nette"
            ],
            "support": {
                "issues": "https://github.com/nette/bootstrap/issues",
                "source": "https://github.com/nette/bootstrap/tree/v3.1.2"
            },
            "time": "2021-11-24T16:51:46+00:00"
        },
        {
            "name": "nette/di",
            "version": "v3.0.11",
            "source": {
                "type": "git",
                "url": "https://github.com/nette/di.git",
                "reference": "942e406f63b88b57cb4e095ae0fd95c103d12c5b"
            },
            "dist": {
                "type": "zip",
                "url": "https://api.github.com/repos/nette/di/zipball/942e406f63b88b57cb4e095ae0fd95c103d12c5b",
                "reference": "942e406f63b88b57cb4e095ae0fd95c103d12c5b",
                "shasum": ""
            },
            "require": {
                "ext-tokenizer": "*",
                "nette/neon": "^3.3",
                "nette/php-generator": "^3.3.3",
                "nette/robot-loader": "^3.2",
                "nette/schema": "^1.1",
                "nette/utils": "^3.1.6",
                "php": ">=7.1 <8.2"
            },
            "conflict": {
                "nette/bootstrap": "<3.0"
            },
            "require-dev": {
                "nette/tester": "^2.2",
                "phpstan/phpstan": "^0.12",
                "tracy/tracy": "^2.3"
            },
            "type": "library",
            "extra": {
                "branch-alias": {
                    "dev-master": "3.0-dev"
                }
            },
            "autoload": {
                "classmap": [
                    "src/"
                ]
            },
            "notification-url": "https://packagist.org/downloads/",
            "license": [
                "BSD-3-Clause",
                "GPL-2.0-only",
                "GPL-3.0-only"
            ],
            "authors": [
                {
                    "name": "David Grudl",
                    "homepage": "https://davidgrudl.com"
                },
                {
                    "name": "Nette Community",
                    "homepage": "https://nette.org/contributors"
                }
            ],
            "description": "💎 Nette Dependency Injection Container: Flexible, compiled and full-featured DIC with perfectly usable autowiring and support for all new PHP features.",
            "homepage": "https://nette.org",
            "keywords": [
                "compiled",
                "di",
                "dic",
                "factory",
                "ioc",
                "nette",
                "static"
            ],
            "support": {
                "issues": "https://github.com/nette/di/issues",
                "source": "https://github.com/nette/di/tree/v3.0.11"
            },
            "time": "2021-10-26T11:44:44+00:00"
        },
        {
            "name": "nette/finder",
            "version": "v2.5.3",
            "source": {
                "type": "git",
                "url": "https://github.com/nette/finder.git",
                "reference": "64dc25b7929b731e72a1bc84a9e57727f5d5d3e8"
            },
            "dist": {
                "type": "zip",
                "url": "https://api.github.com/repos/nette/finder/zipball/64dc25b7929b731e72a1bc84a9e57727f5d5d3e8",
                "reference": "64dc25b7929b731e72a1bc84a9e57727f5d5d3e8",
                "shasum": ""
            },
            "require": {
                "nette/utils": "^2.4 || ^3.0",
                "php": ">=7.1"
            },
            "conflict": {
                "nette/nette": "<2.2"
            },
            "require-dev": {
                "nette/tester": "^2.0",
                "phpstan/phpstan": "^0.12",
                "tracy/tracy": "^2.3"
            },
            "type": "library",
            "extra": {
                "branch-alias": {
                    "dev-master": "2.5-dev"
                }
            },
            "autoload": {
                "classmap": [
                    "src/"
                ]
            },
            "notification-url": "https://packagist.org/downloads/",
            "license": [
                "BSD-3-Clause",
                "GPL-2.0-only",
                "GPL-3.0-only"
            ],
            "authors": [
                {
                    "name": "David Grudl",
                    "homepage": "https://davidgrudl.com"
                },
                {
                    "name": "Nette Community",
                    "homepage": "https://nette.org/contributors"
                }
            ],
            "description": "🔍 Nette Finder: find files and directories with an intuitive API.",
            "homepage": "https://nette.org",
            "keywords": [
                "filesystem",
                "glob",
                "iterator",
                "nette"
            ],
            "support": {
                "issues": "https://github.com/nette/finder/issues",
                "source": "https://github.com/nette/finder/tree/v2.5.3"
            },
            "time": "2021-12-12T17:43:24+00:00"
        },
        {
            "name": "nette/neon",
            "version": "v3.3.2",
            "source": {
                "type": "git",
                "url": "https://github.com/nette/neon.git",
                "reference": "54b287d8c2cdbe577b02e28ca1713e275b05ece2"
            },
            "dist": {
                "type": "zip",
                "url": "https://api.github.com/repos/nette/neon/zipball/54b287d8c2cdbe577b02e28ca1713e275b05ece2",
                "reference": "54b287d8c2cdbe577b02e28ca1713e275b05ece2",
                "shasum": ""
            },
            "require": {
                "ext-json": "*",
                "php": ">=7.1"
            },
            "require-dev": {
                "nette/tester": "^2.0",
                "phpstan/phpstan": "^0.12",
                "tracy/tracy": "^2.7"
            },
            "bin": [
                "bin/neon-lint"
            ],
            "type": "library",
            "extra": {
                "branch-alias": {
                    "dev-master": "3.3-dev"
                }
            },
            "autoload": {
                "classmap": [
                    "src/"
                ]
            },
            "notification-url": "https://packagist.org/downloads/",
            "license": [
                "BSD-3-Clause",
                "GPL-2.0-only",
                "GPL-3.0-only"
            ],
            "authors": [
                {
                    "name": "David Grudl",
                    "homepage": "https://davidgrudl.com"
                },
                {
                    "name": "Nette Community",
                    "homepage": "https://nette.org/contributors"
                }
            ],
            "description": "🍸 Nette NEON: encodes and decodes NEON file format.",
            "homepage": "https://ne-on.org",
            "keywords": [
                "export",
                "import",
                "neon",
                "nette",
                "yaml"
            ],
            "support": {
                "issues": "https://github.com/nette/neon/issues",
                "source": "https://github.com/nette/neon/tree/v3.3.2"
            },
            "time": "2021-11-25T15:57:41+00:00"
        },
        {
            "name": "nette/php-generator",
            "version": "v3.6.5",
            "source": {
                "type": "git",
                "url": "https://github.com/nette/php-generator.git",
                "reference": "9370403f9d9c25b51c4596ded1fbfe70347f7c82"
            },
            "dist": {
                "type": "zip",
                "url": "https://api.github.com/repos/nette/php-generator/zipball/9370403f9d9c25b51c4596ded1fbfe70347f7c82",
                "reference": "9370403f9d9c25b51c4596ded1fbfe70347f7c82",
                "shasum": ""
            },
            "require": {
                "nette/utils": "^3.1.2",
                "php": ">=7.2 <8.2"
            },
            "require-dev": {
                "nette/tester": "^2.4",
                "nikic/php-parser": "^4.13",
                "phpstan/phpstan": "^0.12",
                "tracy/tracy": "^2.8"
            },
            "suggest": {
                "nikic/php-parser": "to use ClassType::withBodiesFrom() & GlobalFunction::withBodyFrom()"
            },
            "type": "library",
            "extra": {
                "branch-alias": {
                    "dev-master": "3.6-dev"
                }
            },
            "autoload": {
                "classmap": [
                    "src/"
                ]
            },
            "notification-url": "https://packagist.org/downloads/",
            "license": [
                "BSD-3-Clause",
                "GPL-2.0-only",
                "GPL-3.0-only"
            ],
            "authors": [
                {
                    "name": "David Grudl",
                    "homepage": "https://davidgrudl.com"
                },
                {
                    "name": "Nette Community",
                    "homepage": "https://nette.org/contributors"
                }
            ],
            "description": "🐘 Nette PHP Generator: generates neat PHP code for you. Supports new PHP 8.1 features.",
            "homepage": "https://nette.org",
            "keywords": [
                "code",
                "nette",
                "php",
                "scaffolding"
            ],
            "support": {
                "issues": "https://github.com/nette/php-generator/issues",
                "source": "https://github.com/nette/php-generator/tree/v3.6.5"
            },
            "time": "2021-11-24T16:23:44+00:00"
        },
        {
            "name": "nette/robot-loader",
            "version": "v3.4.1",
            "source": {
                "type": "git",
                "url": "https://github.com/nette/robot-loader.git",
                "reference": "e2adc334cb958164c050f485d99c44c430f51fe2"
            },
            "dist": {
                "type": "zip",
                "url": "https://api.github.com/repos/nette/robot-loader/zipball/e2adc334cb958164c050f485d99c44c430f51fe2",
                "reference": "e2adc334cb958164c050f485d99c44c430f51fe2",
                "shasum": ""
            },
            "require": {
                "ext-tokenizer": "*",
                "nette/finder": "^2.5 || ^3.0",
                "nette/utils": "^3.0",
                "php": ">=7.1"
            },
            "require-dev": {
                "nette/tester": "^2.0",
                "phpstan/phpstan": "^0.12",
                "tracy/tracy": "^2.3"
            },
            "type": "library",
            "extra": {
                "branch-alias": {
                    "dev-master": "3.4-dev"
                }
            },
            "autoload": {
                "classmap": [
                    "src/"
                ]
            },
            "notification-url": "https://packagist.org/downloads/",
            "license": [
                "BSD-3-Clause",
                "GPL-2.0-only",
                "GPL-3.0-only"
            ],
            "authors": [
                {
                    "name": "David Grudl",
                    "homepage": "https://davidgrudl.com"
                },
                {
                    "name": "Nette Community",
                    "homepage": "https://nette.org/contributors"
                }
            ],
            "description": "🍀 Nette RobotLoader: high performance and comfortable autoloader that will search and autoload classes within your application.",
            "homepage": "https://nette.org",
            "keywords": [
                "autoload",
                "class",
                "interface",
                "nette",
                "trait"
            ],
            "support": {
                "issues": "https://github.com/nette/robot-loader/issues",
                "source": "https://github.com/nette/robot-loader/tree/v3.4.1"
            },
            "time": "2021-08-25T15:53:54+00:00"
        },
        {
            "name": "nette/schema",
            "version": "v1.2.2",
            "source": {
                "type": "git",
                "url": "https://github.com/nette/schema.git",
                "reference": "9a39cef03a5b34c7de64f551538cbba05c2be5df"
            },
            "dist": {
                "type": "zip",
                "url": "https://api.github.com/repos/nette/schema/zipball/9a39cef03a5b34c7de64f551538cbba05c2be5df",
                "reference": "9a39cef03a5b34c7de64f551538cbba05c2be5df",
                "shasum": ""
            },
            "require": {
                "nette/utils": "^2.5.7 || ^3.1.5 ||  ^4.0",
                "php": ">=7.1 <8.2"
            },
            "require-dev": {
                "nette/tester": "^2.3 || ^2.4",
                "phpstan/phpstan-nette": "^0.12",
                "tracy/tracy": "^2.7"
            },
            "type": "library",
            "extra": {
                "branch-alias": {
                    "dev-master": "1.2-dev"
                }
            },
            "autoload": {
                "classmap": [
                    "src/"
                ]
            },
            "notification-url": "https://packagist.org/downloads/",
            "license": [
                "BSD-3-Clause",
                "GPL-2.0-only",
                "GPL-3.0-only"
            ],
            "authors": [
                {
                    "name": "David Grudl",
                    "homepage": "https://davidgrudl.com"
                },
                {
                    "name": "Nette Community",
                    "homepage": "https://nette.org/contributors"
                }
            ],
            "description": "📐 Nette Schema: validating data structures against a given Schema.",
            "homepage": "https://nette.org",
            "keywords": [
                "config",
                "nette"
            ],
            "support": {
                "issues": "https://github.com/nette/schema/issues",
                "source": "https://github.com/nette/schema/tree/v1.2.2"
            },
            "time": "2021-10-15T11:40:02+00:00"
        },
        {
            "name": "nette/utils",
            "version": "v3.2.7",
            "source": {
                "type": "git",
                "url": "https://github.com/nette/utils.git",
                "reference": "0af4e3de4df9f1543534beab255ccf459e7a2c99"
            },
            "dist": {
                "type": "zip",
                "url": "https://api.github.com/repos/nette/utils/zipball/0af4e3de4df9f1543534beab255ccf459e7a2c99",
                "reference": "0af4e3de4df9f1543534beab255ccf459e7a2c99",
                "shasum": ""
            },
            "require": {
                "php": ">=7.2 <8.2"
            },
            "conflict": {
                "nette/di": "<3.0.6"
            },
            "require-dev": {
                "nette/tester": "~2.0",
                "phpstan/phpstan": "^1.0",
                "tracy/tracy": "^2.3"
            },
            "suggest": {
                "ext-gd": "to use Image",
                "ext-iconv": "to use Strings::webalize(), toAscii(), chr() and reverse()",
                "ext-intl": "to use Strings::webalize(), toAscii(), normalize() and compare()",
                "ext-json": "to use Nette\\Utils\\Json",
                "ext-mbstring": "to use Strings::lower() etc...",
                "ext-tokenizer": "to use Nette\\Utils\\Reflection::getUseStatements()",
                "ext-xml": "to use Strings::length() etc. when mbstring is not available"
            },
            "type": "library",
            "extra": {
                "branch-alias": {
                    "dev-master": "3.2-dev"
                }
            },
            "autoload": {
                "classmap": [
                    "src/"
                ]
            },
            "notification-url": "https://packagist.org/downloads/",
            "license": [
                "BSD-3-Clause",
                "GPL-2.0-only",
                "GPL-3.0-only"
            ],
            "authors": [
                {
                    "name": "David Grudl",
                    "homepage": "https://davidgrudl.com"
                },
                {
                    "name": "Nette Community",
                    "homepage": "https://nette.org/contributors"
                }
            ],
            "description": "🛠  Nette Utils: lightweight utilities for string & array manipulation, image handling, safe JSON encoding/decoding, validation, slug or strong password generating etc.",
            "homepage": "https://nette.org",
            "keywords": [
                "array",
                "core",
                "datetime",
                "images",
                "json",
                "nette",
                "paginator",
                "password",
                "slugify",
                "string",
                "unicode",
                "utf-8",
                "utility",
                "validation"
            ],
            "support": {
                "issues": "https://github.com/nette/utils/issues",
                "source": "https://github.com/nette/utils/tree/v3.2.7"
            },
            "time": "2022-01-24T11:29:14+00:00"
        },
        {
            "name": "nikic/php-parser",
            "version": "v4.15.1",
            "source": {
                "type": "git",
                "url": "https://github.com/nikic/PHP-Parser.git",
                "reference": "0ef6c55a3f47f89d7a374e6f835197a0b5fcf900"
            },
            "dist": {
                "type": "zip",
                "url": "https://api.github.com/repos/nikic/PHP-Parser/zipball/0ef6c55a3f47f89d7a374e6f835197a0b5fcf900",
                "reference": "0ef6c55a3f47f89d7a374e6f835197a0b5fcf900",
                "shasum": ""
            },
            "require": {
                "ext-tokenizer": "*",
                "php": ">=7.0"
            },
            "require-dev": {
                "ircmaxell/php-yacc": "^0.0.7",
                "phpunit/phpunit": "^6.5 || ^7.0 || ^8.0 || ^9.0"
            },
            "bin": [
                "bin/php-parse"
            ],
            "type": "library",
            "extra": {
                "branch-alias": {
                    "dev-master": "4.9-dev"
                }
            },
            "autoload": {
                "psr-4": {
                    "PhpParser\\": "lib/PhpParser"
                }
            },
            "notification-url": "https://packagist.org/downloads/",
            "license": [
                "BSD-3-Clause"
            ],
            "authors": [
                {
                    "name": "Nikita Popov"
                }
            ],
            "description": "A PHP parser written in PHP",
            "keywords": [
                "parser",
                "php"
            ],
            "support": {
                "issues": "https://github.com/nikic/PHP-Parser/issues",
                "source": "https://github.com/nikic/PHP-Parser/tree/v4.15.1"
            },
            "time": "2022-09-04T07:30:47+00:00"
        },
        {
            "name": "ondram/ci-detector",
            "version": "3.5.1",
            "source": {
                "type": "git",
                "url": "https://github.com/OndraM/ci-detector.git",
                "reference": "594e61252843b68998bddd48078c5058fe9028bd"
            },
            "dist": {
                "type": "zip",
                "url": "https://api.github.com/repos/OndraM/ci-detector/zipball/594e61252843b68998bddd48078c5058fe9028bd",
                "reference": "594e61252843b68998bddd48078c5058fe9028bd",
                "shasum": ""
            },
            "require": {
                "php": "^7.1 || ^8.0"
            },
            "require-dev": {
                "ergebnis/composer-normalize": "^2.2",
                "lmc/coding-standard": "^1.3 || ^2.0",
                "php-parallel-lint/php-parallel-lint": "^1.1",
                "phpstan/extension-installer": "^1.0.3",
                "phpstan/phpstan": "^0.12.0",
                "phpstan/phpstan-phpunit": "^0.12.1",
                "phpunit/phpunit": "^7.1 || ^8.0 || ^9.0"
            },
            "type": "library",
            "autoload": {
                "psr-4": {
                    "OndraM\\CiDetector\\": "src/"
                }
            },
            "notification-url": "https://packagist.org/downloads/",
            "license": [
                "MIT"
            ],
            "authors": [
                {
                    "name": "Ondřej Machulda",
                    "email": "ondrej.machulda@gmail.com"
                }
            ],
            "description": "Detect continuous integration environment and provide unified access to properties of current build",
            "keywords": [
                "CircleCI",
                "Codeship",
                "Wercker",
                "adapter",
                "appveyor",
                "aws",
                "aws codebuild",
                "bamboo",
                "bitbucket",
                "buddy",
                "ci-info",
                "codebuild",
                "continuous integration",
                "continuousphp",
                "drone",
                "github",
                "gitlab",
                "interface",
                "jenkins",
                "teamcity",
                "travis"
            ],
            "support": {
                "issues": "https://github.com/OndraM/ci-detector/issues",
                "source": "https://github.com/OndraM/ci-detector/tree/main"
            },
            "time": "2020-09-04T11:21:14+00:00"
        },
        {
            "name": "ondrejmirtes/better-reflection",
            "version": "6.3.0",
            "source": {
                "type": "git",
                "url": "https://github.com/ondrejmirtes/BetterReflection.git",
                "reference": "afe870deee721fa850b0ae44c920028c2876f898"
            },
            "dist": {
                "type": "zip",
                "url": "https://api.github.com/repos/ondrejmirtes/BetterReflection/zipball/afe870deee721fa850b0ae44c920028c2876f898",
                "reference": "afe870deee721fa850b0ae44c920028c2876f898",
                "shasum": ""
            },
            "require": {
                "ext-json": "*",
                "jetbrains/phpstorm-stubs": "dev-master#9717ec39b211f2cef82a59c29c9eef0954647fac",
                "nikic/php-parser": "^4.15.1",
                "php": "^7.2 || ^8.0"
            },
            "conflict": {
                "thecodingmachine/safe": "<1.1.3"
            },
            "require-dev": {
                "doctrine/coding-standard": "^10.0.0",
                "phpstan/phpstan": "^1.8.9",
                "phpstan/phpstan-phpunit": "^1.1.1",
                "phpunit/phpunit": "^9.5.25",
                "rector/rector": "0.14.3",
                "vimeo/psalm": "^4.29"
            },
            "suggest": {
                "composer/composer": "Required to use the ComposerSourceLocator"
            },
            "type": "library",
            "autoload": {
                "psr-4": {
                    "PHPStan\\BetterReflection\\": "src"
                }
            },
            "notification-url": "https://packagist.org/downloads/",
            "license": [
                "MIT"
            ],
            "authors": [
                {
                    "name": "James Titcumb",
                    "email": "james@asgrim.com",
                    "homepage": "https://github.com/asgrim"
                },
                {
                    "name": "Marco Pivetta",
                    "email": "ocramius@gmail.com",
                    "homepage": "https://ocramius.github.io/"
                },
                {
                    "name": "Gary Hockin",
                    "email": "gary@roave.com",
                    "homepage": "https://github.com/geeh"
                },
                {
                    "name": "Jaroslav Hanslík",
                    "email": "kukulich@kukulich.cz",
                    "homepage": "https://github.com/kukulich"
                }
            ],
            "description": "Better Reflection - an improved code reflection API",
            "support": {
                "source": "https://github.com/ondrejmirtes/BetterReflection/tree/6.3.0"
            },
            "time": "2022-10-17T08:31:20+00:00"
        },
        {
            "name": "phpstan/php-8-stubs",
            "version": "0.3.47",
            "source": {
                "type": "git",
                "url": "https://github.com/phpstan/php-8-stubs.git",
                "reference": "19d137d2d1f6a4cc76b0ecc1fc6b5f5db6013a44"
            },
            "dist": {
                "type": "zip",
                "url": "https://api.github.com/repos/phpstan/php-8-stubs/zipball/19d137d2d1f6a4cc76b0ecc1fc6b5f5db6013a44",
                "reference": "19d137d2d1f6a4cc76b0ecc1fc6b5f5db6013a44",
                "shasum": ""
            },
            "type": "library",
            "autoload": {
                "classmap": [
                    "Php8StubsMap.php"
                ]
            },
            "notification-url": "https://packagist.org/downloads/",
            "license": [
                "MIT",
                "PHP-3.01"
            ],
            "description": "PHP stubs extracted from php-src",
            "support": {
                "issues": "https://github.com/phpstan/php-8-stubs/issues",
                "source": "https://github.com/phpstan/php-8-stubs/tree/0.3.47"
            },
            "time": "2022-10-14T14:01:42+00:00"
        },
        {
            "name": "phpstan/phpdoc-parser",
            "version": "1.11.0",
            "source": {
                "type": "git",
                "url": "https://github.com/phpstan/phpdoc-parser.git",
                "reference": "7d1e81213b0c7eb8d5a9f524456cbc2778ed5c65"
            },
            "dist": {
                "type": "zip",
                "url": "https://api.github.com/repos/phpstan/phpdoc-parser/zipball/7d1e81213b0c7eb8d5a9f524456cbc2778ed5c65",
                "reference": "7d1e81213b0c7eb8d5a9f524456cbc2778ed5c65",
                "shasum": ""
            },
            "require": {
                "php": "^7.2 || ^8.0"
            },
            "require-dev": {
                "php-parallel-lint/php-parallel-lint": "^1.2",
                "phpstan/extension-installer": "^1.0",
                "phpstan/phpstan": "^1.5",
                "phpstan/phpstan-phpunit": "^1.1",
                "phpstan/phpstan-strict-rules": "^1.0",
                "phpunit/phpunit": "^9.5",
                "symfony/process": "^5.2"
            },
            "type": "library",
            "autoload": {
                "psr-4": {
                    "PHPStan\\PhpDocParser\\": [
                        "src/"
                    ]
                }
            },
            "notification-url": "https://packagist.org/downloads/",
            "license": [
                "MIT"
            ],
            "description": "PHPDoc parser with support for nullable, intersection and generic types",
            "support": {
                "issues": "https://github.com/phpstan/phpdoc-parser/issues",
                "source": "https://github.com/phpstan/phpdoc-parser/tree/1.11.0"
            },
            "time": "2022-10-14T13:32:28+00:00"
        },
        {
            "name": "psr/container",
            "version": "1.1.2",
            "source": {
                "type": "git",
                "url": "https://github.com/php-fig/container.git",
                "reference": "513e0666f7216c7459170d56df27dfcefe1689ea"
            },
            "dist": {
                "type": "zip",
                "url": "https://api.github.com/repos/php-fig/container/zipball/513e0666f7216c7459170d56df27dfcefe1689ea",
                "reference": "513e0666f7216c7459170d56df27dfcefe1689ea",
                "shasum": ""
            },
            "require": {
                "php": ">=7.4.0"
            },
            "type": "library",
            "autoload": {
                "psr-4": {
                    "Psr\\Container\\": "src/"
                }
            },
            "notification-url": "https://packagist.org/downloads/",
            "license": [
                "MIT"
            ],
            "authors": [
                {
                    "name": "PHP-FIG",
                    "homepage": "https://www.php-fig.org/"
                }
            ],
            "description": "Common Container Interface (PHP FIG PSR-11)",
            "homepage": "https://github.com/php-fig/container",
            "keywords": [
                "PSR-11",
                "container",
                "container-interface",
                "container-interop",
                "psr"
            ],
            "support": {
                "issues": "https://github.com/php-fig/container/issues",
                "source": "https://github.com/php-fig/container/tree/1.1.2"
            },
            "time": "2021-11-05T16:50:12+00:00"
        },
        {
            "name": "psr/http-message",
            "version": "1.0.1",
            "source": {
                "type": "git",
                "url": "https://github.com/php-fig/http-message.git",
                "reference": "f6561bf28d520154e4b0ec72be95418abe6d9363"
            },
            "dist": {
                "type": "zip",
                "url": "https://api.github.com/repos/php-fig/http-message/zipball/f6561bf28d520154e4b0ec72be95418abe6d9363",
                "reference": "f6561bf28d520154e4b0ec72be95418abe6d9363",
                "shasum": ""
            },
            "require": {
                "php": ">=5.3.0"
            },
            "type": "library",
            "extra": {
                "branch-alias": {
                    "dev-master": "1.0.x-dev"
                }
            },
            "autoload": {
                "psr-4": {
                    "Psr\\Http\\Message\\": "src/"
                }
            },
            "notification-url": "https://packagist.org/downloads/",
            "license": [
                "MIT"
            ],
            "authors": [
                {
                    "name": "PHP-FIG",
                    "homepage": "http://www.php-fig.org/"
                }
            ],
            "description": "Common interface for HTTP messages",
            "homepage": "https://github.com/php-fig/http-message",
            "keywords": [
                "http",
                "http-message",
                "psr",
                "psr-7",
                "request",
                "response"
            ],
            "support": {
                "source": "https://github.com/php-fig/http-message/tree/master"
            },
            "time": "2016-08-06T14:39:51+00:00"
        },
        {
            "name": "psr/log",
            "version": "1.1.3",
            "source": {
                "type": "git",
                "url": "https://github.com/php-fig/log.git",
                "reference": "0f73288fd15629204f9d42b7055f72dacbe811fc"
            },
            "dist": {
                "type": "zip",
                "url": "https://api.github.com/repos/php-fig/log/zipball/0f73288fd15629204f9d42b7055f72dacbe811fc",
                "reference": "0f73288fd15629204f9d42b7055f72dacbe811fc",
                "shasum": ""
            },
            "require": {
                "php": ">=5.3.0"
            },
            "type": "library",
            "extra": {
                "branch-alias": {
                    "dev-master": "1.1.x-dev"
                }
            },
            "autoload": {
                "psr-4": {
                    "Psr\\Log\\": "Psr/Log/"
                }
            },
            "notification-url": "https://packagist.org/downloads/",
            "license": [
                "MIT"
            ],
            "authors": [
                {
                    "name": "PHP-FIG",
                    "homepage": "http://www.php-fig.org/"
                }
            ],
            "description": "Common interface for logging libraries",
            "homepage": "https://github.com/php-fig/log",
            "keywords": [
                "log",
                "psr",
                "psr-3"
            ],
            "support": {
                "source": "https://github.com/php-fig/log/tree/1.1.3"
            },
            "time": "2020-03-23T09:12:05+00:00"
        },
        {
            "name": "react/async",
            "version": "v3.0.0",
            "source": {
                "type": "git",
                "url": "https://github.com/reactphp/async.git",
                "reference": "3c3b812be77aec14bf8300b052ba589c9a5bc95b"
            },
            "dist": {
                "type": "zip",
                "url": "https://api.github.com/repos/reactphp/async/zipball/3c3b812be77aec14bf8300b052ba589c9a5bc95b",
                "reference": "3c3b812be77aec14bf8300b052ba589c9a5bc95b",
                "shasum": ""
            },
            "require": {
                "php": ">=7.1",
                "react/event-loop": "^1.2",
                "react/promise": "^3.0 || ^2.8 || ^1.2.1"
            },
            "require-dev": {
                "phpunit/phpunit": "^9.3 || ^7.5"
            },
            "type": "library",
            "autoload": {
                "files": [
                    "src/functions_include.php"
                ]
            },
            "notification-url": "https://packagist.org/downloads/",
            "license": [
                "MIT"
            ],
            "authors": [
                {
                    "name": "Christian Lück",
                    "email": "christian@clue.engineering",
                    "homepage": "https://clue.engineering/"
                },
                {
                    "name": "Cees-Jan Kiewiet",
                    "email": "reactphp@ceesjankiewiet.nl",
                    "homepage": "https://wyrihaximus.net/"
                },
                {
                    "name": "Jan Sorgalla",
                    "email": "jsorgalla@gmail.com",
                    "homepage": "https://sorgalla.com/"
                },
                {
                    "name": "Chris Boden",
                    "email": "cboden@gmail.com",
                    "homepage": "https://cboden.dev/"
                }
            ],
            "description": "Async utilities for ReactPHP",
            "keywords": [
                "async",
                "reactphp"
            ],
            "support": {
                "issues": "https://github.com/reactphp/async/issues",
                "source": "https://github.com/reactphp/async/tree/v3.0.0"
            },
            "funding": [
                {
                    "url": "https://github.com/WyriHaximus",
                    "type": "github"
                },
                {
                    "url": "https://github.com/clue",
                    "type": "github"
                }
            ],
            "time": "2022-07-11T14:17:23+00:00"
        },
        {
            "name": "react/cache",
            "version": "v1.1.1",
            "source": {
                "type": "git",
                "url": "https://github.com/reactphp/cache.git",
                "reference": "4bf736a2cccec7298bdf745db77585966fc2ca7e"
            },
            "dist": {
                "type": "zip",
                "url": "https://api.github.com/repos/reactphp/cache/zipball/4bf736a2cccec7298bdf745db77585966fc2ca7e",
                "reference": "4bf736a2cccec7298bdf745db77585966fc2ca7e",
                "shasum": ""
            },
            "require": {
                "php": ">=5.3.0",
                "react/promise": "^3.0 || ^2.0 || ^1.1"
            },
            "require-dev": {
                "phpunit/phpunit": "^9.3 || ^5.7 || ^4.8.35"
            },
            "type": "library",
            "autoload": {
                "psr-4": {
                    "React\\Cache\\": "src/"
                }
            },
            "notification-url": "https://packagist.org/downloads/",
            "license": [
                "MIT"
            ],
            "authors": [
                {
                    "name": "Christian Lück",
                    "email": "christian@clue.engineering",
                    "homepage": "https://clue.engineering/"
                },
                {
                    "name": "Cees-Jan Kiewiet",
                    "email": "reactphp@ceesjankiewiet.nl",
                    "homepage": "https://wyrihaximus.net/"
                },
                {
                    "name": "Jan Sorgalla",
                    "email": "jsorgalla@gmail.com",
                    "homepage": "https://sorgalla.com/"
                },
                {
                    "name": "Chris Boden",
                    "email": "cboden@gmail.com",
                    "homepage": "https://cboden.dev/"
                }
            ],
            "description": "Async, Promise-based cache interface for ReactPHP",
            "keywords": [
                "cache",
                "caching",
                "promise",
                "reactphp"
            ],
            "support": {
                "issues": "https://github.com/reactphp/cache/issues",
                "source": "https://github.com/reactphp/cache/tree/v1.1.1"
            },
            "funding": [
                {
                    "url": "https://github.com/WyriHaximus",
                    "type": "github"
                },
                {
                    "url": "https://github.com/clue",
                    "type": "github"
                }
            ],
            "time": "2021-02-02T06:47:52+00:00"
        },
        {
            "name": "react/child-process",
            "version": "v0.6.5",
            "source": {
                "type": "git",
                "url": "https://github.com/reactphp/child-process.git",
                "reference": "e71eb1aa55f057c7a4a0d08d06b0b0a484bead43"
            },
            "dist": {
                "type": "zip",
                "url": "https://api.github.com/repos/reactphp/child-process/zipball/e71eb1aa55f057c7a4a0d08d06b0b0a484bead43",
                "reference": "e71eb1aa55f057c7a4a0d08d06b0b0a484bead43",
                "shasum": ""
            },
            "require": {
                "evenement/evenement": "^3.0 || ^2.0 || ^1.0",
                "php": ">=5.3.0",
                "react/event-loop": "^1.2",
                "react/stream": "^1.2"
            },
            "require-dev": {
                "phpunit/phpunit": "^9.3 || ^5.7 || ^4.8.35",
                "react/socket": "^1.8",
                "sebastian/environment": "^5.0 || ^3.0 || ^2.0 || ^1.0"
            },
            "type": "library",
            "autoload": {
                "psr-4": {
                    "React\\ChildProcess\\": "src"
                }
            },
            "notification-url": "https://packagist.org/downloads/",
            "license": [
                "MIT"
            ],
            "authors": [
                {
                    "name": "Christian Lück",
                    "email": "christian@clue.engineering",
                    "homepage": "https://clue.engineering/"
                },
                {
                    "name": "Cees-Jan Kiewiet",
                    "email": "reactphp@ceesjankiewiet.nl",
                    "homepage": "https://wyrihaximus.net/"
                },
                {
                    "name": "Jan Sorgalla",
                    "email": "jsorgalla@gmail.com",
                    "homepage": "https://sorgalla.com/"
                },
                {
                    "name": "Chris Boden",
                    "email": "cboden@gmail.com",
                    "homepage": "https://cboden.dev/"
                }
            ],
            "description": "Event-driven library for executing child processes with ReactPHP.",
            "keywords": [
                "event-driven",
                "process",
                "reactphp"
            ],
            "support": {
                "issues": "https://github.com/reactphp/child-process/issues",
                "source": "https://github.com/reactphp/child-process/tree/v0.6.5"
            },
            "funding": [
                {
                    "url": "https://github.com/WyriHaximus",
                    "type": "github"
                },
                {
                    "url": "https://github.com/clue",
                    "type": "github"
                }
            ],
            "time": "2022-09-16T13:41:56+00:00"
        },
        {
            "name": "react/dns",
            "version": "v1.10.0",
            "source": {
                "type": "git",
                "url": "https://github.com/reactphp/dns.git",
                "reference": "a5427e7dfa47713e438016905605819d101f238c"
            },
            "dist": {
                "type": "zip",
                "url": "https://api.github.com/repos/reactphp/dns/zipball/a5427e7dfa47713e438016905605819d101f238c",
                "reference": "a5427e7dfa47713e438016905605819d101f238c",
                "shasum": ""
            },
            "require": {
                "php": ">=5.3.0",
                "react/cache": "^1.0 || ^0.6 || ^0.5",
                "react/event-loop": "^1.2",
                "react/promise": "^3.0 || ^2.7 || ^1.2.1",
                "react/promise-timer": "^1.9"
            },
            "require-dev": {
                "phpunit/phpunit": "^9.3 || ^4.8.35",
                "react/async": "^4 || ^3 || ^2"
            },
            "type": "library",
            "autoload": {
                "psr-4": {
                    "React\\Dns\\": "src"
                }
            },
            "notification-url": "https://packagist.org/downloads/",
            "license": [
                "MIT"
            ],
            "authors": [
                {
                    "name": "Christian Lück",
                    "email": "christian@clue.engineering",
                    "homepage": "https://clue.engineering/"
                },
                {
                    "name": "Cees-Jan Kiewiet",
                    "email": "reactphp@ceesjankiewiet.nl",
                    "homepage": "https://wyrihaximus.net/"
                },
                {
                    "name": "Jan Sorgalla",
                    "email": "jsorgalla@gmail.com",
                    "homepage": "https://sorgalla.com/"
                },
                {
                    "name": "Chris Boden",
                    "email": "cboden@gmail.com",
                    "homepage": "https://cboden.dev/"
                }
            ],
            "description": "Async DNS resolver for ReactPHP",
            "keywords": [
                "async",
                "dns",
                "dns-resolver",
                "reactphp"
            ],
            "support": {
                "issues": "https://github.com/reactphp/dns/issues",
                "source": "https://github.com/reactphp/dns/tree/v1.10.0"
            },
            "funding": [
                {
                    "url": "https://github.com/WyriHaximus",
                    "type": "github"
                },
                {
                    "url": "https://github.com/clue",
                    "type": "github"
                }
            ],
            "time": "2022-09-08T12:22:46+00:00"
        },
        {
            "name": "react/event-loop",
            "version": "v1.3.0",
            "source": {
                "type": "git",
                "url": "https://github.com/reactphp/event-loop.git",
                "reference": "187fb56f46d424afb6ec4ad089269c72eec2e137"
            },
            "dist": {
                "type": "zip",
                "url": "https://api.github.com/repos/reactphp/event-loop/zipball/187fb56f46d424afb6ec4ad089269c72eec2e137",
                "reference": "187fb56f46d424afb6ec4ad089269c72eec2e137",
                "shasum": ""
            },
            "require": {
                "php": ">=5.3.0"
            },
            "require-dev": {
                "phpunit/phpunit": "^9.3 || ^5.7 || ^4.8.35"
            },
            "suggest": {
                "ext-event": "~1.0 for ExtEventLoop",
                "ext-pcntl": "For signal handling support when using the StreamSelectLoop",
                "ext-uv": "* for ExtUvLoop"
            },
            "type": "library",
            "autoload": {
                "psr-4": {
                    "React\\EventLoop\\": "src"
                }
            },
            "notification-url": "https://packagist.org/downloads/",
            "license": [
                "MIT"
            ],
            "authors": [
                {
                    "name": "Christian Lück",
                    "email": "christian@clue.engineering",
                    "homepage": "https://clue.engineering/"
                },
                {
                    "name": "Cees-Jan Kiewiet",
                    "email": "reactphp@ceesjankiewiet.nl",
                    "homepage": "https://wyrihaximus.net/"
                },
                {
                    "name": "Jan Sorgalla",
                    "email": "jsorgalla@gmail.com",
                    "homepage": "https://sorgalla.com/"
                },
                {
                    "name": "Chris Boden",
                    "email": "cboden@gmail.com",
                    "homepage": "https://cboden.dev/"
                }
            ],
            "description": "ReactPHP's core reactor event loop that libraries can use for evented I/O.",
            "keywords": [
                "asynchronous",
                "event-loop"
            ],
            "support": {
                "issues": "https://github.com/reactphp/event-loop/issues",
                "source": "https://github.com/reactphp/event-loop/tree/v1.3.0"
            },
            "funding": [
                {
                    "url": "https://github.com/WyriHaximus",
                    "type": "github"
                },
                {
                    "url": "https://github.com/clue",
                    "type": "github"
                }
            ],
            "time": "2022-03-17T11:10:22+00:00"
        },
        {
            "name": "react/http",
            "version": "v1.8.0",
            "source": {
                "type": "git",
                "url": "https://github.com/reactphp/http.git",
                "reference": "aa7512ee17258c88466de30f9cb44ec5f9df3ff3"
            },
            "dist": {
                "type": "zip",
                "url": "https://api.github.com/repos/reactphp/http/zipball/aa7512ee17258c88466de30f9cb44ec5f9df3ff3",
                "reference": "aa7512ee17258c88466de30f9cb44ec5f9df3ff3",
                "shasum": ""
            },
            "require": {
                "evenement/evenement": "^3.0 || ^2.0 || ^1.0",
                "fig/http-message-util": "^1.1",
                "php": ">=5.3.0",
                "psr/http-message": "^1.0",
                "react/event-loop": "^1.2",
                "react/promise": "^3 || ^2.3 || ^1.2.1",
                "react/promise-stream": "^1.4",
                "react/socket": "^1.12",
                "react/stream": "^1.2",
                "ringcentral/psr7": "^1.2"
            },
            "require-dev": {
                "clue/http-proxy-react": "^1.8",
                "clue/reactphp-ssh-proxy": "^1.4",
                "clue/socks-react": "^1.4",
                "phpunit/phpunit": "^9.3 || ^5.7 || ^4.8.35",
                "react/async": "^4 || ^3 || ^2",
                "react/promise-timer": "^1.9"
            },
            "type": "library",
            "autoload": {
                "psr-4": {
                    "React\\Http\\": "src"
                }
            },
            "notification-url": "https://packagist.org/downloads/",
            "license": [
                "MIT"
            ],
            "authors": [
                {
                    "name": "Christian Lück",
                    "email": "christian@clue.engineering",
                    "homepage": "https://clue.engineering/"
                },
                {
                    "name": "Cees-Jan Kiewiet",
                    "email": "reactphp@ceesjankiewiet.nl",
                    "homepage": "https://wyrihaximus.net/"
                },
                {
                    "name": "Jan Sorgalla",
                    "email": "jsorgalla@gmail.com",
                    "homepage": "https://sorgalla.com/"
                },
                {
                    "name": "Chris Boden",
                    "email": "cboden@gmail.com",
                    "homepage": "https://cboden.dev/"
                }
            ],
            "description": "Event-driven, streaming HTTP client and server implementation for ReactPHP",
            "keywords": [
                "async",
                "client",
                "event-driven",
                "http",
                "http client",
                "http server",
                "https",
                "psr-7",
                "reactphp",
                "server",
                "streaming"
            ],
            "support": {
                "issues": "https://github.com/reactphp/http/issues",
                "source": "https://github.com/reactphp/http/tree/v1.8.0"
            },
            "funding": [
                {
                    "url": "https://github.com/WyriHaximus",
                    "type": "github"
                },
                {
                    "url": "https://github.com/clue",
                    "type": "github"
                }
            ],
            "time": "2022-09-29T12:55:52+00:00"
        },
        {
            "name": "react/promise",
            "version": "v2.9.0",
            "source": {
                "type": "git",
                "url": "https://github.com/reactphp/promise.git",
                "reference": "234f8fd1023c9158e2314fa9d7d0e6a83db42910"
            },
            "dist": {
                "type": "zip",
                "url": "https://api.github.com/repos/reactphp/promise/zipball/234f8fd1023c9158e2314fa9d7d0e6a83db42910",
                "reference": "234f8fd1023c9158e2314fa9d7d0e6a83db42910",
                "shasum": ""
            },
            "require": {
                "php": ">=5.4.0"
            },
            "require-dev": {
                "phpunit/phpunit": "^9.3 || ^5.7 || ^4.8.36"
            },
            "type": "library",
            "autoload": {
                "files": [
                    "src/functions_include.php"
                ],
                "psr-4": {
                    "React\\Promise\\": "src/"
                }
            },
            "notification-url": "https://packagist.org/downloads/",
            "license": [
                "MIT"
            ],
            "authors": [
                {
                    "name": "Jan Sorgalla",
                    "email": "jsorgalla@gmail.com",
                    "homepage": "https://sorgalla.com/"
                },
                {
                    "name": "Christian Lück",
                    "email": "christian@clue.engineering",
                    "homepage": "https://clue.engineering/"
                },
                {
                    "name": "Cees-Jan Kiewiet",
                    "email": "reactphp@ceesjankiewiet.nl",
                    "homepage": "https://wyrihaximus.net/"
                },
                {
                    "name": "Chris Boden",
                    "email": "cboden@gmail.com",
                    "homepage": "https://cboden.dev/"
                }
            ],
            "description": "A lightweight implementation of CommonJS Promises/A for PHP",
            "keywords": [
                "promise",
                "promises"
            ],
            "support": {
                "issues": "https://github.com/reactphp/promise/issues",
                "source": "https://github.com/reactphp/promise/tree/v2.9.0"
            },
            "funding": [
                {
                    "url": "https://github.com/WyriHaximus",
                    "type": "github"
                },
                {
                    "url": "https://github.com/clue",
                    "type": "github"
                }
            ],
            "time": "2022-02-11T10:27:51+00:00"
        },
        {
            "name": "react/promise-stream",
            "version": "v1.5.0",
            "source": {
                "type": "git",
                "url": "https://github.com/reactphp/promise-stream.git",
                "reference": "e6d2805e09ad50c4896f65f5e8705fe4ee7731a3"
            },
            "dist": {
                "type": "zip",
                "url": "https://api.github.com/repos/reactphp/promise-stream/zipball/e6d2805e09ad50c4896f65f5e8705fe4ee7731a3",
                "reference": "e6d2805e09ad50c4896f65f5e8705fe4ee7731a3",
                "shasum": ""
            },
            "require": {
                "php": ">=5.3",
                "react/promise": "^3 || ^2.1 || ^1.2",
                "react/stream": "^1.0 || ^0.7 || ^0.6 || ^0.5 || ^0.4.6"
            },
            "require-dev": {
                "phpunit/phpunit": "^9.3 || ^5.7 || ^4.8.35"
            },
            "type": "library",
            "autoload": {
                "files": [
                    "src/functions_include.php"
                ],
                "psr-4": {
                    "React\\Promise\\Stream\\": "src/"
                }
            },
            "notification-url": "https://packagist.org/downloads/",
            "license": [
                "MIT"
            ],
            "authors": [
                {
                    "name": "Christian Lück",
                    "email": "christian@clue.engineering",
                    "homepage": "https://clue.engineering/"
                },
                {
                    "name": "Cees-Jan Kiewiet",
                    "email": "reactphp@ceesjankiewiet.nl",
                    "homepage": "https://wyrihaximus.net/"
                },
                {
                    "name": "Jan Sorgalla",
                    "email": "jsorgalla@gmail.com",
                    "homepage": "https://sorgalla.com/"
                },
                {
                    "name": "Chris Boden",
                    "email": "cboden@gmail.com",
                    "homepage": "https://cboden.dev/"
                }
            ],
            "description": "The missing link between Promise-land and Stream-land for ReactPHP",
            "homepage": "https://github.com/reactphp/promise-stream",
            "keywords": [
                "Buffer",
                "async",
                "promise",
                "reactphp",
                "stream",
                "unwrap"
            ],
            "support": {
                "issues": "https://github.com/reactphp/promise-stream/issues",
                "source": "https://github.com/reactphp/promise-stream/tree/v1.5.0"
            },
            "funding": [
                {
                    "url": "https://github.com/WyriHaximus",
                    "type": "github"
                },
                {
                    "url": "https://github.com/clue",
                    "type": "github"
                }
            ],
            "time": "2022-09-09T11:42:18+00:00"
        },
        {
            "name": "react/promise-timer",
            "version": "v1.9.0",
            "source": {
                "type": "git",
                "url": "https://github.com/reactphp/promise-timer.git",
                "reference": "aa7a73c74b8d8c0f622f5982ff7b0351bc29e495"
            },
            "dist": {
                "type": "zip",
                "url": "https://api.github.com/repos/reactphp/promise-timer/zipball/aa7a73c74b8d8c0f622f5982ff7b0351bc29e495",
                "reference": "aa7a73c74b8d8c0f622f5982ff7b0351bc29e495",
                "shasum": ""
            },
            "require": {
                "php": ">=5.3",
                "react/event-loop": "^1.2",
                "react/promise": "^3.0 || ^2.7.0 || ^1.2.1"
            },
            "require-dev": {
                "phpunit/phpunit": "^9.3 || ^5.7 || ^4.8.35"
            },
            "type": "library",
            "autoload": {
                "files": [
                    "src/functions_include.php"
                ],
                "psr-4": {
                    "React\\Promise\\Timer\\": "src/"
                }
            },
            "notification-url": "https://packagist.org/downloads/",
            "license": [
                "MIT"
            ],
            "authors": [
                {
                    "name": "Christian Lück",
                    "email": "christian@clue.engineering",
                    "homepage": "https://clue.engineering/"
                },
                {
                    "name": "Cees-Jan Kiewiet",
                    "email": "reactphp@ceesjankiewiet.nl",
                    "homepage": "https://wyrihaximus.net/"
                },
                {
                    "name": "Jan Sorgalla",
                    "email": "jsorgalla@gmail.com",
                    "homepage": "https://sorgalla.com/"
                },
                {
                    "name": "Chris Boden",
                    "email": "cboden@gmail.com",
                    "homepage": "https://cboden.dev/"
                }
            ],
            "description": "A trivial implementation of timeouts for Promises, built on top of ReactPHP.",
            "homepage": "https://github.com/reactphp/promise-timer",
            "keywords": [
                "async",
                "event-loop",
                "promise",
                "reactphp",
                "timeout",
                "timer"
            ],
            "support": {
                "issues": "https://github.com/reactphp/promise-timer/issues",
                "source": "https://github.com/reactphp/promise-timer/tree/v1.9.0"
            },
            "funding": [
                {
                    "url": "https://github.com/WyriHaximus",
                    "type": "github"
                },
                {
                    "url": "https://github.com/clue",
                    "type": "github"
                }
            ],
            "time": "2022-06-13T13:41:03+00:00"
        },
        {
            "name": "react/socket",
            "version": "v1.12.0",
            "source": {
                "type": "git",
                "url": "https://github.com/reactphp/socket.git",
                "reference": "81e1b4d7f5450ebd8d2e9a95bb008bb15ca95a7b"
            },
            "dist": {
                "type": "zip",
                "url": "https://api.github.com/repos/reactphp/socket/zipball/81e1b4d7f5450ebd8d2e9a95bb008bb15ca95a7b",
                "reference": "81e1b4d7f5450ebd8d2e9a95bb008bb15ca95a7b",
                "shasum": ""
            },
            "require": {
                "evenement/evenement": "^3.0 || ^2.0 || ^1.0",
                "php": ">=5.3.0",
                "react/dns": "^1.8",
                "react/event-loop": "^1.2",
                "react/promise": "^3 || ^2.6 || ^1.2.1",
                "react/promise-timer": "^1.9",
                "react/stream": "^1.2"
            },
            "require-dev": {
                "phpunit/phpunit": "^9.3 || ^5.7 || ^4.8.35",
                "react/async": "^4 || ^3 || ^2",
                "react/promise-stream": "^1.4"
            },
            "type": "library",
            "autoload": {
                "psr-4": {
                    "React\\Socket\\": "src"
                }
            },
            "notification-url": "https://packagist.org/downloads/",
            "license": [
                "MIT"
            ],
            "authors": [
                {
                    "name": "Christian Lück",
                    "email": "christian@clue.engineering",
                    "homepage": "https://clue.engineering/"
                },
                {
                    "name": "Cees-Jan Kiewiet",
                    "email": "reactphp@ceesjankiewiet.nl",
                    "homepage": "https://wyrihaximus.net/"
                },
                {
                    "name": "Jan Sorgalla",
                    "email": "jsorgalla@gmail.com",
                    "homepage": "https://sorgalla.com/"
                },
                {
                    "name": "Chris Boden",
                    "email": "cboden@gmail.com",
                    "homepage": "https://cboden.dev/"
                }
            ],
            "description": "Async, streaming plaintext TCP/IP and secure TLS socket server and client connections for ReactPHP",
            "keywords": [
                "Connection",
                "Socket",
                "async",
                "reactphp",
                "stream"
            ],
            "support": {
                "issues": "https://github.com/reactphp/socket/issues",
                "source": "https://github.com/reactphp/socket/tree/v1.12.0"
            },
            "funding": [
                {
                    "url": "https://github.com/WyriHaximus",
                    "type": "github"
                },
                {
                    "url": "https://github.com/clue",
                    "type": "github"
                }
            ],
            "time": "2022-08-25T12:32:25+00:00"
        },
        {
            "name": "react/stream",
            "version": "v1.2.0",
            "source": {
                "type": "git",
                "url": "https://github.com/reactphp/stream.git",
                "reference": "7a423506ee1903e89f1e08ec5f0ed430ff784ae9"
            },
            "dist": {
                "type": "zip",
                "url": "https://api.github.com/repos/reactphp/stream/zipball/7a423506ee1903e89f1e08ec5f0ed430ff784ae9",
                "reference": "7a423506ee1903e89f1e08ec5f0ed430ff784ae9",
                "shasum": ""
            },
            "require": {
                "evenement/evenement": "^3.0 || ^2.0 || ^1.0",
                "php": ">=5.3.8",
                "react/event-loop": "^1.2"
            },
            "require-dev": {
                "clue/stream-filter": "~1.2",
                "phpunit/phpunit": "^9.3 || ^5.7 || ^4.8.35"
            },
            "type": "library",
            "autoload": {
                "psr-4": {
                    "React\\Stream\\": "src"
                }
            },
            "notification-url": "https://packagist.org/downloads/",
            "license": [
                "MIT"
            ],
            "authors": [
                {
                    "name": "Christian Lück",
                    "email": "christian@clue.engineering",
                    "homepage": "https://clue.engineering/"
                },
                {
                    "name": "Cees-Jan Kiewiet",
                    "email": "reactphp@ceesjankiewiet.nl",
                    "homepage": "https://wyrihaximus.net/"
                },
                {
                    "name": "Jan Sorgalla",
                    "email": "jsorgalla@gmail.com",
                    "homepage": "https://sorgalla.com/"
                },
                {
                    "name": "Chris Boden",
                    "email": "cboden@gmail.com",
                    "homepage": "https://cboden.dev/"
                }
            ],
            "description": "Event-driven readable and writable streams for non-blocking I/O in ReactPHP",
            "keywords": [
                "event-driven",
                "io",
                "non-blocking",
                "pipe",
                "reactphp",
                "readable",
                "stream",
                "writable"
            ],
            "support": {
                "issues": "https://github.com/reactphp/stream/issues",
                "source": "https://github.com/reactphp/stream/tree/v1.2.0"
            },
            "funding": [
                {
                    "url": "https://github.com/WyriHaximus",
                    "type": "github"
                },
                {
                    "url": "https://github.com/clue",
                    "type": "github"
                }
            ],
            "time": "2021-07-11T12:37:55+00:00"
        },
        {
            "name": "ringcentral/psr7",
            "version": "1.3.0",
            "source": {
                "type": "git",
                "url": "https://github.com/ringcentral/psr7.git",
                "reference": "360faaec4b563958b673fb52bbe94e37f14bc686"
            },
            "dist": {
                "type": "zip",
                "url": "https://api.github.com/repos/ringcentral/psr7/zipball/360faaec4b563958b673fb52bbe94e37f14bc686",
                "reference": "360faaec4b563958b673fb52bbe94e37f14bc686",
                "shasum": ""
            },
            "require": {
                "php": ">=5.3",
                "psr/http-message": "~1.0"
            },
            "provide": {
                "psr/http-message-implementation": "1.0"
            },
            "require-dev": {
                "phpunit/phpunit": "~4.0"
            },
            "type": "library",
            "extra": {
                "branch-alias": {
                    "dev-master": "1.0-dev"
                }
            },
            "autoload": {
                "files": [
                    "src/functions_include.php"
                ],
                "psr-4": {
                    "RingCentral\\Psr7\\": "src/"
                }
            },
            "notification-url": "https://packagist.org/downloads/",
            "license": [
                "MIT"
            ],
            "authors": [
                {
                    "name": "Michael Dowling",
                    "email": "mtdowling@gmail.com",
                    "homepage": "https://github.com/mtdowling"
                }
            ],
            "description": "PSR-7 message implementation",
            "keywords": [
                "http",
                "message",
                "stream",
                "uri"
            ],
            "support": {
                "source": "https://github.com/ringcentral/psr7/tree/master"
            },
            "time": "2018-05-29T20:21:04+00:00"
        },
        {
            "name": "symfony/console",
            "version": "v5.4.13",
            "source": {
                "type": "git",
                "url": "https://github.com/symfony/console.git",
                "reference": "3f97f6c7b7e26848a90c0c0cfb91eeb2bb8618be"
            },
            "dist": {
                "type": "zip",
                "url": "https://api.github.com/repos/symfony/console/zipball/3f97f6c7b7e26848a90c0c0cfb91eeb2bb8618be",
                "reference": "3f97f6c7b7e26848a90c0c0cfb91eeb2bb8618be",
                "shasum": ""
            },
            "require": {
                "php": ">=7.2.5",
                "symfony/deprecation-contracts": "^2.1|^3",
                "symfony/polyfill-mbstring": "~1.0",
                "symfony/polyfill-php73": "^1.9",
                "symfony/polyfill-php80": "^1.16",
                "symfony/service-contracts": "^1.1|^2|^3",
                "symfony/string": "^5.1|^6.0"
            },
            "conflict": {
                "psr/log": ">=3",
                "symfony/dependency-injection": "<4.4",
                "symfony/dotenv": "<5.1",
                "symfony/event-dispatcher": "<4.4",
                "symfony/lock": "<4.4",
                "symfony/process": "<4.4"
            },
            "provide": {
                "psr/log-implementation": "1.0|2.0"
            },
            "require-dev": {
                "psr/log": "^1|^2",
                "symfony/config": "^4.4|^5.0|^6.0",
                "symfony/dependency-injection": "^4.4|^5.0|^6.0",
                "symfony/event-dispatcher": "^4.4|^5.0|^6.0",
                "symfony/lock": "^4.4|^5.0|^6.0",
                "symfony/process": "^4.4|^5.0|^6.0",
                "symfony/var-dumper": "^4.4|^5.0|^6.0"
            },
            "suggest": {
                "psr/log": "For using the console logger",
                "symfony/event-dispatcher": "",
                "symfony/lock": "",
                "symfony/process": ""
            },
            "type": "library",
            "autoload": {
                "psr-4": {
                    "Symfony\\Component\\Console\\": ""
                },
                "exclude-from-classmap": [
                    "/Tests/"
                ]
            },
            "notification-url": "https://packagist.org/downloads/",
            "license": [
                "MIT"
            ],
            "authors": [
                {
                    "name": "Fabien Potencier",
                    "email": "fabien@symfony.com"
                },
                {
                    "name": "Symfony Community",
                    "homepage": "https://symfony.com/contributors"
                }
            ],
            "description": "Eases the creation of beautiful and testable command line interfaces",
            "homepage": "https://symfony.com",
            "keywords": [
                "cli",
                "command line",
                "console",
                "terminal"
            ],
            "support": {
                "source": "https://github.com/symfony/console/tree/v5.4.13"
            },
            "funding": [
                {
                    "url": "https://symfony.com/sponsor",
                    "type": "custom"
                },
                {
                    "url": "https://github.com/fabpot",
                    "type": "github"
                },
                {
                    "url": "https://tidelift.com/funding/github/packagist/symfony/symfony",
                    "type": "tidelift"
                }
            ],
            "time": "2022-08-26T13:50:20+00:00"
        },
        {
            "name": "symfony/deprecation-contracts",
            "version": "v3.1.1",
            "source": {
                "type": "git",
                "url": "https://github.com/symfony/deprecation-contracts.git",
                "reference": "07f1b9cc2ffee6aaafcf4b710fbc38ff736bd918"
            },
            "dist": {
                "type": "zip",
                "url": "https://api.github.com/repos/symfony/deprecation-contracts/zipball/07f1b9cc2ffee6aaafcf4b710fbc38ff736bd918",
                "reference": "07f1b9cc2ffee6aaafcf4b710fbc38ff736bd918",
                "shasum": ""
            },
            "require": {
                "php": ">=8.1"
            },
            "type": "library",
            "extra": {
                "branch-alias": {
                    "dev-main": "3.1-dev"
                },
                "thanks": {
                    "name": "symfony/contracts",
                    "url": "https://github.com/symfony/contracts"
                }
            },
            "autoload": {
                "files": [
                    "function.php"
                ]
            },
            "notification-url": "https://packagist.org/downloads/",
            "license": [
                "MIT"
            ],
            "authors": [
                {
                    "name": "Nicolas Grekas",
                    "email": "p@tchwork.com"
                },
                {
                    "name": "Symfony Community",
                    "homepage": "https://symfony.com/contributors"
                }
            ],
            "description": "A generic function and convention to trigger deprecation notices",
            "homepage": "https://symfony.com",
            "support": {
                "source": "https://github.com/symfony/deprecation-contracts/tree/v3.1.1"
            },
            "funding": [
                {
                    "url": "https://symfony.com/sponsor",
                    "type": "custom"
                },
                {
                    "url": "https://github.com/fabpot",
                    "type": "github"
                },
                {
                    "url": "https://tidelift.com/funding/github/packagist/symfony/symfony",
                    "type": "tidelift"
                }
            ],
            "time": "2022-02-25T11:15:52+00:00"
        },
        {
            "name": "symfony/finder",
            "version": "v5.4.11",
            "source": {
                "type": "git",
                "url": "https://github.com/symfony/finder.git",
                "reference": "7872a66f57caffa2916a584db1aa7f12adc76f8c"
            },
            "dist": {
                "type": "zip",
                "url": "https://api.github.com/repos/symfony/finder/zipball/7872a66f57caffa2916a584db1aa7f12adc76f8c",
                "reference": "7872a66f57caffa2916a584db1aa7f12adc76f8c",
                "shasum": ""
            },
            "require": {
                "php": ">=7.2.5",
                "symfony/deprecation-contracts": "^2.1|^3",
                "symfony/polyfill-php80": "^1.16"
            },
            "type": "library",
            "autoload": {
                "psr-4": {
                    "Symfony\\Component\\Finder\\": ""
                },
                "exclude-from-classmap": [
                    "/Tests/"
                ]
            },
            "notification-url": "https://packagist.org/downloads/",
            "license": [
                "MIT"
            ],
            "authors": [
                {
                    "name": "Fabien Potencier",
                    "email": "fabien@symfony.com"
                },
                {
                    "name": "Symfony Community",
                    "homepage": "https://symfony.com/contributors"
                }
            ],
            "description": "Finds files and directories via an intuitive fluent interface",
            "homepage": "https://symfony.com",
            "support": {
                "source": "https://github.com/symfony/finder/tree/v5.4.11"
            },
            "funding": [
                {
                    "url": "https://symfony.com/sponsor",
                    "type": "custom"
                },
                {
                    "url": "https://github.com/fabpot",
                    "type": "github"
                },
                {
                    "url": "https://tidelift.com/funding/github/packagist/symfony/symfony",
                    "type": "tidelift"
                }
            ],
            "time": "2022-07-29T07:37:50+00:00"
        },
        {
            "name": "symfony/polyfill-ctype",
            "version": "v1.26.0",
            "source": {
                "type": "git",
                "url": "https://github.com/symfony/polyfill-ctype.git",
                "reference": "6fd1b9a79f6e3cf65f9e679b23af304cd9e010d4"
            },
            "dist": {
                "type": "zip",
                "url": "https://api.github.com/repos/symfony/polyfill-ctype/zipball/6fd1b9a79f6e3cf65f9e679b23af304cd9e010d4",
                "reference": "6fd1b9a79f6e3cf65f9e679b23af304cd9e010d4",
                "shasum": ""
            },
            "require": {
                "php": ">=7.1"
            },
            "provide": {
                "ext-ctype": "*"
            },
            "suggest": {
                "ext-ctype": "For best performance"
            },
            "type": "library",
            "extra": {
                "branch-alias": {
                    "dev-main": "1.26-dev"
                },
                "thanks": {
                    "name": "symfony/polyfill",
                    "url": "https://github.com/symfony/polyfill"
                }
            },
            "autoload": {
                "files": [
                    "bootstrap.php"
                ],
                "psr-4": {
                    "Symfony\\Polyfill\\Ctype\\": ""
                }
            },
            "notification-url": "https://packagist.org/downloads/",
            "license": [
                "MIT"
            ],
            "authors": [
                {
                    "name": "Gert de Pagter",
                    "email": "BackEndTea@gmail.com"
                },
                {
                    "name": "Symfony Community",
                    "homepage": "https://symfony.com/contributors"
                }
            ],
            "description": "Symfony polyfill for ctype functions",
            "homepage": "https://symfony.com",
            "keywords": [
                "compatibility",
                "ctype",
                "polyfill",
                "portable"
            ],
            "support": {
                "source": "https://github.com/symfony/polyfill-ctype/tree/v1.26.0"
            },
            "funding": [
                {
                    "url": "https://symfony.com/sponsor",
                    "type": "custom"
                },
                {
                    "url": "https://github.com/fabpot",
                    "type": "github"
                },
                {
                    "url": "https://tidelift.com/funding/github/packagist/symfony/symfony",
                    "type": "tidelift"
                }
            ],
            "time": "2022-05-24T11:49:31+00:00"
        },
        {
            "name": "symfony/polyfill-intl-grapheme",
            "version": "v1.26.0",
            "source": {
                "type": "git",
                "url": "https://github.com/symfony/polyfill-intl-grapheme.git",
                "reference": "433d05519ce6990bf3530fba6957499d327395c2"
            },
            "dist": {
                "type": "zip",
                "url": "https://api.github.com/repos/symfony/polyfill-intl-grapheme/zipball/433d05519ce6990bf3530fba6957499d327395c2",
                "reference": "433d05519ce6990bf3530fba6957499d327395c2",
                "shasum": ""
            },
            "require": {
                "php": ">=7.1"
            },
            "suggest": {
                "ext-intl": "For best performance"
            },
            "type": "library",
            "extra": {
                "branch-alias": {
                    "dev-main": "1.26-dev"
                },
                "thanks": {
                    "name": "symfony/polyfill",
                    "url": "https://github.com/symfony/polyfill"
                }
            },
            "autoload": {
                "files": [
                    "bootstrap.php"
                ],
                "psr-4": {
                    "Symfony\\Polyfill\\Intl\\Grapheme\\": ""
                }
            },
            "notification-url": "https://packagist.org/downloads/",
            "license": [
                "MIT"
            ],
            "authors": [
                {
                    "name": "Nicolas Grekas",
                    "email": "p@tchwork.com"
                },
                {
                    "name": "Symfony Community",
                    "homepage": "https://symfony.com/contributors"
                }
            ],
            "description": "Symfony polyfill for intl's grapheme_* functions",
            "homepage": "https://symfony.com",
            "keywords": [
                "compatibility",
                "grapheme",
                "intl",
                "polyfill",
                "portable",
                "shim"
            ],
            "support": {
                "source": "https://github.com/symfony/polyfill-intl-grapheme/tree/v1.26.0"
            },
            "funding": [
                {
                    "url": "https://symfony.com/sponsor",
                    "type": "custom"
                },
                {
                    "url": "https://github.com/fabpot",
                    "type": "github"
                },
                {
                    "url": "https://tidelift.com/funding/github/packagist/symfony/symfony",
                    "type": "tidelift"
                }
            ],
            "time": "2022-05-24T11:49:31+00:00"
        },
        {
            "name": "symfony/polyfill-intl-normalizer",
            "version": "v1.26.0",
            "source": {
                "type": "git",
                "url": "https://github.com/symfony/polyfill-intl-normalizer.git",
                "reference": "219aa369ceff116e673852dce47c3a41794c14bd"
            },
            "dist": {
                "type": "zip",
                "url": "https://api.github.com/repos/symfony/polyfill-intl-normalizer/zipball/219aa369ceff116e673852dce47c3a41794c14bd",
                "reference": "219aa369ceff116e673852dce47c3a41794c14bd",
                "shasum": ""
            },
            "require": {
                "php": ">=7.1"
            },
            "suggest": {
                "ext-intl": "For best performance"
            },
            "type": "library",
            "extra": {
                "branch-alias": {
                    "dev-main": "1.26-dev"
                },
                "thanks": {
                    "name": "symfony/polyfill",
                    "url": "https://github.com/symfony/polyfill"
                }
            },
            "autoload": {
                "files": [
                    "bootstrap.php"
                ],
                "psr-4": {
                    "Symfony\\Polyfill\\Intl\\Normalizer\\": ""
                },
                "classmap": [
                    "Resources/stubs"
                ]
            },
            "notification-url": "https://packagist.org/downloads/",
            "license": [
                "MIT"
            ],
            "authors": [
                {
                    "name": "Nicolas Grekas",
                    "email": "p@tchwork.com"
                },
                {
                    "name": "Symfony Community",
                    "homepage": "https://symfony.com/contributors"
                }
            ],
            "description": "Symfony polyfill for intl's Normalizer class and related functions",
            "homepage": "https://symfony.com",
            "keywords": [
                "compatibility",
                "intl",
                "normalizer",
                "polyfill",
                "portable",
                "shim"
            ],
            "support": {
                "source": "https://github.com/symfony/polyfill-intl-normalizer/tree/v1.26.0"
            },
            "funding": [
                {
                    "url": "https://symfony.com/sponsor",
                    "type": "custom"
                },
                {
                    "url": "https://github.com/fabpot",
                    "type": "github"
                },
                {
                    "url": "https://tidelift.com/funding/github/packagist/symfony/symfony",
                    "type": "tidelift"
                }
            ],
            "time": "2022-05-24T11:49:31+00:00"
        },
        {
            "name": "symfony/polyfill-mbstring",
            "version": "v1.26.0",
            "source": {
                "type": "git",
                "url": "https://github.com/symfony/polyfill-mbstring.git",
                "reference": "9344f9cb97f3b19424af1a21a3b0e75b0a7d8d7e"
            },
            "dist": {
                "type": "zip",
                "url": "https://api.github.com/repos/symfony/polyfill-mbstring/zipball/9344f9cb97f3b19424af1a21a3b0e75b0a7d8d7e",
                "reference": "9344f9cb97f3b19424af1a21a3b0e75b0a7d8d7e",
                "shasum": ""
            },
            "require": {
                "php": ">=7.1"
            },
            "provide": {
                "ext-mbstring": "*"
            },
            "suggest": {
                "ext-mbstring": "For best performance"
            },
            "type": "library",
            "extra": {
                "branch-alias": {
                    "dev-main": "1.26-dev"
                },
                "thanks": {
                    "name": "symfony/polyfill",
                    "url": "https://github.com/symfony/polyfill"
                }
            },
            "autoload": {
                "files": [
                    "bootstrap.php"
                ],
                "psr-4": {
                    "Symfony\\Polyfill\\Mbstring\\": ""
                }
            },
            "notification-url": "https://packagist.org/downloads/",
            "license": [
                "MIT"
            ],
            "authors": [
                {
                    "name": "Nicolas Grekas",
                    "email": "p@tchwork.com"
                },
                {
                    "name": "Symfony Community",
                    "homepage": "https://symfony.com/contributors"
                }
            ],
            "description": "Symfony polyfill for the Mbstring extension",
            "homepage": "https://symfony.com",
            "keywords": [
                "compatibility",
                "mbstring",
                "polyfill",
                "portable",
                "shim"
            ],
            "support": {
                "source": "https://github.com/symfony/polyfill-mbstring/tree/v1.26.0"
            },
            "funding": [
                {
                    "url": "https://symfony.com/sponsor",
                    "type": "custom"
                },
                {
                    "url": "https://github.com/fabpot",
                    "type": "github"
                },
                {
                    "url": "https://tidelift.com/funding/github/packagist/symfony/symfony",
                    "type": "tidelift"
                }
            ],
            "time": "2022-05-24T11:49:31+00:00"
        },
        {
            "name": "symfony/polyfill-php72",
            "version": "v1.26.0",
            "source": {
                "type": "git",
                "url": "https://github.com/symfony/polyfill-php72.git",
                "reference": "bf44a9fd41feaac72b074de600314a93e2ae78e2"
            },
            "dist": {
                "type": "zip",
                "url": "https://api.github.com/repos/symfony/polyfill-php72/zipball/bf44a9fd41feaac72b074de600314a93e2ae78e2",
                "reference": "bf44a9fd41feaac72b074de600314a93e2ae78e2",
                "shasum": ""
            },
            "require": {
                "php": ">=7.1"
            },
            "type": "library",
            "extra": {
                "branch-alias": {
                    "dev-main": "1.26-dev"
                },
                "thanks": {
                    "name": "symfony/polyfill",
                    "url": "https://github.com/symfony/polyfill"
                }
            },
            "autoload": {
                "files": [
                    "bootstrap.php"
                ],
                "psr-4": {
                    "Symfony\\Polyfill\\Php72\\": ""
                }
            },
            "notification-url": "https://packagist.org/downloads/",
            "license": [
                "MIT"
            ],
            "authors": [
                {
                    "name": "Nicolas Grekas",
                    "email": "p@tchwork.com"
                },
                {
                    "name": "Symfony Community",
                    "homepage": "https://symfony.com/contributors"
                }
            ],
            "description": "Symfony polyfill backporting some PHP 7.2+ features to lower PHP versions",
            "homepage": "https://symfony.com",
            "keywords": [
                "compatibility",
                "polyfill",
                "portable",
                "shim"
            ],
            "support": {
                "source": "https://github.com/symfony/polyfill-php72/tree/v1.26.0"
            },
            "funding": [
                {
                    "url": "https://symfony.com/sponsor",
                    "type": "custom"
                },
                {
                    "url": "https://github.com/fabpot",
                    "type": "github"
                },
                {
                    "url": "https://tidelift.com/funding/github/packagist/symfony/symfony",
                    "type": "tidelift"
                }
            ],
            "time": "2022-05-24T11:49:31+00:00"
        },
        {
            "name": "symfony/polyfill-php73",
            "version": "v1.26.0",
            "source": {
                "type": "git",
                "url": "https://github.com/symfony/polyfill-php73.git",
                "reference": "e440d35fa0286f77fb45b79a03fedbeda9307e85"
            },
            "dist": {
                "type": "zip",
                "url": "https://api.github.com/repos/symfony/polyfill-php73/zipball/e440d35fa0286f77fb45b79a03fedbeda9307e85",
                "reference": "e440d35fa0286f77fb45b79a03fedbeda9307e85",
                "shasum": ""
            },
            "require": {
                "php": ">=7.1"
            },
            "type": "library",
            "extra": {
                "branch-alias": {
                    "dev-main": "1.26-dev"
                },
                "thanks": {
                    "name": "symfony/polyfill",
                    "url": "https://github.com/symfony/polyfill"
                }
            },
            "autoload": {
                "files": [
                    "bootstrap.php"
                ],
                "psr-4": {
                    "Symfony\\Polyfill\\Php73\\": ""
                },
                "classmap": [
                    "Resources/stubs"
                ]
            },
            "notification-url": "https://packagist.org/downloads/",
            "license": [
                "MIT"
            ],
            "authors": [
                {
                    "name": "Nicolas Grekas",
                    "email": "p@tchwork.com"
                },
                {
                    "name": "Symfony Community",
                    "homepage": "https://symfony.com/contributors"
                }
            ],
            "description": "Symfony polyfill backporting some PHP 7.3+ features to lower PHP versions",
            "homepage": "https://symfony.com",
            "keywords": [
                "compatibility",
                "polyfill",
                "portable",
                "shim"
            ],
            "support": {
                "source": "https://github.com/symfony/polyfill-php73/tree/v1.26.0"
            },
            "funding": [
                {
                    "url": "https://symfony.com/sponsor",
                    "type": "custom"
                },
                {
                    "url": "https://github.com/fabpot",
                    "type": "github"
                },
                {
                    "url": "https://tidelift.com/funding/github/packagist/symfony/symfony",
                    "type": "tidelift"
                }
            ],
            "time": "2022-05-24T11:49:31+00:00"
        },
        {
            "name": "symfony/polyfill-php74",
            "version": "v1.26.0",
            "source": {
                "type": "git",
                "url": "https://github.com/symfony/polyfill-php74.git",
                "reference": "ad4f7d62a17b1187d9f381f0a662aab19ff3c033"
            },
            "dist": {
                "type": "zip",
                "url": "https://api.github.com/repos/symfony/polyfill-php74/zipball/ad4f7d62a17b1187d9f381f0a662aab19ff3c033",
                "reference": "ad4f7d62a17b1187d9f381f0a662aab19ff3c033",
                "shasum": ""
            },
            "require": {
                "php": ">=7.1"
            },
            "type": "library",
            "extra": {
                "branch-alias": {
                    "dev-main": "1.26-dev"
                },
                "thanks": {
                    "name": "symfony/polyfill",
                    "url": "https://github.com/symfony/polyfill"
                }
            },
            "autoload": {
                "files": [
                    "bootstrap.php"
                ],
                "psr-4": {
                    "Symfony\\Polyfill\\Php74\\": ""
                }
            },
            "notification-url": "https://packagist.org/downloads/",
            "license": [
                "MIT"
            ],
            "authors": [
                {
                    "name": "Ion Bazan",
                    "email": "ion.bazan@gmail.com"
                },
                {
                    "name": "Nicolas Grekas",
                    "email": "p@tchwork.com"
                },
                {
                    "name": "Symfony Community",
                    "homepage": "https://symfony.com/contributors"
                }
            ],
            "description": "Symfony polyfill backporting some PHP 7.4+ features to lower PHP versions",
            "homepage": "https://symfony.com",
            "keywords": [
                "compatibility",
                "polyfill",
                "portable",
                "shim"
            ],
            "support": {
                "source": "https://github.com/symfony/polyfill-php74/tree/v1.26.0"
            },
            "funding": [
                {
                    "url": "https://symfony.com/sponsor",
                    "type": "custom"
                },
                {
                    "url": "https://github.com/fabpot",
                    "type": "github"
                },
                {
                    "url": "https://tidelift.com/funding/github/packagist/symfony/symfony",
                    "type": "tidelift"
                }
            ],
            "time": "2022-05-24T11:49:31+00:00"
        },
        {
            "name": "symfony/polyfill-php80",
            "version": "v1.26.0",
            "source": {
                "type": "git",
                "url": "https://github.com/symfony/polyfill-php80.git",
                "reference": "cfa0ae98841b9e461207c13ab093d76b0fa7bace"
            },
            "dist": {
                "type": "zip",
                "url": "https://api.github.com/repos/symfony/polyfill-php80/zipball/cfa0ae98841b9e461207c13ab093d76b0fa7bace",
                "reference": "cfa0ae98841b9e461207c13ab093d76b0fa7bace",
                "shasum": ""
            },
            "require": {
                "php": ">=7.1"
            },
            "type": "library",
            "extra": {
                "branch-alias": {
                    "dev-main": "1.26-dev"
                },
                "thanks": {
                    "name": "symfony/polyfill",
                    "url": "https://github.com/symfony/polyfill"
                }
            },
            "autoload": {
                "files": [
                    "bootstrap.php"
                ],
                "psr-4": {
                    "Symfony\\Polyfill\\Php80\\": ""
                },
                "classmap": [
                    "Resources/stubs"
                ]
            },
            "notification-url": "https://packagist.org/downloads/",
            "license": [
                "MIT"
            ],
            "authors": [
                {
                    "name": "Ion Bazan",
                    "email": "ion.bazan@gmail.com"
                },
                {
                    "name": "Nicolas Grekas",
                    "email": "p@tchwork.com"
                },
                {
                    "name": "Symfony Community",
                    "homepage": "https://symfony.com/contributors"
                }
            ],
            "description": "Symfony polyfill backporting some PHP 8.0+ features to lower PHP versions",
            "homepage": "https://symfony.com",
            "keywords": [
                "compatibility",
                "polyfill",
                "portable",
                "shim"
            ],
            "support": {
                "source": "https://github.com/symfony/polyfill-php80/tree/v1.26.0"
            },
            "funding": [
                {
                    "url": "https://symfony.com/sponsor",
                    "type": "custom"
                },
                {
                    "url": "https://github.com/fabpot",
                    "type": "github"
                },
                {
                    "url": "https://tidelift.com/funding/github/packagist/symfony/symfony",
                    "type": "tidelift"
                }
            ],
            "time": "2022-05-10T07:21:04+00:00"
        },
        {
            "name": "symfony/process",
            "version": "v5.4.11",
            "source": {
                "type": "git",
                "url": "https://github.com/symfony/process.git",
                "reference": "6e75fe6874cbc7e4773d049616ab450eff537bf1"
            },
            "dist": {
                "type": "zip",
                "url": "https://api.github.com/repos/symfony/process/zipball/6e75fe6874cbc7e4773d049616ab450eff537bf1",
                "reference": "6e75fe6874cbc7e4773d049616ab450eff537bf1",
                "shasum": ""
            },
            "require": {
                "php": ">=7.2.5",
                "symfony/polyfill-php80": "^1.16"
            },
            "type": "library",
            "autoload": {
                "psr-4": {
                    "Symfony\\Component\\Process\\": ""
                },
                "exclude-from-classmap": [
                    "/Tests/"
                ]
            },
            "notification-url": "https://packagist.org/downloads/",
            "license": [
                "MIT"
            ],
            "authors": [
                {
                    "name": "Fabien Potencier",
                    "email": "fabien@symfony.com"
                },
                {
                    "name": "Symfony Community",
                    "homepage": "https://symfony.com/contributors"
                }
            ],
            "description": "Executes commands in sub-processes",
            "homepage": "https://symfony.com",
            "support": {
                "source": "https://github.com/symfony/process/tree/v5.4.11"
            },
            "funding": [
                {
                    "url": "https://symfony.com/sponsor",
                    "type": "custom"
                },
                {
                    "url": "https://github.com/fabpot",
                    "type": "github"
                },
                {
                    "url": "https://tidelift.com/funding/github/packagist/symfony/symfony",
                    "type": "tidelift"
                }
            ],
            "time": "2022-06-27T16:58:25+00:00"
        },
        {
            "name": "symfony/service-contracts",
            "version": "v2.5.2",
            "source": {
                "type": "git",
                "url": "https://github.com/symfony/service-contracts.git",
                "reference": "4b426aac47d6427cc1a1d0f7e2ac724627f5966c"
            },
            "dist": {
                "type": "zip",
                "url": "https://api.github.com/repos/symfony/service-contracts/zipball/4b426aac47d6427cc1a1d0f7e2ac724627f5966c",
                "reference": "4b426aac47d6427cc1a1d0f7e2ac724627f5966c",
                "shasum": ""
            },
            "require": {
                "php": ">=7.2.5",
                "psr/container": "^1.1",
                "symfony/deprecation-contracts": "^2.1|^3"
            },
            "conflict": {
                "ext-psr": "<1.1|>=2"
            },
            "suggest": {
                "symfony/service-implementation": ""
            },
            "type": "library",
            "extra": {
                "branch-alias": {
                    "dev-main": "2.5-dev"
                },
                "thanks": {
                    "name": "symfony/contracts",
                    "url": "https://github.com/symfony/contracts"
                }
            },
            "autoload": {
                "psr-4": {
                    "Symfony\\Contracts\\Service\\": ""
                }
            },
            "notification-url": "https://packagist.org/downloads/",
            "license": [
                "MIT"
            ],
            "authors": [
                {
                    "name": "Nicolas Grekas",
                    "email": "p@tchwork.com"
                },
                {
                    "name": "Symfony Community",
                    "homepage": "https://symfony.com/contributors"
                }
            ],
            "description": "Generic abstractions related to writing services",
            "homepage": "https://symfony.com",
            "keywords": [
                "abstractions",
                "contracts",
                "decoupling",
                "interfaces",
                "interoperability",
                "standards"
            ],
            "support": {
                "source": "https://github.com/symfony/service-contracts/tree/v2.5.2"
            },
            "funding": [
                {
                    "url": "https://symfony.com/sponsor",
                    "type": "custom"
                },
                {
                    "url": "https://github.com/fabpot",
                    "type": "github"
                },
                {
                    "url": "https://tidelift.com/funding/github/packagist/symfony/symfony",
                    "type": "tidelift"
                }
            ],
            "time": "2022-05-30T19:17:29+00:00"
        },
        {
            "name": "symfony/string",
            "version": "v5.4.13",
            "source": {
                "type": "git",
                "url": "https://github.com/symfony/string.git",
                "reference": "2900c668a32138a34118740de3e4d5a701801f53"
            },
            "dist": {
                "type": "zip",
                "url": "https://api.github.com/repos/symfony/string/zipball/2900c668a32138a34118740de3e4d5a701801f53",
                "reference": "2900c668a32138a34118740de3e4d5a701801f53",
                "shasum": ""
            },
            "require": {
                "php": ">=7.2.5",
                "symfony/polyfill-ctype": "~1.8",
                "symfony/polyfill-intl-grapheme": "~1.0",
                "symfony/polyfill-intl-normalizer": "~1.0",
                "symfony/polyfill-mbstring": "~1.0",
                "symfony/polyfill-php80": "~1.15"
            },
            "conflict": {
                "symfony/translation-contracts": ">=3.0"
            },
            "require-dev": {
                "symfony/error-handler": "^4.4|^5.0|^6.0",
                "symfony/http-client": "^4.4|^5.0|^6.0",
                "symfony/translation-contracts": "^1.1|^2",
                "symfony/var-exporter": "^4.4|^5.0|^6.0"
            },
            "type": "library",
            "autoload": {
                "files": [
                    "Resources/functions.php"
                ],
                "psr-4": {
                    "Symfony\\Component\\String\\": ""
                },
                "exclude-from-classmap": [
                    "/Tests/"
                ]
            },
            "notification-url": "https://packagist.org/downloads/",
            "license": [
                "MIT"
            ],
            "authors": [
                {
                    "name": "Nicolas Grekas",
                    "email": "p@tchwork.com"
                },
                {
                    "name": "Symfony Community",
                    "homepage": "https://symfony.com/contributors"
                }
            ],
            "description": "Provides an object-oriented API to strings and deals with bytes, UTF-8 code points and grapheme clusters in a unified way",
            "homepage": "https://symfony.com",
            "keywords": [
                "grapheme",
                "i18n",
                "string",
                "unicode",
                "utf-8",
                "utf8"
            ],
            "support": {
                "source": "https://github.com/symfony/string/tree/v5.4.13"
            },
            "funding": [
                {
                    "url": "https://symfony.com/sponsor",
                    "type": "custom"
                },
                {
                    "url": "https://github.com/fabpot",
                    "type": "github"
                },
                {
                    "url": "https://tidelift.com/funding/github/packagist/symfony/symfony",
                    "type": "tidelift"
                }
            ],
            "time": "2022-09-01T01:52:16+00:00"
        }
    ],
    "packages-dev": [
        {
            "name": "brianium/paratest",
            "version": "v6.6.2",
            "source": {
                "type": "git",
                "url": "https://github.com/paratestphp/paratest.git",
                "reference": "5249af4e25e79da66d1ec3b54b474047999c10b8"
            },
            "dist": {
                "type": "zip",
                "url": "https://api.github.com/repos/paratestphp/paratest/zipball/5249af4e25e79da66d1ec3b54b474047999c10b8",
                "reference": "5249af4e25e79da66d1ec3b54b474047999c10b8",
                "shasum": ""
            },
            "require": {
                "ext-dom": "*",
                "ext-pcre": "*",
                "ext-reflection": "*",
                "ext-simplexml": "*",
                "jean85/pretty-package-versions": "^2.0.5",
                "php": "^7.3 || ^8.0",
                "phpunit/php-code-coverage": "^9.2.15",
                "phpunit/php-file-iterator": "^3.0.6",
                "phpunit/php-timer": "^5.0.3",
                "phpunit/phpunit": "^9.5.21",
                "sebastian/environment": "^5.1.4",
                "symfony/console": "^5.4.9 || ^6.1.2",
                "symfony/polyfill-php80": "^v1.26.0",
                "symfony/process": "^5.4.8 || ^6.1.0"
            },
            "require-dev": {
                "doctrine/coding-standard": "^9.0.0",
                "ext-pcov": "*",
                "ext-posix": "*",
                "infection/infection": "^0.26.13",
                "malukenho/mcbumpface": "^1.1.5",
                "squizlabs/php_codesniffer": "^3.7.1",
                "symfony/filesystem": "^5.4.9 || ^6.1.0",
                "vimeo/psalm": "^4.26.0"
            },
            "bin": [
                "bin/paratest",
                "bin/paratest.bat",
                "bin/paratest_for_phpstorm"
            ],
            "type": "library",
            "autoload": {
                "psr-4": {
                    "ParaTest\\": [
                        "src/"
                    ]
                }
            },
            "notification-url": "https://packagist.org/downloads/",
            "license": [
                "MIT"
            ],
            "authors": [
                {
                    "name": "Brian Scaturro",
                    "email": "scaturrob@gmail.com",
                    "role": "Developer"
                },
                {
                    "name": "Filippo Tessarotto",
                    "email": "zoeslam@gmail.com",
                    "role": "Developer"
                }
            ],
            "description": "Parallel testing for PHP",
            "homepage": "https://github.com/paratestphp/paratest",
            "keywords": [
                "concurrent",
                "parallel",
                "phpunit",
                "testing"
            ],
            "support": {
                "issues": "https://github.com/paratestphp/paratest/issues",
                "source": "https://github.com/paratestphp/paratest/tree/v6.6.2"
            },
            "funding": [
                {
                    "url": "https://github.com/sponsors/Slamdunk",
                    "type": "github"
                },
                {
                    "url": "https://paypal.me/filippotessarotto",
                    "type": "paypal"
                }
            ],
            "time": "2022-08-22T10:45:51+00:00"
        },
        {
            "name": "doctrine/instantiator",
            "version": "1.4.1",
            "source": {
                "type": "git",
                "url": "https://github.com/doctrine/instantiator.git",
                "reference": "10dcfce151b967d20fde1b34ae6640712c3891bc"
            },
            "dist": {
                "type": "zip",
                "url": "https://api.github.com/repos/doctrine/instantiator/zipball/10dcfce151b967d20fde1b34ae6640712c3891bc",
                "reference": "10dcfce151b967d20fde1b34ae6640712c3891bc",
                "shasum": ""
            },
            "require": {
                "php": "^7.1 || ^8.0"
            },
            "require-dev": {
                "doctrine/coding-standard": "^9",
                "ext-pdo": "*",
                "ext-phar": "*",
                "phpbench/phpbench": "^0.16 || ^1",
                "phpstan/phpstan": "^1.4",
                "phpstan/phpstan-phpunit": "^1",
                "phpunit/phpunit": "^7.5 || ^8.5 || ^9.5",
                "vimeo/psalm": "^4.22"
            },
            "type": "library",
            "autoload": {
                "psr-4": {
                    "Doctrine\\Instantiator\\": "src/Doctrine/Instantiator/"
                }
            },
            "notification-url": "https://packagist.org/downloads/",
            "license": [
                "MIT"
            ],
            "authors": [
                {
                    "name": "Marco Pivetta",
                    "email": "ocramius@gmail.com",
                    "homepage": "https://ocramius.github.io/"
                }
            ],
            "description": "A small, lightweight utility to instantiate objects in PHP without invoking their constructors",
            "homepage": "https://www.doctrine-project.org/projects/instantiator.html",
            "keywords": [
                "constructor",
                "instantiate"
            ],
            "support": {
                "issues": "https://github.com/doctrine/instantiator/issues",
                "source": "https://github.com/doctrine/instantiator/tree/1.4.1"
            },
            "funding": [
                {
                    "url": "https://www.doctrine-project.org/sponsorship.html",
                    "type": "custom"
                },
                {
                    "url": "https://www.patreon.com/phpdoctrine",
                    "type": "patreon"
                },
                {
                    "url": "https://tidelift.com/funding/github/packagist/doctrine%2Finstantiator",
                    "type": "tidelift"
                }
            ],
            "time": "2022-03-03T08:28:38+00:00"
        },
        {
            "name": "drupol/phposinfo",
            "version": "1.6.5",
            "source": {
                "type": "git",
                "url": "https://github.com/drupol/phposinfo.git",
                "reference": "36b0250d38279c8a131a1898a31e359606024507"
            },
            "dist": {
                "type": "zip",
                "url": "https://api.github.com/repos/drupol/phposinfo/zipball/36b0250d38279c8a131a1898a31e359606024507",
                "reference": "36b0250d38279c8a131a1898a31e359606024507",
                "shasum": ""
            },
            "require": {
                "php": ">= 7.1.3"
            },
            "require-dev": {
                "drupol/php-conventions": "^1.7.1",
                "friends-of-phpspec/phpspec-code-coverage": "^4.3.2",
                "infection/infection": "^0.13.6 || ^0.15.0",
                "phpspec/phpspec": "^5.1.2 || ^6.1.1"
            },
            "type": "library",
            "autoload": {
                "psr-4": {
                    "drupol\\phposinfo\\": "src/"
                }
            },
            "notification-url": "https://packagist.org/downloads/",
            "license": [
                "MIT"
            ],
            "authors": [
                {
                    "name": "Pol Dellaiera",
                    "email": "pol.dellaiera@protonmail.com"
                }
            ],
            "description": "Try to guess the host operating system.",
            "keywords": [
                "operating system detection"
            ],
            "support": {
                "issues": "https://github.com/drupol/phposinfo/issues",
                "source": "https://github.com/drupol/phposinfo/tree/master"
            },
            "funding": [
                {
                    "url": "https://github.com/drupol",
                    "type": "github"
                }
            ],
            "abandoned": "loophp/phposinfo",
            "time": "2020-05-19T14:14:28+00:00"
        },
        {
            "name": "jean85/pretty-package-versions",
            "version": "2.0.5",
            "source": {
                "type": "git",
                "url": "https://github.com/Jean85/pretty-package-versions.git",
                "reference": "ae547e455a3d8babd07b96966b17d7fd21d9c6af"
            },
            "dist": {
                "type": "zip",
                "url": "https://api.github.com/repos/Jean85/pretty-package-versions/zipball/ae547e455a3d8babd07b96966b17d7fd21d9c6af",
                "reference": "ae547e455a3d8babd07b96966b17d7fd21d9c6af",
                "shasum": ""
            },
            "require": {
                "composer-runtime-api": "^2.0.0",
                "php": "^7.1|^8.0"
            },
            "require-dev": {
                "friendsofphp/php-cs-fixer": "^2.17",
                "jean85/composer-provided-replaced-stub-package": "^1.0",
                "phpstan/phpstan": "^0.12.66",
                "phpunit/phpunit": "^7.5|^8.5|^9.4",
                "vimeo/psalm": "^4.3"
            },
            "type": "library",
            "extra": {
                "branch-alias": {
                    "dev-master": "1.x-dev"
                }
            },
            "autoload": {
                "psr-4": {
                    "Jean85\\": "src/"
                }
            },
            "notification-url": "https://packagist.org/downloads/",
            "license": [
                "MIT"
            ],
            "authors": [
                {
                    "name": "Alessandro Lai",
                    "email": "alessandro.lai85@gmail.com"
                }
            ],
            "description": "A library to get pretty versions strings of installed dependencies",
            "keywords": [
                "composer",
                "package",
                "release",
                "versions"
            ],
            "support": {
                "issues": "https://github.com/Jean85/pretty-package-versions/issues",
                "source": "https://github.com/Jean85/pretty-package-versions/tree/2.0.5"
            },
            "time": "2021-10-08T21:21:46+00:00"
        },
        {
            "name": "loophp/phposinfo",
            "version": "1.7.2",
            "source": {
                "type": "git",
                "url": "https://github.com/loophp/phposinfo.git",
                "reference": "106e7b3f00849dce1787ebf38da493ba586b48f2"
            },
            "dist": {
                "type": "zip",
                "url": "https://api.github.com/repos/loophp/phposinfo/zipball/106e7b3f00849dce1787ebf38da493ba586b48f2",
                "reference": "106e7b3f00849dce1787ebf38da493ba586b48f2",
                "shasum": ""
            },
            "require": {
                "php": ">= 7.3"
            },
            "require-dev": {
                "drupol/php-conventions": "^3.0.2",
                "friends-of-phpspec/phpspec-code-coverage": "^5",
                "infection/infection": "^0.18",
                "infection/phpspec-adapter": "^0.1.1",
                "phpspec/phpspec": "^6",
                "vimeo/psalm": "^4.6"
            },
            "type": "library",
            "autoload": {
                "psr-4": {
                    "loophp\\phposinfo\\": "src/"
                }
            },
            "notification-url": "https://packagist.org/downloads/",
            "license": [
                "MIT"
            ],
            "authors": [
                {
                    "name": "Pol Dellaiera",
                    "email": "pol.dellaiera@protonmail.com"
                }
            ],
            "description": "Try to guess the host operating system.",
            "keywords": [
                "operating system detection"
            ],
            "support": {
                "docs": "https://loophp-collection.rtfd.io",
                "issues": "https://github.com/loophp/collection/issues",
                "source": "https://github.com/loophp/collection"
            },
            "funding": [
                {
                    "url": "https://github.com/drupol",
                    "type": "github"
                },
                {
                    "url": "https://www.paypal.me/drupol",
                    "type": "paypal"
                }
            ],
            "time": "2021-06-29T07:18:36+00:00"
        },
        {
            "name": "myclabs/deep-copy",
            "version": "1.11.0",
            "source": {
                "type": "git",
                "url": "https://github.com/myclabs/DeepCopy.git",
                "reference": "14daed4296fae74d9e3201d2c4925d1acb7aa614"
            },
            "dist": {
                "type": "zip",
                "url": "https://api.github.com/repos/myclabs/DeepCopy/zipball/14daed4296fae74d9e3201d2c4925d1acb7aa614",
                "reference": "14daed4296fae74d9e3201d2c4925d1acb7aa614",
                "shasum": ""
            },
            "require": {
                "php": "^7.1 || ^8.0"
            },
            "conflict": {
                "doctrine/collections": "<1.6.8",
                "doctrine/common": "<2.13.3 || >=3,<3.2.2"
            },
            "require-dev": {
                "doctrine/collections": "^1.6.8",
                "doctrine/common": "^2.13.3 || ^3.2.2",
                "phpunit/phpunit": "^7.5.20 || ^8.5.23 || ^9.5.13"
            },
            "type": "library",
            "autoload": {
                "files": [
                    "src/DeepCopy/deep_copy.php"
                ],
                "psr-4": {
                    "DeepCopy\\": "src/DeepCopy/"
                }
            },
            "notification-url": "https://packagist.org/downloads/",
            "license": [
                "MIT"
            ],
            "description": "Create deep copies (clones) of your objects",
            "keywords": [
                "clone",
                "copy",
                "duplicate",
                "object",
                "object graph"
            ],
            "support": {
                "issues": "https://github.com/myclabs/DeepCopy/issues",
                "source": "https://github.com/myclabs/DeepCopy/tree/1.11.0"
            },
            "funding": [
                {
                    "url": "https://tidelift.com/funding/github/packagist/myclabs/deep-copy",
                    "type": "tidelift"
                }
            ],
            "time": "2022-03-03T13:19:32+00:00"
        },
        {
            "name": "phar-io/manifest",
            "version": "2.0.3",
            "source": {
                "type": "git",
                "url": "https://github.com/phar-io/manifest.git",
                "reference": "97803eca37d319dfa7826cc2437fc020857acb53"
            },
            "dist": {
                "type": "zip",
                "url": "https://api.github.com/repos/phar-io/manifest/zipball/97803eca37d319dfa7826cc2437fc020857acb53",
                "reference": "97803eca37d319dfa7826cc2437fc020857acb53",
                "shasum": ""
            },
            "require": {
                "ext-dom": "*",
                "ext-phar": "*",
                "ext-xmlwriter": "*",
                "phar-io/version": "^3.0.1",
                "php": "^7.2 || ^8.0"
            },
            "type": "library",
            "extra": {
                "branch-alias": {
                    "dev-master": "2.0.x-dev"
                }
            },
            "autoload": {
                "classmap": [
                    "src/"
                ]
            },
            "notification-url": "https://packagist.org/downloads/",
            "license": [
                "BSD-3-Clause"
            ],
            "authors": [
                {
                    "name": "Arne Blankerts",
                    "email": "arne@blankerts.de",
                    "role": "Developer"
                },
                {
                    "name": "Sebastian Heuer",
                    "email": "sebastian@phpeople.de",
                    "role": "Developer"
                },
                {
                    "name": "Sebastian Bergmann",
                    "email": "sebastian@phpunit.de",
                    "role": "Developer"
                }
            ],
            "description": "Component for reading phar.io manifest information from a PHP Archive (PHAR)",
            "support": {
                "issues": "https://github.com/phar-io/manifest/issues",
                "source": "https://github.com/phar-io/manifest/tree/2.0.3"
            },
            "time": "2021-07-20T11:28:43+00:00"
        },
        {
            "name": "phar-io/version",
            "version": "3.2.1",
            "source": {
                "type": "git",
                "url": "https://github.com/phar-io/version.git",
                "reference": "4f7fd7836c6f332bb2933569e566a0d6c4cbed74"
            },
            "dist": {
                "type": "zip",
                "url": "https://api.github.com/repos/phar-io/version/zipball/4f7fd7836c6f332bb2933569e566a0d6c4cbed74",
                "reference": "4f7fd7836c6f332bb2933569e566a0d6c4cbed74",
                "shasum": ""
            },
            "require": {
                "php": "^7.2 || ^8.0"
            },
            "type": "library",
            "autoload": {
                "classmap": [
                    "src/"
                ]
            },
            "notification-url": "https://packagist.org/downloads/",
            "license": [
                "BSD-3-Clause"
            ],
            "authors": [
                {
                    "name": "Arne Blankerts",
                    "email": "arne@blankerts.de",
                    "role": "Developer"
                },
                {
                    "name": "Sebastian Heuer",
                    "email": "sebastian@phpeople.de",
                    "role": "Developer"
                },
                {
                    "name": "Sebastian Bergmann",
                    "email": "sebastian@phpunit.de",
                    "role": "Developer"
                }
            ],
            "description": "Library for handling version information and constraints",
            "support": {
                "issues": "https://github.com/phar-io/version/issues",
                "source": "https://github.com/phar-io/version/tree/3.2.1"
            },
            "time": "2022-02-21T01:04:05+00:00"
        },
        {
            "name": "php-parallel-lint/php-parallel-lint",
            "version": "v1.3.2",
            "source": {
                "type": "git",
                "url": "https://github.com/php-parallel-lint/PHP-Parallel-Lint.git",
                "reference": "6483c9832e71973ed29cf71bd6b3f4fde438a9de"
            },
            "dist": {
                "type": "zip",
                "url": "https://api.github.com/repos/php-parallel-lint/PHP-Parallel-Lint/zipball/6483c9832e71973ed29cf71bd6b3f4fde438a9de",
                "reference": "6483c9832e71973ed29cf71bd6b3f4fde438a9de",
                "shasum": ""
            },
            "require": {
                "ext-json": "*",
                "php": ">=5.3.0"
            },
            "replace": {
                "grogy/php-parallel-lint": "*",
                "jakub-onderka/php-parallel-lint": "*"
            },
            "require-dev": {
                "nette/tester": "^1.3 || ^2.0",
                "php-parallel-lint/php-console-highlighter": "0.* || ^1.0",
                "squizlabs/php_codesniffer": "^3.6"
            },
            "suggest": {
                "php-parallel-lint/php-console-highlighter": "Highlight syntax in code snippet"
            },
            "bin": [
                "parallel-lint"
            ],
            "type": "library",
            "autoload": {
                "classmap": [
                    "./src/"
                ]
            },
            "notification-url": "https://packagist.org/downloads/",
            "license": [
                "BSD-2-Clause"
            ],
            "authors": [
                {
                    "name": "Jakub Onderka",
                    "email": "ahoj@jakubonderka.cz"
                }
            ],
            "description": "This tool check syntax of PHP files about 20x faster than serial check.",
            "homepage": "https://github.com/php-parallel-lint/PHP-Parallel-Lint",
            "support": {
                "issues": "https://github.com/php-parallel-lint/PHP-Parallel-Lint/issues",
                "source": "https://github.com/php-parallel-lint/PHP-Parallel-Lint/tree/v1.3.2"
            },
            "time": "2022-02-21T12:50:22+00:00"
        },
        {
            "name": "phpstan/phpstan-deprecation-rules",
            "version": "1.0.0",
            "source": {
                "type": "git",
                "url": "https://github.com/phpstan/phpstan-deprecation-rules.git",
                "reference": "e5ccafb0dd8d835dd65d8d7a1a0d2b1b75414682"
            },
            "dist": {
                "type": "zip",
                "url": "https://api.github.com/repos/phpstan/phpstan-deprecation-rules/zipball/e5ccafb0dd8d835dd65d8d7a1a0d2b1b75414682",
                "reference": "e5ccafb0dd8d835dd65d8d7a1a0d2b1b75414682",
                "shasum": ""
            },
            "require": {
                "php": "^7.1 || ^8.0",
                "phpstan/phpstan": "^1.0"
            },
            "require-dev": {
                "php-parallel-lint/php-parallel-lint": "^1.2",
                "phpstan/phpstan-phpunit": "^1.0",
                "phpunit/phpunit": "^9.5"
            },
            "type": "phpstan-extension",
            "extra": {
                "branch-alias": {
                    "dev-master": "1.0-dev"
                },
                "phpstan": {
                    "includes": [
                        "rules.neon"
                    ]
                }
            },
            "autoload": {
                "psr-4": {
                    "PHPStan\\": "src/"
                }
            },
            "notification-url": "https://packagist.org/downloads/",
            "license": [
                "MIT"
            ],
            "description": "PHPStan rules for detecting usage of deprecated classes, methods, properties, constants and traits.",
            "support": {
                "issues": "https://github.com/phpstan/phpstan-deprecation-rules/issues",
                "source": "https://github.com/phpstan/phpstan-deprecation-rules/tree/1.0.0"
            },
            "time": "2021-09-23T11:02:21+00:00"
        },
        {
            "name": "phpstan/phpstan-nette",
            "version": "1.1.0",
            "source": {
                "type": "git",
                "url": "https://github.com/phpstan/phpstan-nette.git",
                "reference": "8dddb884521d282b85af7d4a8221e21827df426a"
            },
            "dist": {
                "type": "zip",
                "url": "https://api.github.com/repos/phpstan/phpstan-nette/zipball/8dddb884521d282b85af7d4a8221e21827df426a",
                "reference": "8dddb884521d282b85af7d4a8221e21827df426a",
                "shasum": ""
            },
            "require": {
                "php": "^7.2 || ^8.0",
                "phpstan/phpstan": "^1.7"
            },
            "conflict": {
                "nette/application": "<2.3.0",
                "nette/component-model": "<2.3.0",
                "nette/di": "<2.3.0",
                "nette/forms": "<2.3.0",
                "nette/http": "<2.3.0",
                "nette/utils": "<2.3.0"
            },
            "require-dev": {
                "nette/forms": "^3.0",
                "nette/utils": "^2.3.0 || ^3.0.0",
                "nikic/php-parser": "^4.13.2",
                "php-parallel-lint/php-parallel-lint": "^1.2",
                "phpstan/phpstan-php-parser": "^1.1",
                "phpstan/phpstan-phpunit": "^1.0",
                "phpstan/phpstan-strict-rules": "^1.0",
                "phpunit/phpunit": "^9.5"
            },
            "type": "phpstan-extension",
            "extra": {
                "phpstan": {
                    "includes": [
                        "extension.neon",
                        "rules.neon"
                    ]
                }
            },
            "autoload": {
                "psr-4": {
                    "PHPStan\\": "src/"
                }
            },
            "notification-url": "https://packagist.org/downloads/",
            "license": [
                "MIT"
            ],
            "description": "Nette Framework class reflection extension for PHPStan",
            "support": {
                "issues": "https://github.com/phpstan/phpstan-nette/issues",
                "source": "https://github.com/phpstan/phpstan-nette/tree/1.1.0"
            },
            "time": "2022-09-21T14:29:42+00:00"
        },
        {
            "name": "phpstan/phpstan-php-parser",
            "version": "1.1.0",
            "source": {
                "type": "git",
                "url": "https://github.com/phpstan/phpstan-php-parser.git",
                "reference": "1c7670dd92da864b5d019f22d9f512a6ae18b78e"
            },
            "dist": {
                "type": "zip",
                "url": "https://api.github.com/repos/phpstan/phpstan-php-parser/zipball/1c7670dd92da864b5d019f22d9f512a6ae18b78e",
                "reference": "1c7670dd92da864b5d019f22d9f512a6ae18b78e",
                "shasum": ""
            },
            "require": {
                "php": "^7.1 || ^8.0",
                "phpstan/phpstan": "^1.3"
            },
            "require-dev": {
                "php-parallel-lint/php-parallel-lint": "^1.2",
                "phpstan/phpstan-phpunit": "^1.0",
                "phpstan/phpstan-strict-rules": "^1.0",
                "phpunit/phpunit": "^9.5"
            },
            "type": "phpstan-extension",
            "extra": {
                "branch-alias": {
                    "dev-master": "1.1-dev"
                },
                "phpstan": {
                    "includes": [
                        "extension.neon"
                    ]
                }
            },
            "autoload": {
                "psr-4": {
                    "PHPStan\\": "src/"
                }
            },
            "notification-url": "https://packagist.org/downloads/",
            "license": [
                "MIT"
            ],
            "description": "PHP-Parser extensions for PHPStan",
            "support": {
                "issues": "https://github.com/phpstan/phpstan-php-parser/issues",
                "source": "https://github.com/phpstan/phpstan-php-parser/tree/1.1.0"
            },
            "time": "2021-12-16T19:43:32+00:00"
        },
        {
            "name": "phpstan/phpstan-phpunit",
            "version": "1.1.1",
            "source": {
                "type": "git",
                "url": "https://github.com/phpstan/phpstan-phpunit.git",
                "reference": "4a3c437c09075736285d1cabb5c75bf27ed0bc84"
            },
            "dist": {
                "type": "zip",
                "url": "https://api.github.com/repos/phpstan/phpstan-phpunit/zipball/4a3c437c09075736285d1cabb5c75bf27ed0bc84",
                "reference": "4a3c437c09075736285d1cabb5c75bf27ed0bc84",
                "shasum": ""
            },
            "require": {
                "php": "^7.2 || ^8.0",
                "phpstan/phpstan": "^1.5.0"
            },
            "conflict": {
                "phpunit/phpunit": "<7.0"
            },
            "require-dev": {
                "nikic/php-parser": "^4.13.0",
                "php-parallel-lint/php-parallel-lint": "^1.2",
                "phpstan/phpstan-strict-rules": "^1.0",
                "phpunit/phpunit": "^9.5"
            },
            "type": "phpstan-extension",
            "extra": {
                "phpstan": {
                    "includes": [
                        "extension.neon",
                        "rules.neon"
                    ]
                }
            },
            "autoload": {
                "psr-4": {
                    "PHPStan\\": "src/"
                }
            },
            "notification-url": "https://packagist.org/downloads/",
            "license": [
                "MIT"
            ],
            "description": "PHPUnit extensions and rules for PHPStan",
            "support": {
                "issues": "https://github.com/phpstan/phpstan-phpunit/issues",
                "source": "https://github.com/phpstan/phpstan-phpunit/tree/1.1.1"
            },
            "time": "2022-04-20T15:24:25+00:00"
        },
        {
            "name": "phpstan/phpstan-strict-rules",
            "version": "1.4.4",
            "source": {
                "type": "git",
                "url": "https://github.com/phpstan/phpstan-strict-rules.git",
                "reference": "23e5f377ee6395a1a04842d3d6ed4bd25e7b44a6"
            },
            "dist": {
                "type": "zip",
                "url": "https://api.github.com/repos/phpstan/phpstan-strict-rules/zipball/23e5f377ee6395a1a04842d3d6ed4bd25e7b44a6",
                "reference": "23e5f377ee6395a1a04842d3d6ed4bd25e7b44a6",
                "shasum": ""
            },
            "require": {
                "php": "^7.2 || ^8.0",
                "phpstan/phpstan": "^1.8.6"
            },
            "require-dev": {
                "nikic/php-parser": "^4.13.0",
                "php-parallel-lint/php-parallel-lint": "^1.2",
                "phpstan/phpstan-phpunit": "^1.0",
                "phpunit/phpunit": "^9.5"
            },
            "type": "phpstan-extension",
            "extra": {
                "phpstan": {
                    "includes": [
                        "rules.neon"
                    ]
                }
            },
            "autoload": {
                "psr-4": {
                    "PHPStan\\": "src/"
                }
            },
            "notification-url": "https://packagist.org/downloads/",
            "license": [
                "MIT"
            ],
            "description": "Extra strict and opinionated rules for PHPStan",
            "support": {
                "issues": "https://github.com/phpstan/phpstan-strict-rules/issues",
                "source": "https://github.com/phpstan/phpstan-strict-rules/tree/1.4.4"
            },
            "time": "2022-09-21T11:38:17+00:00"
        },
        {
            "name": "phpunit/php-code-coverage",
            "version": "9.2.15",
            "source": {
                "type": "git",
                "url": "https://github.com/sebastianbergmann/php-code-coverage.git",
                "reference": "2e9da11878c4202f97915c1cb4bb1ca318a63f5f"
            },
            "dist": {
                "type": "zip",
                "url": "https://api.github.com/repos/sebastianbergmann/php-code-coverage/zipball/2e9da11878c4202f97915c1cb4bb1ca318a63f5f",
                "reference": "2e9da11878c4202f97915c1cb4bb1ca318a63f5f",
                "shasum": ""
            },
            "require": {
                "ext-dom": "*",
                "ext-libxml": "*",
                "ext-xmlwriter": "*",
                "nikic/php-parser": "^4.13.0",
                "php": ">=7.3",
                "phpunit/php-file-iterator": "^3.0.3",
                "phpunit/php-text-template": "^2.0.2",
                "sebastian/code-unit-reverse-lookup": "^2.0.2",
                "sebastian/complexity": "^2.0",
                "sebastian/environment": "^5.1.2",
                "sebastian/lines-of-code": "^1.0.3",
                "sebastian/version": "^3.0.1",
                "theseer/tokenizer": "^1.2.0"
            },
            "require-dev": {
                "phpunit/phpunit": "^9.3"
            },
            "suggest": {
                "ext-pcov": "*",
                "ext-xdebug": "*"
            },
            "type": "library",
            "extra": {
                "branch-alias": {
                    "dev-master": "9.2-dev"
                }
            },
            "autoload": {
                "classmap": [
                    "src/"
                ]
            },
            "notification-url": "https://packagist.org/downloads/",
            "license": [
                "BSD-3-Clause"
            ],
            "authors": [
                {
                    "name": "Sebastian Bergmann",
                    "email": "sebastian@phpunit.de",
                    "role": "lead"
                }
            ],
            "description": "Library that provides collection, processing, and rendering functionality for PHP code coverage information.",
            "homepage": "https://github.com/sebastianbergmann/php-code-coverage",
            "keywords": [
                "coverage",
                "testing",
                "xunit"
            ],
            "support": {
                "issues": "https://github.com/sebastianbergmann/php-code-coverage/issues",
                "source": "https://github.com/sebastianbergmann/php-code-coverage/tree/9.2.15"
            },
            "funding": [
                {
                    "url": "https://github.com/sebastianbergmann",
                    "type": "github"
                }
            ],
            "time": "2022-03-07T09:28:20+00:00"
        },
        {
            "name": "phpunit/php-file-iterator",
            "version": "3.0.6",
            "source": {
                "type": "git",
                "url": "https://github.com/sebastianbergmann/php-file-iterator.git",
                "reference": "cf1c2e7c203ac650e352f4cc675a7021e7d1b3cf"
            },
            "dist": {
                "type": "zip",
                "url": "https://api.github.com/repos/sebastianbergmann/php-file-iterator/zipball/cf1c2e7c203ac650e352f4cc675a7021e7d1b3cf",
                "reference": "cf1c2e7c203ac650e352f4cc675a7021e7d1b3cf",
                "shasum": ""
            },
            "require": {
                "php": ">=7.3"
            },
            "require-dev": {
                "phpunit/phpunit": "^9.3"
            },
            "type": "library",
            "extra": {
                "branch-alias": {
                    "dev-master": "3.0-dev"
                }
            },
            "autoload": {
                "classmap": [
                    "src/"
                ]
            },
            "notification-url": "https://packagist.org/downloads/",
            "license": [
                "BSD-3-Clause"
            ],
            "authors": [
                {
                    "name": "Sebastian Bergmann",
                    "email": "sebastian@phpunit.de",
                    "role": "lead"
                }
            ],
            "description": "FilterIterator implementation that filters files based on a list of suffixes.",
            "homepage": "https://github.com/sebastianbergmann/php-file-iterator/",
            "keywords": [
                "filesystem",
                "iterator"
            ],
            "support": {
                "issues": "https://github.com/sebastianbergmann/php-file-iterator/issues",
                "source": "https://github.com/sebastianbergmann/php-file-iterator/tree/3.0.6"
            },
            "funding": [
                {
                    "url": "https://github.com/sebastianbergmann",
                    "type": "github"
                }
            ],
            "time": "2021-12-02T12:48:52+00:00"
        },
        {
            "name": "phpunit/php-invoker",
            "version": "3.1.1",
            "source": {
                "type": "git",
                "url": "https://github.com/sebastianbergmann/php-invoker.git",
                "reference": "5a10147d0aaf65b58940a0b72f71c9ac0423cc67"
            },
            "dist": {
                "type": "zip",
                "url": "https://api.github.com/repos/sebastianbergmann/php-invoker/zipball/5a10147d0aaf65b58940a0b72f71c9ac0423cc67",
                "reference": "5a10147d0aaf65b58940a0b72f71c9ac0423cc67",
                "shasum": ""
            },
            "require": {
                "php": ">=7.3"
            },
            "require-dev": {
                "ext-pcntl": "*",
                "phpunit/phpunit": "^9.3"
            },
            "suggest": {
                "ext-pcntl": "*"
            },
            "type": "library",
            "extra": {
                "branch-alias": {
                    "dev-master": "3.1-dev"
                }
            },
            "autoload": {
                "classmap": [
                    "src/"
                ]
            },
            "notification-url": "https://packagist.org/downloads/",
            "license": [
                "BSD-3-Clause"
            ],
            "authors": [
                {
                    "name": "Sebastian Bergmann",
                    "email": "sebastian@phpunit.de",
                    "role": "lead"
                }
            ],
            "description": "Invoke callables with a timeout",
            "homepage": "https://github.com/sebastianbergmann/php-invoker/",
            "keywords": [
                "process"
            ],
            "support": {
                "issues": "https://github.com/sebastianbergmann/php-invoker/issues",
                "source": "https://github.com/sebastianbergmann/php-invoker/tree/3.1.1"
            },
            "funding": [
                {
                    "url": "https://github.com/sebastianbergmann",
                    "type": "github"
                }
            ],
            "time": "2020-09-28T05:58:55+00:00"
        },
        {
            "name": "phpunit/php-text-template",
            "version": "2.0.4",
            "source": {
                "type": "git",
                "url": "https://github.com/sebastianbergmann/php-text-template.git",
                "reference": "5da5f67fc95621df9ff4c4e5a84d6a8a2acf7c28"
            },
            "dist": {
                "type": "zip",
                "url": "https://api.github.com/repos/sebastianbergmann/php-text-template/zipball/5da5f67fc95621df9ff4c4e5a84d6a8a2acf7c28",
                "reference": "5da5f67fc95621df9ff4c4e5a84d6a8a2acf7c28",
                "shasum": ""
            },
            "require": {
                "php": ">=7.3"
            },
            "require-dev": {
                "phpunit/phpunit": "^9.3"
            },
            "type": "library",
            "extra": {
                "branch-alias": {
                    "dev-master": "2.0-dev"
                }
            },
            "autoload": {
                "classmap": [
                    "src/"
                ]
            },
            "notification-url": "https://packagist.org/downloads/",
            "license": [
                "BSD-3-Clause"
            ],
            "authors": [
                {
                    "name": "Sebastian Bergmann",
                    "email": "sebastian@phpunit.de",
                    "role": "lead"
                }
            ],
            "description": "Simple template engine.",
            "homepage": "https://github.com/sebastianbergmann/php-text-template/",
            "keywords": [
                "template"
            ],
            "support": {
                "issues": "https://github.com/sebastianbergmann/php-text-template/issues",
                "source": "https://github.com/sebastianbergmann/php-text-template/tree/2.0.4"
            },
            "funding": [
                {
                    "url": "https://github.com/sebastianbergmann",
                    "type": "github"
                }
            ],
            "time": "2020-10-26T05:33:50+00:00"
        },
        {
            "name": "phpunit/php-timer",
            "version": "5.0.3",
            "source": {
                "type": "git",
                "url": "https://github.com/sebastianbergmann/php-timer.git",
                "reference": "5a63ce20ed1b5bf577850e2c4e87f4aa902afbd2"
            },
            "dist": {
                "type": "zip",
                "url": "https://api.github.com/repos/sebastianbergmann/php-timer/zipball/5a63ce20ed1b5bf577850e2c4e87f4aa902afbd2",
                "reference": "5a63ce20ed1b5bf577850e2c4e87f4aa902afbd2",
                "shasum": ""
            },
            "require": {
                "php": ">=7.3"
            },
            "require-dev": {
                "phpunit/phpunit": "^9.3"
            },
            "type": "library",
            "extra": {
                "branch-alias": {
                    "dev-master": "5.0-dev"
                }
            },
            "autoload": {
                "classmap": [
                    "src/"
                ]
            },
            "notification-url": "https://packagist.org/downloads/",
            "license": [
                "BSD-3-Clause"
            ],
            "authors": [
                {
                    "name": "Sebastian Bergmann",
                    "email": "sebastian@phpunit.de",
                    "role": "lead"
                }
            ],
            "description": "Utility class for timing",
            "homepage": "https://github.com/sebastianbergmann/php-timer/",
            "keywords": [
                "timer"
            ],
            "support": {
                "issues": "https://github.com/sebastianbergmann/php-timer/issues",
                "source": "https://github.com/sebastianbergmann/php-timer/tree/5.0.3"
            },
            "funding": [
                {
                    "url": "https://github.com/sebastianbergmann",
                    "type": "github"
                }
            ],
            "time": "2020-10-26T13:16:10+00:00"
        },
        {
            "name": "phpunit/phpunit",
            "version": "9.5.23",
            "source": {
                "type": "git",
                "url": "https://github.com/sebastianbergmann/phpunit.git",
                "reference": "888556852e7e9bbeeedb9656afe46118765ade34"
            },
            "dist": {
                "type": "zip",
                "url": "https://api.github.com/repos/sebastianbergmann/phpunit/zipball/888556852e7e9bbeeedb9656afe46118765ade34",
                "reference": "888556852e7e9bbeeedb9656afe46118765ade34",
                "shasum": ""
            },
            "require": {
                "doctrine/instantiator": "^1.3.1",
                "ext-dom": "*",
                "ext-json": "*",
                "ext-libxml": "*",
                "ext-mbstring": "*",
                "ext-xml": "*",
                "ext-xmlwriter": "*",
                "myclabs/deep-copy": "^1.10.1",
                "phar-io/manifest": "^2.0.3",
                "phar-io/version": "^3.0.2",
                "php": ">=7.3",
                "phpunit/php-code-coverage": "^9.2.13",
                "phpunit/php-file-iterator": "^3.0.5",
                "phpunit/php-invoker": "^3.1.1",
                "phpunit/php-text-template": "^2.0.3",
                "phpunit/php-timer": "^5.0.2",
                "sebastian/cli-parser": "^1.0.1",
                "sebastian/code-unit": "^1.0.6",
                "sebastian/comparator": "^4.0.5",
                "sebastian/diff": "^4.0.3",
                "sebastian/environment": "^5.1.3",
                "sebastian/exporter": "^4.0.3",
                "sebastian/global-state": "^5.0.1",
                "sebastian/object-enumerator": "^4.0.3",
                "sebastian/resource-operations": "^3.0.3",
                "sebastian/type": "^3.0",
                "sebastian/version": "^3.0.2"
            },
            "suggest": {
                "ext-soap": "*",
                "ext-xdebug": "*"
            },
            "bin": [
                "phpunit"
            ],
            "type": "library",
            "extra": {
                "branch-alias": {
                    "dev-master": "9.5-dev"
                }
            },
            "autoload": {
                "files": [
                    "src/Framework/Assert/Functions.php"
                ],
                "classmap": [
                    "src/"
                ]
            },
            "notification-url": "https://packagist.org/downloads/",
            "license": [
                "BSD-3-Clause"
            ],
            "authors": [
                {
                    "name": "Sebastian Bergmann",
                    "email": "sebastian@phpunit.de",
                    "role": "lead"
                }
            ],
            "description": "The PHP Unit Testing framework.",
            "homepage": "https://phpunit.de/",
            "keywords": [
                "phpunit",
                "testing",
                "xunit"
            ],
            "support": {
                "issues": "https://github.com/sebastianbergmann/phpunit/issues",
                "source": "https://github.com/sebastianbergmann/phpunit/tree/9.5.23"
            },
            "funding": [
                {
                    "url": "https://phpunit.de/sponsors.html",
                    "type": "custom"
                },
                {
                    "url": "https://github.com/sebastianbergmann",
                    "type": "github"
                }
            ],
            "time": "2022-08-22T14:01:36+00:00"
        },
        {
            "name": "rector/rector",
            "version": "0.14.5",
            "source": {
                "type": "git",
                "url": "https://github.com/rectorphp/rector.git",
                "reference": "f7fd87b2435835f481e6a94ee28e09af412bd3cc"
            },
            "dist": {
                "type": "zip",
                "url": "https://api.github.com/repos/rectorphp/rector/zipball/f7fd87b2435835f481e6a94ee28e09af412bd3cc",
                "reference": "f7fd87b2435835f481e6a94ee28e09af412bd3cc",
                "shasum": ""
            },
            "require": {
                "php": "^7.2|^8.0",
                "phpstan/phpstan": "^1.8.6"
            },
            "conflict": {
                "rector/rector-cakephp": "*",
                "rector/rector-doctrine": "*",
                "rector/rector-laravel": "*",
                "rector/rector-php-parser": "*",
                "rector/rector-phpoffice": "*",
                "rector/rector-phpunit": "*",
                "rector/rector-symfony": "*"
            },
            "bin": [
                "bin/rector"
            ],
            "type": "library",
            "extra": {
                "branch-alias": {
                    "dev-main": "0.14-dev"
                }
            },
            "autoload": {
                "files": [
                    "bootstrap.php"
                ]
            },
            "notification-url": "https://packagist.org/downloads/",
            "license": [
                "MIT"
            ],
            "description": "Instant Upgrade and Automated Refactoring of any PHP code",
            "support": {
                "issues": "https://github.com/rectorphp/rector/issues",
                "source": "https://github.com/rectorphp/rector/tree/0.14.5"
            },
            "funding": [
                {
                    "url": "https://github.com/tomasvotruba",
                    "type": "github"
                }
            ],
            "time": "2022-09-29T11:05:42+00:00"
        },
        {
            "name": "sebastian/cli-parser",
            "version": "1.0.1",
            "source": {
                "type": "git",
                "url": "https://github.com/sebastianbergmann/cli-parser.git",
                "reference": "442e7c7e687e42adc03470c7b668bc4b2402c0b2"
            },
            "dist": {
                "type": "zip",
                "url": "https://api.github.com/repos/sebastianbergmann/cli-parser/zipball/442e7c7e687e42adc03470c7b668bc4b2402c0b2",
                "reference": "442e7c7e687e42adc03470c7b668bc4b2402c0b2",
                "shasum": ""
            },
            "require": {
                "php": ">=7.3"
            },
            "require-dev": {
                "phpunit/phpunit": "^9.3"
            },
            "type": "library",
            "extra": {
                "branch-alias": {
                    "dev-master": "1.0-dev"
                }
            },
            "autoload": {
                "classmap": [
                    "src/"
                ]
            },
            "notification-url": "https://packagist.org/downloads/",
            "license": [
                "BSD-3-Clause"
            ],
            "authors": [
                {
                    "name": "Sebastian Bergmann",
                    "email": "sebastian@phpunit.de",
                    "role": "lead"
                }
            ],
            "description": "Library for parsing CLI options",
            "homepage": "https://github.com/sebastianbergmann/cli-parser",
            "support": {
                "issues": "https://github.com/sebastianbergmann/cli-parser/issues",
                "source": "https://github.com/sebastianbergmann/cli-parser/tree/1.0.1"
            },
            "funding": [
                {
                    "url": "https://github.com/sebastianbergmann",
                    "type": "github"
                }
            ],
            "time": "2020-09-28T06:08:49+00:00"
        },
        {
            "name": "sebastian/code-unit",
            "version": "1.0.8",
            "source": {
                "type": "git",
                "url": "https://github.com/sebastianbergmann/code-unit.git",
                "reference": "1fc9f64c0927627ef78ba436c9b17d967e68e120"
            },
            "dist": {
                "type": "zip",
                "url": "https://api.github.com/repos/sebastianbergmann/code-unit/zipball/1fc9f64c0927627ef78ba436c9b17d967e68e120",
                "reference": "1fc9f64c0927627ef78ba436c9b17d967e68e120",
                "shasum": ""
            },
            "require": {
                "php": ">=7.3"
            },
            "require-dev": {
                "phpunit/phpunit": "^9.3"
            },
            "type": "library",
            "extra": {
                "branch-alias": {
                    "dev-master": "1.0-dev"
                }
            },
            "autoload": {
                "classmap": [
                    "src/"
                ]
            },
            "notification-url": "https://packagist.org/downloads/",
            "license": [
                "BSD-3-Clause"
            ],
            "authors": [
                {
                    "name": "Sebastian Bergmann",
                    "email": "sebastian@phpunit.de",
                    "role": "lead"
                }
            ],
            "description": "Collection of value objects that represent the PHP code units",
            "homepage": "https://github.com/sebastianbergmann/code-unit",
            "support": {
                "issues": "https://github.com/sebastianbergmann/code-unit/issues",
                "source": "https://github.com/sebastianbergmann/code-unit/tree/1.0.8"
            },
            "funding": [
                {
                    "url": "https://github.com/sebastianbergmann",
                    "type": "github"
                }
            ],
            "time": "2020-10-26T13:08:54+00:00"
        },
        {
            "name": "sebastian/code-unit-reverse-lookup",
            "version": "2.0.3",
            "source": {
                "type": "git",
                "url": "https://github.com/sebastianbergmann/code-unit-reverse-lookup.git",
                "reference": "ac91f01ccec49fb77bdc6fd1e548bc70f7faa3e5"
            },
            "dist": {
                "type": "zip",
                "url": "https://api.github.com/repos/sebastianbergmann/code-unit-reverse-lookup/zipball/ac91f01ccec49fb77bdc6fd1e548bc70f7faa3e5",
                "reference": "ac91f01ccec49fb77bdc6fd1e548bc70f7faa3e5",
                "shasum": ""
            },
            "require": {
                "php": ">=7.3"
            },
            "require-dev": {
                "phpunit/phpunit": "^9.3"
            },
            "type": "library",
            "extra": {
                "branch-alias": {
                    "dev-master": "2.0-dev"
                }
            },
            "autoload": {
                "classmap": [
                    "src/"
                ]
            },
            "notification-url": "https://packagist.org/downloads/",
            "license": [
                "BSD-3-Clause"
            ],
            "authors": [
                {
                    "name": "Sebastian Bergmann",
                    "email": "sebastian@phpunit.de"
                }
            ],
            "description": "Looks up which function or method a line of code belongs to",
            "homepage": "https://github.com/sebastianbergmann/code-unit-reverse-lookup/",
            "support": {
                "issues": "https://github.com/sebastianbergmann/code-unit-reverse-lookup/issues",
                "source": "https://github.com/sebastianbergmann/code-unit-reverse-lookup/tree/2.0.3"
            },
            "funding": [
                {
                    "url": "https://github.com/sebastianbergmann",
                    "type": "github"
                }
            ],
            "time": "2020-09-28T05:30:19+00:00"
        },
        {
            "name": "sebastian/comparator",
            "version": "4.0.6",
            "source": {
                "type": "git",
                "url": "https://github.com/sebastianbergmann/comparator.git",
                "reference": "55f4261989e546dc112258c7a75935a81a7ce382"
            },
            "dist": {
                "type": "zip",
                "url": "https://api.github.com/repos/sebastianbergmann/comparator/zipball/55f4261989e546dc112258c7a75935a81a7ce382",
                "reference": "55f4261989e546dc112258c7a75935a81a7ce382",
                "shasum": ""
            },
            "require": {
                "php": ">=7.3",
                "sebastian/diff": "^4.0",
                "sebastian/exporter": "^4.0"
            },
            "require-dev": {
                "phpunit/phpunit": "^9.3"
            },
            "type": "library",
            "extra": {
                "branch-alias": {
                    "dev-master": "4.0-dev"
                }
            },
            "autoload": {
                "classmap": [
                    "src/"
                ]
            },
            "notification-url": "https://packagist.org/downloads/",
            "license": [
                "BSD-3-Clause"
            ],
            "authors": [
                {
                    "name": "Sebastian Bergmann",
                    "email": "sebastian@phpunit.de"
                },
                {
                    "name": "Jeff Welch",
                    "email": "whatthejeff@gmail.com"
                },
                {
                    "name": "Volker Dusch",
                    "email": "github@wallbash.com"
                },
                {
                    "name": "Bernhard Schussek",
                    "email": "bschussek@2bepublished.at"
                }
            ],
            "description": "Provides the functionality to compare PHP values for equality",
            "homepage": "https://github.com/sebastianbergmann/comparator",
            "keywords": [
                "comparator",
                "compare",
                "equality"
            ],
            "support": {
                "issues": "https://github.com/sebastianbergmann/comparator/issues",
                "source": "https://github.com/sebastianbergmann/comparator/tree/4.0.6"
            },
            "funding": [
                {
                    "url": "https://github.com/sebastianbergmann",
                    "type": "github"
                }
            ],
            "time": "2020-10-26T15:49:45+00:00"
        },
        {
            "name": "sebastian/complexity",
            "version": "2.0.2",
            "source": {
                "type": "git",
                "url": "https://github.com/sebastianbergmann/complexity.git",
                "reference": "739b35e53379900cc9ac327b2147867b8b6efd88"
            },
            "dist": {
                "type": "zip",
                "url": "https://api.github.com/repos/sebastianbergmann/complexity/zipball/739b35e53379900cc9ac327b2147867b8b6efd88",
                "reference": "739b35e53379900cc9ac327b2147867b8b6efd88",
                "shasum": ""
            },
            "require": {
                "nikic/php-parser": "^4.7",
                "php": ">=7.3"
            },
            "require-dev": {
                "phpunit/phpunit": "^9.3"
            },
            "type": "library",
            "extra": {
                "branch-alias": {
                    "dev-master": "2.0-dev"
                }
            },
            "autoload": {
                "classmap": [
                    "src/"
                ]
            },
            "notification-url": "https://packagist.org/downloads/",
            "license": [
                "BSD-3-Clause"
            ],
            "authors": [
                {
                    "name": "Sebastian Bergmann",
                    "email": "sebastian@phpunit.de",
                    "role": "lead"
                }
            ],
            "description": "Library for calculating the complexity of PHP code units",
            "homepage": "https://github.com/sebastianbergmann/complexity",
            "support": {
                "issues": "https://github.com/sebastianbergmann/complexity/issues",
                "source": "https://github.com/sebastianbergmann/complexity/tree/2.0.2"
            },
            "funding": [
                {
                    "url": "https://github.com/sebastianbergmann",
                    "type": "github"
                }
            ],
            "time": "2020-10-26T15:52:27+00:00"
        },
        {
            "name": "sebastian/diff",
            "version": "4.0.4",
            "source": {
                "type": "git",
                "url": "https://github.com/sebastianbergmann/diff.git",
                "reference": "3461e3fccc7cfdfc2720be910d3bd73c69be590d"
            },
            "dist": {
                "type": "zip",
                "url": "https://api.github.com/repos/sebastianbergmann/diff/zipball/3461e3fccc7cfdfc2720be910d3bd73c69be590d",
                "reference": "3461e3fccc7cfdfc2720be910d3bd73c69be590d",
                "shasum": ""
            },
            "require": {
                "php": ">=7.3"
            },
            "require-dev": {
                "phpunit/phpunit": "^9.3",
                "symfony/process": "^4.2 || ^5"
            },
            "type": "library",
            "extra": {
                "branch-alias": {
                    "dev-master": "4.0-dev"
                }
            },
            "autoload": {
                "classmap": [
                    "src/"
                ]
            },
            "notification-url": "https://packagist.org/downloads/",
            "license": [
                "BSD-3-Clause"
            ],
            "authors": [
                {
                    "name": "Sebastian Bergmann",
                    "email": "sebastian@phpunit.de"
                },
                {
                    "name": "Kore Nordmann",
                    "email": "mail@kore-nordmann.de"
                }
            ],
            "description": "Diff implementation",
            "homepage": "https://github.com/sebastianbergmann/diff",
            "keywords": [
                "diff",
                "udiff",
                "unidiff",
                "unified diff"
            ],
            "support": {
                "issues": "https://github.com/sebastianbergmann/diff/issues",
                "source": "https://github.com/sebastianbergmann/diff/tree/4.0.4"
            },
            "funding": [
                {
                    "url": "https://github.com/sebastianbergmann",
                    "type": "github"
                }
            ],
            "time": "2020-10-26T13:10:38+00:00"
        },
        {
            "name": "sebastian/environment",
            "version": "5.1.4",
            "source": {
                "type": "git",
                "url": "https://github.com/sebastianbergmann/environment.git",
                "reference": "1b5dff7bb151a4db11d49d90e5408e4e938270f7"
            },
            "dist": {
                "type": "zip",
                "url": "https://api.github.com/repos/sebastianbergmann/environment/zipball/1b5dff7bb151a4db11d49d90e5408e4e938270f7",
                "reference": "1b5dff7bb151a4db11d49d90e5408e4e938270f7",
                "shasum": ""
            },
            "require": {
                "php": ">=7.3"
            },
            "require-dev": {
                "phpunit/phpunit": "^9.3"
            },
            "suggest": {
                "ext-posix": "*"
            },
            "type": "library",
            "extra": {
                "branch-alias": {
                    "dev-master": "5.1-dev"
                }
            },
            "autoload": {
                "classmap": [
                    "src/"
                ]
            },
            "notification-url": "https://packagist.org/downloads/",
            "license": [
                "BSD-3-Clause"
            ],
            "authors": [
                {
                    "name": "Sebastian Bergmann",
                    "email": "sebastian@phpunit.de"
                }
            ],
            "description": "Provides functionality to handle HHVM/PHP environments",
            "homepage": "http://www.github.com/sebastianbergmann/environment",
            "keywords": [
                "Xdebug",
                "environment",
                "hhvm"
            ],
            "support": {
                "issues": "https://github.com/sebastianbergmann/environment/issues",
                "source": "https://github.com/sebastianbergmann/environment/tree/5.1.4"
            },
            "funding": [
                {
                    "url": "https://github.com/sebastianbergmann",
                    "type": "github"
                }
            ],
            "time": "2022-04-03T09:37:03+00:00"
        },
        {
            "name": "sebastian/exporter",
            "version": "4.0.4",
            "source": {
                "type": "git",
                "url": "https://github.com/sebastianbergmann/exporter.git",
                "reference": "65e8b7db476c5dd267e65eea9cab77584d3cfff9"
            },
            "dist": {
                "type": "zip",
                "url": "https://api.github.com/repos/sebastianbergmann/exporter/zipball/65e8b7db476c5dd267e65eea9cab77584d3cfff9",
                "reference": "65e8b7db476c5dd267e65eea9cab77584d3cfff9",
                "shasum": ""
            },
            "require": {
                "php": ">=7.3",
                "sebastian/recursion-context": "^4.0"
            },
            "require-dev": {
                "ext-mbstring": "*",
                "phpunit/phpunit": "^9.3"
            },
            "type": "library",
            "extra": {
                "branch-alias": {
                    "dev-master": "4.0-dev"
                }
            },
            "autoload": {
                "classmap": [
                    "src/"
                ]
            },
            "notification-url": "https://packagist.org/downloads/",
            "license": [
                "BSD-3-Clause"
            ],
            "authors": [
                {
                    "name": "Sebastian Bergmann",
                    "email": "sebastian@phpunit.de"
                },
                {
                    "name": "Jeff Welch",
                    "email": "whatthejeff@gmail.com"
                },
                {
                    "name": "Volker Dusch",
                    "email": "github@wallbash.com"
                },
                {
                    "name": "Adam Harvey",
                    "email": "aharvey@php.net"
                },
                {
                    "name": "Bernhard Schussek",
                    "email": "bschussek@gmail.com"
                }
            ],
            "description": "Provides the functionality to export PHP variables for visualization",
            "homepage": "https://www.github.com/sebastianbergmann/exporter",
            "keywords": [
                "export",
                "exporter"
            ],
            "support": {
                "issues": "https://github.com/sebastianbergmann/exporter/issues",
                "source": "https://github.com/sebastianbergmann/exporter/tree/4.0.4"
            },
            "funding": [
                {
                    "url": "https://github.com/sebastianbergmann",
                    "type": "github"
                }
            ],
            "time": "2021-11-11T14:18:36+00:00"
        },
        {
            "name": "sebastian/global-state",
            "version": "5.0.5",
            "source": {
                "type": "git",
                "url": "https://github.com/sebastianbergmann/global-state.git",
                "reference": "0ca8db5a5fc9c8646244e629625ac486fa286bf2"
            },
            "dist": {
                "type": "zip",
                "url": "https://api.github.com/repos/sebastianbergmann/global-state/zipball/0ca8db5a5fc9c8646244e629625ac486fa286bf2",
                "reference": "0ca8db5a5fc9c8646244e629625ac486fa286bf2",
                "shasum": ""
            },
            "require": {
                "php": ">=7.3",
                "sebastian/object-reflector": "^2.0",
                "sebastian/recursion-context": "^4.0"
            },
            "require-dev": {
                "ext-dom": "*",
                "phpunit/phpunit": "^9.3"
            },
            "suggest": {
                "ext-uopz": "*"
            },
            "type": "library",
            "extra": {
                "branch-alias": {
                    "dev-master": "5.0-dev"
                }
            },
            "autoload": {
                "classmap": [
                    "src/"
                ]
            },
            "notification-url": "https://packagist.org/downloads/",
            "license": [
                "BSD-3-Clause"
            ],
            "authors": [
                {
                    "name": "Sebastian Bergmann",
                    "email": "sebastian@phpunit.de"
                }
            ],
            "description": "Snapshotting of global state",
            "homepage": "http://www.github.com/sebastianbergmann/global-state",
            "keywords": [
                "global state"
            ],
            "support": {
                "issues": "https://github.com/sebastianbergmann/global-state/issues",
                "source": "https://github.com/sebastianbergmann/global-state/tree/5.0.5"
            },
            "funding": [
                {
                    "url": "https://github.com/sebastianbergmann",
                    "type": "github"
                }
            ],
            "time": "2022-02-14T08:28:10+00:00"
        },
        {
            "name": "sebastian/lines-of-code",
            "version": "1.0.3",
            "source": {
                "type": "git",
                "url": "https://github.com/sebastianbergmann/lines-of-code.git",
                "reference": "c1c2e997aa3146983ed888ad08b15470a2e22ecc"
            },
            "dist": {
                "type": "zip",
                "url": "https://api.github.com/repos/sebastianbergmann/lines-of-code/zipball/c1c2e997aa3146983ed888ad08b15470a2e22ecc",
                "reference": "c1c2e997aa3146983ed888ad08b15470a2e22ecc",
                "shasum": ""
            },
            "require": {
                "nikic/php-parser": "^4.6",
                "php": ">=7.3"
            },
            "require-dev": {
                "phpunit/phpunit": "^9.3"
            },
            "type": "library",
            "extra": {
                "branch-alias": {
                    "dev-master": "1.0-dev"
                }
            },
            "autoload": {
                "classmap": [
                    "src/"
                ]
            },
            "notification-url": "https://packagist.org/downloads/",
            "license": [
                "BSD-3-Clause"
            ],
            "authors": [
                {
                    "name": "Sebastian Bergmann",
                    "email": "sebastian@phpunit.de",
                    "role": "lead"
                }
            ],
            "description": "Library for counting the lines of code in PHP source code",
            "homepage": "https://github.com/sebastianbergmann/lines-of-code",
            "support": {
                "issues": "https://github.com/sebastianbergmann/lines-of-code/issues",
                "source": "https://github.com/sebastianbergmann/lines-of-code/tree/1.0.3"
            },
            "funding": [
                {
                    "url": "https://github.com/sebastianbergmann",
                    "type": "github"
                }
            ],
            "time": "2020-11-28T06:42:11+00:00"
        },
        {
            "name": "sebastian/object-enumerator",
            "version": "4.0.4",
            "source": {
                "type": "git",
                "url": "https://github.com/sebastianbergmann/object-enumerator.git",
                "reference": "5c9eeac41b290a3712d88851518825ad78f45c71"
            },
            "dist": {
                "type": "zip",
                "url": "https://api.github.com/repos/sebastianbergmann/object-enumerator/zipball/5c9eeac41b290a3712d88851518825ad78f45c71",
                "reference": "5c9eeac41b290a3712d88851518825ad78f45c71",
                "shasum": ""
            },
            "require": {
                "php": ">=7.3",
                "sebastian/object-reflector": "^2.0",
                "sebastian/recursion-context": "^4.0"
            },
            "require-dev": {
                "phpunit/phpunit": "^9.3"
            },
            "type": "library",
            "extra": {
                "branch-alias": {
                    "dev-master": "4.0-dev"
                }
            },
            "autoload": {
                "classmap": [
                    "src/"
                ]
            },
            "notification-url": "https://packagist.org/downloads/",
            "license": [
                "BSD-3-Clause"
            ],
            "authors": [
                {
                    "name": "Sebastian Bergmann",
                    "email": "sebastian@phpunit.de"
                }
            ],
            "description": "Traverses array structures and object graphs to enumerate all referenced objects",
            "homepage": "https://github.com/sebastianbergmann/object-enumerator/",
            "support": {
                "issues": "https://github.com/sebastianbergmann/object-enumerator/issues",
                "source": "https://github.com/sebastianbergmann/object-enumerator/tree/4.0.4"
            },
            "funding": [
                {
                    "url": "https://github.com/sebastianbergmann",
                    "type": "github"
                }
            ],
            "time": "2020-10-26T13:12:34+00:00"
        },
        {
            "name": "sebastian/object-reflector",
            "version": "2.0.4",
            "source": {
                "type": "git",
                "url": "https://github.com/sebastianbergmann/object-reflector.git",
                "reference": "b4f479ebdbf63ac605d183ece17d8d7fe49c15c7"
            },
            "dist": {
                "type": "zip",
                "url": "https://api.github.com/repos/sebastianbergmann/object-reflector/zipball/b4f479ebdbf63ac605d183ece17d8d7fe49c15c7",
                "reference": "b4f479ebdbf63ac605d183ece17d8d7fe49c15c7",
                "shasum": ""
            },
            "require": {
                "php": ">=7.3"
            },
            "require-dev": {
                "phpunit/phpunit": "^9.3"
            },
            "type": "library",
            "extra": {
                "branch-alias": {
                    "dev-master": "2.0-dev"
                }
            },
            "autoload": {
                "classmap": [
                    "src/"
                ]
            },
            "notification-url": "https://packagist.org/downloads/",
            "license": [
                "BSD-3-Clause"
            ],
            "authors": [
                {
                    "name": "Sebastian Bergmann",
                    "email": "sebastian@phpunit.de"
                }
            ],
            "description": "Allows reflection of object attributes, including inherited and non-public ones",
            "homepage": "https://github.com/sebastianbergmann/object-reflector/",
            "support": {
                "issues": "https://github.com/sebastianbergmann/object-reflector/issues",
                "source": "https://github.com/sebastianbergmann/object-reflector/tree/2.0.4"
            },
            "funding": [
                {
                    "url": "https://github.com/sebastianbergmann",
                    "type": "github"
                }
            ],
            "time": "2020-10-26T13:14:26+00:00"
        },
        {
            "name": "sebastian/recursion-context",
            "version": "4.0.4",
            "source": {
                "type": "git",
                "url": "https://github.com/sebastianbergmann/recursion-context.git",
                "reference": "cd9d8cf3c5804de4341c283ed787f099f5506172"
            },
            "dist": {
                "type": "zip",
                "url": "https://api.github.com/repos/sebastianbergmann/recursion-context/zipball/cd9d8cf3c5804de4341c283ed787f099f5506172",
                "reference": "cd9d8cf3c5804de4341c283ed787f099f5506172",
                "shasum": ""
            },
            "require": {
                "php": ">=7.3"
            },
            "require-dev": {
                "phpunit/phpunit": "^9.3"
            },
            "type": "library",
            "extra": {
                "branch-alias": {
                    "dev-master": "4.0-dev"
                }
            },
            "autoload": {
                "classmap": [
                    "src/"
                ]
            },
            "notification-url": "https://packagist.org/downloads/",
            "license": [
                "BSD-3-Clause"
            ],
            "authors": [
                {
                    "name": "Sebastian Bergmann",
                    "email": "sebastian@phpunit.de"
                },
                {
                    "name": "Jeff Welch",
                    "email": "whatthejeff@gmail.com"
                },
                {
                    "name": "Adam Harvey",
                    "email": "aharvey@php.net"
                }
            ],
            "description": "Provides functionality to recursively process PHP variables",
            "homepage": "http://www.github.com/sebastianbergmann/recursion-context",
            "support": {
                "issues": "https://github.com/sebastianbergmann/recursion-context/issues",
                "source": "https://github.com/sebastianbergmann/recursion-context/tree/4.0.4"
            },
            "funding": [
                {
                    "url": "https://github.com/sebastianbergmann",
                    "type": "github"
                }
            ],
            "time": "2020-10-26T13:17:30+00:00"
        },
        {
            "name": "sebastian/resource-operations",
            "version": "3.0.3",
            "source": {
                "type": "git",
                "url": "https://github.com/sebastianbergmann/resource-operations.git",
                "reference": "0f4443cb3a1d92ce809899753bc0d5d5a8dd19a8"
            },
            "dist": {
                "type": "zip",
                "url": "https://api.github.com/repos/sebastianbergmann/resource-operations/zipball/0f4443cb3a1d92ce809899753bc0d5d5a8dd19a8",
                "reference": "0f4443cb3a1d92ce809899753bc0d5d5a8dd19a8",
                "shasum": ""
            },
            "require": {
                "php": ">=7.3"
            },
            "require-dev": {
                "phpunit/phpunit": "^9.0"
            },
            "type": "library",
            "extra": {
                "branch-alias": {
                    "dev-master": "3.0-dev"
                }
            },
            "autoload": {
                "classmap": [
                    "src/"
                ]
            },
            "notification-url": "https://packagist.org/downloads/",
            "license": [
                "BSD-3-Clause"
            ],
            "authors": [
                {
                    "name": "Sebastian Bergmann",
                    "email": "sebastian@phpunit.de"
                }
            ],
            "description": "Provides a list of PHP built-in functions that operate on resources",
            "homepage": "https://www.github.com/sebastianbergmann/resource-operations",
            "support": {
                "issues": "https://github.com/sebastianbergmann/resource-operations/issues",
                "source": "https://github.com/sebastianbergmann/resource-operations/tree/3.0.3"
            },
            "funding": [
                {
                    "url": "https://github.com/sebastianbergmann",
                    "type": "github"
                }
            ],
            "time": "2020-09-28T06:45:17+00:00"
        },
        {
            "name": "sebastian/type",
            "version": "3.0.0",
            "source": {
                "type": "git",
                "url": "https://github.com/sebastianbergmann/type.git",
                "reference": "b233b84bc4465aff7b57cf1c4bc75c86d00d6dad"
            },
            "dist": {
                "type": "zip",
                "url": "https://api.github.com/repos/sebastianbergmann/type/zipball/b233b84bc4465aff7b57cf1c4bc75c86d00d6dad",
                "reference": "b233b84bc4465aff7b57cf1c4bc75c86d00d6dad",
                "shasum": ""
            },
            "require": {
                "php": ">=7.3"
            },
            "require-dev": {
                "phpunit/phpunit": "^9.5"
            },
            "type": "library",
            "extra": {
                "branch-alias": {
                    "dev-master": "3.0-dev"
                }
            },
            "autoload": {
                "classmap": [
                    "src/"
                ]
            },
            "notification-url": "https://packagist.org/downloads/",
            "license": [
                "BSD-3-Clause"
            ],
            "authors": [
                {
                    "name": "Sebastian Bergmann",
                    "email": "sebastian@phpunit.de",
                    "role": "lead"
                }
            ],
            "description": "Collection of value objects that represent the types of the PHP type system",
            "homepage": "https://github.com/sebastianbergmann/type",
            "support": {
                "issues": "https://github.com/sebastianbergmann/type/issues",
                "source": "https://github.com/sebastianbergmann/type/tree/3.0.0"
            },
            "funding": [
                {
                    "url": "https://github.com/sebastianbergmann",
                    "type": "github"
                }
            ],
            "time": "2022-03-15T09:54:48+00:00"
        },
        {
            "name": "sebastian/version",
            "version": "3.0.2",
            "source": {
                "type": "git",
                "url": "https://github.com/sebastianbergmann/version.git",
                "reference": "c6c1022351a901512170118436c764e473f6de8c"
            },
            "dist": {
                "type": "zip",
                "url": "https://api.github.com/repos/sebastianbergmann/version/zipball/c6c1022351a901512170118436c764e473f6de8c",
                "reference": "c6c1022351a901512170118436c764e473f6de8c",
                "shasum": ""
            },
            "require": {
                "php": ">=7.3"
            },
            "type": "library",
            "extra": {
                "branch-alias": {
                    "dev-master": "3.0-dev"
                }
            },
            "autoload": {
                "classmap": [
                    "src/"
                ]
            },
            "notification-url": "https://packagist.org/downloads/",
            "license": [
                "BSD-3-Clause"
            ],
            "authors": [
                {
                    "name": "Sebastian Bergmann",
                    "email": "sebastian@phpunit.de",
                    "role": "lead"
                }
            ],
            "description": "Library that helps with managing the version number of Git-hosted PHP projects",
            "homepage": "https://github.com/sebastianbergmann/version",
            "support": {
                "issues": "https://github.com/sebastianbergmann/version/issues",
                "source": "https://github.com/sebastianbergmann/version/tree/3.0.2"
            },
            "funding": [
                {
                    "url": "https://github.com/sebastianbergmann",
                    "type": "github"
                }
            ],
            "time": "2020-09-28T06:39:44+00:00"
        },
        {
            "name": "seld/jsonlint",
            "version": "1.8.3",
            "source": {
                "type": "git",
                "url": "https://github.com/Seldaek/jsonlint.git",
                "reference": "9ad6ce79c342fbd44df10ea95511a1b24dee5b57"
            },
            "dist": {
                "type": "zip",
                "url": "https://api.github.com/repos/Seldaek/jsonlint/zipball/9ad6ce79c342fbd44df10ea95511a1b24dee5b57",
                "reference": "9ad6ce79c342fbd44df10ea95511a1b24dee5b57",
                "shasum": ""
            },
            "require": {
                "php": "^5.3 || ^7.0 || ^8.0"
            },
            "require-dev": {
                "phpunit/phpunit": "^4.8.35 || ^5.7 || ^6.0"
            },
            "bin": [
                "bin/jsonlint"
            ],
            "type": "library",
            "autoload": {
                "psr-4": {
                    "Seld\\JsonLint\\": "src/Seld/JsonLint/"
                }
            },
            "notification-url": "https://packagist.org/downloads/",
            "license": [
                "MIT"
            ],
            "authors": [
                {
                    "name": "Jordi Boggiano",
                    "email": "j.boggiano@seld.be",
                    "homepage": "http://seld.be"
                }
            ],
            "description": "JSON Linter",
            "keywords": [
                "json",
                "linter",
                "parser",
                "validator"
            ],
            "support": {
                "issues": "https://github.com/Seldaek/jsonlint/issues",
                "source": "https://github.com/Seldaek/jsonlint/tree/1.8.3"
            },
            "funding": [
                {
                    "url": "https://github.com/Seldaek",
                    "type": "github"
                },
                {
                    "url": "https://tidelift.com/funding/github/packagist/seld/jsonlint",
                    "type": "tidelift"
                }
            ],
            "time": "2020-11-11T09:19:24+00:00"
        },
        {
            "name": "theseer/tokenizer",
            "version": "1.2.1",
            "source": {
                "type": "git",
                "url": "https://github.com/theseer/tokenizer.git",
                "reference": "34a41e998c2183e22995f158c581e7b5e755ab9e"
            },
            "dist": {
                "type": "zip",
                "url": "https://api.github.com/repos/theseer/tokenizer/zipball/34a41e998c2183e22995f158c581e7b5e755ab9e",
                "reference": "34a41e998c2183e22995f158c581e7b5e755ab9e",
                "shasum": ""
            },
            "require": {
                "ext-dom": "*",
                "ext-tokenizer": "*",
                "ext-xmlwriter": "*",
                "php": "^7.2 || ^8.0"
            },
            "type": "library",
            "autoload": {
                "classmap": [
                    "src/"
                ]
            },
            "notification-url": "https://packagist.org/downloads/",
            "license": [
                "BSD-3-Clause"
            ],
            "authors": [
                {
                    "name": "Arne Blankerts",
                    "email": "arne@blankerts.de",
                    "role": "Developer"
                }
            ],
            "description": "A small library for converting tokenized PHP source code into XML and potentially other formats",
            "support": {
                "issues": "https://github.com/theseer/tokenizer/issues",
                "source": "https://github.com/theseer/tokenizer/tree/1.2.1"
            },
            "funding": [
                {
                    "url": "https://github.com/theseer",
                    "type": "github"
                }
            ],
            "time": "2021-07-28T10:34:58+00:00"
        },
        {
            "name": "vaimo/composer-patches",
            "version": "4.22.4",
            "source": {
                "type": "git",
                "url": "https://github.com/vaimo/composer-patches.git",
                "reference": "3da4cdf03fb4dc8d92b3d435de183f6044d679d6"
            },
            "dist": {
                "type": "zip",
                "url": "https://api.github.com/repos/vaimo/composer-patches/zipball/3da4cdf03fb4dc8d92b3d435de183f6044d679d6",
                "reference": "3da4cdf03fb4dc8d92b3d435de183f6044d679d6",
                "shasum": ""
            },
            "require": {
                "composer-plugin-api": "^1.0 || ^2.0",
                "drupol/phposinfo": "^1.6",
                "ext-json": "*",
                "php": ">=5.3.0",
                "seld/jsonlint": "^1.7.1",
                "vaimo/topological-sort": "^1.0"
            },
            "require-dev": {
                "composer/composer": "^1.0 || ^2.0",
                "phpcompatibility/php-compatibility": ">=9.1.1",
                "phpmd/phpmd": ">=2.6.0",
                "sebastian/phpcpd": ">=1.4.3",
                "squizlabs/php_codesniffer": ">=2.9.2",
                "vaimo/composer-changelogs": "^0.17.0",
                "vaimo/composer-patches-proxy": "1.0.0"
            },
            "type": "composer-plugin",
            "extra": {
                "class": "Vaimo\\ComposerPatches\\Plugin",
                "changelog": {
                    "source": "changelog.json",
                    "output": {
                        "md": "CHANGELOG.md"
                    }
                }
            },
            "autoload": {
                "psr-4": {
                    "Vaimo\\ComposerPatches\\": "src"
                }
            },
            "notification-url": "https://packagist.org/downloads/",
            "license": [
                "MIT"
            ],
            "authors": [
                {
                    "name": "Allan Paiste",
                    "email": "allan.paiste@vaimo.com"
                }
            ],
            "description": "Applies a patch from a local or remote file to any package that is part of a given composer project. Patches can be defined both on project and on package level. Optional support for patch versioning, sequencing, custom patch applier configuration and patch command for testing/troubleshooting added patches.",
            "keywords": [
                "Fixes",
                "back-ports",
                "backports",
                "bulk patches",
                "bundled patches",
                "composer command",
                "composer plugin",
                "configurable patch applier",
                "development patches",
                "downloaded patches",
                "environment flags",
                "hot-fixes",
                "hotfixes",
                "indirect restrictions",
                "maintenance",
                "maintenance tools",
                "multi-version patches",
                "multiple formats",
                "os-specific config",
                "package bug-fix",
                "package patches",
                "patch branching",
                "patch command",
                "patch description",
                "patch exclusion",
                "patch header",
                "patch meta-data",
                "patch resolve",
                "patch search",
                "patch skipping",
                "patcher",
                "patching",
                "plugin",
                "remote patch files",
                "resolve patches",
                "skipped packages",
                "tools",
                "utilities",
                "utility",
                "utils",
                "version restriction"
            ],
            "support": {
                "docs": "https://github.com/vaimo/composer-patches",
                "issues": "https://github.com/vaimo/composer-patches/issues",
                "source": "https://github.com/vaimo/composer-patches"
            },
            "time": "2021-02-25T11:24:50+00:00"
        },
        {
            "name": "vaimo/topological-sort",
            "version": "1.0.0",
            "source": {
                "type": "git",
                "url": "https://github.com/vaimo/topological-sort.git",
                "reference": "e19b93df2bac0e995ecd4b982ec4ea2fb1131e64"
            },
            "dist": {
                "type": "zip",
                "url": "https://api.github.com/repos/vaimo/topological-sort/zipball/e19b93df2bac0e995ecd4b982ec4ea2fb1131e64",
                "reference": "e19b93df2bac0e995ecd4b982ec4ea2fb1131e64",
                "shasum": ""
            },
            "require": {
                "php": ">=5.3"
            },
            "require-dev": {
                "codeclimate/php-test-reporter": "dev-master",
                "phpcompatibility/php-compatibility": "^9.1.1",
                "phpmd/phpmd": "^2.6.0",
                "phpunit/phpunit": "~4.0",
                "squizlabs/php_codesniffer": "^2.9.2",
                "symfony/console": "~2.5 || ~3.0 || ~4.0"
            },
            "type": "library",
            "autoload": {
                "psr-4": {
                    "Vaimo\\TopSort\\": "src/",
                    "Vaimo\\TopSort\\Tests\\": "tests/Tests/"
                }
            },
            "notification-url": "https://packagist.org/downloads/",
            "license": [
                "MIT"
            ],
            "authors": [
                {
                    "name": "Marc J. Schmidt",
                    "email": "marc@marcjschmidt.de"
                }
            ],
            "description": "High-Performance TopSort/Dependency resolving algorithm (compatibility version to work with 5.3)",
            "keywords": [
                "dependency resolving",
                "topological sort",
                "topsort"
            ],
            "support": {
                "source": "https://github.com/vaimo/topological-sort/tree/1.0.0"
            },
            "time": "2019-04-13T14:15:06+00:00"
        }
    ],
    "aliases": [],
    "minimum-stability": "dev",
    "stability-flags": {
        "jetbrains/phpstorm-stubs": 20
    },
    "prefer-stable": true,
    "prefer-lowest": false,
    "platform": {
        "php": "^8.1",
        "composer-runtime-api": "^2.0"
    },
    "platform-dev": [],
    "platform-overrides": {
        "php": "8.1.99"
    },
    "plugin-api-version": "2.3.0"
}<|MERGE_RESOLUTION|>--- conflicted
+++ resolved
@@ -4,11 +4,7 @@
         "Read more about it at https://getcomposer.org/doc/01-basic-usage.md#installing-dependencies",
         "This file is @generated automatically"
     ],
-<<<<<<< HEAD
-    "content-hash": "b8efc0482d9713174974bcfd80497920",
-=======
-    "content-hash": "d90e4b6512fd180bd29742e0cc185a3b",
->>>>>>> 9febf1db
+    "content-hash": "364732701394cea1828a86bc4cd9cafb",
     "packages": [
         {
             "name": "clue/ndjson-react",
