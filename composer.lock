{
    "_readme": [
        "This file locks the dependencies of your project to a known state",
        "Read more about it at https://getcomposer.org/doc/01-basic-usage.md#installing-dependencies",
        "This file is @generated automatically"
    ],
<<<<<<< HEAD
    "content-hash": "c2d1b55fc0e14d1e9828c58966f486c7",
=======
    "content-hash": "c8e0c949189dea8e8d71bea0bca2c5aa",
>>>>>>> d801919e
    "packages": [
        {
            "name": "clue/ndjson-react",
            "version": "v1.3.0",
            "source": {
                "type": "git",
                "url": "https://github.com/clue/reactphp-ndjson.git",
                "reference": "392dc165fce93b5bb5c637b67e59619223c931b0"
            },
            "dist": {
                "type": "zip",
                "url": "https://api.github.com/repos/clue/reactphp-ndjson/zipball/392dc165fce93b5bb5c637b67e59619223c931b0",
                "reference": "392dc165fce93b5bb5c637b67e59619223c931b0",
                "shasum": ""
            },
            "require": {
                "php": ">=5.3",
                "react/stream": "^1.2"
            },
            "require-dev": {
                "phpunit/phpunit": "^9.5 || ^5.7 || ^4.8.35",
                "react/event-loop": "^1.2"
            },
            "type": "library",
            "autoload": {
                "psr-4": {
                    "Clue\\React\\NDJson\\": "src/"
                }
            },
            "notification-url": "https://packagist.org/downloads/",
            "license": [
                "MIT"
            ],
            "authors": [
                {
                    "name": "Christian Lück",
                    "email": "christian@clue.engineering"
                }
            ],
            "description": "Streaming newline-delimited JSON (NDJSON) parser and encoder for ReactPHP.",
            "homepage": "https://github.com/clue/reactphp-ndjson",
            "keywords": [
                "NDJSON",
                "json",
                "jsonlines",
                "newline",
                "reactphp",
                "streaming"
            ],
            "support": {
                "issues": "https://github.com/clue/reactphp-ndjson/issues",
                "source": "https://github.com/clue/reactphp-ndjson/tree/v1.3.0"
            },
            "funding": [
                {
                    "url": "https://clue.engineering/support",
                    "type": "custom"
                },
                {
                    "url": "https://github.com/clue",
                    "type": "github"
                }
            ],
            "time": "2022-12-23T10:58:28+00:00"
        },
        {
            "name": "composer/ca-bundle",
            "version": "1.3.7",
            "source": {
                "type": "git",
                "url": "https://github.com/composer/ca-bundle.git",
                "reference": "76e46335014860eec1aa5a724799a00a2e47cc85"
            },
            "dist": {
                "type": "zip",
                "url": "https://api.github.com/repos/composer/ca-bundle/zipball/76e46335014860eec1aa5a724799a00a2e47cc85",
                "reference": "76e46335014860eec1aa5a724799a00a2e47cc85",
                "shasum": ""
            },
            "require": {
                "ext-openssl": "*",
                "ext-pcre": "*",
                "php": "^5.3.2 || ^7.0 || ^8.0"
            },
            "require-dev": {
                "phpstan/phpstan": "^0.12.55",
                "psr/log": "^1.0",
                "symfony/phpunit-bridge": "^4.2 || ^5",
                "symfony/process": "^2.5 || ^3.0 || ^4.0 || ^5.0 || ^6.0"
            },
            "type": "library",
            "extra": {
                "branch-alias": {
                    "dev-main": "1.x-dev"
                }
            },
            "autoload": {
                "psr-4": {
                    "Composer\\CaBundle\\": "src"
                }
            },
            "notification-url": "https://packagist.org/downloads/",
            "license": [
                "MIT"
            ],
            "authors": [
                {
                    "name": "Jordi Boggiano",
                    "email": "j.boggiano@seld.be",
                    "homepage": "http://seld.be"
                }
            ],
            "description": "Lets you find a path to the system CA bundle, and includes a fallback to the Mozilla CA bundle.",
            "keywords": [
                "cabundle",
                "cacert",
                "certificate",
                "ssl",
                "tls"
            ],
            "support": {
                "irc": "irc://irc.freenode.org/composer",
                "issues": "https://github.com/composer/ca-bundle/issues",
                "source": "https://github.com/composer/ca-bundle/tree/1.3.7"
            },
            "funding": [
                {
                    "url": "https://packagist.com",
                    "type": "custom"
                },
                {
                    "url": "https://github.com/composer",
                    "type": "github"
                },
                {
                    "url": "https://tidelift.com/funding/github/packagist/composer/composer",
                    "type": "tidelift"
                }
            ],
            "time": "2023-08-30T09:31:38+00:00"
        },
        {
            "name": "composer/pcre",
            "version": "3.1.0",
            "source": {
                "type": "git",
                "url": "https://github.com/composer/pcre.git",
                "reference": "4bff79ddd77851fe3cdd11616ed3f92841ba5bd2"
            },
            "dist": {
                "type": "zip",
                "url": "https://api.github.com/repos/composer/pcre/zipball/4bff79ddd77851fe3cdd11616ed3f92841ba5bd2",
                "reference": "4bff79ddd77851fe3cdd11616ed3f92841ba5bd2",
                "shasum": ""
            },
            "require": {
                "php": "^7.4 || ^8.0"
            },
            "require-dev": {
                "phpstan/phpstan": "^1.3",
                "phpstan/phpstan-strict-rules": "^1.1",
                "symfony/phpunit-bridge": "^5"
            },
            "type": "library",
            "extra": {
                "branch-alias": {
                    "dev-main": "3.x-dev"
                }
            },
            "autoload": {
                "psr-4": {
                    "Composer\\Pcre\\": "src"
                }
            },
            "notification-url": "https://packagist.org/downloads/",
            "license": [
                "MIT"
            ],
            "authors": [
                {
                    "name": "Jordi Boggiano",
                    "email": "j.boggiano@seld.be",
                    "homepage": "http://seld.be"
                }
            ],
            "description": "PCRE wrapping library that offers type-safe preg_* replacements.",
            "keywords": [
                "PCRE",
                "preg",
                "regex",
                "regular expression"
            ],
            "support": {
                "issues": "https://github.com/composer/pcre/issues",
                "source": "https://github.com/composer/pcre/tree/3.1.0"
            },
            "funding": [
                {
                    "url": "https://packagist.com",
                    "type": "custom"
                },
                {
                    "url": "https://github.com/composer",
                    "type": "github"
                },
                {
                    "url": "https://tidelift.com/funding/github/packagist/composer/composer",
                    "type": "tidelift"
                }
            ],
            "time": "2022-11-17T09:50:14+00:00"
        },
        {
            "name": "composer/xdebug-handler",
            "version": "3.0.3",
            "source": {
                "type": "git",
                "url": "https://github.com/composer/xdebug-handler.git",
                "reference": "ced299686f41dce890debac69273b47ffe98a40c"
            },
            "dist": {
                "type": "zip",
                "url": "https://api.github.com/repos/composer/xdebug-handler/zipball/ced299686f41dce890debac69273b47ffe98a40c",
                "reference": "ced299686f41dce890debac69273b47ffe98a40c",
                "shasum": ""
            },
            "require": {
                "composer/pcre": "^1 || ^2 || ^3",
                "php": "^7.2.5 || ^8.0",
                "psr/log": "^1 || ^2 || ^3"
            },
            "require-dev": {
                "phpstan/phpstan": "^1.0",
                "phpstan/phpstan-strict-rules": "^1.1",
                "symfony/phpunit-bridge": "^6.0"
            },
            "type": "library",
            "autoload": {
                "psr-4": {
                    "Composer\\XdebugHandler\\": "src"
                }
            },
            "notification-url": "https://packagist.org/downloads/",
            "license": [
                "MIT"
            ],
            "authors": [
                {
                    "name": "John Stevenson",
                    "email": "john-stevenson@blueyonder.co.uk"
                }
            ],
            "description": "Restarts a process without Xdebug.",
            "keywords": [
                "Xdebug",
                "performance"
            ],
            "support": {
                "irc": "irc://irc.freenode.org/composer",
                "issues": "https://github.com/composer/xdebug-handler/issues",
                "source": "https://github.com/composer/xdebug-handler/tree/3.0.3"
            },
            "funding": [
                {
                    "url": "https://packagist.com",
                    "type": "custom"
                },
                {
                    "url": "https://github.com/composer",
                    "type": "github"
                },
                {
                    "url": "https://tidelift.com/funding/github/packagist/composer/composer",
                    "type": "tidelift"
                }
            ],
            "time": "2022-02-25T21:32:43+00:00"
        },
        {
            "name": "evenement/evenement",
            "version": "v3.0.1",
            "source": {
                "type": "git",
                "url": "https://github.com/igorw/evenement.git",
                "reference": "531bfb9d15f8aa57454f5f0285b18bec903b8fb7"
            },
            "dist": {
                "type": "zip",
                "url": "https://api.github.com/repos/igorw/evenement/zipball/531bfb9d15f8aa57454f5f0285b18bec903b8fb7",
                "reference": "531bfb9d15f8aa57454f5f0285b18bec903b8fb7",
                "shasum": ""
            },
            "require": {
                "php": ">=7.0"
            },
            "require-dev": {
                "phpunit/phpunit": "^6.0"
            },
            "type": "library",
            "autoload": {
                "psr-0": {
                    "Evenement": "src"
                }
            },
            "notification-url": "https://packagist.org/downloads/",
            "license": [
                "MIT"
            ],
            "authors": [
                {
                    "name": "Igor Wiedler",
                    "email": "igor@wiedler.ch"
                }
            ],
            "description": "Événement is a very simple event dispatching library for PHP",
            "keywords": [
                "event-dispatcher",
                "event-emitter"
            ],
            "support": {
                "issues": "https://github.com/igorw/evenement/issues",
                "source": "https://github.com/igorw/evenement/tree/master"
            },
            "time": "2017-07-23T21:35:13+00:00"
        },
        {
            "name": "fidry/cpu-core-counter",
            "version": "0.5.1",
            "source": {
                "type": "git",
                "url": "https://github.com/theofidry/cpu-core-counter.git",
                "reference": "b58e5a3933e541dc286cc91fc4f3898bbc6f1623"
            },
            "dist": {
                "type": "zip",
                "url": "https://api.github.com/repos/theofidry/cpu-core-counter/zipball/b58e5a3933e541dc286cc91fc4f3898bbc6f1623",
                "reference": "b58e5a3933e541dc286cc91fc4f3898bbc6f1623",
                "shasum": ""
            },
            "require": {
                "php": "^7.2 || ^8.0"
            },
            "require-dev": {
                "fidry/makefile": "^0.2.0",
                "phpstan/extension-installer": "^1.2.0",
                "phpstan/phpstan": "^1.9.2",
                "phpstan/phpstan-deprecation-rules": "^1.0.0",
                "phpstan/phpstan-phpunit": "^1.2.2",
                "phpstan/phpstan-strict-rules": "^1.4.4",
                "phpunit/phpunit": "^9.5.26 || ^8.5.31",
                "theofidry/php-cs-fixer-config": "^1.0",
                "webmozarts/strict-phpunit": "^7.5"
            },
            "type": "library",
            "autoload": {
                "psr-4": {
                    "Fidry\\CpuCoreCounter\\": "src/"
                }
            },
            "notification-url": "https://packagist.org/downloads/",
            "license": [
                "MIT"
            ],
            "authors": [
                {
                    "name": "Théo FIDRY",
                    "email": "theo.fidry@gmail.com"
                }
            ],
            "description": "Tiny utility to get the number of CPU cores.",
            "keywords": [
                "CPU",
                "core"
            ],
            "support": {
                "issues": "https://github.com/theofidry/cpu-core-counter/issues",
                "source": "https://github.com/theofidry/cpu-core-counter/tree/0.5.1"
            },
            "funding": [
                {
                    "url": "https://github.com/theofidry",
                    "type": "github"
                }
            ],
            "time": "2022-12-24T12:35:10+00:00"
        },
        {
            "name": "fig/http-message-util",
            "version": "1.1.5",
            "source": {
                "type": "git",
                "url": "https://github.com/php-fig/http-message-util.git",
                "reference": "9d94dc0154230ac39e5bf89398b324a86f63f765"
            },
            "dist": {
                "type": "zip",
                "url": "https://api.github.com/repos/php-fig/http-message-util/zipball/9d94dc0154230ac39e5bf89398b324a86f63f765",
                "reference": "9d94dc0154230ac39e5bf89398b324a86f63f765",
                "shasum": ""
            },
            "require": {
                "php": "^5.3 || ^7.0 || ^8.0"
            },
            "suggest": {
                "psr/http-message": "The package containing the PSR-7 interfaces"
            },
            "type": "library",
            "extra": {
                "branch-alias": {
                    "dev-master": "1.1.x-dev"
                }
            },
            "autoload": {
                "psr-4": {
                    "Fig\\Http\\Message\\": "src/"
                }
            },
            "notification-url": "https://packagist.org/downloads/",
            "license": [
                "MIT"
            ],
            "authors": [
                {
                    "name": "PHP-FIG",
                    "homepage": "https://www.php-fig.org/"
                }
            ],
            "description": "Utility classes and constants for use with PSR-7 (psr/http-message)",
            "keywords": [
                "http",
                "http-message",
                "psr",
                "psr-7",
                "request",
                "response"
            ],
            "support": {
                "issues": "https://github.com/php-fig/http-message-util/issues",
                "source": "https://github.com/php-fig/http-message-util/tree/1.1.5"
            },
            "time": "2020-11-24T22:02:12+00:00"
        },
        {
            "name": "hoa/compiler",
            "version": "3.17.08.08",
            "source": {
                "type": "git",
                "url": "https://github.com/hoaproject/Compiler.git",
                "reference": "aa09caf0bf28adae6654ca6ee415ee2f522672de"
            },
            "dist": {
                "type": "zip",
                "url": "https://api.github.com/repos/hoaproject/Compiler/zipball/aa09caf0bf28adae6654ca6ee415ee2f522672de",
                "reference": "aa09caf0bf28adae6654ca6ee415ee2f522672de",
                "shasum": ""
            },
            "require": {
                "hoa/consistency": "~1.0",
                "hoa/exception": "~1.0",
                "hoa/file": "~1.0",
                "hoa/iterator": "~2.0",
                "hoa/math": "~1.0",
                "hoa/protocol": "~1.0",
                "hoa/regex": "~1.0",
                "hoa/visitor": "~2.0"
            },
            "require-dev": {
                "hoa/json": "~2.0",
                "hoa/test": "~2.0"
            },
            "type": "library",
            "extra": {
                "branch-alias": {
                    "dev-master": "3.x-dev"
                }
            },
            "autoload": {
                "psr-4": {
                    "Hoa\\Compiler\\": "."
                }
            },
            "notification-url": "https://packagist.org/downloads/",
            "license": [
                "BSD-3-Clause"
            ],
            "authors": [
                {
                    "name": "Ivan Enderlin",
                    "email": "ivan.enderlin@hoa-project.net"
                },
                {
                    "name": "Hoa community",
                    "homepage": "https://hoa-project.net/"
                }
            ],
            "description": "The Hoa\\Compiler library.",
            "homepage": "https://hoa-project.net/",
            "keywords": [
                "algebraic",
                "ast",
                "compiler",
                "context-free",
                "coverage",
                "exhaustive",
                "grammar",
                "isotropic",
                "language",
                "lexer",
                "library",
                "ll1",
                "llk",
                "parser",
                "pp",
                "random",
                "regular",
                "rule",
                "sampler",
                "syntax",
                "token",
                "trace",
                "uniform"
            ],
            "support": {
                "docs": "https://central.hoa-project.net/Documentation/Library/Compiler",
                "email": "support@hoa-project.net",
                "forum": "https://users.hoa-project.net/",
                "irc": "irc://chat.freenode.net/hoaproject",
                "issues": "https://github.com/hoaproject/Compiler/issues",
                "source": "https://central.hoa-project.net/Resource/Library/Compiler"
            },
            "abandoned": true,
            "time": "2017-08-08T07:44:07+00:00"
        },
        {
            "name": "hoa/consistency",
            "version": "1.17.05.02",
            "source": {
                "type": "git",
                "url": "https://github.com/hoaproject/Consistency.git",
                "reference": "fd7d0adc82410507f332516faf655b6ed22e4c2f"
            },
            "dist": {
                "type": "zip",
                "url": "https://api.github.com/repos/hoaproject/Consistency/zipball/fd7d0adc82410507f332516faf655b6ed22e4c2f",
                "reference": "fd7d0adc82410507f332516faf655b6ed22e4c2f",
                "shasum": ""
            },
            "require": {
                "hoa/exception": "~1.0",
                "php": ">=5.5.0"
            },
            "require-dev": {
                "hoa/stream": "~1.0",
                "hoa/test": "~2.0"
            },
            "type": "library",
            "extra": {
                "branch-alias": {
                    "dev-master": "1.x-dev"
                }
            },
            "autoload": {
                "files": [
                    "Prelude.php"
                ],
                "psr-4": {
                    "Hoa\\Consistency\\": "."
                }
            },
            "notification-url": "https://packagist.org/downloads/",
            "license": [
                "BSD-3-Clause"
            ],
            "authors": [
                {
                    "name": "Ivan Enderlin",
                    "email": "ivan.enderlin@hoa-project.net"
                },
                {
                    "name": "Hoa community",
                    "homepage": "https://hoa-project.net/"
                }
            ],
            "description": "The Hoa\\Consistency library.",
            "homepage": "https://hoa-project.net/",
            "keywords": [
                "autoloader",
                "callable",
                "consistency",
                "entity",
                "flex",
                "keyword",
                "library"
            ],
            "support": {
                "docs": "https://central.hoa-project.net/Documentation/Library/Consistency",
                "email": "support@hoa-project.net",
                "forum": "https://users.hoa-project.net/",
                "irc": "irc://chat.freenode.net/hoaproject",
                "issues": "https://github.com/hoaproject/Consistency/issues",
                "source": "https://central.hoa-project.net/Resource/Library/Consistency"
            },
            "abandoned": true,
            "time": "2017-05-02T12:18:12+00:00"
        },
        {
            "name": "hoa/event",
            "version": "1.17.01.13",
            "source": {
                "type": "git",
                "url": "https://github.com/hoaproject/Event.git",
                "reference": "6c0060dced212ffa3af0e34bb46624f990b29c54"
            },
            "dist": {
                "type": "zip",
                "url": "https://api.github.com/repos/hoaproject/Event/zipball/6c0060dced212ffa3af0e34bb46624f990b29c54",
                "reference": "6c0060dced212ffa3af0e34bb46624f990b29c54",
                "shasum": ""
            },
            "require": {
                "hoa/consistency": "~1.0",
                "hoa/exception": "~1.0"
            },
            "require-dev": {
                "hoa/test": "~2.0"
            },
            "type": "library",
            "extra": {
                "branch-alias": {
                    "dev-master": "1.x-dev"
                }
            },
            "autoload": {
                "psr-4": {
                    "Hoa\\Event\\": "."
                }
            },
            "notification-url": "https://packagist.org/downloads/",
            "license": [
                "BSD-3-Clause"
            ],
            "authors": [
                {
                    "name": "Ivan Enderlin",
                    "email": "ivan.enderlin@hoa-project.net"
                },
                {
                    "name": "Hoa community",
                    "homepage": "https://hoa-project.net/"
                }
            ],
            "description": "The Hoa\\Event library.",
            "homepage": "https://hoa-project.net/",
            "keywords": [
                "event",
                "library",
                "listener",
                "observer"
            ],
            "support": {
                "docs": "https://central.hoa-project.net/Documentation/Library/Event",
                "email": "support@hoa-project.net",
                "forum": "https://users.hoa-project.net/",
                "irc": "irc://chat.freenode.net/hoaproject",
                "issues": "https://github.com/hoaproject/Event/issues",
                "source": "https://central.hoa-project.net/Resource/Library/Event"
            },
            "abandoned": true,
            "time": "2017-01-13T15:30:50+00:00"
        },
        {
            "name": "hoa/exception",
            "version": "1.17.01.16",
            "source": {
                "type": "git",
                "url": "https://github.com/hoaproject/Exception.git",
                "reference": "091727d46420a3d7468ef0595651488bfc3a458f"
            },
            "dist": {
                "type": "zip",
                "url": "https://api.github.com/repos/hoaproject/Exception/zipball/091727d46420a3d7468ef0595651488bfc3a458f",
                "reference": "091727d46420a3d7468ef0595651488bfc3a458f",
                "shasum": ""
            },
            "require": {
                "hoa/consistency": "~1.0",
                "hoa/event": "~1.0"
            },
            "require-dev": {
                "hoa/test": "~2.0"
            },
            "type": "library",
            "extra": {
                "branch-alias": {
                    "dev-master": "1.x-dev"
                }
            },
            "autoload": {
                "psr-4": {
                    "Hoa\\Exception\\": "."
                }
            },
            "notification-url": "https://packagist.org/downloads/",
            "license": [
                "BSD-3-Clause"
            ],
            "authors": [
                {
                    "name": "Ivan Enderlin",
                    "email": "ivan.enderlin@hoa-project.net"
                },
                {
                    "name": "Hoa community",
                    "homepage": "https://hoa-project.net/"
                }
            ],
            "description": "The Hoa\\Exception library.",
            "homepage": "https://hoa-project.net/",
            "keywords": [
                "exception",
                "library"
            ],
            "support": {
                "docs": "https://central.hoa-project.net/Documentation/Library/Exception",
                "email": "support@hoa-project.net",
                "forum": "https://users.hoa-project.net/",
                "irc": "irc://chat.freenode.net/hoaproject",
                "issues": "https://github.com/hoaproject/Exception/issues",
                "source": "https://central.hoa-project.net/Resource/Library/Exception"
            },
            "abandoned": true,
            "time": "2017-01-16T07:53:27+00:00"
        },
        {
            "name": "hoa/file",
            "version": "1.17.07.11",
            "source": {
                "type": "git",
                "url": "https://github.com/hoaproject/File.git",
                "reference": "35cb979b779bc54918d2f9a4e02ed6c7a1fa67ca"
            },
            "dist": {
                "type": "zip",
                "url": "https://api.github.com/repos/hoaproject/File/zipball/35cb979b779bc54918d2f9a4e02ed6c7a1fa67ca",
                "reference": "35cb979b779bc54918d2f9a4e02ed6c7a1fa67ca",
                "shasum": ""
            },
            "require": {
                "hoa/consistency": "~1.0",
                "hoa/event": "~1.0",
                "hoa/exception": "~1.0",
                "hoa/iterator": "~2.0",
                "hoa/stream": "~1.0"
            },
            "require-dev": {
                "hoa/test": "~2.0"
            },
            "type": "library",
            "extra": {
                "branch-alias": {
                    "dev-master": "1.x-dev"
                }
            },
            "autoload": {
                "psr-4": {
                    "Hoa\\File\\": "."
                }
            },
            "notification-url": "https://packagist.org/downloads/",
            "license": [
                "BSD-3-Clause"
            ],
            "authors": [
                {
                    "name": "Ivan Enderlin",
                    "email": "ivan.enderlin@hoa-project.net"
                },
                {
                    "name": "Hoa community",
                    "homepage": "https://hoa-project.net/"
                }
            ],
            "description": "The Hoa\\File library.",
            "homepage": "https://hoa-project.net/",
            "keywords": [
                "Socket",
                "directory",
                "file",
                "finder",
                "library",
                "link",
                "temporary"
            ],
            "support": {
                "docs": "https://central.hoa-project.net/Documentation/Library/File",
                "email": "support@hoa-project.net",
                "forum": "https://users.hoa-project.net/",
                "irc": "irc://chat.freenode.net/hoaproject",
                "issues": "https://github.com/hoaproject/File/issues",
                "source": "https://central.hoa-project.net/Resource/Library/File"
            },
            "abandoned": true,
            "time": "2017-07-11T07:42:15+00:00"
        },
        {
            "name": "hoa/iterator",
            "version": "2.17.01.10",
            "source": {
                "type": "git",
                "url": "https://github.com/hoaproject/Iterator.git",
                "reference": "d1120ba09cb4ccd049c86d10058ab94af245f0cc"
            },
            "dist": {
                "type": "zip",
                "url": "https://api.github.com/repos/hoaproject/Iterator/zipball/d1120ba09cb4ccd049c86d10058ab94af245f0cc",
                "reference": "d1120ba09cb4ccd049c86d10058ab94af245f0cc",
                "shasum": ""
            },
            "require": {
                "hoa/consistency": "~1.0",
                "hoa/exception": "~1.0"
            },
            "require-dev": {
                "hoa/test": "~2.0"
            },
            "type": "library",
            "extra": {
                "branch-alias": {
                    "dev-master": "2.x-dev"
                }
            },
            "autoload": {
                "psr-4": {
                    "Hoa\\Iterator\\": "."
                }
            },
            "notification-url": "https://packagist.org/downloads/",
            "license": [
                "BSD-3-Clause"
            ],
            "authors": [
                {
                    "name": "Ivan Enderlin",
                    "email": "ivan.enderlin@hoa-project.net"
                },
                {
                    "name": "Hoa community",
                    "homepage": "https://hoa-project.net/"
                }
            ],
            "description": "The Hoa\\Iterator library.",
            "homepage": "https://hoa-project.net/",
            "keywords": [
                "iterator",
                "library"
            ],
            "support": {
                "docs": "https://central.hoa-project.net/Documentation/Library/Iterator",
                "email": "support@hoa-project.net",
                "forum": "https://users.hoa-project.net/",
                "irc": "irc://chat.freenode.net/hoaproject",
                "issues": "https://github.com/hoaproject/Iterator/issues",
                "source": "https://central.hoa-project.net/Resource/Library/Iterator"
            },
            "abandoned": true,
            "time": "2017-01-10T10:34:47+00:00"
        },
        {
            "name": "hoa/math",
            "version": "1.17.05.16",
            "source": {
                "type": "git",
                "url": "https://github.com/hoaproject/Math.git",
                "reference": "7150785d30f5d565704912116a462e9f5bc83a0c"
            },
            "dist": {
                "type": "zip",
                "url": "https://api.github.com/repos/hoaproject/Math/zipball/7150785d30f5d565704912116a462e9f5bc83a0c",
                "reference": "7150785d30f5d565704912116a462e9f5bc83a0c",
                "shasum": ""
            },
            "require": {
                "hoa/compiler": "~3.0",
                "hoa/consistency": "~1.0",
                "hoa/exception": "~1.0",
                "hoa/iterator": "~2.0",
                "hoa/protocol": "~1.0",
                "hoa/zformat": "~1.0"
            },
            "require-dev": {
                "hoa/test": "~2.0"
            },
            "type": "library",
            "extra": {
                "branch-alias": {
                    "dev-master": "1.x-dev"
                }
            },
            "autoload": {
                "psr-4": {
                    "Hoa\\Math\\": "."
                }
            },
            "notification-url": "https://packagist.org/downloads/",
            "license": [
                "BSD-3-Clause"
            ],
            "authors": [
                {
                    "name": "Ivan Enderlin",
                    "email": "ivan.enderlin@hoa-project.net"
                },
                {
                    "name": "Hoa community",
                    "homepage": "https://hoa-project.net/"
                }
            ],
            "description": "The Hoa\\Math library.",
            "homepage": "https://hoa-project.net/",
            "keywords": [
                "arrangement",
                "combination",
                "combinatorics",
                "counting",
                "library",
                "math",
                "permutation",
                "sampler",
                "set"
            ],
            "support": {
                "docs": "https://central.hoa-project.net/Documentation/Library/Math",
                "email": "support@hoa-project.net",
                "forum": "https://users.hoa-project.net/",
                "irc": "irc://chat.freenode.net/hoaproject",
                "issues": "https://github.com/hoaproject/Math/issues",
                "source": "https://central.hoa-project.net/Resource/Library/Math"
            },
            "abandoned": true,
            "time": "2017-05-16T08:02:17+00:00"
        },
        {
            "name": "hoa/protocol",
            "version": "1.17.01.14",
            "source": {
                "type": "git",
                "url": "https://github.com/hoaproject/Protocol.git",
                "reference": "5c2cf972151c45f373230da170ea015deecf19e2"
            },
            "dist": {
                "type": "zip",
                "url": "https://api.github.com/repos/hoaproject/Protocol/zipball/5c2cf972151c45f373230da170ea015deecf19e2",
                "reference": "5c2cf972151c45f373230da170ea015deecf19e2",
                "shasum": ""
            },
            "require": {
                "hoa/consistency": "~1.0",
                "hoa/exception": "~1.0"
            },
            "require-dev": {
                "hoa/test": "~2.0"
            },
            "type": "library",
            "extra": {
                "branch-alias": {
                    "dev-master": "1.x-dev"
                }
            },
            "autoload": {
                "files": [
                    "Wrapper.php"
                ],
                "psr-4": {
                    "Hoa\\Protocol\\": "."
                }
            },
            "notification-url": "https://packagist.org/downloads/",
            "license": [
                "BSD-3-Clause"
            ],
            "authors": [
                {
                    "name": "Ivan Enderlin",
                    "email": "ivan.enderlin@hoa-project.net"
                },
                {
                    "name": "Hoa community",
                    "homepage": "https://hoa-project.net/"
                }
            ],
            "description": "The Hoa\\Protocol library.",
            "homepage": "https://hoa-project.net/",
            "keywords": [
                "library",
                "protocol",
                "resource",
                "stream",
                "wrapper"
            ],
            "support": {
                "docs": "https://central.hoa-project.net/Documentation/Library/Protocol",
                "email": "support@hoa-project.net",
                "forum": "https://users.hoa-project.net/",
                "irc": "irc://chat.freenode.net/hoaproject",
                "issues": "https://github.com/hoaproject/Protocol/issues",
                "source": "https://central.hoa-project.net/Resource/Library/Protocol"
            },
            "abandoned": true,
            "time": "2017-01-14T12:26:10+00:00"
        },
        {
            "name": "hoa/regex",
            "version": "1.17.01.13",
            "source": {
                "type": "git",
                "url": "https://github.com/hoaproject/Regex.git",
                "reference": "7e263a61b6fb45c1d03d8e5ef77668518abd5bec"
            },
            "dist": {
                "type": "zip",
                "url": "https://api.github.com/repos/hoaproject/Regex/zipball/7e263a61b6fb45c1d03d8e5ef77668518abd5bec",
                "reference": "7e263a61b6fb45c1d03d8e5ef77668518abd5bec",
                "shasum": ""
            },
            "require": {
                "hoa/consistency": "~1.0",
                "hoa/exception": "~1.0",
                "hoa/math": "~1.0",
                "hoa/protocol": "~1.0",
                "hoa/ustring": "~4.0",
                "hoa/visitor": "~2.0"
            },
            "type": "library",
            "extra": {
                "branch-alias": {
                    "dev-master": "1.x-dev"
                }
            },
            "autoload": {
                "psr-4": {
                    "Hoa\\Regex\\": "."
                }
            },
            "notification-url": "https://packagist.org/downloads/",
            "license": [
                "BSD-3-Clause"
            ],
            "authors": [
                {
                    "name": "Ivan Enderlin",
                    "email": "ivan.enderlin@hoa-project.net"
                },
                {
                    "name": "Hoa community",
                    "homepage": "https://hoa-project.net/"
                }
            ],
            "description": "The Hoa\\Regex library.",
            "homepage": "https://hoa-project.net/",
            "keywords": [
                "compiler",
                "library",
                "regex"
            ],
            "support": {
                "docs": "https://central.hoa-project.net/Documentation/Library/Regex",
                "email": "support@hoa-project.net",
                "forum": "https://users.hoa-project.net/",
                "irc": "irc://chat.freenode.net/hoaproject",
                "issues": "https://github.com/hoaproject/Regex/issues",
                "source": "https://central.hoa-project.net/Resource/Library/Regex"
            },
            "abandoned": true,
            "time": "2017-01-13T16:10:24+00:00"
        },
        {
            "name": "hoa/stream",
            "version": "1.17.02.21",
            "source": {
                "type": "git",
                "url": "https://github.com/hoaproject/Stream.git",
                "reference": "3293cfffca2de10525df51436adf88a559151d82"
            },
            "dist": {
                "type": "zip",
                "url": "https://api.github.com/repos/hoaproject/Stream/zipball/3293cfffca2de10525df51436adf88a559151d82",
                "reference": "3293cfffca2de10525df51436adf88a559151d82",
                "shasum": ""
            },
            "require": {
                "hoa/consistency": "~1.0",
                "hoa/event": "~1.0",
                "hoa/exception": "~1.0",
                "hoa/protocol": "~1.0"
            },
            "require-dev": {
                "hoa/test": "~2.0"
            },
            "type": "library",
            "extra": {
                "branch-alias": {
                    "dev-master": "1.x-dev"
                }
            },
            "autoload": {
                "psr-4": {
                    "Hoa\\Stream\\": "."
                }
            },
            "notification-url": "https://packagist.org/downloads/",
            "license": [
                "BSD-3-Clause"
            ],
            "authors": [
                {
                    "name": "Ivan Enderlin",
                    "email": "ivan.enderlin@hoa-project.net"
                },
                {
                    "name": "Hoa community",
                    "homepage": "https://hoa-project.net/"
                }
            ],
            "description": "The Hoa\\Stream library.",
            "homepage": "https://hoa-project.net/",
            "keywords": [
                "Context",
                "bucket",
                "composite",
                "filter",
                "in",
                "library",
                "out",
                "protocol",
                "stream",
                "wrapper"
            ],
            "support": {
                "docs": "https://central.hoa-project.net/Documentation/Library/Stream",
                "email": "support@hoa-project.net",
                "forum": "https://users.hoa-project.net/",
                "irc": "irc://chat.freenode.net/hoaproject",
                "issues": "https://github.com/hoaproject/Stream/issues",
                "source": "https://central.hoa-project.net/Resource/Library/Stream"
            },
            "abandoned": true,
            "time": "2017-02-21T16:01:06+00:00"
        },
        {
            "name": "hoa/ustring",
            "version": "4.17.01.16",
            "source": {
                "type": "git",
                "url": "https://github.com/hoaproject/Ustring.git",
                "reference": "e6326e2739178799b1fe3fdd92029f9517fa17a0"
            },
            "dist": {
                "type": "zip",
                "url": "https://api.github.com/repos/hoaproject/Ustring/zipball/e6326e2739178799b1fe3fdd92029f9517fa17a0",
                "reference": "e6326e2739178799b1fe3fdd92029f9517fa17a0",
                "shasum": ""
            },
            "require": {
                "hoa/consistency": "~1.0",
                "hoa/exception": "~1.0"
            },
            "require-dev": {
                "hoa/test": "~2.0"
            },
            "suggest": {
                "ext-iconv": "ext/iconv must be present (or a third implementation) to use Hoa\\Ustring::transcode().",
                "ext-intl": "To get a better Hoa\\Ustring::toAscii() and Hoa\\Ustring::compareTo()."
            },
            "type": "library",
            "extra": {
                "branch-alias": {
                    "dev-master": "4.x-dev"
                }
            },
            "autoload": {
                "psr-4": {
                    "Hoa\\Ustring\\": "."
                }
            },
            "notification-url": "https://packagist.org/downloads/",
            "license": [
                "BSD-3-Clause"
            ],
            "authors": [
                {
                    "name": "Ivan Enderlin",
                    "email": "ivan.enderlin@hoa-project.net"
                },
                {
                    "name": "Hoa community",
                    "homepage": "https://hoa-project.net/"
                }
            ],
            "description": "The Hoa\\Ustring library.",
            "homepage": "https://hoa-project.net/",
            "keywords": [
                "library",
                "search",
                "string",
                "unicode"
            ],
            "support": {
                "docs": "https://central.hoa-project.net/Documentation/Library/Ustring",
                "email": "support@hoa-project.net",
                "forum": "https://users.hoa-project.net/",
                "irc": "irc://chat.freenode.net/hoaproject",
                "issues": "https://github.com/hoaproject/Ustring/issues",
                "source": "https://central.hoa-project.net/Resource/Library/Ustring"
            },
            "abandoned": true,
            "time": "2017-01-16T07:08:25+00:00"
        },
        {
            "name": "hoa/visitor",
            "version": "2.17.01.16",
            "source": {
                "type": "git",
                "url": "https://github.com/hoaproject/Visitor.git",
                "reference": "c18fe1cbac98ae449e0d56e87469103ba08f224a"
            },
            "dist": {
                "type": "zip",
                "url": "https://api.github.com/repos/hoaproject/Visitor/zipball/c18fe1cbac98ae449e0d56e87469103ba08f224a",
                "reference": "c18fe1cbac98ae449e0d56e87469103ba08f224a",
                "shasum": ""
            },
            "require": {
                "hoa/consistency": "~1.0"
            },
            "require-dev": {
                "hoa/test": "~2.0"
            },
            "type": "library",
            "extra": {
                "branch-alias": {
                    "dev-master": "2.x-dev"
                }
            },
            "autoload": {
                "psr-4": {
                    "Hoa\\Visitor\\": "."
                }
            },
            "notification-url": "https://packagist.org/downloads/",
            "license": [
                "BSD-3-Clause"
            ],
            "authors": [
                {
                    "name": "Ivan Enderlin",
                    "email": "ivan.enderlin@hoa-project.net"
                },
                {
                    "name": "Hoa community",
                    "homepage": "https://hoa-project.net/"
                }
            ],
            "description": "The Hoa\\Visitor library.",
            "homepage": "https://hoa-project.net/",
            "keywords": [
                "library",
                "structure",
                "visit",
                "visitor"
            ],
            "support": {
                "docs": "https://central.hoa-project.net/Documentation/Library/Visitor",
                "email": "support@hoa-project.net",
                "forum": "https://users.hoa-project.net/",
                "irc": "irc://chat.freenode.net/hoaproject",
                "issues": "https://github.com/hoaproject/Visitor/issues",
                "source": "https://central.hoa-project.net/Resource/Library/Visitor"
            },
            "abandoned": true,
            "time": "2017-01-16T07:02:03+00:00"
        },
        {
            "name": "hoa/zformat",
            "version": "1.17.01.10",
            "source": {
                "type": "git",
                "url": "https://github.com/hoaproject/Zformat.git",
                "reference": "522c381a2a075d4b9dbb42eb4592dd09520e4ac2"
            },
            "dist": {
                "type": "zip",
                "url": "https://api.github.com/repos/hoaproject/Zformat/zipball/522c381a2a075d4b9dbb42eb4592dd09520e4ac2",
                "reference": "522c381a2a075d4b9dbb42eb4592dd09520e4ac2",
                "shasum": ""
            },
            "require": {
                "hoa/consistency": "~1.0",
                "hoa/exception": "~1.0"
            },
            "type": "library",
            "extra": {
                "branch-alias": {
                    "dev-master": "1.x-dev"
                }
            },
            "autoload": {
                "psr-4": {
                    "Hoa\\Zformat\\": "."
                }
            },
            "notification-url": "https://packagist.org/downloads/",
            "license": [
                "BSD-3-Clause"
            ],
            "authors": [
                {
                    "name": "Ivan Enderlin",
                    "email": "ivan.enderlin@hoa-project.net"
                },
                {
                    "name": "Hoa community",
                    "homepage": "https://hoa-project.net/"
                }
            ],
            "description": "The Hoa\\Zformat library.",
            "homepage": "https://hoa-project.net/",
            "keywords": [
                "library",
                "parameter",
                "zformat"
            ],
            "support": {
                "docs": "https://central.hoa-project.net/Documentation/Library/Zformat",
                "email": "support@hoa-project.net",
                "forum": "https://users.hoa-project.net/",
                "irc": "irc://chat.freenode.net/hoaproject",
                "issues": "https://github.com/hoaproject/Zformat/issues",
                "source": "https://central.hoa-project.net/Resource/Library/Zformat"
            },
            "abandoned": true,
            "time": "2017-01-10T10:39:54+00:00"
        },
        {
            "name": "jetbrains/phpstorm-stubs",
            "version": "dev-master",
            "source": {
                "type": "git",
                "url": "https://github.com/JetBrains/phpstorm-stubs.git",
                "reference": "92dda01179ca69dcdfa8180965efea1d06d3d184"
            },
            "dist": {
                "type": "zip",
                "url": "https://api.github.com/repos/JetBrains/phpstorm-stubs/zipball/92dda01179ca69dcdfa8180965efea1d06d3d184",
                "reference": "92dda01179ca69dcdfa8180965efea1d06d3d184",
                "shasum": ""
            },
            "require-dev": {
                "friendsofphp/php-cs-fixer": "@stable",
                "nikic/php-parser": "@stable",
                "php": "^8.3",
                "phpdocumentor/reflection-docblock": "@stable",
                "phpunit/phpunit": "@stable"
            },
            "default-branch": true,
            "type": "library",
            "autoload": {
                "files": [
                    "PhpStormStubsMap.php"
                ]
            },
            "notification-url": "https://packagist.org/downloads/",
            "license": [
                "Apache-2.0"
            ],
            "description": "PHP runtime & extensions header files for PhpStorm",
            "homepage": "https://www.jetbrains.com/phpstorm",
            "keywords": [
                "autocomplete",
                "code",
                "inference",
                "inspection",
                "jetbrains",
                "phpstorm",
                "stubs",
                "type"
            ],
            "support": {
                "source": "https://github.com/JetBrains/phpstorm-stubs/tree/master"
            },
<<<<<<< HEAD
            "time": "2023-12-05T10:38:27+00:00"
=======
            "time": "2023-12-15T19:42:51+00:00"
>>>>>>> d801919e
        },
        {
            "name": "nette/bootstrap",
            "version": "v3.1.4",
            "source": {
                "type": "git",
                "url": "https://github.com/nette/bootstrap.git",
                "reference": "1a7965b4ee401ad0e3f673b9c016d2481afdc280"
            },
            "dist": {
                "type": "zip",
                "url": "https://api.github.com/repos/nette/bootstrap/zipball/1a7965b4ee401ad0e3f673b9c016d2481afdc280",
                "reference": "1a7965b4ee401ad0e3f673b9c016d2481afdc280",
                "shasum": ""
            },
            "require": {
                "nette/di": "^3.0.5",
                "nette/utils": "^3.2.1 || ^4.0",
                "php": ">=7.2 <8.3"
            },
            "conflict": {
                "tracy/tracy": "<2.6"
            },
            "require-dev": {
                "latte/latte": "^2.8",
                "nette/application": "^3.1",
                "nette/caching": "^3.0",
                "nette/database": "^3.0",
                "nette/forms": "^3.0",
                "nette/http": "^3.0",
                "nette/mail": "^3.0",
                "nette/robot-loader": "^3.0",
                "nette/safe-stream": "^2.2",
                "nette/security": "^3.0",
                "nette/tester": "^2.0",
                "phpstan/phpstan-nette": "^0.12",
                "tracy/tracy": "^2.6"
            },
            "suggest": {
                "nette/robot-loader": "to use Configurator::createRobotLoader()",
                "tracy/tracy": "to use Configurator::enableTracy()"
            },
            "type": "library",
            "extra": {
                "branch-alias": {
                    "dev-master": "3.1-dev"
                }
            },
            "autoload": {
                "classmap": [
                    "src/"
                ]
            },
            "notification-url": "https://packagist.org/downloads/",
            "license": [
                "BSD-3-Clause",
                "GPL-2.0-only",
                "GPL-3.0-only"
            ],
            "authors": [
                {
                    "name": "David Grudl",
                    "homepage": "https://davidgrudl.com"
                },
                {
                    "name": "Nette Community",
                    "homepage": "https://nette.org/contributors"
                }
            ],
            "description": "🅱  Nette Bootstrap: the simple way to configure and bootstrap your Nette application.",
            "homepage": "https://nette.org",
            "keywords": [
                "bootstrapping",
                "configurator",
                "nette"
            ],
            "support": {
                "issues": "https://github.com/nette/bootstrap/issues",
                "source": "https://github.com/nette/bootstrap/tree/v3.1.4"
            },
            "time": "2022-12-14T15:23:02+00:00"
        },
        {
            "name": "nette/di",
            "version": "v3.1.5",
            "source": {
                "type": "git",
                "url": "https://github.com/nette/di.git",
                "reference": "00ea0afa643b3b4383a5cd1a322656c989ade498"
            },
            "dist": {
                "type": "zip",
                "url": "https://api.github.com/repos/nette/di/zipball/00ea0afa643b3b4383a5cd1a322656c989ade498",
                "reference": "00ea0afa643b3b4383a5cd1a322656c989ade498",
                "shasum": ""
            },
            "require": {
                "ext-tokenizer": "*",
                "nette/neon": "^3.3 || ^4.0",
                "nette/php-generator": "^3.5.4 || ^4.0",
                "nette/robot-loader": "^3.2 || ~4.0.0",
                "nette/schema": "^1.2",
                "nette/utils": "^3.2.5 || ~4.0.0",
                "php": "7.2 - 8.3"
            },
            "require-dev": {
                "nette/tester": "^2.4",
                "phpstan/phpstan": "^1.0",
                "tracy/tracy": "^2.9"
            },
            "type": "library",
            "extra": {
                "branch-alias": {
                    "dev-master": "3.1-dev"
                }
            },
            "autoload": {
                "classmap": [
                    "src/"
                ]
            },
            "notification-url": "https://packagist.org/downloads/",
            "license": [
                "BSD-3-Clause",
                "GPL-2.0-only",
                "GPL-3.0-only"
            ],
            "authors": [
                {
                    "name": "David Grudl",
                    "homepage": "https://davidgrudl.com"
                },
                {
                    "name": "Nette Community",
                    "homepage": "https://nette.org/contributors"
                }
            ],
            "description": "💎 Nette Dependency Injection Container: Flexible, compiled and full-featured DIC with perfectly usable autowiring and support for all new PHP features.",
            "homepage": "https://nette.org",
            "keywords": [
                "compiled",
                "di",
                "dic",
                "factory",
                "ioc",
                "nette",
                "static"
            ],
            "support": {
                "issues": "https://github.com/nette/di/issues",
                "source": "https://github.com/nette/di/tree/v3.1.5"
            },
            "time": "2023-10-02T19:58:38+00:00"
        },
        {
            "name": "nette/finder",
            "version": "v2.6.0",
            "source": {
                "type": "git",
                "url": "https://github.com/nette/finder.git",
                "reference": "991aefb42860abeab8e003970c3809a9d83cb932"
            },
            "dist": {
                "type": "zip",
                "url": "https://api.github.com/repos/nette/finder/zipball/991aefb42860abeab8e003970c3809a9d83cb932",
                "reference": "991aefb42860abeab8e003970c3809a9d83cb932",
                "shasum": ""
            },
            "require": {
                "nette/utils": "^2.4 || ^3.0",
                "php": ">=7.1"
            },
            "conflict": {
                "nette/nette": "<2.2"
            },
            "require-dev": {
                "nette/tester": "^2.0",
                "phpstan/phpstan": "^0.12",
                "tracy/tracy": "^2.3"
            },
            "type": "library",
            "extra": {
                "branch-alias": {
                    "dev-master": "2.6-dev"
                }
            },
            "autoload": {
                "classmap": [
                    "src/"
                ]
            },
            "notification-url": "https://packagist.org/downloads/",
            "license": [
                "BSD-3-Clause",
                "GPL-2.0-only",
                "GPL-3.0-only"
            ],
            "authors": [
                {
                    "name": "David Grudl",
                    "homepage": "https://davidgrudl.com"
                },
                {
                    "name": "Nette Community",
                    "homepage": "https://nette.org/contributors"
                }
            ],
            "description": "🔍 Nette Finder: find files and directories with an intuitive API.",
            "homepage": "https://nette.org",
            "keywords": [
                "filesystem",
                "glob",
                "iterator",
                "nette"
            ],
            "support": {
                "issues": "https://github.com/nette/finder/issues",
                "source": "https://github.com/nette/finder/tree/v2.6.0"
            },
            "time": "2022-10-13T01:31:15+00:00"
        },
        {
            "name": "nette/neon",
            "version": "v3.3.2",
            "source": {
                "type": "git",
                "url": "https://github.com/nette/neon.git",
                "reference": "54b287d8c2cdbe577b02e28ca1713e275b05ece2"
            },
            "dist": {
                "type": "zip",
                "url": "https://api.github.com/repos/nette/neon/zipball/54b287d8c2cdbe577b02e28ca1713e275b05ece2",
                "reference": "54b287d8c2cdbe577b02e28ca1713e275b05ece2",
                "shasum": ""
            },
            "require": {
                "ext-json": "*",
                "php": ">=7.1"
            },
            "require-dev": {
                "nette/tester": "^2.0",
                "phpstan/phpstan": "^0.12",
                "tracy/tracy": "^2.7"
            },
            "bin": [
                "bin/neon-lint"
            ],
            "type": "library",
            "extra": {
                "branch-alias": {
                    "dev-master": "3.3-dev"
                }
            },
            "autoload": {
                "classmap": [
                    "src/"
                ]
            },
            "notification-url": "https://packagist.org/downloads/",
            "license": [
                "BSD-3-Clause",
                "GPL-2.0-only",
                "GPL-3.0-only"
            ],
            "authors": [
                {
                    "name": "David Grudl",
                    "homepage": "https://davidgrudl.com"
                },
                {
                    "name": "Nette Community",
                    "homepage": "https://nette.org/contributors"
                }
            ],
            "description": "🍸 Nette NEON: encodes and decodes NEON file format.",
            "homepage": "https://ne-on.org",
            "keywords": [
                "export",
                "import",
                "neon",
                "nette",
                "yaml"
            ],
            "support": {
                "issues": "https://github.com/nette/neon/issues",
                "source": "https://github.com/nette/neon/tree/v3.3.2"
            },
            "time": "2021-11-25T15:57:41+00:00"
        },
        {
            "name": "nette/php-generator",
            "version": "v3.6.5",
            "source": {
                "type": "git",
                "url": "https://github.com/nette/php-generator.git",
                "reference": "9370403f9d9c25b51c4596ded1fbfe70347f7c82"
            },
            "dist": {
                "type": "zip",
                "url": "https://api.github.com/repos/nette/php-generator/zipball/9370403f9d9c25b51c4596ded1fbfe70347f7c82",
                "reference": "9370403f9d9c25b51c4596ded1fbfe70347f7c82",
                "shasum": ""
            },
            "require": {
                "nette/utils": "^3.1.2",
                "php": ">=7.2 <8.2"
            },
            "require-dev": {
                "nette/tester": "^2.4",
                "nikic/php-parser": "^4.13",
                "phpstan/phpstan": "^0.12",
                "tracy/tracy": "^2.8"
            },
            "suggest": {
                "nikic/php-parser": "to use ClassType::withBodiesFrom() & GlobalFunction::withBodyFrom()"
            },
            "type": "library",
            "extra": {
                "branch-alias": {
                    "dev-master": "3.6-dev"
                }
            },
            "autoload": {
                "classmap": [
                    "src/"
                ]
            },
            "notification-url": "https://packagist.org/downloads/",
            "license": [
                "BSD-3-Clause",
                "GPL-2.0-only",
                "GPL-3.0-only"
            ],
            "authors": [
                {
                    "name": "David Grudl",
                    "homepage": "https://davidgrudl.com"
                },
                {
                    "name": "Nette Community",
                    "homepage": "https://nette.org/contributors"
                }
            ],
            "description": "🐘 Nette PHP Generator: generates neat PHP code for you. Supports new PHP 8.1 features.",
            "homepage": "https://nette.org",
            "keywords": [
                "code",
                "nette",
                "php",
                "scaffolding"
            ],
            "support": {
                "issues": "https://github.com/nette/php-generator/issues",
                "source": "https://github.com/nette/php-generator/tree/v3.6.5"
            },
            "time": "2021-11-24T16:23:44+00:00"
        },
        {
            "name": "nette/robot-loader",
            "version": "v3.4.1",
            "source": {
                "type": "git",
                "url": "https://github.com/nette/robot-loader.git",
                "reference": "e2adc334cb958164c050f485d99c44c430f51fe2"
            },
            "dist": {
                "type": "zip",
                "url": "https://api.github.com/repos/nette/robot-loader/zipball/e2adc334cb958164c050f485d99c44c430f51fe2",
                "reference": "e2adc334cb958164c050f485d99c44c430f51fe2",
                "shasum": ""
            },
            "require": {
                "ext-tokenizer": "*",
                "nette/finder": "^2.5 || ^3.0",
                "nette/utils": "^3.0",
                "php": ">=7.1"
            },
            "require-dev": {
                "nette/tester": "^2.0",
                "phpstan/phpstan": "^0.12",
                "tracy/tracy": "^2.3"
            },
            "type": "library",
            "extra": {
                "branch-alias": {
                    "dev-master": "3.4-dev"
                }
            },
            "autoload": {
                "classmap": [
                    "src/"
                ]
            },
            "notification-url": "https://packagist.org/downloads/",
            "license": [
                "BSD-3-Clause",
                "GPL-2.0-only",
                "GPL-3.0-only"
            ],
            "authors": [
                {
                    "name": "David Grudl",
                    "homepage": "https://davidgrudl.com"
                },
                {
                    "name": "Nette Community",
                    "homepage": "https://nette.org/contributors"
                }
            ],
            "description": "🍀 Nette RobotLoader: high performance and comfortable autoloader that will search and autoload classes within your application.",
            "homepage": "https://nette.org",
            "keywords": [
                "autoload",
                "class",
                "interface",
                "nette",
                "trait"
            ],
            "support": {
                "issues": "https://github.com/nette/robot-loader/issues",
                "source": "https://github.com/nette/robot-loader/tree/v3.4.1"
            },
            "time": "2021-08-25T15:53:54+00:00"
        },
        {
            "name": "nette/schema",
            "version": "v1.2.5",
            "source": {
                "type": "git",
                "url": "https://github.com/nette/schema.git",
                "reference": "0462f0166e823aad657c9224d0f849ecac1ba10a"
            },
            "dist": {
                "type": "zip",
                "url": "https://api.github.com/repos/nette/schema/zipball/0462f0166e823aad657c9224d0f849ecac1ba10a",
                "reference": "0462f0166e823aad657c9224d0f849ecac1ba10a",
                "shasum": ""
            },
            "require": {
                "nette/utils": "^2.5.7 || ^3.1.5 ||  ^4.0",
                "php": "7.1 - 8.3"
            },
            "require-dev": {
                "nette/tester": "^2.3 || ^2.4",
                "phpstan/phpstan-nette": "^1.0",
                "tracy/tracy": "^2.7"
            },
            "type": "library",
            "extra": {
                "branch-alias": {
                    "dev-master": "1.2-dev"
                }
            },
            "autoload": {
                "classmap": [
                    "src/"
                ]
            },
            "notification-url": "https://packagist.org/downloads/",
            "license": [
                "BSD-3-Clause",
                "GPL-2.0-only",
                "GPL-3.0-only"
            ],
            "authors": [
                {
                    "name": "David Grudl",
                    "homepage": "https://davidgrudl.com"
                },
                {
                    "name": "Nette Community",
                    "homepage": "https://nette.org/contributors"
                }
            ],
            "description": "📐 Nette Schema: validating data structures against a given Schema.",
            "homepage": "https://nette.org",
            "keywords": [
                "config",
                "nette"
            ],
            "support": {
                "issues": "https://github.com/nette/schema/issues",
                "source": "https://github.com/nette/schema/tree/v1.2.5"
            },
            "time": "2023-10-05T20:37:59+00:00"
        },
        {
            "name": "nette/utils",
            "version": "v3.2.7",
            "source": {
                "type": "git",
                "url": "https://github.com/nette/utils.git",
                "reference": "0af4e3de4df9f1543534beab255ccf459e7a2c99"
            },
            "dist": {
                "type": "zip",
                "url": "https://api.github.com/repos/nette/utils/zipball/0af4e3de4df9f1543534beab255ccf459e7a2c99",
                "reference": "0af4e3de4df9f1543534beab255ccf459e7a2c99",
                "shasum": ""
            },
            "require": {
                "php": ">=7.2 <8.2"
            },
            "conflict": {
                "nette/di": "<3.0.6"
            },
            "require-dev": {
                "nette/tester": "~2.0",
                "phpstan/phpstan": "^1.0",
                "tracy/tracy": "^2.3"
            },
            "suggest": {
                "ext-gd": "to use Image",
                "ext-iconv": "to use Strings::webalize(), toAscii(), chr() and reverse()",
                "ext-intl": "to use Strings::webalize(), toAscii(), normalize() and compare()",
                "ext-json": "to use Nette\\Utils\\Json",
                "ext-mbstring": "to use Strings::lower() etc...",
                "ext-tokenizer": "to use Nette\\Utils\\Reflection::getUseStatements()",
                "ext-xml": "to use Strings::length() etc. when mbstring is not available"
            },
            "type": "library",
            "extra": {
                "branch-alias": {
                    "dev-master": "3.2-dev"
                }
            },
            "autoload": {
                "classmap": [
                    "src/"
                ]
            },
            "notification-url": "https://packagist.org/downloads/",
            "license": [
                "BSD-3-Clause",
                "GPL-2.0-only",
                "GPL-3.0-only"
            ],
            "authors": [
                {
                    "name": "David Grudl",
                    "homepage": "https://davidgrudl.com"
                },
                {
                    "name": "Nette Community",
                    "homepage": "https://nette.org/contributors"
                }
            ],
            "description": "🛠  Nette Utils: lightweight utilities for string & array manipulation, image handling, safe JSON encoding/decoding, validation, slug or strong password generating etc.",
            "homepage": "https://nette.org",
            "keywords": [
                "array",
                "core",
                "datetime",
                "images",
                "json",
                "nette",
                "paginator",
                "password",
                "slugify",
                "string",
                "unicode",
                "utf-8",
                "utility",
                "validation"
            ],
            "support": {
                "issues": "https://github.com/nette/utils/issues",
                "source": "https://github.com/nette/utils/tree/v3.2.7"
            },
            "time": "2022-01-24T11:29:14+00:00"
        },
        {
            "name": "nikic/php-parser",
            "version": "v4.18.0",
            "source": {
                "type": "git",
                "url": "https://github.com/nikic/PHP-Parser.git",
                "reference": "1bcbb2179f97633e98bbbc87044ee2611c7d7999"
            },
            "dist": {
                "type": "zip",
                "url": "https://api.github.com/repos/nikic/PHP-Parser/zipball/1bcbb2179f97633e98bbbc87044ee2611c7d7999",
                "reference": "1bcbb2179f97633e98bbbc87044ee2611c7d7999",
                "shasum": ""
            },
            "require": {
                "ext-tokenizer": "*",
                "php": ">=7.0"
            },
            "require-dev": {
                "ircmaxell/php-yacc": "^0.0.7",
                "phpunit/phpunit": "^6.5 || ^7.0 || ^8.0 || ^9.0"
            },
            "bin": [
                "bin/php-parse"
            ],
            "type": "library",
            "extra": {
                "branch-alias": {
                    "dev-master": "4.9-dev"
                }
            },
            "autoload": {
                "psr-4": {
                    "PhpParser\\": "lib/PhpParser"
                }
            },
            "notification-url": "https://packagist.org/downloads/",
            "license": [
                "BSD-3-Clause"
            ],
            "authors": [
                {
                    "name": "Nikita Popov"
                }
            ],
            "description": "A PHP parser written in PHP",
            "keywords": [
                "parser",
                "php"
            ],
            "support": {
                "issues": "https://github.com/nikic/PHP-Parser/issues",
                "source": "https://github.com/nikic/PHP-Parser/tree/v4.18.0"
            },
            "time": "2023-12-10T21:03:43+00:00"
        },
        {
            "name": "ondram/ci-detector",
            "version": "3.5.1",
            "source": {
                "type": "git",
                "url": "https://github.com/OndraM/ci-detector.git",
                "reference": "594e61252843b68998bddd48078c5058fe9028bd"
            },
            "dist": {
                "type": "zip",
                "url": "https://api.github.com/repos/OndraM/ci-detector/zipball/594e61252843b68998bddd48078c5058fe9028bd",
                "reference": "594e61252843b68998bddd48078c5058fe9028bd",
                "shasum": ""
            },
            "require": {
                "php": "^7.1 || ^8.0"
            },
            "require-dev": {
                "ergebnis/composer-normalize": "^2.2",
                "lmc/coding-standard": "^1.3 || ^2.0",
                "php-parallel-lint/php-parallel-lint": "^1.1",
                "phpstan/extension-installer": "^1.0.3",
                "phpstan/phpstan": "^0.12.0",
                "phpstan/phpstan-phpunit": "^0.12.1",
                "phpunit/phpunit": "^7.1 || ^8.0 || ^9.0"
            },
            "type": "library",
            "autoload": {
                "psr-4": {
                    "OndraM\\CiDetector\\": "src/"
                }
            },
            "notification-url": "https://packagist.org/downloads/",
            "license": [
                "MIT"
            ],
            "authors": [
                {
                    "name": "Ondřej Machulda",
                    "email": "ondrej.machulda@gmail.com"
                }
            ],
            "description": "Detect continuous integration environment and provide unified access to properties of current build",
            "keywords": [
                "CircleCI",
                "Codeship",
                "Wercker",
                "adapter",
                "appveyor",
                "aws",
                "aws codebuild",
                "bamboo",
                "bitbucket",
                "buddy",
                "ci-info",
                "codebuild",
                "continuous integration",
                "continuousphp",
                "drone",
                "github",
                "gitlab",
                "interface",
                "jenkins",
                "teamcity",
                "travis"
            ],
            "support": {
                "issues": "https://github.com/OndraM/ci-detector/issues",
                "source": "https://github.com/OndraM/ci-detector/tree/main"
            },
            "time": "2020-09-04T11:21:14+00:00"
        },
        {
            "name": "ondrejmirtes/better-reflection",
            "version": "6.14.0.8",
            "source": {
                "type": "git",
                "url": "https://github.com/ondrejmirtes/BetterReflection.git",
                "reference": "03cae90976cb786a305fd527904f36d85ccc3c78"
            },
            "dist": {
                "type": "zip",
                "url": "https://api.github.com/repos/ondrejmirtes/BetterReflection/zipball/03cae90976cb786a305fd527904f36d85ccc3c78",
                "reference": "03cae90976cb786a305fd527904f36d85ccc3c78",
                "shasum": ""
            },
            "require": {
                "ext-json": "*",
                "jetbrains/phpstorm-stubs": "dev-master#7b055d8634d2143a909f2c5141ec70c82b8b9254",
                "nikic/php-parser": "^4.17.1",
                "php": "^7.2 || ^8.0"
            },
            "conflict": {
                "thecodingmachine/safe": "<1.1.3"
            },
            "require-dev": {
                "doctrine/coding-standard": "^12.0.0",
                "phpstan/phpstan": "^1.10.33",
                "phpstan/phpstan-phpunit": "^1.3.14",
                "phpunit/phpunit": "^10.3.3",
                "rector/rector": "0.14.3",
                "vimeo/psalm": "5.15.0"
            },
            "suggest": {
                "composer/composer": "Required to use the ComposerSourceLocator"
            },
            "type": "library",
            "autoload": {
                "psr-4": {
                    "PHPStan\\BetterReflection\\": "src"
                }
            },
            "notification-url": "https://packagist.org/downloads/",
            "license": [
                "MIT"
            ],
            "authors": [
                {
                    "name": "James Titcumb",
                    "email": "james@asgrim.com",
                    "homepage": "https://github.com/asgrim"
                },
                {
                    "name": "Marco Pivetta",
                    "email": "ocramius@gmail.com",
                    "homepage": "https://ocramius.github.io/"
                },
                {
                    "name": "Gary Hockin",
                    "email": "gary@roave.com",
                    "homepage": "https://github.com/geeh"
                },
                {
                    "name": "Jaroslav Hanslík",
                    "email": "kukulich@kukulich.cz",
                    "homepage": "https://github.com/kukulich"
                }
            ],
            "description": "Better Reflection - an improved code reflection API",
            "support": {
                "source": "https://github.com/ondrejmirtes/BetterReflection/tree/6.14.0.8"
            },
            "time": "2023-11-13T10:14:31+00:00"
        },
        {
            "name": "phpstan/php-8-stubs",
            "version": "0.3.82",
            "source": {
                "type": "git",
                "url": "https://github.com/phpstan/php-8-stubs.git",
                "reference": "b9ba35e299a7ef357f0d9426edc4b3a65bf9421d"
            },
            "dist": {
                "type": "zip",
                "url": "https://api.github.com/repos/phpstan/php-8-stubs/zipball/b9ba35e299a7ef357f0d9426edc4b3a65bf9421d",
                "reference": "b9ba35e299a7ef357f0d9426edc4b3a65bf9421d",
                "shasum": ""
            },
            "type": "library",
            "autoload": {
                "classmap": [
                    "Php8StubsMap.php"
                ]
            },
            "notification-url": "https://packagist.org/downloads/",
            "license": [
                "MIT",
                "PHP-3.01"
            ],
            "description": "PHP stubs extracted from php-src",
            "support": {
                "issues": "https://github.com/phpstan/php-8-stubs/issues",
                "source": "https://github.com/phpstan/php-8-stubs/tree/0.3.82"
            },
            "time": "2023-12-04T00:15:44+00:00"
        },
        {
            "name": "phpstan/phpdoc-parser",
            "version": "1.24.5",
            "source": {
                "type": "git",
                "url": "https://github.com/phpstan/phpdoc-parser.git",
                "reference": "fedf211ff14ec8381c9bf5714e33a7a552dd1acc"
            },
            "dist": {
                "type": "zip",
                "url": "https://api.github.com/repos/phpstan/phpdoc-parser/zipball/fedf211ff14ec8381c9bf5714e33a7a552dd1acc",
                "reference": "fedf211ff14ec8381c9bf5714e33a7a552dd1acc",
                "shasum": ""
            },
            "require": {
                "php": "^7.2 || ^8.0"
            },
            "require-dev": {
                "doctrine/annotations": "^2.0",
                "nikic/php-parser": "^4.15",
                "php-parallel-lint/php-parallel-lint": "^1.2",
                "phpstan/extension-installer": "^1.0",
                "phpstan/phpstan": "^1.5",
                "phpstan/phpstan-phpunit": "^1.1",
                "phpstan/phpstan-strict-rules": "^1.0",
                "phpunit/phpunit": "^9.5",
                "symfony/process": "^5.2"
            },
            "type": "library",
            "autoload": {
                "psr-4": {
                    "PHPStan\\PhpDocParser\\": [
                        "src/"
                    ]
                }
            },
            "notification-url": "https://packagist.org/downloads/",
            "license": [
                "MIT"
            ],
            "description": "PHPDoc parser with support for nullable, intersection and generic types",
            "support": {
                "issues": "https://github.com/phpstan/phpdoc-parser/issues",
                "source": "https://github.com/phpstan/phpdoc-parser/tree/1.24.5"
            },
            "time": "2023-12-16T09:33:33+00:00"
        },
        {
            "name": "psr/container",
            "version": "1.1.2",
            "source": {
                "type": "git",
                "url": "https://github.com/php-fig/container.git",
                "reference": "513e0666f7216c7459170d56df27dfcefe1689ea"
            },
            "dist": {
                "type": "zip",
                "url": "https://api.github.com/repos/php-fig/container/zipball/513e0666f7216c7459170d56df27dfcefe1689ea",
                "reference": "513e0666f7216c7459170d56df27dfcefe1689ea",
                "shasum": ""
            },
            "require": {
                "php": ">=7.4.0"
            },
            "type": "library",
            "autoload": {
                "psr-4": {
                    "Psr\\Container\\": "src/"
                }
            },
            "notification-url": "https://packagist.org/downloads/",
            "license": [
                "MIT"
            ],
            "authors": [
                {
                    "name": "PHP-FIG",
                    "homepage": "https://www.php-fig.org/"
                }
            ],
            "description": "Common Container Interface (PHP FIG PSR-11)",
            "homepage": "https://github.com/php-fig/container",
            "keywords": [
                "PSR-11",
                "container",
                "container-interface",
                "container-interop",
                "psr"
            ],
            "support": {
                "issues": "https://github.com/php-fig/container/issues",
                "source": "https://github.com/php-fig/container/tree/1.1.2"
            },
            "time": "2021-11-05T16:50:12+00:00"
        },
        {
            "name": "psr/http-message",
            "version": "1.0.1",
            "source": {
                "type": "git",
                "url": "https://github.com/php-fig/http-message.git",
                "reference": "f6561bf28d520154e4b0ec72be95418abe6d9363"
            },
            "dist": {
                "type": "zip",
                "url": "https://api.github.com/repos/php-fig/http-message/zipball/f6561bf28d520154e4b0ec72be95418abe6d9363",
                "reference": "f6561bf28d520154e4b0ec72be95418abe6d9363",
                "shasum": ""
            },
            "require": {
                "php": ">=5.3.0"
            },
            "type": "library",
            "extra": {
                "branch-alias": {
                    "dev-master": "1.0.x-dev"
                }
            },
            "autoload": {
                "psr-4": {
                    "Psr\\Http\\Message\\": "src/"
                }
            },
            "notification-url": "https://packagist.org/downloads/",
            "license": [
                "MIT"
            ],
            "authors": [
                {
                    "name": "PHP-FIG",
                    "homepage": "http://www.php-fig.org/"
                }
            ],
            "description": "Common interface for HTTP messages",
            "homepage": "https://github.com/php-fig/http-message",
            "keywords": [
                "http",
                "http-message",
                "psr",
                "psr-7",
                "request",
                "response"
            ],
            "support": {
                "source": "https://github.com/php-fig/http-message/tree/master"
            },
            "time": "2016-08-06T14:39:51+00:00"
        },
        {
            "name": "psr/log",
            "version": "1.1.3",
            "source": {
                "type": "git",
                "url": "https://github.com/php-fig/log.git",
                "reference": "0f73288fd15629204f9d42b7055f72dacbe811fc"
            },
            "dist": {
                "type": "zip",
                "url": "https://api.github.com/repos/php-fig/log/zipball/0f73288fd15629204f9d42b7055f72dacbe811fc",
                "reference": "0f73288fd15629204f9d42b7055f72dacbe811fc",
                "shasum": ""
            },
            "require": {
                "php": ">=5.3.0"
            },
            "type": "library",
            "extra": {
                "branch-alias": {
                    "dev-master": "1.1.x-dev"
                }
            },
            "autoload": {
                "psr-4": {
                    "Psr\\Log\\": "Psr/Log/"
                }
            },
            "notification-url": "https://packagist.org/downloads/",
            "license": [
                "MIT"
            ],
            "authors": [
                {
                    "name": "PHP-FIG",
                    "homepage": "http://www.php-fig.org/"
                }
            ],
            "description": "Common interface for logging libraries",
            "homepage": "https://github.com/php-fig/log",
            "keywords": [
                "log",
                "psr",
                "psr-3"
            ],
            "support": {
                "source": "https://github.com/php-fig/log/tree/1.1.3"
            },
            "time": "2020-03-23T09:12:05+00:00"
        },
        {
            "name": "react/async",
            "version": "v3.0.0",
            "source": {
                "type": "git",
                "url": "https://github.com/reactphp/async.git",
                "reference": "3c3b812be77aec14bf8300b052ba589c9a5bc95b"
            },
            "dist": {
                "type": "zip",
                "url": "https://api.github.com/repos/reactphp/async/zipball/3c3b812be77aec14bf8300b052ba589c9a5bc95b",
                "reference": "3c3b812be77aec14bf8300b052ba589c9a5bc95b",
                "shasum": ""
            },
            "require": {
                "php": ">=7.1",
                "react/event-loop": "^1.2",
                "react/promise": "^3.0 || ^2.8 || ^1.2.1"
            },
            "require-dev": {
                "phpunit/phpunit": "^9.3 || ^7.5"
            },
            "type": "library",
            "autoload": {
                "files": [
                    "src/functions_include.php"
                ]
            },
            "notification-url": "https://packagist.org/downloads/",
            "license": [
                "MIT"
            ],
            "authors": [
                {
                    "name": "Christian Lück",
                    "email": "christian@clue.engineering",
                    "homepage": "https://clue.engineering/"
                },
                {
                    "name": "Cees-Jan Kiewiet",
                    "email": "reactphp@ceesjankiewiet.nl",
                    "homepage": "https://wyrihaximus.net/"
                },
                {
                    "name": "Jan Sorgalla",
                    "email": "jsorgalla@gmail.com",
                    "homepage": "https://sorgalla.com/"
                },
                {
                    "name": "Chris Boden",
                    "email": "cboden@gmail.com",
                    "homepage": "https://cboden.dev/"
                }
            ],
            "description": "Async utilities for ReactPHP",
            "keywords": [
                "async",
                "reactphp"
            ],
            "support": {
                "issues": "https://github.com/reactphp/async/issues",
                "source": "https://github.com/reactphp/async/tree/v3.0.0"
            },
            "funding": [
                {
                    "url": "https://github.com/WyriHaximus",
                    "type": "github"
                },
                {
                    "url": "https://github.com/clue",
                    "type": "github"
                }
            ],
            "time": "2022-07-11T14:17:23+00:00"
        },
        {
            "name": "react/cache",
            "version": "v1.2.0",
            "source": {
                "type": "git",
                "url": "https://github.com/reactphp/cache.git",
                "reference": "d47c472b64aa5608225f47965a484b75c7817d5b"
            },
            "dist": {
                "type": "zip",
                "url": "https://api.github.com/repos/reactphp/cache/zipball/d47c472b64aa5608225f47965a484b75c7817d5b",
                "reference": "d47c472b64aa5608225f47965a484b75c7817d5b",
                "shasum": ""
            },
            "require": {
                "php": ">=5.3.0",
                "react/promise": "^3.0 || ^2.0 || ^1.1"
            },
            "require-dev": {
                "phpunit/phpunit": "^9.5 || ^5.7 || ^4.8.35"
            },
            "type": "library",
            "autoload": {
                "psr-4": {
                    "React\\Cache\\": "src/"
                }
            },
            "notification-url": "https://packagist.org/downloads/",
            "license": [
                "MIT"
            ],
            "authors": [
                {
                    "name": "Christian Lück",
                    "email": "christian@clue.engineering",
                    "homepage": "https://clue.engineering/"
                },
                {
                    "name": "Cees-Jan Kiewiet",
                    "email": "reactphp@ceesjankiewiet.nl",
                    "homepage": "https://wyrihaximus.net/"
                },
                {
                    "name": "Jan Sorgalla",
                    "email": "jsorgalla@gmail.com",
                    "homepage": "https://sorgalla.com/"
                },
                {
                    "name": "Chris Boden",
                    "email": "cboden@gmail.com",
                    "homepage": "https://cboden.dev/"
                }
            ],
            "description": "Async, Promise-based cache interface for ReactPHP",
            "keywords": [
                "cache",
                "caching",
                "promise",
                "reactphp"
            ],
            "support": {
                "issues": "https://github.com/reactphp/cache/issues",
                "source": "https://github.com/reactphp/cache/tree/v1.2.0"
            },
            "funding": [
                {
                    "url": "https://opencollective.com/reactphp",
                    "type": "open_collective"
                }
            ],
            "time": "2022-11-30T15:59:55+00:00"
        },
        {
            "name": "react/child-process",
            "version": "v0.6.5",
            "source": {
                "type": "git",
                "url": "https://github.com/reactphp/child-process.git",
                "reference": "e71eb1aa55f057c7a4a0d08d06b0b0a484bead43"
            },
            "dist": {
                "type": "zip",
                "url": "https://api.github.com/repos/reactphp/child-process/zipball/e71eb1aa55f057c7a4a0d08d06b0b0a484bead43",
                "reference": "e71eb1aa55f057c7a4a0d08d06b0b0a484bead43",
                "shasum": ""
            },
            "require": {
                "evenement/evenement": "^3.0 || ^2.0 || ^1.0",
                "php": ">=5.3.0",
                "react/event-loop": "^1.2",
                "react/stream": "^1.2"
            },
            "require-dev": {
                "phpunit/phpunit": "^9.3 || ^5.7 || ^4.8.35",
                "react/socket": "^1.8",
                "sebastian/environment": "^5.0 || ^3.0 || ^2.0 || ^1.0"
            },
            "type": "library",
            "autoload": {
                "psr-4": {
                    "React\\ChildProcess\\": "src"
                }
            },
            "notification-url": "https://packagist.org/downloads/",
            "license": [
                "MIT"
            ],
            "authors": [
                {
                    "name": "Christian Lück",
                    "email": "christian@clue.engineering",
                    "homepage": "https://clue.engineering/"
                },
                {
                    "name": "Cees-Jan Kiewiet",
                    "email": "reactphp@ceesjankiewiet.nl",
                    "homepage": "https://wyrihaximus.net/"
                },
                {
                    "name": "Jan Sorgalla",
                    "email": "jsorgalla@gmail.com",
                    "homepage": "https://sorgalla.com/"
                },
                {
                    "name": "Chris Boden",
                    "email": "cboden@gmail.com",
                    "homepage": "https://cboden.dev/"
                }
            ],
            "description": "Event-driven library for executing child processes with ReactPHP.",
            "keywords": [
                "event-driven",
                "process",
                "reactphp"
            ],
            "support": {
                "issues": "https://github.com/reactphp/child-process/issues",
                "source": "https://github.com/reactphp/child-process/tree/v0.6.5"
            },
            "funding": [
                {
                    "url": "https://github.com/WyriHaximus",
                    "type": "github"
                },
                {
                    "url": "https://github.com/clue",
                    "type": "github"
                }
            ],
            "time": "2022-09-16T13:41:56+00:00"
        },
        {
            "name": "react/dns",
            "version": "v1.10.0",
            "source": {
                "type": "git",
                "url": "https://github.com/reactphp/dns.git",
                "reference": "a5427e7dfa47713e438016905605819d101f238c"
            },
            "dist": {
                "type": "zip",
                "url": "https://api.github.com/repos/reactphp/dns/zipball/a5427e7dfa47713e438016905605819d101f238c",
                "reference": "a5427e7dfa47713e438016905605819d101f238c",
                "shasum": ""
            },
            "require": {
                "php": ">=5.3.0",
                "react/cache": "^1.0 || ^0.6 || ^0.5",
                "react/event-loop": "^1.2",
                "react/promise": "^3.0 || ^2.7 || ^1.2.1",
                "react/promise-timer": "^1.9"
            },
            "require-dev": {
                "phpunit/phpunit": "^9.3 || ^4.8.35",
                "react/async": "^4 || ^3 || ^2"
            },
            "type": "library",
            "autoload": {
                "psr-4": {
                    "React\\Dns\\": "src"
                }
            },
            "notification-url": "https://packagist.org/downloads/",
            "license": [
                "MIT"
            ],
            "authors": [
                {
                    "name": "Christian Lück",
                    "email": "christian@clue.engineering",
                    "homepage": "https://clue.engineering/"
                },
                {
                    "name": "Cees-Jan Kiewiet",
                    "email": "reactphp@ceesjankiewiet.nl",
                    "homepage": "https://wyrihaximus.net/"
                },
                {
                    "name": "Jan Sorgalla",
                    "email": "jsorgalla@gmail.com",
                    "homepage": "https://sorgalla.com/"
                },
                {
                    "name": "Chris Boden",
                    "email": "cboden@gmail.com",
                    "homepage": "https://cboden.dev/"
                }
            ],
            "description": "Async DNS resolver for ReactPHP",
            "keywords": [
                "async",
                "dns",
                "dns-resolver",
                "reactphp"
            ],
            "support": {
                "issues": "https://github.com/reactphp/dns/issues",
                "source": "https://github.com/reactphp/dns/tree/v1.10.0"
            },
            "funding": [
                {
                    "url": "https://github.com/WyriHaximus",
                    "type": "github"
                },
                {
                    "url": "https://github.com/clue",
                    "type": "github"
                }
            ],
            "time": "2022-09-08T12:22:46+00:00"
        },
        {
            "name": "react/event-loop",
            "version": "v1.4.0",
            "source": {
                "type": "git",
                "url": "https://github.com/reactphp/event-loop.git",
                "reference": "6e7e587714fff7a83dcc7025aee42ab3b265ae05"
            },
            "dist": {
                "type": "zip",
                "url": "https://api.github.com/repos/reactphp/event-loop/zipball/6e7e587714fff7a83dcc7025aee42ab3b265ae05",
                "reference": "6e7e587714fff7a83dcc7025aee42ab3b265ae05",
                "shasum": ""
            },
            "require": {
                "php": ">=5.3.0"
            },
            "require-dev": {
                "phpunit/phpunit": "^9.6 || ^5.7 || ^4.8.36"
            },
            "suggest": {
                "ext-pcntl": "For signal handling support when using the StreamSelectLoop"
            },
            "type": "library",
            "autoload": {
                "psr-4": {
                    "React\\EventLoop\\": "src/"
                }
            },
            "notification-url": "https://packagist.org/downloads/",
            "license": [
                "MIT"
            ],
            "authors": [
                {
                    "name": "Christian Lück",
                    "email": "christian@clue.engineering",
                    "homepage": "https://clue.engineering/"
                },
                {
                    "name": "Cees-Jan Kiewiet",
                    "email": "reactphp@ceesjankiewiet.nl",
                    "homepage": "https://wyrihaximus.net/"
                },
                {
                    "name": "Jan Sorgalla",
                    "email": "jsorgalla@gmail.com",
                    "homepage": "https://sorgalla.com/"
                },
                {
                    "name": "Chris Boden",
                    "email": "cboden@gmail.com",
                    "homepage": "https://cboden.dev/"
                }
            ],
            "description": "ReactPHP's core reactor event loop that libraries can use for evented I/O.",
            "keywords": [
                "asynchronous",
                "event-loop"
            ],
            "support": {
                "issues": "https://github.com/reactphp/event-loop/issues",
                "source": "https://github.com/reactphp/event-loop/tree/v1.4.0"
            },
            "funding": [
                {
                    "url": "https://opencollective.com/reactphp",
                    "type": "open_collective"
                }
            ],
            "time": "2023-05-05T10:11:24+00:00"
        },
        {
            "name": "react/http",
            "version": "v1.9.0",
            "source": {
                "type": "git",
                "url": "https://github.com/reactphp/http.git",
                "reference": "bb3154dbaf2dfe3f0467f956a05f614a69d5f1d0"
            },
            "dist": {
                "type": "zip",
                "url": "https://api.github.com/repos/reactphp/http/zipball/bb3154dbaf2dfe3f0467f956a05f614a69d5f1d0",
                "reference": "bb3154dbaf2dfe3f0467f956a05f614a69d5f1d0",
                "shasum": ""
            },
            "require": {
                "evenement/evenement": "^3.0 || ^2.0 || ^1.0",
                "fig/http-message-util": "^1.1",
                "php": ">=5.3.0",
                "psr/http-message": "^1.0",
                "react/event-loop": "^1.2",
                "react/promise": "^3 || ^2.3 || ^1.2.1",
                "react/socket": "^1.12",
                "react/stream": "^1.2",
                "ringcentral/psr7": "^1.2"
            },
            "require-dev": {
                "clue/http-proxy-react": "^1.8",
                "clue/reactphp-ssh-proxy": "^1.4",
                "clue/socks-react": "^1.4",
                "phpunit/phpunit": "^9.5 || ^5.7 || ^4.8.35",
                "react/async": "^4 || ^3 || ^2",
                "react/promise-stream": "^1.4",
                "react/promise-timer": "^1.9"
            },
            "type": "library",
            "autoload": {
                "psr-4": {
                    "React\\Http\\": "src/"
                }
            },
            "notification-url": "https://packagist.org/downloads/",
            "license": [
                "MIT"
            ],
            "authors": [
                {
                    "name": "Christian Lück",
                    "email": "christian@clue.engineering",
                    "homepage": "https://clue.engineering/"
                },
                {
                    "name": "Cees-Jan Kiewiet",
                    "email": "reactphp@ceesjankiewiet.nl",
                    "homepage": "https://wyrihaximus.net/"
                },
                {
                    "name": "Jan Sorgalla",
                    "email": "jsorgalla@gmail.com",
                    "homepage": "https://sorgalla.com/"
                },
                {
                    "name": "Chris Boden",
                    "email": "cboden@gmail.com",
                    "homepage": "https://cboden.dev/"
                }
            ],
            "description": "Event-driven, streaming HTTP client and server implementation for ReactPHP",
            "keywords": [
                "async",
                "client",
                "event-driven",
                "http",
                "http client",
                "http server",
                "https",
                "psr-7",
                "reactphp",
                "server",
                "streaming"
            ],
            "support": {
                "issues": "https://github.com/reactphp/http/issues",
                "source": "https://github.com/reactphp/http/tree/v1.9.0"
            },
            "funding": [
                {
                    "url": "https://opencollective.com/reactphp",
                    "type": "open_collective"
                }
            ],
            "time": "2023-04-26T10:29:24+00:00"
        },
        {
            "name": "react/promise",
            "version": "v2.10.0",
            "source": {
                "type": "git",
                "url": "https://github.com/reactphp/promise.git",
                "reference": "f913fb8cceba1e6644b7b90c4bfb678ed8a3ef38"
            },
            "dist": {
                "type": "zip",
                "url": "https://api.github.com/repos/reactphp/promise/zipball/f913fb8cceba1e6644b7b90c4bfb678ed8a3ef38",
                "reference": "f913fb8cceba1e6644b7b90c4bfb678ed8a3ef38",
                "shasum": ""
            },
            "require": {
                "php": ">=5.4.0"
            },
            "require-dev": {
                "phpunit/phpunit": "^9.5 || ^5.7 || ^4.8.36"
            },
            "type": "library",
            "autoload": {
                "files": [
                    "src/functions_include.php"
                ],
                "psr-4": {
                    "React\\Promise\\": "src/"
                }
            },
            "notification-url": "https://packagist.org/downloads/",
            "license": [
                "MIT"
            ],
            "authors": [
                {
                    "name": "Jan Sorgalla",
                    "email": "jsorgalla@gmail.com",
                    "homepage": "https://sorgalla.com/"
                },
                {
                    "name": "Christian Lück",
                    "email": "christian@clue.engineering",
                    "homepage": "https://clue.engineering/"
                },
                {
                    "name": "Cees-Jan Kiewiet",
                    "email": "reactphp@ceesjankiewiet.nl",
                    "homepage": "https://wyrihaximus.net/"
                },
                {
                    "name": "Chris Boden",
                    "email": "cboden@gmail.com",
                    "homepage": "https://cboden.dev/"
                }
            ],
            "description": "A lightweight implementation of CommonJS Promises/A for PHP",
            "keywords": [
                "promise",
                "promises"
            ],
            "support": {
                "issues": "https://github.com/reactphp/promise/issues",
                "source": "https://github.com/reactphp/promise/tree/v2.10.0"
            },
            "funding": [
                {
                    "url": "https://opencollective.com/reactphp",
                    "type": "open_collective"
                }
            ],
            "time": "2023-05-02T15:15:43+00:00"
        },
        {
            "name": "react/promise-timer",
            "version": "v1.9.0",
            "source": {
                "type": "git",
                "url": "https://github.com/reactphp/promise-timer.git",
                "reference": "aa7a73c74b8d8c0f622f5982ff7b0351bc29e495"
            },
            "dist": {
                "type": "zip",
                "url": "https://api.github.com/repos/reactphp/promise-timer/zipball/aa7a73c74b8d8c0f622f5982ff7b0351bc29e495",
                "reference": "aa7a73c74b8d8c0f622f5982ff7b0351bc29e495",
                "shasum": ""
            },
            "require": {
                "php": ">=5.3",
                "react/event-loop": "^1.2",
                "react/promise": "^3.0 || ^2.7.0 || ^1.2.1"
            },
            "require-dev": {
                "phpunit/phpunit": "^9.3 || ^5.7 || ^4.8.35"
            },
            "type": "library",
            "autoload": {
                "files": [
                    "src/functions_include.php"
                ],
                "psr-4": {
                    "React\\Promise\\Timer\\": "src/"
                }
            },
            "notification-url": "https://packagist.org/downloads/",
            "license": [
                "MIT"
            ],
            "authors": [
                {
                    "name": "Christian Lück",
                    "email": "christian@clue.engineering",
                    "homepage": "https://clue.engineering/"
                },
                {
                    "name": "Cees-Jan Kiewiet",
                    "email": "reactphp@ceesjankiewiet.nl",
                    "homepage": "https://wyrihaximus.net/"
                },
                {
                    "name": "Jan Sorgalla",
                    "email": "jsorgalla@gmail.com",
                    "homepage": "https://sorgalla.com/"
                },
                {
                    "name": "Chris Boden",
                    "email": "cboden@gmail.com",
                    "homepage": "https://cboden.dev/"
                }
            ],
            "description": "A trivial implementation of timeouts for Promises, built on top of ReactPHP.",
            "homepage": "https://github.com/reactphp/promise-timer",
            "keywords": [
                "async",
                "event-loop",
                "promise",
                "reactphp",
                "timeout",
                "timer"
            ],
            "support": {
                "issues": "https://github.com/reactphp/promise-timer/issues",
                "source": "https://github.com/reactphp/promise-timer/tree/v1.9.0"
            },
            "funding": [
                {
                    "url": "https://github.com/WyriHaximus",
                    "type": "github"
                },
                {
                    "url": "https://github.com/clue",
                    "type": "github"
                }
            ],
            "time": "2022-06-13T13:41:03+00:00"
        },
        {
            "name": "react/socket",
            "version": "v1.12.0",
            "source": {
                "type": "git",
                "url": "https://github.com/reactphp/socket.git",
                "reference": "81e1b4d7f5450ebd8d2e9a95bb008bb15ca95a7b"
            },
            "dist": {
                "type": "zip",
                "url": "https://api.github.com/repos/reactphp/socket/zipball/81e1b4d7f5450ebd8d2e9a95bb008bb15ca95a7b",
                "reference": "81e1b4d7f5450ebd8d2e9a95bb008bb15ca95a7b",
                "shasum": ""
            },
            "require": {
                "evenement/evenement": "^3.0 || ^2.0 || ^1.0",
                "php": ">=5.3.0",
                "react/dns": "^1.8",
                "react/event-loop": "^1.2",
                "react/promise": "^3 || ^2.6 || ^1.2.1",
                "react/promise-timer": "^1.9",
                "react/stream": "^1.2"
            },
            "require-dev": {
                "phpunit/phpunit": "^9.3 || ^5.7 || ^4.8.35",
                "react/async": "^4 || ^3 || ^2",
                "react/promise-stream": "^1.4"
            },
            "type": "library",
            "autoload": {
                "psr-4": {
                    "React\\Socket\\": "src"
                }
            },
            "notification-url": "https://packagist.org/downloads/",
            "license": [
                "MIT"
            ],
            "authors": [
                {
                    "name": "Christian Lück",
                    "email": "christian@clue.engineering",
                    "homepage": "https://clue.engineering/"
                },
                {
                    "name": "Cees-Jan Kiewiet",
                    "email": "reactphp@ceesjankiewiet.nl",
                    "homepage": "https://wyrihaximus.net/"
                },
                {
                    "name": "Jan Sorgalla",
                    "email": "jsorgalla@gmail.com",
                    "homepage": "https://sorgalla.com/"
                },
                {
                    "name": "Chris Boden",
                    "email": "cboden@gmail.com",
                    "homepage": "https://cboden.dev/"
                }
            ],
            "description": "Async, streaming plaintext TCP/IP and secure TLS socket server and client connections for ReactPHP",
            "keywords": [
                "Connection",
                "Socket",
                "async",
                "reactphp",
                "stream"
            ],
            "support": {
                "issues": "https://github.com/reactphp/socket/issues",
                "source": "https://github.com/reactphp/socket/tree/v1.12.0"
            },
            "funding": [
                {
                    "url": "https://github.com/WyriHaximus",
                    "type": "github"
                },
                {
                    "url": "https://github.com/clue",
                    "type": "github"
                }
            ],
            "time": "2022-08-25T12:32:25+00:00"
        },
        {
            "name": "react/stream",
            "version": "v1.2.0",
            "source": {
                "type": "git",
                "url": "https://github.com/reactphp/stream.git",
                "reference": "7a423506ee1903e89f1e08ec5f0ed430ff784ae9"
            },
            "dist": {
                "type": "zip",
                "url": "https://api.github.com/repos/reactphp/stream/zipball/7a423506ee1903e89f1e08ec5f0ed430ff784ae9",
                "reference": "7a423506ee1903e89f1e08ec5f0ed430ff784ae9",
                "shasum": ""
            },
            "require": {
                "evenement/evenement": "^3.0 || ^2.0 || ^1.0",
                "php": ">=5.3.8",
                "react/event-loop": "^1.2"
            },
            "require-dev": {
                "clue/stream-filter": "~1.2",
                "phpunit/phpunit": "^9.3 || ^5.7 || ^4.8.35"
            },
            "type": "library",
            "autoload": {
                "psr-4": {
                    "React\\Stream\\": "src"
                }
            },
            "notification-url": "https://packagist.org/downloads/",
            "license": [
                "MIT"
            ],
            "authors": [
                {
                    "name": "Christian Lück",
                    "email": "christian@clue.engineering",
                    "homepage": "https://clue.engineering/"
                },
                {
                    "name": "Cees-Jan Kiewiet",
                    "email": "reactphp@ceesjankiewiet.nl",
                    "homepage": "https://wyrihaximus.net/"
                },
                {
                    "name": "Jan Sorgalla",
                    "email": "jsorgalla@gmail.com",
                    "homepage": "https://sorgalla.com/"
                },
                {
                    "name": "Chris Boden",
                    "email": "cboden@gmail.com",
                    "homepage": "https://cboden.dev/"
                }
            ],
            "description": "Event-driven readable and writable streams for non-blocking I/O in ReactPHP",
            "keywords": [
                "event-driven",
                "io",
                "non-blocking",
                "pipe",
                "reactphp",
                "readable",
                "stream",
                "writable"
            ],
            "support": {
                "issues": "https://github.com/reactphp/stream/issues",
                "source": "https://github.com/reactphp/stream/tree/v1.2.0"
            },
            "funding": [
                {
                    "url": "https://github.com/WyriHaximus",
                    "type": "github"
                },
                {
                    "url": "https://github.com/clue",
                    "type": "github"
                }
            ],
            "time": "2021-07-11T12:37:55+00:00"
        },
        {
            "name": "ringcentral/psr7",
            "version": "1.3.0",
            "source": {
                "type": "git",
                "url": "https://github.com/ringcentral/psr7.git",
                "reference": "360faaec4b563958b673fb52bbe94e37f14bc686"
            },
            "dist": {
                "type": "zip",
                "url": "https://api.github.com/repos/ringcentral/psr7/zipball/360faaec4b563958b673fb52bbe94e37f14bc686",
                "reference": "360faaec4b563958b673fb52bbe94e37f14bc686",
                "shasum": ""
            },
            "require": {
                "php": ">=5.3",
                "psr/http-message": "~1.0"
            },
            "provide": {
                "psr/http-message-implementation": "1.0"
            },
            "require-dev": {
                "phpunit/phpunit": "~4.0"
            },
            "type": "library",
            "extra": {
                "branch-alias": {
                    "dev-master": "1.0-dev"
                }
            },
            "autoload": {
                "files": [
                    "src/functions_include.php"
                ],
                "psr-4": {
                    "RingCentral\\Psr7\\": "src/"
                }
            },
            "notification-url": "https://packagist.org/downloads/",
            "license": [
                "MIT"
            ],
            "authors": [
                {
                    "name": "Michael Dowling",
                    "email": "mtdowling@gmail.com",
                    "homepage": "https://github.com/mtdowling"
                }
            ],
            "description": "PSR-7 message implementation",
            "keywords": [
                "http",
                "message",
                "stream",
                "uri"
            ],
            "support": {
                "source": "https://github.com/ringcentral/psr7/tree/master"
            },
            "time": "2018-05-29T20:21:04+00:00"
        },
        {
            "name": "symfony/console",
            "version": "v5.4.28",
            "source": {
                "type": "git",
                "url": "https://github.com/symfony/console.git",
                "reference": "f4f71842f24c2023b91237c72a365306f3c58827"
            },
            "dist": {
                "type": "zip",
                "url": "https://api.github.com/repos/symfony/console/zipball/f4f71842f24c2023b91237c72a365306f3c58827",
                "reference": "f4f71842f24c2023b91237c72a365306f3c58827",
                "shasum": ""
            },
            "require": {
                "php": ">=7.2.5",
                "symfony/deprecation-contracts": "^2.1|^3",
                "symfony/polyfill-mbstring": "~1.0",
                "symfony/polyfill-php73": "^1.9",
                "symfony/polyfill-php80": "^1.16",
                "symfony/service-contracts": "^1.1|^2|^3",
                "symfony/string": "^5.1|^6.0"
            },
            "conflict": {
                "psr/log": ">=3",
                "symfony/dependency-injection": "<4.4",
                "symfony/dotenv": "<5.1",
                "symfony/event-dispatcher": "<4.4",
                "symfony/lock": "<4.4",
                "symfony/process": "<4.4"
            },
            "provide": {
                "psr/log-implementation": "1.0|2.0"
            },
            "require-dev": {
                "psr/log": "^1|^2",
                "symfony/config": "^4.4|^5.0|^6.0",
                "symfony/dependency-injection": "^4.4|^5.0|^6.0",
                "symfony/event-dispatcher": "^4.4|^5.0|^6.0",
                "symfony/lock": "^4.4|^5.0|^6.0",
                "symfony/process": "^4.4|^5.0|^6.0",
                "symfony/var-dumper": "^4.4|^5.0|^6.0"
            },
            "suggest": {
                "psr/log": "For using the console logger",
                "symfony/event-dispatcher": "",
                "symfony/lock": "",
                "symfony/process": ""
            },
            "type": "library",
            "autoload": {
                "psr-4": {
                    "Symfony\\Component\\Console\\": ""
                },
                "exclude-from-classmap": [
                    "/Tests/"
                ]
            },
            "notification-url": "https://packagist.org/downloads/",
            "license": [
                "MIT"
            ],
            "authors": [
                {
                    "name": "Fabien Potencier",
                    "email": "fabien@symfony.com"
                },
                {
                    "name": "Symfony Community",
                    "homepage": "https://symfony.com/contributors"
                }
            ],
            "description": "Eases the creation of beautiful and testable command line interfaces",
            "homepage": "https://symfony.com",
            "keywords": [
                "cli",
                "command-line",
                "console",
                "terminal"
            ],
            "support": {
                "source": "https://github.com/symfony/console/tree/v5.4.28"
            },
            "funding": [
                {
                    "url": "https://symfony.com/sponsor",
                    "type": "custom"
                },
                {
                    "url": "https://github.com/fabpot",
                    "type": "github"
                },
                {
                    "url": "https://tidelift.com/funding/github/packagist/symfony/symfony",
                    "type": "tidelift"
                }
            ],
            "time": "2023-08-07T06:12:30+00:00"
        },
        {
            "name": "symfony/deprecation-contracts",
            "version": "v3.3.0",
            "source": {
                "type": "git",
                "url": "https://github.com/symfony/deprecation-contracts.git",
                "reference": "7c3aff79d10325257a001fcf92d991f24fc967cf"
            },
            "dist": {
                "type": "zip",
                "url": "https://api.github.com/repos/symfony/deprecation-contracts/zipball/7c3aff79d10325257a001fcf92d991f24fc967cf",
                "reference": "7c3aff79d10325257a001fcf92d991f24fc967cf",
                "shasum": ""
            },
            "require": {
                "php": ">=8.1"
            },
            "type": "library",
            "extra": {
                "branch-alias": {
                    "dev-main": "3.4-dev"
                },
                "thanks": {
                    "name": "symfony/contracts",
                    "url": "https://github.com/symfony/contracts"
                }
            },
            "autoload": {
                "files": [
                    "function.php"
                ]
            },
            "notification-url": "https://packagist.org/downloads/",
            "license": [
                "MIT"
            ],
            "authors": [
                {
                    "name": "Nicolas Grekas",
                    "email": "p@tchwork.com"
                },
                {
                    "name": "Symfony Community",
                    "homepage": "https://symfony.com/contributors"
                }
            ],
            "description": "A generic function and convention to trigger deprecation notices",
            "homepage": "https://symfony.com",
            "support": {
                "source": "https://github.com/symfony/deprecation-contracts/tree/v3.3.0"
            },
            "funding": [
                {
                    "url": "https://symfony.com/sponsor",
                    "type": "custom"
                },
                {
                    "url": "https://github.com/fabpot",
                    "type": "github"
                },
                {
                    "url": "https://tidelift.com/funding/github/packagist/symfony/symfony",
                    "type": "tidelift"
                }
            ],
            "time": "2023-05-23T14:45:45+00:00"
        },
        {
            "name": "symfony/finder",
            "version": "v5.4.27",
            "source": {
                "type": "git",
                "url": "https://github.com/symfony/finder.git",
                "reference": "ff4bce3c33451e7ec778070e45bd23f74214cd5d"
            },
            "dist": {
                "type": "zip",
                "url": "https://api.github.com/repos/symfony/finder/zipball/ff4bce3c33451e7ec778070e45bd23f74214cd5d",
                "reference": "ff4bce3c33451e7ec778070e45bd23f74214cd5d",
                "shasum": ""
            },
            "require": {
                "php": ">=7.2.5",
                "symfony/deprecation-contracts": "^2.1|^3",
                "symfony/polyfill-php80": "^1.16"
            },
            "type": "library",
            "autoload": {
                "psr-4": {
                    "Symfony\\Component\\Finder\\": ""
                },
                "exclude-from-classmap": [
                    "/Tests/"
                ]
            },
            "notification-url": "https://packagist.org/downloads/",
            "license": [
                "MIT"
            ],
            "authors": [
                {
                    "name": "Fabien Potencier",
                    "email": "fabien@symfony.com"
                },
                {
                    "name": "Symfony Community",
                    "homepage": "https://symfony.com/contributors"
                }
            ],
            "description": "Finds files and directories via an intuitive fluent interface",
            "homepage": "https://symfony.com",
            "support": {
                "source": "https://github.com/symfony/finder/tree/v5.4.27"
            },
            "funding": [
                {
                    "url": "https://symfony.com/sponsor",
                    "type": "custom"
                },
                {
                    "url": "https://github.com/fabpot",
                    "type": "github"
                },
                {
                    "url": "https://tidelift.com/funding/github/packagist/symfony/symfony",
                    "type": "tidelift"
                }
            ],
            "time": "2023-07-31T08:02:31+00:00"
        },
        {
            "name": "symfony/polyfill-ctype",
            "version": "v1.28.0",
            "source": {
                "type": "git",
                "url": "https://github.com/symfony/polyfill-ctype.git",
                "reference": "ea208ce43cbb04af6867b4fdddb1bdbf84cc28cb"
            },
            "dist": {
                "type": "zip",
                "url": "https://api.github.com/repos/symfony/polyfill-ctype/zipball/ea208ce43cbb04af6867b4fdddb1bdbf84cc28cb",
                "reference": "ea208ce43cbb04af6867b4fdddb1bdbf84cc28cb",
                "shasum": ""
            },
            "require": {
                "php": ">=7.1"
            },
            "provide": {
                "ext-ctype": "*"
            },
            "suggest": {
                "ext-ctype": "For best performance"
            },
            "type": "library",
            "extra": {
                "branch-alias": {
                    "dev-main": "1.28-dev"
                },
                "thanks": {
                    "name": "symfony/polyfill",
                    "url": "https://github.com/symfony/polyfill"
                }
            },
            "autoload": {
                "files": [
                    "bootstrap.php"
                ],
                "psr-4": {
                    "Symfony\\Polyfill\\Ctype\\": ""
                }
            },
            "notification-url": "https://packagist.org/downloads/",
            "license": [
                "MIT"
            ],
            "authors": [
                {
                    "name": "Gert de Pagter",
                    "email": "BackEndTea@gmail.com"
                },
                {
                    "name": "Symfony Community",
                    "homepage": "https://symfony.com/contributors"
                }
            ],
            "description": "Symfony polyfill for ctype functions",
            "homepage": "https://symfony.com",
            "keywords": [
                "compatibility",
                "ctype",
                "polyfill",
                "portable"
            ],
            "support": {
                "source": "https://github.com/symfony/polyfill-ctype/tree/v1.28.0"
            },
            "funding": [
                {
                    "url": "https://symfony.com/sponsor",
                    "type": "custom"
                },
                {
                    "url": "https://github.com/fabpot",
                    "type": "github"
                },
                {
                    "url": "https://tidelift.com/funding/github/packagist/symfony/symfony",
                    "type": "tidelift"
                }
            ],
            "time": "2023-01-26T09:26:14+00:00"
        },
        {
            "name": "symfony/polyfill-intl-grapheme",
            "version": "v1.28.0",
            "source": {
                "type": "git",
                "url": "https://github.com/symfony/polyfill-intl-grapheme.git",
                "reference": "875e90aeea2777b6f135677f618529449334a612"
            },
            "dist": {
                "type": "zip",
                "url": "https://api.github.com/repos/symfony/polyfill-intl-grapheme/zipball/875e90aeea2777b6f135677f618529449334a612",
                "reference": "875e90aeea2777b6f135677f618529449334a612",
                "shasum": ""
            },
            "require": {
                "php": ">=7.1"
            },
            "suggest": {
                "ext-intl": "For best performance"
            },
            "type": "library",
            "extra": {
                "branch-alias": {
                    "dev-main": "1.28-dev"
                },
                "thanks": {
                    "name": "symfony/polyfill",
                    "url": "https://github.com/symfony/polyfill"
                }
            },
            "autoload": {
                "files": [
                    "bootstrap.php"
                ],
                "psr-4": {
                    "Symfony\\Polyfill\\Intl\\Grapheme\\": ""
                }
            },
            "notification-url": "https://packagist.org/downloads/",
            "license": [
                "MIT"
            ],
            "authors": [
                {
                    "name": "Nicolas Grekas",
                    "email": "p@tchwork.com"
                },
                {
                    "name": "Symfony Community",
                    "homepage": "https://symfony.com/contributors"
                }
            ],
            "description": "Symfony polyfill for intl's grapheme_* functions",
            "homepage": "https://symfony.com",
            "keywords": [
                "compatibility",
                "grapheme",
                "intl",
                "polyfill",
                "portable",
                "shim"
            ],
            "support": {
                "source": "https://github.com/symfony/polyfill-intl-grapheme/tree/v1.28.0"
            },
            "funding": [
                {
                    "url": "https://symfony.com/sponsor",
                    "type": "custom"
                },
                {
                    "url": "https://github.com/fabpot",
                    "type": "github"
                },
                {
                    "url": "https://tidelift.com/funding/github/packagist/symfony/symfony",
                    "type": "tidelift"
                }
            ],
            "time": "2023-01-26T09:26:14+00:00"
        },
        {
            "name": "symfony/polyfill-intl-normalizer",
            "version": "v1.28.0",
            "source": {
                "type": "git",
                "url": "https://github.com/symfony/polyfill-intl-normalizer.git",
                "reference": "8c4ad05dd0120b6a53c1ca374dca2ad0a1c4ed92"
            },
            "dist": {
                "type": "zip",
                "url": "https://api.github.com/repos/symfony/polyfill-intl-normalizer/zipball/8c4ad05dd0120b6a53c1ca374dca2ad0a1c4ed92",
                "reference": "8c4ad05dd0120b6a53c1ca374dca2ad0a1c4ed92",
                "shasum": ""
            },
            "require": {
                "php": ">=7.1"
            },
            "suggest": {
                "ext-intl": "For best performance"
            },
            "type": "library",
            "extra": {
                "branch-alias": {
                    "dev-main": "1.28-dev"
                },
                "thanks": {
                    "name": "symfony/polyfill",
                    "url": "https://github.com/symfony/polyfill"
                }
            },
            "autoload": {
                "files": [
                    "bootstrap.php"
                ],
                "psr-4": {
                    "Symfony\\Polyfill\\Intl\\Normalizer\\": ""
                },
                "classmap": [
                    "Resources/stubs"
                ]
            },
            "notification-url": "https://packagist.org/downloads/",
            "license": [
                "MIT"
            ],
            "authors": [
                {
                    "name": "Nicolas Grekas",
                    "email": "p@tchwork.com"
                },
                {
                    "name": "Symfony Community",
                    "homepage": "https://symfony.com/contributors"
                }
            ],
            "description": "Symfony polyfill for intl's Normalizer class and related functions",
            "homepage": "https://symfony.com",
            "keywords": [
                "compatibility",
                "intl",
                "normalizer",
                "polyfill",
                "portable",
                "shim"
            ],
            "support": {
                "source": "https://github.com/symfony/polyfill-intl-normalizer/tree/v1.28.0"
            },
            "funding": [
                {
                    "url": "https://symfony.com/sponsor",
                    "type": "custom"
                },
                {
                    "url": "https://github.com/fabpot",
                    "type": "github"
                },
                {
                    "url": "https://tidelift.com/funding/github/packagist/symfony/symfony",
                    "type": "tidelift"
                }
            ],
            "time": "2023-01-26T09:26:14+00:00"
        },
        {
            "name": "symfony/polyfill-mbstring",
            "version": "v1.28.0",
            "source": {
                "type": "git",
                "url": "https://github.com/symfony/polyfill-mbstring.git",
                "reference": "42292d99c55abe617799667f454222c54c60e229"
            },
            "dist": {
                "type": "zip",
                "url": "https://api.github.com/repos/symfony/polyfill-mbstring/zipball/42292d99c55abe617799667f454222c54c60e229",
                "reference": "42292d99c55abe617799667f454222c54c60e229",
                "shasum": ""
            },
            "require": {
                "php": ">=7.1"
            },
            "provide": {
                "ext-mbstring": "*"
            },
            "suggest": {
                "ext-mbstring": "For best performance"
            },
            "type": "library",
            "extra": {
                "branch-alias": {
                    "dev-main": "1.28-dev"
                },
                "thanks": {
                    "name": "symfony/polyfill",
                    "url": "https://github.com/symfony/polyfill"
                }
            },
            "autoload": {
                "files": [
                    "bootstrap.php"
                ],
                "psr-4": {
                    "Symfony\\Polyfill\\Mbstring\\": ""
                }
            },
            "notification-url": "https://packagist.org/downloads/",
            "license": [
                "MIT"
            ],
            "authors": [
                {
                    "name": "Nicolas Grekas",
                    "email": "p@tchwork.com"
                },
                {
                    "name": "Symfony Community",
                    "homepage": "https://symfony.com/contributors"
                }
            ],
            "description": "Symfony polyfill for the Mbstring extension",
            "homepage": "https://symfony.com",
            "keywords": [
                "compatibility",
                "mbstring",
                "polyfill",
                "portable",
                "shim"
            ],
            "support": {
                "source": "https://github.com/symfony/polyfill-mbstring/tree/v1.28.0"
            },
            "funding": [
                {
                    "url": "https://symfony.com/sponsor",
                    "type": "custom"
                },
                {
                    "url": "https://github.com/fabpot",
                    "type": "github"
                },
                {
                    "url": "https://tidelift.com/funding/github/packagist/symfony/symfony",
                    "type": "tidelift"
                }
            ],
            "time": "2023-07-28T09:04:16+00:00"
        },
        {
            "name": "symfony/polyfill-php73",
            "version": "v1.28.0",
            "source": {
                "type": "git",
                "url": "https://github.com/symfony/polyfill-php73.git",
                "reference": "fe2f306d1d9d346a7fee353d0d5012e401e984b5"
            },
            "dist": {
                "type": "zip",
                "url": "https://api.github.com/repos/symfony/polyfill-php73/zipball/fe2f306d1d9d346a7fee353d0d5012e401e984b5",
                "reference": "fe2f306d1d9d346a7fee353d0d5012e401e984b5",
                "shasum": ""
            },
            "require": {
                "php": ">=7.1"
            },
            "type": "library",
            "extra": {
                "branch-alias": {
                    "dev-main": "1.28-dev"
                },
                "thanks": {
                    "name": "symfony/polyfill",
                    "url": "https://github.com/symfony/polyfill"
                }
            },
            "autoload": {
                "files": [
                    "bootstrap.php"
                ],
                "psr-4": {
                    "Symfony\\Polyfill\\Php73\\": ""
                },
                "classmap": [
                    "Resources/stubs"
                ]
            },
            "notification-url": "https://packagist.org/downloads/",
            "license": [
                "MIT"
            ],
            "authors": [
                {
                    "name": "Nicolas Grekas",
                    "email": "p@tchwork.com"
                },
                {
                    "name": "Symfony Community",
                    "homepage": "https://symfony.com/contributors"
                }
            ],
            "description": "Symfony polyfill backporting some PHP 7.3+ features to lower PHP versions",
            "homepage": "https://symfony.com",
            "keywords": [
                "compatibility",
                "polyfill",
                "portable",
                "shim"
            ],
            "support": {
                "source": "https://github.com/symfony/polyfill-php73/tree/v1.28.0"
            },
            "funding": [
                {
                    "url": "https://symfony.com/sponsor",
                    "type": "custom"
                },
                {
                    "url": "https://github.com/fabpot",
                    "type": "github"
                },
                {
                    "url": "https://tidelift.com/funding/github/packagist/symfony/symfony",
                    "type": "tidelift"
                }
            ],
            "time": "2023-01-26T09:26:14+00:00"
        },
        {
            "name": "symfony/polyfill-php74",
            "version": "v1.28.0",
            "source": {
                "type": "git",
                "url": "https://github.com/symfony/polyfill-php74.git",
                "reference": "8b755b41a155c89f1af29cc33305538499fa05ea"
            },
            "dist": {
                "type": "zip",
                "url": "https://api.github.com/repos/symfony/polyfill-php74/zipball/8b755b41a155c89f1af29cc33305538499fa05ea",
                "reference": "8b755b41a155c89f1af29cc33305538499fa05ea",
                "shasum": ""
            },
            "require": {
                "php": ">=7.1"
            },
            "type": "library",
            "extra": {
                "branch-alias": {
                    "dev-main": "1.28-dev"
                },
                "thanks": {
                    "name": "symfony/polyfill",
                    "url": "https://github.com/symfony/polyfill"
                }
            },
            "autoload": {
                "files": [
                    "bootstrap.php"
                ],
                "psr-4": {
                    "Symfony\\Polyfill\\Php74\\": ""
                }
            },
            "notification-url": "https://packagist.org/downloads/",
            "license": [
                "MIT"
            ],
            "authors": [
                {
                    "name": "Ion Bazan",
                    "email": "ion.bazan@gmail.com"
                },
                {
                    "name": "Nicolas Grekas",
                    "email": "p@tchwork.com"
                },
                {
                    "name": "Symfony Community",
                    "homepage": "https://symfony.com/contributors"
                }
            ],
            "description": "Symfony polyfill backporting some PHP 7.4+ features to lower PHP versions",
            "homepage": "https://symfony.com",
            "keywords": [
                "compatibility",
                "polyfill",
                "portable",
                "shim"
            ],
            "support": {
                "source": "https://github.com/symfony/polyfill-php74/tree/v1.28.0"
            },
            "funding": [
                {
                    "url": "https://symfony.com/sponsor",
                    "type": "custom"
                },
                {
                    "url": "https://github.com/fabpot",
                    "type": "github"
                },
                {
                    "url": "https://tidelift.com/funding/github/packagist/symfony/symfony",
                    "type": "tidelift"
                }
            ],
            "time": "2023-01-26T09:26:14+00:00"
        },
        {
            "name": "symfony/polyfill-php80",
            "version": "v1.28.0",
            "source": {
                "type": "git",
                "url": "https://github.com/symfony/polyfill-php80.git",
                "reference": "6caa57379c4aec19c0a12a38b59b26487dcfe4b5"
            },
            "dist": {
                "type": "zip",
                "url": "https://api.github.com/repos/symfony/polyfill-php80/zipball/6caa57379c4aec19c0a12a38b59b26487dcfe4b5",
                "reference": "6caa57379c4aec19c0a12a38b59b26487dcfe4b5",
                "shasum": ""
            },
            "require": {
                "php": ">=7.1"
            },
            "type": "library",
            "extra": {
                "branch-alias": {
                    "dev-main": "1.28-dev"
                },
                "thanks": {
                    "name": "symfony/polyfill",
                    "url": "https://github.com/symfony/polyfill"
                }
            },
            "autoload": {
                "files": [
                    "bootstrap.php"
                ],
                "psr-4": {
                    "Symfony\\Polyfill\\Php80\\": ""
                },
                "classmap": [
                    "Resources/stubs"
                ]
            },
            "notification-url": "https://packagist.org/downloads/",
            "license": [
                "MIT"
            ],
            "authors": [
                {
                    "name": "Ion Bazan",
                    "email": "ion.bazan@gmail.com"
                },
                {
                    "name": "Nicolas Grekas",
                    "email": "p@tchwork.com"
                },
                {
                    "name": "Symfony Community",
                    "homepage": "https://symfony.com/contributors"
                }
            ],
            "description": "Symfony polyfill backporting some PHP 8.0+ features to lower PHP versions",
            "homepage": "https://symfony.com",
            "keywords": [
                "compatibility",
                "polyfill",
                "portable",
                "shim"
            ],
            "support": {
                "source": "https://github.com/symfony/polyfill-php80/tree/v1.28.0"
            },
            "funding": [
                {
                    "url": "https://symfony.com/sponsor",
                    "type": "custom"
                },
                {
                    "url": "https://github.com/fabpot",
                    "type": "github"
                },
                {
                    "url": "https://tidelift.com/funding/github/packagist/symfony/symfony",
                    "type": "tidelift"
                }
            ],
            "time": "2023-01-26T09:26:14+00:00"
        },
        {
            "name": "symfony/polyfill-php81",
            "version": "v1.28.0",
            "source": {
                "type": "git",
                "url": "https://github.com/symfony/polyfill-php81.git",
                "reference": "7581cd600fa9fd681b797d00b02f068e2f13263b"
            },
            "dist": {
                "type": "zip",
                "url": "https://api.github.com/repos/symfony/polyfill-php81/zipball/7581cd600fa9fd681b797d00b02f068e2f13263b",
                "reference": "7581cd600fa9fd681b797d00b02f068e2f13263b",
                "shasum": ""
            },
            "require": {
                "php": ">=7.1"
            },
            "type": "library",
            "extra": {
                "branch-alias": {
                    "dev-main": "1.28-dev"
                },
                "thanks": {
                    "name": "symfony/polyfill",
                    "url": "https://github.com/symfony/polyfill"
                }
            },
            "autoload": {
                "files": [
                    "bootstrap.php"
                ],
                "psr-4": {
                    "Symfony\\Polyfill\\Php81\\": ""
                },
                "classmap": [
                    "Resources/stubs"
                ]
            },
            "notification-url": "https://packagist.org/downloads/",
            "license": [
                "MIT"
            ],
            "authors": [
                {
                    "name": "Nicolas Grekas",
                    "email": "p@tchwork.com"
                },
                {
                    "name": "Symfony Community",
                    "homepage": "https://symfony.com/contributors"
                }
            ],
            "description": "Symfony polyfill backporting some PHP 8.1+ features to lower PHP versions",
            "homepage": "https://symfony.com",
            "keywords": [
                "compatibility",
                "polyfill",
                "portable",
                "shim"
            ],
            "support": {
                "source": "https://github.com/symfony/polyfill-php81/tree/v1.28.0"
            },
            "funding": [
                {
                    "url": "https://symfony.com/sponsor",
                    "type": "custom"
                },
                {
                    "url": "https://github.com/fabpot",
                    "type": "github"
                },
                {
                    "url": "https://tidelift.com/funding/github/packagist/symfony/symfony",
                    "type": "tidelift"
                }
            ],
            "time": "2023-01-26T09:26:14+00:00"
        },
        {
            "name": "symfony/process",
            "version": "v5.4.28",
            "source": {
                "type": "git",
                "url": "https://github.com/symfony/process.git",
                "reference": "45261e1fccad1b5447a8d7a8e67aa7b4a9798b7b"
            },
            "dist": {
                "type": "zip",
                "url": "https://api.github.com/repos/symfony/process/zipball/45261e1fccad1b5447a8d7a8e67aa7b4a9798b7b",
                "reference": "45261e1fccad1b5447a8d7a8e67aa7b4a9798b7b",
                "shasum": ""
            },
            "require": {
                "php": ">=7.2.5",
                "symfony/polyfill-php80": "^1.16"
            },
            "type": "library",
            "autoload": {
                "psr-4": {
                    "Symfony\\Component\\Process\\": ""
                },
                "exclude-from-classmap": [
                    "/Tests/"
                ]
            },
            "notification-url": "https://packagist.org/downloads/",
            "license": [
                "MIT"
            ],
            "authors": [
                {
                    "name": "Fabien Potencier",
                    "email": "fabien@symfony.com"
                },
                {
                    "name": "Symfony Community",
                    "homepage": "https://symfony.com/contributors"
                }
            ],
            "description": "Executes commands in sub-processes",
            "homepage": "https://symfony.com",
            "support": {
                "source": "https://github.com/symfony/process/tree/v5.4.28"
            },
            "funding": [
                {
                    "url": "https://symfony.com/sponsor",
                    "type": "custom"
                },
                {
                    "url": "https://github.com/fabpot",
                    "type": "github"
                },
                {
                    "url": "https://tidelift.com/funding/github/packagist/symfony/symfony",
                    "type": "tidelift"
                }
            ],
            "time": "2023-08-07T10:36:04+00:00"
        },
        {
            "name": "symfony/service-contracts",
            "version": "v2.5.2",
            "source": {
                "type": "git",
                "url": "https://github.com/symfony/service-contracts.git",
                "reference": "4b426aac47d6427cc1a1d0f7e2ac724627f5966c"
            },
            "dist": {
                "type": "zip",
                "url": "https://api.github.com/repos/symfony/service-contracts/zipball/4b426aac47d6427cc1a1d0f7e2ac724627f5966c",
                "reference": "4b426aac47d6427cc1a1d0f7e2ac724627f5966c",
                "shasum": ""
            },
            "require": {
                "php": ">=7.2.5",
                "psr/container": "^1.1",
                "symfony/deprecation-contracts": "^2.1|^3"
            },
            "conflict": {
                "ext-psr": "<1.1|>=2"
            },
            "suggest": {
                "symfony/service-implementation": ""
            },
            "type": "library",
            "extra": {
                "branch-alias": {
                    "dev-main": "2.5-dev"
                },
                "thanks": {
                    "name": "symfony/contracts",
                    "url": "https://github.com/symfony/contracts"
                }
            },
            "autoload": {
                "psr-4": {
                    "Symfony\\Contracts\\Service\\": ""
                }
            },
            "notification-url": "https://packagist.org/downloads/",
            "license": [
                "MIT"
            ],
            "authors": [
                {
                    "name": "Nicolas Grekas",
                    "email": "p@tchwork.com"
                },
                {
                    "name": "Symfony Community",
                    "homepage": "https://symfony.com/contributors"
                }
            ],
            "description": "Generic abstractions related to writing services",
            "homepage": "https://symfony.com",
            "keywords": [
                "abstractions",
                "contracts",
                "decoupling",
                "interfaces",
                "interoperability",
                "standards"
            ],
            "support": {
                "source": "https://github.com/symfony/service-contracts/tree/v2.5.2"
            },
            "funding": [
                {
                    "url": "https://symfony.com/sponsor",
                    "type": "custom"
                },
                {
                    "url": "https://github.com/fabpot",
                    "type": "github"
                },
                {
                    "url": "https://tidelift.com/funding/github/packagist/symfony/symfony",
                    "type": "tidelift"
                }
            ],
            "time": "2022-05-30T19:17:29+00:00"
        },
        {
            "name": "symfony/string",
            "version": "v5.4.26",
            "source": {
                "type": "git",
                "url": "https://github.com/symfony/string.git",
                "reference": "1181fe9270e373537475e826873b5867b863883c"
            },
            "dist": {
                "type": "zip",
                "url": "https://api.github.com/repos/symfony/string/zipball/1181fe9270e373537475e826873b5867b863883c",
                "reference": "1181fe9270e373537475e826873b5867b863883c",
                "shasum": ""
            },
            "require": {
                "php": ">=7.2.5",
                "symfony/polyfill-ctype": "~1.8",
                "symfony/polyfill-intl-grapheme": "~1.0",
                "symfony/polyfill-intl-normalizer": "~1.0",
                "symfony/polyfill-mbstring": "~1.0",
                "symfony/polyfill-php80": "~1.15"
            },
            "conflict": {
                "symfony/translation-contracts": ">=3.0"
            },
            "require-dev": {
                "symfony/error-handler": "^4.4|^5.0|^6.0",
                "symfony/http-client": "^4.4|^5.0|^6.0",
                "symfony/translation-contracts": "^1.1|^2",
                "symfony/var-exporter": "^4.4|^5.0|^6.0"
            },
            "type": "library",
            "autoload": {
                "files": [
                    "Resources/functions.php"
                ],
                "psr-4": {
                    "Symfony\\Component\\String\\": ""
                },
                "exclude-from-classmap": [
                    "/Tests/"
                ]
            },
            "notification-url": "https://packagist.org/downloads/",
            "license": [
                "MIT"
            ],
            "authors": [
                {
                    "name": "Nicolas Grekas",
                    "email": "p@tchwork.com"
                },
                {
                    "name": "Symfony Community",
                    "homepage": "https://symfony.com/contributors"
                }
            ],
            "description": "Provides an object-oriented API to strings and deals with bytes, UTF-8 code points and grapheme clusters in a unified way",
            "homepage": "https://symfony.com",
            "keywords": [
                "grapheme",
                "i18n",
                "string",
                "unicode",
                "utf-8",
                "utf8"
            ],
            "support": {
                "source": "https://github.com/symfony/string/tree/v5.4.26"
            },
            "funding": [
                {
                    "url": "https://symfony.com/sponsor",
                    "type": "custom"
                },
                {
                    "url": "https://github.com/fabpot",
                    "type": "github"
                },
                {
                    "url": "https://tidelift.com/funding/github/packagist/symfony/symfony",
                    "type": "tidelift"
                }
            ],
            "time": "2023-06-28T12:46:07+00:00"
        }
    ],
    "packages-dev": [
        {
            "name": "brianium/paratest",
            "version": "v6.6.3",
            "source": {
                "type": "git",
                "url": "https://github.com/paratestphp/paratest.git",
                "reference": "f2d781bb9136cda2f5e73ee778049e80ba681cf6"
            },
            "dist": {
                "type": "zip",
                "url": "https://api.github.com/repos/paratestphp/paratest/zipball/f2d781bb9136cda2f5e73ee778049e80ba681cf6",
                "reference": "f2d781bb9136cda2f5e73ee778049e80ba681cf6",
                "shasum": ""
            },
            "require": {
                "ext-dom": "*",
                "ext-pcre": "*",
                "ext-reflection": "*",
                "ext-simplexml": "*",
                "jean85/pretty-package-versions": "^2.0.5",
                "php": "^7.3 || ^8.0",
                "phpunit/php-code-coverage": "^9.2.16",
                "phpunit/php-file-iterator": "^3.0.6",
                "phpunit/php-timer": "^5.0.3",
                "phpunit/phpunit": "^9.5.23",
                "sebastian/environment": "^5.1.4",
                "symfony/console": "^5.4.9 || ^6.1.2",
                "symfony/polyfill-php80": "^v1.26.0",
                "symfony/process": "^5.4.8 || ^6.1.0"
            },
            "require-dev": {
                "doctrine/coding-standard": "^9.0.0",
                "ext-pcov": "*",
                "ext-posix": "*",
                "infection/infection": "^0.26.13",
                "malukenho/mcbumpface": "^1.1.5",
                "squizlabs/php_codesniffer": "^3.7.1",
                "symfony/filesystem": "^5.4.9 || ^6.1.0",
                "vimeo/psalm": "^4.26.0"
            },
            "bin": [
                "bin/paratest",
                "bin/paratest.bat",
                "bin/paratest_for_phpstorm"
            ],
            "type": "library",
            "autoload": {
                "psr-4": {
                    "ParaTest\\": [
                        "src/"
                    ]
                }
            },
            "notification-url": "https://packagist.org/downloads/",
            "license": [
                "MIT"
            ],
            "authors": [
                {
                    "name": "Brian Scaturro",
                    "email": "scaturrob@gmail.com",
                    "role": "Developer"
                },
                {
                    "name": "Filippo Tessarotto",
                    "email": "zoeslam@gmail.com",
                    "role": "Developer"
                }
            ],
            "description": "Parallel testing for PHP",
            "homepage": "https://github.com/paratestphp/paratest",
            "keywords": [
                "concurrent",
                "parallel",
                "phpunit",
                "testing"
            ],
            "support": {
                "issues": "https://github.com/paratestphp/paratest/issues",
                "source": "https://github.com/paratestphp/paratest/tree/v6.6.3"
            },
            "funding": [
                {
                    "url": "https://github.com/sponsors/Slamdunk",
                    "type": "github"
                },
                {
                    "url": "https://paypal.me/filippotessarotto",
                    "type": "paypal"
                }
            ],
            "time": "2022-08-25T05:44:14+00:00"
        },
        {
            "name": "cweagans/composer-patches",
            "version": "1.7.3",
            "source": {
                "type": "git",
                "url": "https://github.com/cweagans/composer-patches.git",
                "reference": "e190d4466fe2b103a55467dfa83fc2fecfcaf2db"
            },
            "dist": {
                "type": "zip",
                "url": "https://api.github.com/repos/cweagans/composer-patches/zipball/e190d4466fe2b103a55467dfa83fc2fecfcaf2db",
                "reference": "e190d4466fe2b103a55467dfa83fc2fecfcaf2db",
                "shasum": ""
            },
            "require": {
                "composer-plugin-api": "^1.0 || ^2.0",
                "php": ">=5.3.0"
            },
            "require-dev": {
                "composer/composer": "~1.0 || ~2.0",
                "phpunit/phpunit": "~4.6"
            },
            "type": "composer-plugin",
            "extra": {
                "class": "cweagans\\Composer\\Patches"
            },
            "autoload": {
                "psr-4": {
                    "cweagans\\Composer\\": "src"
                }
            },
            "notification-url": "https://packagist.org/downloads/",
            "license": [
                "BSD-3-Clause"
            ],
            "authors": [
                {
                    "name": "Cameron Eagans",
                    "email": "me@cweagans.net"
                }
            ],
            "description": "Provides a way to patch Composer packages.",
            "support": {
                "issues": "https://github.com/cweagans/composer-patches/issues",
                "source": "https://github.com/cweagans/composer-patches/tree/1.7.3"
            },
            "time": "2022-12-20T22:53:13+00:00"
        },
        {
            "name": "doctrine/instantiator",
            "version": "1.4.1",
            "source": {
                "type": "git",
                "url": "https://github.com/doctrine/instantiator.git",
                "reference": "10dcfce151b967d20fde1b34ae6640712c3891bc"
            },
            "dist": {
                "type": "zip",
                "url": "https://api.github.com/repos/doctrine/instantiator/zipball/10dcfce151b967d20fde1b34ae6640712c3891bc",
                "reference": "10dcfce151b967d20fde1b34ae6640712c3891bc",
                "shasum": ""
            },
            "require": {
                "php": "^7.1 || ^8.0"
            },
            "require-dev": {
                "doctrine/coding-standard": "^9",
                "ext-pdo": "*",
                "ext-phar": "*",
                "phpbench/phpbench": "^0.16 || ^1",
                "phpstan/phpstan": "^1.4",
                "phpstan/phpstan-phpunit": "^1",
                "phpunit/phpunit": "^7.5 || ^8.5 || ^9.5",
                "vimeo/psalm": "^4.22"
            },
            "type": "library",
            "autoload": {
                "psr-4": {
                    "Doctrine\\Instantiator\\": "src/Doctrine/Instantiator/"
                }
            },
            "notification-url": "https://packagist.org/downloads/",
            "license": [
                "MIT"
            ],
            "authors": [
                {
                    "name": "Marco Pivetta",
                    "email": "ocramius@gmail.com",
                    "homepage": "https://ocramius.github.io/"
                }
            ],
            "description": "A small, lightweight utility to instantiate objects in PHP without invoking their constructors",
            "homepage": "https://www.doctrine-project.org/projects/instantiator.html",
            "keywords": [
                "constructor",
                "instantiate"
            ],
            "support": {
                "issues": "https://github.com/doctrine/instantiator/issues",
                "source": "https://github.com/doctrine/instantiator/tree/1.4.1"
            },
            "funding": [
                {
                    "url": "https://www.doctrine-project.org/sponsorship.html",
                    "type": "custom"
                },
                {
                    "url": "https://www.patreon.com/phpdoctrine",
                    "type": "patreon"
                },
                {
                    "url": "https://tidelift.com/funding/github/packagist/doctrine%2Finstantiator",
                    "type": "tidelift"
                }
            ],
            "time": "2022-03-03T08:28:38+00:00"
        },
        {
            "name": "jean85/pretty-package-versions",
            "version": "2.0.5",
            "source": {
                "type": "git",
                "url": "https://github.com/Jean85/pretty-package-versions.git",
                "reference": "ae547e455a3d8babd07b96966b17d7fd21d9c6af"
            },
            "dist": {
                "type": "zip",
                "url": "https://api.github.com/repos/Jean85/pretty-package-versions/zipball/ae547e455a3d8babd07b96966b17d7fd21d9c6af",
                "reference": "ae547e455a3d8babd07b96966b17d7fd21d9c6af",
                "shasum": ""
            },
            "require": {
                "composer-runtime-api": "^2.0.0",
                "php": "^7.1|^8.0"
            },
            "require-dev": {
                "friendsofphp/php-cs-fixer": "^2.17",
                "jean85/composer-provided-replaced-stub-package": "^1.0",
                "phpstan/phpstan": "^0.12.66",
                "phpunit/phpunit": "^7.5|^8.5|^9.4",
                "vimeo/psalm": "^4.3"
            },
            "type": "library",
            "extra": {
                "branch-alias": {
                    "dev-master": "1.x-dev"
                }
            },
            "autoload": {
                "psr-4": {
                    "Jean85\\": "src/"
                }
            },
            "notification-url": "https://packagist.org/downloads/",
            "license": [
                "MIT"
            ],
            "authors": [
                {
                    "name": "Alessandro Lai",
                    "email": "alessandro.lai85@gmail.com"
                }
            ],
            "description": "A library to get pretty versions strings of installed dependencies",
            "keywords": [
                "composer",
                "package",
                "release",
                "versions"
            ],
            "support": {
                "issues": "https://github.com/Jean85/pretty-package-versions/issues",
                "source": "https://github.com/Jean85/pretty-package-versions/tree/2.0.5"
            },
            "time": "2021-10-08T21:21:46+00:00"
        },
        {
            "name": "myclabs/deep-copy",
            "version": "1.11.0",
            "source": {
                "type": "git",
                "url": "https://github.com/myclabs/DeepCopy.git",
                "reference": "14daed4296fae74d9e3201d2c4925d1acb7aa614"
            },
            "dist": {
                "type": "zip",
                "url": "https://api.github.com/repos/myclabs/DeepCopy/zipball/14daed4296fae74d9e3201d2c4925d1acb7aa614",
                "reference": "14daed4296fae74d9e3201d2c4925d1acb7aa614",
                "shasum": ""
            },
            "require": {
                "php": "^7.1 || ^8.0"
            },
            "conflict": {
                "doctrine/collections": "<1.6.8",
                "doctrine/common": "<2.13.3 || >=3,<3.2.2"
            },
            "require-dev": {
                "doctrine/collections": "^1.6.8",
                "doctrine/common": "^2.13.3 || ^3.2.2",
                "phpunit/phpunit": "^7.5.20 || ^8.5.23 || ^9.5.13"
            },
            "type": "library",
            "autoload": {
                "files": [
                    "src/DeepCopy/deep_copy.php"
                ],
                "psr-4": {
                    "DeepCopy\\": "src/DeepCopy/"
                }
            },
            "notification-url": "https://packagist.org/downloads/",
            "license": [
                "MIT"
            ],
            "description": "Create deep copies (clones) of your objects",
            "keywords": [
                "clone",
                "copy",
                "duplicate",
                "object",
                "object graph"
            ],
            "support": {
                "issues": "https://github.com/myclabs/DeepCopy/issues",
                "source": "https://github.com/myclabs/DeepCopy/tree/1.11.0"
            },
            "funding": [
                {
                    "url": "https://tidelift.com/funding/github/packagist/myclabs/deep-copy",
                    "type": "tidelift"
                }
            ],
            "time": "2022-03-03T13:19:32+00:00"
        },
        {
            "name": "ondrejmirtes/simple-downgrader",
            "version": "1.0.0",
            "source": {
                "type": "git",
                "url": "https://github.com/ondrejmirtes/simple-downgrader.git",
                "reference": "e4d9a4f1febce7e5593becb0a7fc709186e2b14a"
            },
            "dist": {
                "type": "zip",
                "url": "https://api.github.com/repos/ondrejmirtes/simple-downgrader/zipball/e4d9a4f1febce7e5593becb0a7fc709186e2b14a",
                "reference": "e4d9a4f1febce7e5593becb0a7fc709186e2b14a",
                "shasum": ""
            },
            "require": {
                "nette/utils": "^3.2.5",
                "nikic/php-parser": "^4.18",
                "php": "^7.2|^8.0",
                "phpstan/phpdoc-parser": "^1.24.5",
                "symfony/console": "^5.4",
                "symfony/finder": "^5.4"
            },
            "require-dev": {
                "php-parallel-lint/php-parallel-lint": "^1.3",
                "phpstan/phpstan": "^1.10",
                "phpunit/phpunit": "^8.5.36"
            },
            "bin": [
                "bin/simple-downgrade"
            ],
            "type": "library",
            "autoload": {
                "psr-4": {
                    "SimpleDowngrader\\": [
                        "src/"
                    ]
                }
            },
            "notification-url": "https://packagist.org/downloads/",
            "license": [
                "MIT"
            ],
            "description": "Simple Downgrader",
            "support": {
                "issues": "https://github.com/ondrejmirtes/simple-downgrader/issues",
                "source": "https://github.com/ondrejmirtes/simple-downgrader/tree/1.0.0"
            },
            "time": "2023-12-17T12:37:19+00:00"
        },
        {
            "name": "phar-io/manifest",
            "version": "2.0.3",
            "source": {
                "type": "git",
                "url": "https://github.com/phar-io/manifest.git",
                "reference": "97803eca37d319dfa7826cc2437fc020857acb53"
            },
            "dist": {
                "type": "zip",
                "url": "https://api.github.com/repos/phar-io/manifest/zipball/97803eca37d319dfa7826cc2437fc020857acb53",
                "reference": "97803eca37d319dfa7826cc2437fc020857acb53",
                "shasum": ""
            },
            "require": {
                "ext-dom": "*",
                "ext-phar": "*",
                "ext-xmlwriter": "*",
                "phar-io/version": "^3.0.1",
                "php": "^7.2 || ^8.0"
            },
            "type": "library",
            "extra": {
                "branch-alias": {
                    "dev-master": "2.0.x-dev"
                }
            },
            "autoload": {
                "classmap": [
                    "src/"
                ]
            },
            "notification-url": "https://packagist.org/downloads/",
            "license": [
                "BSD-3-Clause"
            ],
            "authors": [
                {
                    "name": "Arne Blankerts",
                    "email": "arne@blankerts.de",
                    "role": "Developer"
                },
                {
                    "name": "Sebastian Heuer",
                    "email": "sebastian@phpeople.de",
                    "role": "Developer"
                },
                {
                    "name": "Sebastian Bergmann",
                    "email": "sebastian@phpunit.de",
                    "role": "Developer"
                }
            ],
            "description": "Component for reading phar.io manifest information from a PHP Archive (PHAR)",
            "support": {
                "issues": "https://github.com/phar-io/manifest/issues",
                "source": "https://github.com/phar-io/manifest/tree/2.0.3"
            },
            "time": "2021-07-20T11:28:43+00:00"
        },
        {
            "name": "phar-io/version",
            "version": "3.2.1",
            "source": {
                "type": "git",
                "url": "https://github.com/phar-io/version.git",
                "reference": "4f7fd7836c6f332bb2933569e566a0d6c4cbed74"
            },
            "dist": {
                "type": "zip",
                "url": "https://api.github.com/repos/phar-io/version/zipball/4f7fd7836c6f332bb2933569e566a0d6c4cbed74",
                "reference": "4f7fd7836c6f332bb2933569e566a0d6c4cbed74",
                "shasum": ""
            },
            "require": {
                "php": "^7.2 || ^8.0"
            },
            "type": "library",
            "autoload": {
                "classmap": [
                    "src/"
                ]
            },
            "notification-url": "https://packagist.org/downloads/",
            "license": [
                "BSD-3-Clause"
            ],
            "authors": [
                {
                    "name": "Arne Blankerts",
                    "email": "arne@blankerts.de",
                    "role": "Developer"
                },
                {
                    "name": "Sebastian Heuer",
                    "email": "sebastian@phpeople.de",
                    "role": "Developer"
                },
                {
                    "name": "Sebastian Bergmann",
                    "email": "sebastian@phpunit.de",
                    "role": "Developer"
                }
            ],
            "description": "Library for handling version information and constraints",
            "support": {
                "issues": "https://github.com/phar-io/version/issues",
                "source": "https://github.com/phar-io/version/tree/3.2.1"
            },
            "time": "2022-02-21T01:04:05+00:00"
        },
        {
            "name": "php-parallel-lint/php-parallel-lint",
            "version": "v1.3.2",
            "source": {
                "type": "git",
                "url": "https://github.com/php-parallel-lint/PHP-Parallel-Lint.git",
                "reference": "6483c9832e71973ed29cf71bd6b3f4fde438a9de"
            },
            "dist": {
                "type": "zip",
                "url": "https://api.github.com/repos/php-parallel-lint/PHP-Parallel-Lint/zipball/6483c9832e71973ed29cf71bd6b3f4fde438a9de",
                "reference": "6483c9832e71973ed29cf71bd6b3f4fde438a9de",
                "shasum": ""
            },
            "require": {
                "ext-json": "*",
                "php": ">=5.3.0"
            },
            "replace": {
                "grogy/php-parallel-lint": "*",
                "jakub-onderka/php-parallel-lint": "*"
            },
            "require-dev": {
                "nette/tester": "^1.3 || ^2.0",
                "php-parallel-lint/php-console-highlighter": "0.* || ^1.0",
                "squizlabs/php_codesniffer": "^3.6"
            },
            "suggest": {
                "php-parallel-lint/php-console-highlighter": "Highlight syntax in code snippet"
            },
            "bin": [
                "parallel-lint"
            ],
            "type": "library",
            "autoload": {
                "classmap": [
                    "./src/"
                ]
            },
            "notification-url": "https://packagist.org/downloads/",
            "license": [
                "BSD-2-Clause"
            ],
            "authors": [
                {
                    "name": "Jakub Onderka",
                    "email": "ahoj@jakubonderka.cz"
                }
            ],
            "description": "This tool check syntax of PHP files about 20x faster than serial check.",
            "homepage": "https://github.com/php-parallel-lint/PHP-Parallel-Lint",
            "support": {
                "issues": "https://github.com/php-parallel-lint/PHP-Parallel-Lint/issues",
                "source": "https://github.com/php-parallel-lint/PHP-Parallel-Lint/tree/v1.3.2"
            },
            "time": "2022-02-21T12:50:22+00:00"
        },
        {
            "name": "phpstan/phpstan-deprecation-rules",
            "version": "1.2.x-dev",
            "source": {
                "type": "git",
                "url": "https://github.com/phpstan/phpstan-deprecation-rules.git",
                "reference": "788ea1bd84f7848abf27ba29b92c6c9d285dfc95"
            },
            "dist": {
                "type": "zip",
                "url": "https://api.github.com/repos/phpstan/phpstan-deprecation-rules/zipball/788ea1bd84f7848abf27ba29b92c6c9d285dfc95",
                "reference": "788ea1bd84f7848abf27ba29b92c6c9d285dfc95",
                "shasum": ""
            },
            "require": {
                "php": "^7.2 || ^8.0",
                "phpstan/phpstan": "^1.11"
            },
            "require-dev": {
                "php-parallel-lint/php-parallel-lint": "^1.2",
                "phpstan/phpstan-phpunit": "^1.0",
                "phpunit/phpunit": "^9.5"
            },
            "default-branch": true,
            "type": "phpstan-extension",
            "extra": {
                "phpstan": {
                    "includes": [
                        "rules.neon"
                    ]
                }
            },
            "autoload": {
                "psr-4": {
                    "PHPStan\\": "src/"
                }
            },
            "notification-url": "https://packagist.org/downloads/",
            "license": [
                "MIT"
            ],
            "description": "PHPStan rules for detecting usage of deprecated classes, methods, properties, constants and traits.",
            "support": {
                "issues": "https://github.com/phpstan/phpstan-deprecation-rules/issues",
                "source": "https://github.com/phpstan/phpstan-deprecation-rules/tree/1.2.x"
            },
            "time": "2023-09-19T08:17:29+00:00"
        },
        {
            "name": "phpstan/phpstan-nette",
            "version": "1.2.9",
            "source": {
                "type": "git",
                "url": "https://github.com/phpstan/phpstan-nette.git",
                "reference": "0e3a6805917811d685e59bb83c2286315f2f6d78"
            },
            "dist": {
                "type": "zip",
                "url": "https://api.github.com/repos/phpstan/phpstan-nette/zipball/0e3a6805917811d685e59bb83c2286315f2f6d78",
                "reference": "0e3a6805917811d685e59bb83c2286315f2f6d78",
                "shasum": ""
            },
            "require": {
                "php": "^7.2 || ^8.0",
                "phpstan/phpstan": "^1.10"
            },
            "conflict": {
                "nette/application": "<2.3.0",
                "nette/component-model": "<2.3.0",
                "nette/di": "<2.3.0",
                "nette/forms": "<2.3.0",
                "nette/http": "<2.3.0",
                "nette/utils": "<2.3.0"
            },
            "require-dev": {
                "nette/application": "^3.0",
                "nette/forms": "^3.0",
                "nette/utils": "^2.3.0 || ^3.0.0",
                "nikic/php-parser": "^4.13.2",
                "php-parallel-lint/php-parallel-lint": "^1.2",
                "phpstan/phpstan-php-parser": "^1.1",
                "phpstan/phpstan-phpunit": "^1.0",
                "phpstan/phpstan-strict-rules": "^1.0",
                "phpunit/phpunit": "^9.5"
            },
            "type": "phpstan-extension",
            "extra": {
                "phpstan": {
                    "includes": [
                        "extension.neon",
                        "rules.neon"
                    ]
                }
            },
            "autoload": {
                "psr-4": {
                    "PHPStan\\": "src/"
                }
            },
            "notification-url": "https://packagist.org/downloads/",
            "license": [
                "MIT"
            ],
            "description": "Nette Framework class reflection extension for PHPStan",
            "support": {
                "issues": "https://github.com/phpstan/phpstan-nette/issues",
                "source": "https://github.com/phpstan/phpstan-nette/tree/1.2.9"
            },
            "time": "2023-04-12T14:11:53+00:00"
        },
        {
            "name": "phpstan/phpstan-phpunit",
            "version": "1.3.15",
            "source": {
                "type": "git",
                "url": "https://github.com/phpstan/phpstan-phpunit.git",
                "reference": "70ecacc64fe8090d8d2a33db5a51fe8e88acd93a"
            },
            "dist": {
                "type": "zip",
                "url": "https://api.github.com/repos/phpstan/phpstan-phpunit/zipball/70ecacc64fe8090d8d2a33db5a51fe8e88acd93a",
                "reference": "70ecacc64fe8090d8d2a33db5a51fe8e88acd93a",
                "shasum": ""
            },
            "require": {
                "php": "^7.2 || ^8.0",
                "phpstan/phpstan": "^1.10"
            },
            "conflict": {
                "phpunit/phpunit": "<7.0"
            },
            "require-dev": {
                "nikic/php-parser": "^4.13.0",
                "php-parallel-lint/php-parallel-lint": "^1.2",
                "phpstan/phpstan-strict-rules": "^1.5.1",
                "phpunit/phpunit": "^9.5"
            },
            "type": "phpstan-extension",
            "extra": {
                "phpstan": {
                    "includes": [
                        "extension.neon",
                        "rules.neon"
                    ]
                }
            },
            "autoload": {
                "psr-4": {
                    "PHPStan\\": "src/"
                }
            },
            "notification-url": "https://packagist.org/downloads/",
            "license": [
                "MIT"
            ],
            "description": "PHPUnit extensions and rules for PHPStan",
            "support": {
                "issues": "https://github.com/phpstan/phpstan-phpunit/issues",
                "source": "https://github.com/phpstan/phpstan-phpunit/tree/1.3.15"
            },
            "time": "2023-10-09T18:58:39+00:00"
        },
        {
            "name": "phpstan/phpstan-strict-rules",
            "version": "1.6.x-dev",
            "source": {
                "type": "git",
                "url": "https://github.com/phpstan/phpstan-strict-rules.git",
                "reference": "a3b0404c40197996b6ed32b2613e5a337fcbefd4"
            },
            "dist": {
                "type": "zip",
                "url": "https://api.github.com/repos/phpstan/phpstan-strict-rules/zipball/a3b0404c40197996b6ed32b2613e5a337fcbefd4",
                "reference": "a3b0404c40197996b6ed32b2613e5a337fcbefd4",
                "shasum": ""
            },
            "require": {
                "php": "^7.2 || ^8.0",
                "phpstan/phpstan": "^1.11"
            },
            "require-dev": {
                "nikic/php-parser": "^4.13.0",
                "php-parallel-lint/php-parallel-lint": "^1.2",
                "phpstan/phpstan-deprecation-rules": "^1.1",
                "phpstan/phpstan-phpunit": "^1.0",
                "phpunit/phpunit": "^9.5"
            },
            "default-branch": true,
            "type": "phpstan-extension",
            "extra": {
                "phpstan": {
                    "includes": [
                        "rules.neon"
                    ]
                }
            },
            "autoload": {
                "psr-4": {
                    "PHPStan\\": "src/"
                }
            },
            "notification-url": "https://packagist.org/downloads/",
            "license": [
                "MIT"
            ],
            "description": "Extra strict and opinionated rules for PHPStan",
            "support": {
                "issues": "https://github.com/phpstan/phpstan-strict-rules/issues",
                "source": "https://github.com/phpstan/phpstan-strict-rules/tree/1.6.x"
            },
            "time": "2023-10-30T14:35:14+00:00"
        },
        {
            "name": "phpunit/php-code-coverage",
            "version": "9.2.26",
            "source": {
                "type": "git",
                "url": "https://github.com/sebastianbergmann/php-code-coverage.git",
                "reference": "443bc6912c9bd5b409254a40f4b0f4ced7c80ea1"
            },
            "dist": {
                "type": "zip",
                "url": "https://api.github.com/repos/sebastianbergmann/php-code-coverage/zipball/443bc6912c9bd5b409254a40f4b0f4ced7c80ea1",
                "reference": "443bc6912c9bd5b409254a40f4b0f4ced7c80ea1",
                "shasum": ""
            },
            "require": {
                "ext-dom": "*",
                "ext-libxml": "*",
                "ext-xmlwriter": "*",
                "nikic/php-parser": "^4.15",
                "php": ">=7.3",
                "phpunit/php-file-iterator": "^3.0.3",
                "phpunit/php-text-template": "^2.0.2",
                "sebastian/code-unit-reverse-lookup": "^2.0.2",
                "sebastian/complexity": "^2.0",
                "sebastian/environment": "^5.1.2",
                "sebastian/lines-of-code": "^1.0.3",
                "sebastian/version": "^3.0.1",
                "theseer/tokenizer": "^1.2.0"
            },
            "require-dev": {
                "phpunit/phpunit": "^9.3"
            },
            "suggest": {
                "ext-pcov": "PHP extension that provides line coverage",
                "ext-xdebug": "PHP extension that provides line coverage as well as branch and path coverage"
            },
            "type": "library",
            "extra": {
                "branch-alias": {
                    "dev-master": "9.2-dev"
                }
            },
            "autoload": {
                "classmap": [
                    "src/"
                ]
            },
            "notification-url": "https://packagist.org/downloads/",
            "license": [
                "BSD-3-Clause"
            ],
            "authors": [
                {
                    "name": "Sebastian Bergmann",
                    "email": "sebastian@phpunit.de",
                    "role": "lead"
                }
            ],
            "description": "Library that provides collection, processing, and rendering functionality for PHP code coverage information.",
            "homepage": "https://github.com/sebastianbergmann/php-code-coverage",
            "keywords": [
                "coverage",
                "testing",
                "xunit"
            ],
            "support": {
                "issues": "https://github.com/sebastianbergmann/php-code-coverage/issues",
                "source": "https://github.com/sebastianbergmann/php-code-coverage/tree/9.2.26"
            },
            "funding": [
                {
                    "url": "https://github.com/sebastianbergmann",
                    "type": "github"
                }
            ],
            "time": "2023-03-06T12:58:08+00:00"
        },
        {
            "name": "phpunit/php-file-iterator",
            "version": "3.0.6",
            "source": {
                "type": "git",
                "url": "https://github.com/sebastianbergmann/php-file-iterator.git",
                "reference": "cf1c2e7c203ac650e352f4cc675a7021e7d1b3cf"
            },
            "dist": {
                "type": "zip",
                "url": "https://api.github.com/repos/sebastianbergmann/php-file-iterator/zipball/cf1c2e7c203ac650e352f4cc675a7021e7d1b3cf",
                "reference": "cf1c2e7c203ac650e352f4cc675a7021e7d1b3cf",
                "shasum": ""
            },
            "require": {
                "php": ">=7.3"
            },
            "require-dev": {
                "phpunit/phpunit": "^9.3"
            },
            "type": "library",
            "extra": {
                "branch-alias": {
                    "dev-master": "3.0-dev"
                }
            },
            "autoload": {
                "classmap": [
                    "src/"
                ]
            },
            "notification-url": "https://packagist.org/downloads/",
            "license": [
                "BSD-3-Clause"
            ],
            "authors": [
                {
                    "name": "Sebastian Bergmann",
                    "email": "sebastian@phpunit.de",
                    "role": "lead"
                }
            ],
            "description": "FilterIterator implementation that filters files based on a list of suffixes.",
            "homepage": "https://github.com/sebastianbergmann/php-file-iterator/",
            "keywords": [
                "filesystem",
                "iterator"
            ],
            "support": {
                "issues": "https://github.com/sebastianbergmann/php-file-iterator/issues",
                "source": "https://github.com/sebastianbergmann/php-file-iterator/tree/3.0.6"
            },
            "funding": [
                {
                    "url": "https://github.com/sebastianbergmann",
                    "type": "github"
                }
            ],
            "time": "2021-12-02T12:48:52+00:00"
        },
        {
            "name": "phpunit/php-invoker",
            "version": "3.1.1",
            "source": {
                "type": "git",
                "url": "https://github.com/sebastianbergmann/php-invoker.git",
                "reference": "5a10147d0aaf65b58940a0b72f71c9ac0423cc67"
            },
            "dist": {
                "type": "zip",
                "url": "https://api.github.com/repos/sebastianbergmann/php-invoker/zipball/5a10147d0aaf65b58940a0b72f71c9ac0423cc67",
                "reference": "5a10147d0aaf65b58940a0b72f71c9ac0423cc67",
                "shasum": ""
            },
            "require": {
                "php": ">=7.3"
            },
            "require-dev": {
                "ext-pcntl": "*",
                "phpunit/phpunit": "^9.3"
            },
            "suggest": {
                "ext-pcntl": "*"
            },
            "type": "library",
            "extra": {
                "branch-alias": {
                    "dev-master": "3.1-dev"
                }
            },
            "autoload": {
                "classmap": [
                    "src/"
                ]
            },
            "notification-url": "https://packagist.org/downloads/",
            "license": [
                "BSD-3-Clause"
            ],
            "authors": [
                {
                    "name": "Sebastian Bergmann",
                    "email": "sebastian@phpunit.de",
                    "role": "lead"
                }
            ],
            "description": "Invoke callables with a timeout",
            "homepage": "https://github.com/sebastianbergmann/php-invoker/",
            "keywords": [
                "process"
            ],
            "support": {
                "issues": "https://github.com/sebastianbergmann/php-invoker/issues",
                "source": "https://github.com/sebastianbergmann/php-invoker/tree/3.1.1"
            },
            "funding": [
                {
                    "url": "https://github.com/sebastianbergmann",
                    "type": "github"
                }
            ],
            "time": "2020-09-28T05:58:55+00:00"
        },
        {
            "name": "phpunit/php-text-template",
            "version": "2.0.4",
            "source": {
                "type": "git",
                "url": "https://github.com/sebastianbergmann/php-text-template.git",
                "reference": "5da5f67fc95621df9ff4c4e5a84d6a8a2acf7c28"
            },
            "dist": {
                "type": "zip",
                "url": "https://api.github.com/repos/sebastianbergmann/php-text-template/zipball/5da5f67fc95621df9ff4c4e5a84d6a8a2acf7c28",
                "reference": "5da5f67fc95621df9ff4c4e5a84d6a8a2acf7c28",
                "shasum": ""
            },
            "require": {
                "php": ">=7.3"
            },
            "require-dev": {
                "phpunit/phpunit": "^9.3"
            },
            "type": "library",
            "extra": {
                "branch-alias": {
                    "dev-master": "2.0-dev"
                }
            },
            "autoload": {
                "classmap": [
                    "src/"
                ]
            },
            "notification-url": "https://packagist.org/downloads/",
            "license": [
                "BSD-3-Clause"
            ],
            "authors": [
                {
                    "name": "Sebastian Bergmann",
                    "email": "sebastian@phpunit.de",
                    "role": "lead"
                }
            ],
            "description": "Simple template engine.",
            "homepage": "https://github.com/sebastianbergmann/php-text-template/",
            "keywords": [
                "template"
            ],
            "support": {
                "issues": "https://github.com/sebastianbergmann/php-text-template/issues",
                "source": "https://github.com/sebastianbergmann/php-text-template/tree/2.0.4"
            },
            "funding": [
                {
                    "url": "https://github.com/sebastianbergmann",
                    "type": "github"
                }
            ],
            "time": "2020-10-26T05:33:50+00:00"
        },
        {
            "name": "phpunit/php-timer",
            "version": "5.0.3",
            "source": {
                "type": "git",
                "url": "https://github.com/sebastianbergmann/php-timer.git",
                "reference": "5a63ce20ed1b5bf577850e2c4e87f4aa902afbd2"
            },
            "dist": {
                "type": "zip",
                "url": "https://api.github.com/repos/sebastianbergmann/php-timer/zipball/5a63ce20ed1b5bf577850e2c4e87f4aa902afbd2",
                "reference": "5a63ce20ed1b5bf577850e2c4e87f4aa902afbd2",
                "shasum": ""
            },
            "require": {
                "php": ">=7.3"
            },
            "require-dev": {
                "phpunit/phpunit": "^9.3"
            },
            "type": "library",
            "extra": {
                "branch-alias": {
                    "dev-master": "5.0-dev"
                }
            },
            "autoload": {
                "classmap": [
                    "src/"
                ]
            },
            "notification-url": "https://packagist.org/downloads/",
            "license": [
                "BSD-3-Clause"
            ],
            "authors": [
                {
                    "name": "Sebastian Bergmann",
                    "email": "sebastian@phpunit.de",
                    "role": "lead"
                }
            ],
            "description": "Utility class for timing",
            "homepage": "https://github.com/sebastianbergmann/php-timer/",
            "keywords": [
                "timer"
            ],
            "support": {
                "issues": "https://github.com/sebastianbergmann/php-timer/issues",
                "source": "https://github.com/sebastianbergmann/php-timer/tree/5.0.3"
            },
            "funding": [
                {
                    "url": "https://github.com/sebastianbergmann",
                    "type": "github"
                }
            ],
            "time": "2020-10-26T13:16:10+00:00"
        },
        {
            "name": "phpunit/phpunit",
            "version": "9.5.23",
            "source": {
                "type": "git",
                "url": "https://github.com/sebastianbergmann/phpunit.git",
                "reference": "888556852e7e9bbeeedb9656afe46118765ade34"
            },
            "dist": {
                "type": "zip",
                "url": "https://api.github.com/repos/sebastianbergmann/phpunit/zipball/888556852e7e9bbeeedb9656afe46118765ade34",
                "reference": "888556852e7e9bbeeedb9656afe46118765ade34",
                "shasum": ""
            },
            "require": {
                "doctrine/instantiator": "^1.3.1",
                "ext-dom": "*",
                "ext-json": "*",
                "ext-libxml": "*",
                "ext-mbstring": "*",
                "ext-xml": "*",
                "ext-xmlwriter": "*",
                "myclabs/deep-copy": "^1.10.1",
                "phar-io/manifest": "^2.0.3",
                "phar-io/version": "^3.0.2",
                "php": ">=7.3",
                "phpunit/php-code-coverage": "^9.2.13",
                "phpunit/php-file-iterator": "^3.0.5",
                "phpunit/php-invoker": "^3.1.1",
                "phpunit/php-text-template": "^2.0.3",
                "phpunit/php-timer": "^5.0.2",
                "sebastian/cli-parser": "^1.0.1",
                "sebastian/code-unit": "^1.0.6",
                "sebastian/comparator": "^4.0.5",
                "sebastian/diff": "^4.0.3",
                "sebastian/environment": "^5.1.3",
                "sebastian/exporter": "^4.0.3",
                "sebastian/global-state": "^5.0.1",
                "sebastian/object-enumerator": "^4.0.3",
                "sebastian/resource-operations": "^3.0.3",
                "sebastian/type": "^3.0",
                "sebastian/version": "^3.0.2"
            },
            "suggest": {
                "ext-soap": "*",
                "ext-xdebug": "*"
            },
            "bin": [
                "phpunit"
            ],
            "type": "library",
            "extra": {
                "branch-alias": {
                    "dev-master": "9.5-dev"
                }
            },
            "autoload": {
                "files": [
                    "src/Framework/Assert/Functions.php"
                ],
                "classmap": [
                    "src/"
                ]
            },
            "notification-url": "https://packagist.org/downloads/",
            "license": [
                "BSD-3-Clause"
            ],
            "authors": [
                {
                    "name": "Sebastian Bergmann",
                    "email": "sebastian@phpunit.de",
                    "role": "lead"
                }
            ],
            "description": "The PHP Unit Testing framework.",
            "homepage": "https://phpunit.de/",
            "keywords": [
                "phpunit",
                "testing",
                "xunit"
            ],
            "support": {
                "issues": "https://github.com/sebastianbergmann/phpunit/issues",
                "source": "https://github.com/sebastianbergmann/phpunit/tree/9.5.23"
            },
            "funding": [
                {
                    "url": "https://phpunit.de/sponsors.html",
                    "type": "custom"
                },
                {
                    "url": "https://github.com/sebastianbergmann",
                    "type": "github"
                }
            ],
            "time": "2022-08-22T14:01:36+00:00"
        },
        {
            "name": "sebastian/cli-parser",
            "version": "1.0.1",
            "source": {
                "type": "git",
                "url": "https://github.com/sebastianbergmann/cli-parser.git",
                "reference": "442e7c7e687e42adc03470c7b668bc4b2402c0b2"
            },
            "dist": {
                "type": "zip",
                "url": "https://api.github.com/repos/sebastianbergmann/cli-parser/zipball/442e7c7e687e42adc03470c7b668bc4b2402c0b2",
                "reference": "442e7c7e687e42adc03470c7b668bc4b2402c0b2",
                "shasum": ""
            },
            "require": {
                "php": ">=7.3"
            },
            "require-dev": {
                "phpunit/phpunit": "^9.3"
            },
            "type": "library",
            "extra": {
                "branch-alias": {
                    "dev-master": "1.0-dev"
                }
            },
            "autoload": {
                "classmap": [
                    "src/"
                ]
            },
            "notification-url": "https://packagist.org/downloads/",
            "license": [
                "BSD-3-Clause"
            ],
            "authors": [
                {
                    "name": "Sebastian Bergmann",
                    "email": "sebastian@phpunit.de",
                    "role": "lead"
                }
            ],
            "description": "Library for parsing CLI options",
            "homepage": "https://github.com/sebastianbergmann/cli-parser",
            "support": {
                "issues": "https://github.com/sebastianbergmann/cli-parser/issues",
                "source": "https://github.com/sebastianbergmann/cli-parser/tree/1.0.1"
            },
            "funding": [
                {
                    "url": "https://github.com/sebastianbergmann",
                    "type": "github"
                }
            ],
            "time": "2020-09-28T06:08:49+00:00"
        },
        {
            "name": "sebastian/code-unit",
            "version": "1.0.8",
            "source": {
                "type": "git",
                "url": "https://github.com/sebastianbergmann/code-unit.git",
                "reference": "1fc9f64c0927627ef78ba436c9b17d967e68e120"
            },
            "dist": {
                "type": "zip",
                "url": "https://api.github.com/repos/sebastianbergmann/code-unit/zipball/1fc9f64c0927627ef78ba436c9b17d967e68e120",
                "reference": "1fc9f64c0927627ef78ba436c9b17d967e68e120",
                "shasum": ""
            },
            "require": {
                "php": ">=7.3"
            },
            "require-dev": {
                "phpunit/phpunit": "^9.3"
            },
            "type": "library",
            "extra": {
                "branch-alias": {
                    "dev-master": "1.0-dev"
                }
            },
            "autoload": {
                "classmap": [
                    "src/"
                ]
            },
            "notification-url": "https://packagist.org/downloads/",
            "license": [
                "BSD-3-Clause"
            ],
            "authors": [
                {
                    "name": "Sebastian Bergmann",
                    "email": "sebastian@phpunit.de",
                    "role": "lead"
                }
            ],
            "description": "Collection of value objects that represent the PHP code units",
            "homepage": "https://github.com/sebastianbergmann/code-unit",
            "support": {
                "issues": "https://github.com/sebastianbergmann/code-unit/issues",
                "source": "https://github.com/sebastianbergmann/code-unit/tree/1.0.8"
            },
            "funding": [
                {
                    "url": "https://github.com/sebastianbergmann",
                    "type": "github"
                }
            ],
            "time": "2020-10-26T13:08:54+00:00"
        },
        {
            "name": "sebastian/code-unit-reverse-lookup",
            "version": "2.0.3",
            "source": {
                "type": "git",
                "url": "https://github.com/sebastianbergmann/code-unit-reverse-lookup.git",
                "reference": "ac91f01ccec49fb77bdc6fd1e548bc70f7faa3e5"
            },
            "dist": {
                "type": "zip",
                "url": "https://api.github.com/repos/sebastianbergmann/code-unit-reverse-lookup/zipball/ac91f01ccec49fb77bdc6fd1e548bc70f7faa3e5",
                "reference": "ac91f01ccec49fb77bdc6fd1e548bc70f7faa3e5",
                "shasum": ""
            },
            "require": {
                "php": ">=7.3"
            },
            "require-dev": {
                "phpunit/phpunit": "^9.3"
            },
            "type": "library",
            "extra": {
                "branch-alias": {
                    "dev-master": "2.0-dev"
                }
            },
            "autoload": {
                "classmap": [
                    "src/"
                ]
            },
            "notification-url": "https://packagist.org/downloads/",
            "license": [
                "BSD-3-Clause"
            ],
            "authors": [
                {
                    "name": "Sebastian Bergmann",
                    "email": "sebastian@phpunit.de"
                }
            ],
            "description": "Looks up which function or method a line of code belongs to",
            "homepage": "https://github.com/sebastianbergmann/code-unit-reverse-lookup/",
            "support": {
                "issues": "https://github.com/sebastianbergmann/code-unit-reverse-lookup/issues",
                "source": "https://github.com/sebastianbergmann/code-unit-reverse-lookup/tree/2.0.3"
            },
            "funding": [
                {
                    "url": "https://github.com/sebastianbergmann",
                    "type": "github"
                }
            ],
            "time": "2020-09-28T05:30:19+00:00"
        },
        {
            "name": "sebastian/comparator",
            "version": "4.0.6",
            "source": {
                "type": "git",
                "url": "https://github.com/sebastianbergmann/comparator.git",
                "reference": "55f4261989e546dc112258c7a75935a81a7ce382"
            },
            "dist": {
                "type": "zip",
                "url": "https://api.github.com/repos/sebastianbergmann/comparator/zipball/55f4261989e546dc112258c7a75935a81a7ce382",
                "reference": "55f4261989e546dc112258c7a75935a81a7ce382",
                "shasum": ""
            },
            "require": {
                "php": ">=7.3",
                "sebastian/diff": "^4.0",
                "sebastian/exporter": "^4.0"
            },
            "require-dev": {
                "phpunit/phpunit": "^9.3"
            },
            "type": "library",
            "extra": {
                "branch-alias": {
                    "dev-master": "4.0-dev"
                }
            },
            "autoload": {
                "classmap": [
                    "src/"
                ]
            },
            "notification-url": "https://packagist.org/downloads/",
            "license": [
                "BSD-3-Clause"
            ],
            "authors": [
                {
                    "name": "Sebastian Bergmann",
                    "email": "sebastian@phpunit.de"
                },
                {
                    "name": "Jeff Welch",
                    "email": "whatthejeff@gmail.com"
                },
                {
                    "name": "Volker Dusch",
                    "email": "github@wallbash.com"
                },
                {
                    "name": "Bernhard Schussek",
                    "email": "bschussek@2bepublished.at"
                }
            ],
            "description": "Provides the functionality to compare PHP values for equality",
            "homepage": "https://github.com/sebastianbergmann/comparator",
            "keywords": [
                "comparator",
                "compare",
                "equality"
            ],
            "support": {
                "issues": "https://github.com/sebastianbergmann/comparator/issues",
                "source": "https://github.com/sebastianbergmann/comparator/tree/4.0.6"
            },
            "funding": [
                {
                    "url": "https://github.com/sebastianbergmann",
                    "type": "github"
                }
            ],
            "time": "2020-10-26T15:49:45+00:00"
        },
        {
            "name": "sebastian/complexity",
            "version": "2.0.2",
            "source": {
                "type": "git",
                "url": "https://github.com/sebastianbergmann/complexity.git",
                "reference": "739b35e53379900cc9ac327b2147867b8b6efd88"
            },
            "dist": {
                "type": "zip",
                "url": "https://api.github.com/repos/sebastianbergmann/complexity/zipball/739b35e53379900cc9ac327b2147867b8b6efd88",
                "reference": "739b35e53379900cc9ac327b2147867b8b6efd88",
                "shasum": ""
            },
            "require": {
                "nikic/php-parser": "^4.7",
                "php": ">=7.3"
            },
            "require-dev": {
                "phpunit/phpunit": "^9.3"
            },
            "type": "library",
            "extra": {
                "branch-alias": {
                    "dev-master": "2.0-dev"
                }
            },
            "autoload": {
                "classmap": [
                    "src/"
                ]
            },
            "notification-url": "https://packagist.org/downloads/",
            "license": [
                "BSD-3-Clause"
            ],
            "authors": [
                {
                    "name": "Sebastian Bergmann",
                    "email": "sebastian@phpunit.de",
                    "role": "lead"
                }
            ],
            "description": "Library for calculating the complexity of PHP code units",
            "homepage": "https://github.com/sebastianbergmann/complexity",
            "support": {
                "issues": "https://github.com/sebastianbergmann/complexity/issues",
                "source": "https://github.com/sebastianbergmann/complexity/tree/2.0.2"
            },
            "funding": [
                {
                    "url": "https://github.com/sebastianbergmann",
                    "type": "github"
                }
            ],
            "time": "2020-10-26T15:52:27+00:00"
        },
        {
            "name": "sebastian/diff",
            "version": "4.0.4",
            "source": {
                "type": "git",
                "url": "https://github.com/sebastianbergmann/diff.git",
                "reference": "3461e3fccc7cfdfc2720be910d3bd73c69be590d"
            },
            "dist": {
                "type": "zip",
                "url": "https://api.github.com/repos/sebastianbergmann/diff/zipball/3461e3fccc7cfdfc2720be910d3bd73c69be590d",
                "reference": "3461e3fccc7cfdfc2720be910d3bd73c69be590d",
                "shasum": ""
            },
            "require": {
                "php": ">=7.3"
            },
            "require-dev": {
                "phpunit/phpunit": "^9.3",
                "symfony/process": "^4.2 || ^5"
            },
            "type": "library",
            "extra": {
                "branch-alias": {
                    "dev-master": "4.0-dev"
                }
            },
            "autoload": {
                "classmap": [
                    "src/"
                ]
            },
            "notification-url": "https://packagist.org/downloads/",
            "license": [
                "BSD-3-Clause"
            ],
            "authors": [
                {
                    "name": "Sebastian Bergmann",
                    "email": "sebastian@phpunit.de"
                },
                {
                    "name": "Kore Nordmann",
                    "email": "mail@kore-nordmann.de"
                }
            ],
            "description": "Diff implementation",
            "homepage": "https://github.com/sebastianbergmann/diff",
            "keywords": [
                "diff",
                "udiff",
                "unidiff",
                "unified diff"
            ],
            "support": {
                "issues": "https://github.com/sebastianbergmann/diff/issues",
                "source": "https://github.com/sebastianbergmann/diff/tree/4.0.4"
            },
            "funding": [
                {
                    "url": "https://github.com/sebastianbergmann",
                    "type": "github"
                }
            ],
            "time": "2020-10-26T13:10:38+00:00"
        },
        {
            "name": "sebastian/environment",
            "version": "5.1.5",
            "source": {
                "type": "git",
                "url": "https://github.com/sebastianbergmann/environment.git",
                "reference": "830c43a844f1f8d5b7a1f6d6076b784454d8b7ed"
            },
            "dist": {
                "type": "zip",
                "url": "https://api.github.com/repos/sebastianbergmann/environment/zipball/830c43a844f1f8d5b7a1f6d6076b784454d8b7ed",
                "reference": "830c43a844f1f8d5b7a1f6d6076b784454d8b7ed",
                "shasum": ""
            },
            "require": {
                "php": ">=7.3"
            },
            "require-dev": {
                "phpunit/phpunit": "^9.3"
            },
            "suggest": {
                "ext-posix": "*"
            },
            "type": "library",
            "extra": {
                "branch-alias": {
                    "dev-master": "5.1-dev"
                }
            },
            "autoload": {
                "classmap": [
                    "src/"
                ]
            },
            "notification-url": "https://packagist.org/downloads/",
            "license": [
                "BSD-3-Clause"
            ],
            "authors": [
                {
                    "name": "Sebastian Bergmann",
                    "email": "sebastian@phpunit.de"
                }
            ],
            "description": "Provides functionality to handle HHVM/PHP environments",
            "homepage": "http://www.github.com/sebastianbergmann/environment",
            "keywords": [
                "Xdebug",
                "environment",
                "hhvm"
            ],
            "support": {
                "issues": "https://github.com/sebastianbergmann/environment/issues",
                "source": "https://github.com/sebastianbergmann/environment/tree/5.1.5"
            },
            "funding": [
                {
                    "url": "https://github.com/sebastianbergmann",
                    "type": "github"
                }
            ],
            "time": "2023-02-03T06:03:51+00:00"
        },
        {
            "name": "sebastian/exporter",
            "version": "4.0.4",
            "source": {
                "type": "git",
                "url": "https://github.com/sebastianbergmann/exporter.git",
                "reference": "65e8b7db476c5dd267e65eea9cab77584d3cfff9"
            },
            "dist": {
                "type": "zip",
                "url": "https://api.github.com/repos/sebastianbergmann/exporter/zipball/65e8b7db476c5dd267e65eea9cab77584d3cfff9",
                "reference": "65e8b7db476c5dd267e65eea9cab77584d3cfff9",
                "shasum": ""
            },
            "require": {
                "php": ">=7.3",
                "sebastian/recursion-context": "^4.0"
            },
            "require-dev": {
                "ext-mbstring": "*",
                "phpunit/phpunit": "^9.3"
            },
            "type": "library",
            "extra": {
                "branch-alias": {
                    "dev-master": "4.0-dev"
                }
            },
            "autoload": {
                "classmap": [
                    "src/"
                ]
            },
            "notification-url": "https://packagist.org/downloads/",
            "license": [
                "BSD-3-Clause"
            ],
            "authors": [
                {
                    "name": "Sebastian Bergmann",
                    "email": "sebastian@phpunit.de"
                },
                {
                    "name": "Jeff Welch",
                    "email": "whatthejeff@gmail.com"
                },
                {
                    "name": "Volker Dusch",
                    "email": "github@wallbash.com"
                },
                {
                    "name": "Adam Harvey",
                    "email": "aharvey@php.net"
                },
                {
                    "name": "Bernhard Schussek",
                    "email": "bschussek@gmail.com"
                }
            ],
            "description": "Provides the functionality to export PHP variables for visualization",
            "homepage": "https://www.github.com/sebastianbergmann/exporter",
            "keywords": [
                "export",
                "exporter"
            ],
            "support": {
                "issues": "https://github.com/sebastianbergmann/exporter/issues",
                "source": "https://github.com/sebastianbergmann/exporter/tree/4.0.4"
            },
            "funding": [
                {
                    "url": "https://github.com/sebastianbergmann",
                    "type": "github"
                }
            ],
            "time": "2021-11-11T14:18:36+00:00"
        },
        {
            "name": "sebastian/global-state",
            "version": "5.0.5",
            "source": {
                "type": "git",
                "url": "https://github.com/sebastianbergmann/global-state.git",
                "reference": "0ca8db5a5fc9c8646244e629625ac486fa286bf2"
            },
            "dist": {
                "type": "zip",
                "url": "https://api.github.com/repos/sebastianbergmann/global-state/zipball/0ca8db5a5fc9c8646244e629625ac486fa286bf2",
                "reference": "0ca8db5a5fc9c8646244e629625ac486fa286bf2",
                "shasum": ""
            },
            "require": {
                "php": ">=7.3",
                "sebastian/object-reflector": "^2.0",
                "sebastian/recursion-context": "^4.0"
            },
            "require-dev": {
                "ext-dom": "*",
                "phpunit/phpunit": "^9.3"
            },
            "suggest": {
                "ext-uopz": "*"
            },
            "type": "library",
            "extra": {
                "branch-alias": {
                    "dev-master": "5.0-dev"
                }
            },
            "autoload": {
                "classmap": [
                    "src/"
                ]
            },
            "notification-url": "https://packagist.org/downloads/",
            "license": [
                "BSD-3-Clause"
            ],
            "authors": [
                {
                    "name": "Sebastian Bergmann",
                    "email": "sebastian@phpunit.de"
                }
            ],
            "description": "Snapshotting of global state",
            "homepage": "http://www.github.com/sebastianbergmann/global-state",
            "keywords": [
                "global state"
            ],
            "support": {
                "issues": "https://github.com/sebastianbergmann/global-state/issues",
                "source": "https://github.com/sebastianbergmann/global-state/tree/5.0.5"
            },
            "funding": [
                {
                    "url": "https://github.com/sebastianbergmann",
                    "type": "github"
                }
            ],
            "time": "2022-02-14T08:28:10+00:00"
        },
        {
            "name": "sebastian/lines-of-code",
            "version": "1.0.3",
            "source": {
                "type": "git",
                "url": "https://github.com/sebastianbergmann/lines-of-code.git",
                "reference": "c1c2e997aa3146983ed888ad08b15470a2e22ecc"
            },
            "dist": {
                "type": "zip",
                "url": "https://api.github.com/repos/sebastianbergmann/lines-of-code/zipball/c1c2e997aa3146983ed888ad08b15470a2e22ecc",
                "reference": "c1c2e997aa3146983ed888ad08b15470a2e22ecc",
                "shasum": ""
            },
            "require": {
                "nikic/php-parser": "^4.6",
                "php": ">=7.3"
            },
            "require-dev": {
                "phpunit/phpunit": "^9.3"
            },
            "type": "library",
            "extra": {
                "branch-alias": {
                    "dev-master": "1.0-dev"
                }
            },
            "autoload": {
                "classmap": [
                    "src/"
                ]
            },
            "notification-url": "https://packagist.org/downloads/",
            "license": [
                "BSD-3-Clause"
            ],
            "authors": [
                {
                    "name": "Sebastian Bergmann",
                    "email": "sebastian@phpunit.de",
                    "role": "lead"
                }
            ],
            "description": "Library for counting the lines of code in PHP source code",
            "homepage": "https://github.com/sebastianbergmann/lines-of-code",
            "support": {
                "issues": "https://github.com/sebastianbergmann/lines-of-code/issues",
                "source": "https://github.com/sebastianbergmann/lines-of-code/tree/1.0.3"
            },
            "funding": [
                {
                    "url": "https://github.com/sebastianbergmann",
                    "type": "github"
                }
            ],
            "time": "2020-11-28T06:42:11+00:00"
        },
        {
            "name": "sebastian/object-enumerator",
            "version": "4.0.4",
            "source": {
                "type": "git",
                "url": "https://github.com/sebastianbergmann/object-enumerator.git",
                "reference": "5c9eeac41b290a3712d88851518825ad78f45c71"
            },
            "dist": {
                "type": "zip",
                "url": "https://api.github.com/repos/sebastianbergmann/object-enumerator/zipball/5c9eeac41b290a3712d88851518825ad78f45c71",
                "reference": "5c9eeac41b290a3712d88851518825ad78f45c71",
                "shasum": ""
            },
            "require": {
                "php": ">=7.3",
                "sebastian/object-reflector": "^2.0",
                "sebastian/recursion-context": "^4.0"
            },
            "require-dev": {
                "phpunit/phpunit": "^9.3"
            },
            "type": "library",
            "extra": {
                "branch-alias": {
                    "dev-master": "4.0-dev"
                }
            },
            "autoload": {
                "classmap": [
                    "src/"
                ]
            },
            "notification-url": "https://packagist.org/downloads/",
            "license": [
                "BSD-3-Clause"
            ],
            "authors": [
                {
                    "name": "Sebastian Bergmann",
                    "email": "sebastian@phpunit.de"
                }
            ],
            "description": "Traverses array structures and object graphs to enumerate all referenced objects",
            "homepage": "https://github.com/sebastianbergmann/object-enumerator/",
            "support": {
                "issues": "https://github.com/sebastianbergmann/object-enumerator/issues",
                "source": "https://github.com/sebastianbergmann/object-enumerator/tree/4.0.4"
            },
            "funding": [
                {
                    "url": "https://github.com/sebastianbergmann",
                    "type": "github"
                }
            ],
            "time": "2020-10-26T13:12:34+00:00"
        },
        {
            "name": "sebastian/object-reflector",
            "version": "2.0.4",
            "source": {
                "type": "git",
                "url": "https://github.com/sebastianbergmann/object-reflector.git",
                "reference": "b4f479ebdbf63ac605d183ece17d8d7fe49c15c7"
            },
            "dist": {
                "type": "zip",
                "url": "https://api.github.com/repos/sebastianbergmann/object-reflector/zipball/b4f479ebdbf63ac605d183ece17d8d7fe49c15c7",
                "reference": "b4f479ebdbf63ac605d183ece17d8d7fe49c15c7",
                "shasum": ""
            },
            "require": {
                "php": ">=7.3"
            },
            "require-dev": {
                "phpunit/phpunit": "^9.3"
            },
            "type": "library",
            "extra": {
                "branch-alias": {
                    "dev-master": "2.0-dev"
                }
            },
            "autoload": {
                "classmap": [
                    "src/"
                ]
            },
            "notification-url": "https://packagist.org/downloads/",
            "license": [
                "BSD-3-Clause"
            ],
            "authors": [
                {
                    "name": "Sebastian Bergmann",
                    "email": "sebastian@phpunit.de"
                }
            ],
            "description": "Allows reflection of object attributes, including inherited and non-public ones",
            "homepage": "https://github.com/sebastianbergmann/object-reflector/",
            "support": {
                "issues": "https://github.com/sebastianbergmann/object-reflector/issues",
                "source": "https://github.com/sebastianbergmann/object-reflector/tree/2.0.4"
            },
            "funding": [
                {
                    "url": "https://github.com/sebastianbergmann",
                    "type": "github"
                }
            ],
            "time": "2020-10-26T13:14:26+00:00"
        },
        {
            "name": "sebastian/recursion-context",
            "version": "4.0.4",
            "source": {
                "type": "git",
                "url": "https://github.com/sebastianbergmann/recursion-context.git",
                "reference": "cd9d8cf3c5804de4341c283ed787f099f5506172"
            },
            "dist": {
                "type": "zip",
                "url": "https://api.github.com/repos/sebastianbergmann/recursion-context/zipball/cd9d8cf3c5804de4341c283ed787f099f5506172",
                "reference": "cd9d8cf3c5804de4341c283ed787f099f5506172",
                "shasum": ""
            },
            "require": {
                "php": ">=7.3"
            },
            "require-dev": {
                "phpunit/phpunit": "^9.3"
            },
            "type": "library",
            "extra": {
                "branch-alias": {
                    "dev-master": "4.0-dev"
                }
            },
            "autoload": {
                "classmap": [
                    "src/"
                ]
            },
            "notification-url": "https://packagist.org/downloads/",
            "license": [
                "BSD-3-Clause"
            ],
            "authors": [
                {
                    "name": "Sebastian Bergmann",
                    "email": "sebastian@phpunit.de"
                },
                {
                    "name": "Jeff Welch",
                    "email": "whatthejeff@gmail.com"
                },
                {
                    "name": "Adam Harvey",
                    "email": "aharvey@php.net"
                }
            ],
            "description": "Provides functionality to recursively process PHP variables",
            "homepage": "http://www.github.com/sebastianbergmann/recursion-context",
            "support": {
                "issues": "https://github.com/sebastianbergmann/recursion-context/issues",
                "source": "https://github.com/sebastianbergmann/recursion-context/tree/4.0.4"
            },
            "funding": [
                {
                    "url": "https://github.com/sebastianbergmann",
                    "type": "github"
                }
            ],
            "time": "2020-10-26T13:17:30+00:00"
        },
        {
            "name": "sebastian/resource-operations",
            "version": "3.0.3",
            "source": {
                "type": "git",
                "url": "https://github.com/sebastianbergmann/resource-operations.git",
                "reference": "0f4443cb3a1d92ce809899753bc0d5d5a8dd19a8"
            },
            "dist": {
                "type": "zip",
                "url": "https://api.github.com/repos/sebastianbergmann/resource-operations/zipball/0f4443cb3a1d92ce809899753bc0d5d5a8dd19a8",
                "reference": "0f4443cb3a1d92ce809899753bc0d5d5a8dd19a8",
                "shasum": ""
            },
            "require": {
                "php": ">=7.3"
            },
            "require-dev": {
                "phpunit/phpunit": "^9.0"
            },
            "type": "library",
            "extra": {
                "branch-alias": {
                    "dev-master": "3.0-dev"
                }
            },
            "autoload": {
                "classmap": [
                    "src/"
                ]
            },
            "notification-url": "https://packagist.org/downloads/",
            "license": [
                "BSD-3-Clause"
            ],
            "authors": [
                {
                    "name": "Sebastian Bergmann",
                    "email": "sebastian@phpunit.de"
                }
            ],
            "description": "Provides a list of PHP built-in functions that operate on resources",
            "homepage": "https://www.github.com/sebastianbergmann/resource-operations",
            "support": {
                "issues": "https://github.com/sebastianbergmann/resource-operations/issues",
                "source": "https://github.com/sebastianbergmann/resource-operations/tree/3.0.3"
            },
            "funding": [
                {
                    "url": "https://github.com/sebastianbergmann",
                    "type": "github"
                }
            ],
            "time": "2020-09-28T06:45:17+00:00"
        },
        {
            "name": "sebastian/type",
            "version": "3.0.0",
            "source": {
                "type": "git",
                "url": "https://github.com/sebastianbergmann/type.git",
                "reference": "b233b84bc4465aff7b57cf1c4bc75c86d00d6dad"
            },
            "dist": {
                "type": "zip",
                "url": "https://api.github.com/repos/sebastianbergmann/type/zipball/b233b84bc4465aff7b57cf1c4bc75c86d00d6dad",
                "reference": "b233b84bc4465aff7b57cf1c4bc75c86d00d6dad",
                "shasum": ""
            },
            "require": {
                "php": ">=7.3"
            },
            "require-dev": {
                "phpunit/phpunit": "^9.5"
            },
            "type": "library",
            "extra": {
                "branch-alias": {
                    "dev-master": "3.0-dev"
                }
            },
            "autoload": {
                "classmap": [
                    "src/"
                ]
            },
            "notification-url": "https://packagist.org/downloads/",
            "license": [
                "BSD-3-Clause"
            ],
            "authors": [
                {
                    "name": "Sebastian Bergmann",
                    "email": "sebastian@phpunit.de",
                    "role": "lead"
                }
            ],
            "description": "Collection of value objects that represent the types of the PHP type system",
            "homepage": "https://github.com/sebastianbergmann/type",
            "support": {
                "issues": "https://github.com/sebastianbergmann/type/issues",
                "source": "https://github.com/sebastianbergmann/type/tree/3.0.0"
            },
            "funding": [
                {
                    "url": "https://github.com/sebastianbergmann",
                    "type": "github"
                }
            ],
            "time": "2022-03-15T09:54:48+00:00"
        },
        {
            "name": "sebastian/version",
            "version": "3.0.2",
            "source": {
                "type": "git",
                "url": "https://github.com/sebastianbergmann/version.git",
                "reference": "c6c1022351a901512170118436c764e473f6de8c"
            },
            "dist": {
                "type": "zip",
                "url": "https://api.github.com/repos/sebastianbergmann/version/zipball/c6c1022351a901512170118436c764e473f6de8c",
                "reference": "c6c1022351a901512170118436c764e473f6de8c",
                "shasum": ""
            },
            "require": {
                "php": ">=7.3"
            },
            "type": "library",
            "extra": {
                "branch-alias": {
                    "dev-master": "3.0-dev"
                }
            },
            "autoload": {
                "classmap": [
                    "src/"
                ]
            },
            "notification-url": "https://packagist.org/downloads/",
            "license": [
                "BSD-3-Clause"
            ],
            "authors": [
                {
                    "name": "Sebastian Bergmann",
                    "email": "sebastian@phpunit.de",
                    "role": "lead"
                }
            ],
            "description": "Library that helps with managing the version number of Git-hosted PHP projects",
            "homepage": "https://github.com/sebastianbergmann/version",
            "support": {
                "issues": "https://github.com/sebastianbergmann/version/issues",
                "source": "https://github.com/sebastianbergmann/version/tree/3.0.2"
            },
            "funding": [
                {
                    "url": "https://github.com/sebastianbergmann",
                    "type": "github"
                }
            ],
            "time": "2020-09-28T06:39:44+00:00"
        },
        {
            "name": "shipmonk/name-collision-detector",
            "version": "2.1.0",
            "source": {
                "type": "git",
                "url": "https://github.com/shipmonk-rnd/name-collision-detector.git",
                "reference": "322993a0b057457ab363929c3ca37bce6eb4affb"
            },
            "dist": {
                "type": "zip",
                "url": "https://api.github.com/repos/shipmonk-rnd/name-collision-detector/zipball/322993a0b057457ab363929c3ca37bce6eb4affb",
                "reference": "322993a0b057457ab363929c3ca37bce6eb4affb",
                "shasum": ""
            },
            "require": {
                "ext-tokenizer": "*",
                "nette/schema": "^1.1.0",
                "php": "^7.2 || ^8.0"
            },
            "require-dev": {
                "editorconfig-checker/editorconfig-checker": "^10.3.0",
                "ergebnis/composer-normalize": "^2.19",
                "phpstan/phpstan": "^1.8.7",
                "phpstan/phpstan-phpunit": "^1.1.1",
                "phpstan/phpstan-strict-rules": "^1.2.3",
                "phpunit/phpunit": "^8.5.28 || ^9.5.20",
                "slevomat/coding-standard": "^8.0.1"
            },
            "bin": [
                "bin/detect-collisions"
            ],
            "type": "library",
            "autoload": {
                "psr-4": {
                    "ShipMonk\\NameCollision\\": "src/"
                }
            },
            "notification-url": "https://packagist.org/downloads/",
            "license": [
                "MIT"
            ],
            "description": "Simple tool to find ambiguous classes or any other name duplicates within your project.",
            "keywords": [
                "ambiguous",
                "autoload",
                "autoloading",
                "classname",
                "collision",
                "namespace"
            ],
            "support": {
                "issues": "https://github.com/shipmonk-rnd/name-collision-detector/issues",
                "source": "https://github.com/shipmonk-rnd/name-collision-detector/tree/2.1.0"
            },
            "time": "2023-10-09T12:15:58+00:00"
        },
        {
            "name": "theseer/tokenizer",
            "version": "1.2.1",
            "source": {
                "type": "git",
                "url": "https://github.com/theseer/tokenizer.git",
                "reference": "34a41e998c2183e22995f158c581e7b5e755ab9e"
            },
            "dist": {
                "type": "zip",
                "url": "https://api.github.com/repos/theseer/tokenizer/zipball/34a41e998c2183e22995f158c581e7b5e755ab9e",
                "reference": "34a41e998c2183e22995f158c581e7b5e755ab9e",
                "shasum": ""
            },
            "require": {
                "ext-dom": "*",
                "ext-tokenizer": "*",
                "ext-xmlwriter": "*",
                "php": "^7.2 || ^8.0"
            },
            "type": "library",
            "autoload": {
                "classmap": [
                    "src/"
                ]
            },
            "notification-url": "https://packagist.org/downloads/",
            "license": [
                "BSD-3-Clause"
            ],
            "authors": [
                {
                    "name": "Arne Blankerts",
                    "email": "arne@blankerts.de",
                    "role": "Developer"
                }
            ],
            "description": "A small library for converting tokenized PHP source code into XML and potentially other formats",
            "support": {
                "issues": "https://github.com/theseer/tokenizer/issues",
                "source": "https://github.com/theseer/tokenizer/tree/1.2.1"
            },
            "funding": [
                {
                    "url": "https://github.com/theseer",
                    "type": "github"
                }
            ],
            "time": "2021-07-28T10:34:58+00:00"
        }
    ],
    "aliases": [],
    "minimum-stability": "dev",
    "stability-flags": {
        "jetbrains/phpstorm-stubs": 20
    },
    "prefer-stable": true,
    "prefer-lowest": false,
    "platform": {
        "php": "^8.1",
        "composer-runtime-api": "^2.0"
    },
    "platform-dev": [],
    "platform-overrides": {
        "php": "8.1.99"
    },
    "plugin-api-version": "2.6.0"
}<|MERGE_RESOLUTION|>--- conflicted
+++ resolved
@@ -4,11 +4,7 @@
         "Read more about it at https://getcomposer.org/doc/01-basic-usage.md#installing-dependencies",
         "This file is @generated automatically"
     ],
-<<<<<<< HEAD
-    "content-hash": "c2d1b55fc0e14d1e9828c58966f486c7",
-=======
-    "content-hash": "c8e0c949189dea8e8d71bea0bca2c5aa",
->>>>>>> d801919e
+    "content-hash": "4d7009a721c9097ff3cc61c81db5be62",
     "packages": [
         {
             "name": "clue/ndjson-react",
@@ -1398,11 +1394,7 @@
             "support": {
                 "source": "https://github.com/JetBrains/phpstorm-stubs/tree/master"
             },
-<<<<<<< HEAD
-            "time": "2023-12-05T10:38:27+00:00"
-=======
             "time": "2023-12-15T19:42:51+00:00"
->>>>>>> d801919e
         },
         {
             "name": "nette/bootstrap",
