{
    "_readme": [
        "This file locks the dependencies of your project to a known state",
        "Read more about it at https://getcomposer.org/doc/01-basic-usage.md#installing-dependencies",
        "This file is @generated automatically"
    ],
<<<<<<< HEAD
    "content-hash": "0d3cad9abe7d8661913eac010716c115",
=======
    "content-hash": "a1363d1ed6b3dfece2aa2eb42a5ab5d2",
>>>>>>> 0827462e
    "packages": [
        {
            "name": "clue/ndjson-react",
            "version": "v1.3.0",
            "source": {
                "type": "git",
                "url": "https://github.com/clue/reactphp-ndjson.git",
                "reference": "392dc165fce93b5bb5c637b67e59619223c931b0"
            },
            "dist": {
                "type": "zip",
                "url": "https://api.github.com/repos/clue/reactphp-ndjson/zipball/392dc165fce93b5bb5c637b67e59619223c931b0",
                "reference": "392dc165fce93b5bb5c637b67e59619223c931b0",
                "shasum": ""
            },
            "require": {
                "php": ">=5.3",
                "react/stream": "^1.2"
            },
            "require-dev": {
                "phpunit/phpunit": "^9.5 || ^5.7 || ^4.8.35",
                "react/event-loop": "^1.2"
            },
            "type": "library",
            "autoload": {
                "psr-4": {
                    "Clue\\React\\NDJson\\": "src/"
                }
            },
            "notification-url": "https://packagist.org/downloads/",
            "license": [
                "MIT"
            ],
            "authors": [
                {
                    "name": "Christian Lück",
                    "email": "christian@clue.engineering"
                }
            ],
            "description": "Streaming newline-delimited JSON (NDJSON) parser and encoder for ReactPHP.",
            "homepage": "https://github.com/clue/reactphp-ndjson",
            "keywords": [
                "NDJSON",
                "json",
                "jsonlines",
                "newline",
                "reactphp",
                "streaming"
            ],
            "support": {
                "issues": "https://github.com/clue/reactphp-ndjson/issues",
                "source": "https://github.com/clue/reactphp-ndjson/tree/v1.3.0"
            },
            "funding": [
                {
                    "url": "https://clue.engineering/support",
                    "type": "custom"
                },
                {
                    "url": "https://github.com/clue",
                    "type": "github"
                }
            ],
            "time": "2022-12-23T10:58:28+00:00"
        },
        {
            "name": "composer/ca-bundle",
            "version": "1.3.7",
            "source": {
                "type": "git",
                "url": "https://github.com/composer/ca-bundle.git",
                "reference": "76e46335014860eec1aa5a724799a00a2e47cc85"
            },
            "dist": {
                "type": "zip",
                "url": "https://api.github.com/repos/composer/ca-bundle/zipball/76e46335014860eec1aa5a724799a00a2e47cc85",
                "reference": "76e46335014860eec1aa5a724799a00a2e47cc85",
                "shasum": ""
            },
            "require": {
                "ext-openssl": "*",
                "ext-pcre": "*",
                "php": "^5.3.2 || ^7.0 || ^8.0"
            },
            "require-dev": {
                "phpstan/phpstan": "^0.12.55",
                "psr/log": "^1.0",
                "symfony/phpunit-bridge": "^4.2 || ^5",
                "symfony/process": "^2.5 || ^3.0 || ^4.0 || ^5.0 || ^6.0"
            },
            "type": "library",
            "extra": {
                "branch-alias": {
                    "dev-main": "1.x-dev"
                }
            },
            "autoload": {
                "psr-4": {
                    "Composer\\CaBundle\\": "src"
                }
            },
            "notification-url": "https://packagist.org/downloads/",
            "license": [
                "MIT"
            ],
            "authors": [
                {
                    "name": "Jordi Boggiano",
                    "email": "j.boggiano@seld.be",
                    "homepage": "http://seld.be"
                }
            ],
            "description": "Lets you find a path to the system CA bundle, and includes a fallback to the Mozilla CA bundle.",
            "keywords": [
                "cabundle",
                "cacert",
                "certificate",
                "ssl",
                "tls"
            ],
            "support": {
                "irc": "irc://irc.freenode.org/composer",
                "issues": "https://github.com/composer/ca-bundle/issues",
                "source": "https://github.com/composer/ca-bundle/tree/1.3.7"
            },
            "funding": [
                {
                    "url": "https://packagist.com",
                    "type": "custom"
                },
                {
                    "url": "https://github.com/composer",
                    "type": "github"
                },
                {
                    "url": "https://tidelift.com/funding/github/packagist/composer/composer",
                    "type": "tidelift"
                }
            ],
            "time": "2023-08-30T09:31:38+00:00"
        },
        {
            "name": "composer/pcre",
            "version": "3.1.0",
            "source": {
                "type": "git",
                "url": "https://github.com/composer/pcre.git",
                "reference": "4bff79ddd77851fe3cdd11616ed3f92841ba5bd2"
            },
            "dist": {
                "type": "zip",
                "url": "https://api.github.com/repos/composer/pcre/zipball/4bff79ddd77851fe3cdd11616ed3f92841ba5bd2",
                "reference": "4bff79ddd77851fe3cdd11616ed3f92841ba5bd2",
                "shasum": ""
            },
            "require": {
                "php": "^7.4 || ^8.0"
            },
            "require-dev": {
                "phpstan/phpstan": "^1.3",
                "phpstan/phpstan-strict-rules": "^1.1",
                "symfony/phpunit-bridge": "^5"
            },
            "type": "library",
            "extra": {
                "branch-alias": {
                    "dev-main": "3.x-dev"
                }
            },
            "autoload": {
                "psr-4": {
                    "Composer\\Pcre\\": "src"
                }
            },
            "notification-url": "https://packagist.org/downloads/",
            "license": [
                "MIT"
            ],
            "authors": [
                {
                    "name": "Jordi Boggiano",
                    "email": "j.boggiano@seld.be",
                    "homepage": "http://seld.be"
                }
            ],
            "description": "PCRE wrapping library that offers type-safe preg_* replacements.",
            "keywords": [
                "PCRE",
                "preg",
                "regex",
                "regular expression"
            ],
            "support": {
                "issues": "https://github.com/composer/pcre/issues",
                "source": "https://github.com/composer/pcre/tree/3.1.0"
            },
            "funding": [
                {
                    "url": "https://packagist.com",
                    "type": "custom"
                },
                {
                    "url": "https://github.com/composer",
                    "type": "github"
                },
                {
                    "url": "https://tidelift.com/funding/github/packagist/composer/composer",
                    "type": "tidelift"
                }
            ],
            "time": "2022-11-17T09:50:14+00:00"
        },
        {
            "name": "composer/xdebug-handler",
            "version": "3.0.3",
            "source": {
                "type": "git",
                "url": "https://github.com/composer/xdebug-handler.git",
                "reference": "ced299686f41dce890debac69273b47ffe98a40c"
            },
            "dist": {
                "type": "zip",
                "url": "https://api.github.com/repos/composer/xdebug-handler/zipball/ced299686f41dce890debac69273b47ffe98a40c",
                "reference": "ced299686f41dce890debac69273b47ffe98a40c",
                "shasum": ""
            },
            "require": {
                "composer/pcre": "^1 || ^2 || ^3",
                "php": "^7.2.5 || ^8.0",
                "psr/log": "^1 || ^2 || ^3"
            },
            "require-dev": {
                "phpstan/phpstan": "^1.0",
                "phpstan/phpstan-strict-rules": "^1.1",
                "symfony/phpunit-bridge": "^6.0"
            },
            "type": "library",
            "autoload": {
                "psr-4": {
                    "Composer\\XdebugHandler\\": "src"
                }
            },
            "notification-url": "https://packagist.org/downloads/",
            "license": [
                "MIT"
            ],
            "authors": [
                {
                    "name": "John Stevenson",
                    "email": "john-stevenson@blueyonder.co.uk"
                }
            ],
            "description": "Restarts a process without Xdebug.",
            "keywords": [
                "Xdebug",
                "performance"
            ],
            "support": {
                "irc": "irc://irc.freenode.org/composer",
                "issues": "https://github.com/composer/xdebug-handler/issues",
                "source": "https://github.com/composer/xdebug-handler/tree/3.0.3"
            },
            "funding": [
                {
                    "url": "https://packagist.com",
                    "type": "custom"
                },
                {
                    "url": "https://github.com/composer",
                    "type": "github"
                },
                {
                    "url": "https://tidelift.com/funding/github/packagist/composer/composer",
                    "type": "tidelift"
                }
            ],
            "time": "2022-02-25T21:32:43+00:00"
        },
        {
            "name": "evenement/evenement",
            "version": "v3.0.1",
            "source": {
                "type": "git",
                "url": "https://github.com/igorw/evenement.git",
                "reference": "531bfb9d15f8aa57454f5f0285b18bec903b8fb7"
            },
            "dist": {
                "type": "zip",
                "url": "https://api.github.com/repos/igorw/evenement/zipball/531bfb9d15f8aa57454f5f0285b18bec903b8fb7",
                "reference": "531bfb9d15f8aa57454f5f0285b18bec903b8fb7",
                "shasum": ""
            },
            "require": {
                "php": ">=7.0"
            },
            "require-dev": {
                "phpunit/phpunit": "^6.0"
            },
            "type": "library",
            "autoload": {
                "psr-0": {
                    "Evenement": "src"
                }
            },
            "notification-url": "https://packagist.org/downloads/",
            "license": [
                "MIT"
            ],
            "authors": [
                {
                    "name": "Igor Wiedler",
                    "email": "igor@wiedler.ch"
                }
            ],
            "description": "Événement is a very simple event dispatching library for PHP",
            "keywords": [
                "event-dispatcher",
                "event-emitter"
            ],
            "support": {
                "issues": "https://github.com/igorw/evenement/issues",
                "source": "https://github.com/igorw/evenement/tree/master"
            },
            "time": "2017-07-23T21:35:13+00:00"
        },
        {
            "name": "fidry/cpu-core-counter",
            "version": "0.5.1",
            "source": {
                "type": "git",
                "url": "https://github.com/theofidry/cpu-core-counter.git",
                "reference": "b58e5a3933e541dc286cc91fc4f3898bbc6f1623"
            },
            "dist": {
                "type": "zip",
                "url": "https://api.github.com/repos/theofidry/cpu-core-counter/zipball/b58e5a3933e541dc286cc91fc4f3898bbc6f1623",
                "reference": "b58e5a3933e541dc286cc91fc4f3898bbc6f1623",
                "shasum": ""
            },
            "require": {
                "php": "^7.2 || ^8.0"
            },
            "require-dev": {
                "fidry/makefile": "^0.2.0",
                "phpstan/extension-installer": "^1.2.0",
                "phpstan/phpstan": "^1.9.2",
                "phpstan/phpstan-deprecation-rules": "^1.0.0",
                "phpstan/phpstan-phpunit": "^1.2.2",
                "phpstan/phpstan-strict-rules": "^1.4.4",
                "phpunit/phpunit": "^9.5.26 || ^8.5.31",
                "theofidry/php-cs-fixer-config": "^1.0",
                "webmozarts/strict-phpunit": "^7.5"
            },
            "type": "library",
            "autoload": {
                "psr-4": {
                    "Fidry\\CpuCoreCounter\\": "src/"
                }
            },
            "notification-url": "https://packagist.org/downloads/",
            "license": [
                "MIT"
            ],
            "authors": [
                {
                    "name": "Théo FIDRY",
                    "email": "theo.fidry@gmail.com"
                }
            ],
            "description": "Tiny utility to get the number of CPU cores.",
            "keywords": [
                "CPU",
                "core"
            ],
            "support": {
                "issues": "https://github.com/theofidry/cpu-core-counter/issues",
                "source": "https://github.com/theofidry/cpu-core-counter/tree/0.5.1"
            },
            "funding": [
                {
                    "url": "https://github.com/theofidry",
                    "type": "github"
                }
            ],
            "time": "2022-12-24T12:35:10+00:00"
        },
        {
            "name": "fig/http-message-util",
            "version": "1.1.5",
            "source": {
                "type": "git",
                "url": "https://github.com/php-fig/http-message-util.git",
                "reference": "9d94dc0154230ac39e5bf89398b324a86f63f765"
            },
            "dist": {
                "type": "zip",
                "url": "https://api.github.com/repos/php-fig/http-message-util/zipball/9d94dc0154230ac39e5bf89398b324a86f63f765",
                "reference": "9d94dc0154230ac39e5bf89398b324a86f63f765",
                "shasum": ""
            },
            "require": {
                "php": "^5.3 || ^7.0 || ^8.0"
            },
            "suggest": {
                "psr/http-message": "The package containing the PSR-7 interfaces"
            },
            "type": "library",
            "extra": {
                "branch-alias": {
                    "dev-master": "1.1.x-dev"
                }
            },
            "autoload": {
                "psr-4": {
                    "Fig\\Http\\Message\\": "src/"
                }
            },
            "notification-url": "https://packagist.org/downloads/",
            "license": [
                "MIT"
            ],
            "authors": [
                {
                    "name": "PHP-FIG",
                    "homepage": "https://www.php-fig.org/"
                }
            ],
            "description": "Utility classes and constants for use with PSR-7 (psr/http-message)",
            "keywords": [
                "http",
                "http-message",
                "psr",
                "psr-7",
                "request",
                "response"
            ],
            "support": {
                "issues": "https://github.com/php-fig/http-message-util/issues",
                "source": "https://github.com/php-fig/http-message-util/tree/1.1.5"
            },
            "time": "2020-11-24T22:02:12+00:00"
        },
        {
            "name": "hoa/compiler",
            "version": "3.17.08.08",
            "source": {
                "type": "git",
                "url": "https://github.com/hoaproject/Compiler.git",
                "reference": "aa09caf0bf28adae6654ca6ee415ee2f522672de"
            },
            "dist": {
                "type": "zip",
                "url": "https://api.github.com/repos/hoaproject/Compiler/zipball/aa09caf0bf28adae6654ca6ee415ee2f522672de",
                "reference": "aa09caf0bf28adae6654ca6ee415ee2f522672de",
                "shasum": ""
            },
            "require": {
                "hoa/consistency": "~1.0",
                "hoa/exception": "~1.0",
                "hoa/file": "~1.0",
                "hoa/iterator": "~2.0",
                "hoa/math": "~1.0",
                "hoa/protocol": "~1.0",
                "hoa/regex": "~1.0",
                "hoa/visitor": "~2.0"
            },
            "require-dev": {
                "hoa/json": "~2.0",
                "hoa/test": "~2.0"
            },
            "type": "library",
            "extra": {
                "branch-alias": {
                    "dev-master": "3.x-dev"
                }
            },
            "autoload": {
                "psr-4": {
                    "Hoa\\Compiler\\": "."
                }
            },
            "notification-url": "https://packagist.org/downloads/",
            "license": [
                "BSD-3-Clause"
            ],
            "authors": [
                {
                    "name": "Ivan Enderlin",
                    "email": "ivan.enderlin@hoa-project.net"
                },
                {
                    "name": "Hoa community",
                    "homepage": "https://hoa-project.net/"
                }
            ],
            "description": "The Hoa\\Compiler library.",
            "homepage": "https://hoa-project.net/",
            "keywords": [
                "algebraic",
                "ast",
                "compiler",
                "context-free",
                "coverage",
                "exhaustive",
                "grammar",
                "isotropic",
                "language",
                "lexer",
                "library",
                "ll1",
                "llk",
                "parser",
                "pp",
                "random",
                "regular",
                "rule",
                "sampler",
                "syntax",
                "token",
                "trace",
                "uniform"
            ],
            "support": {
                "docs": "https://central.hoa-project.net/Documentation/Library/Compiler",
                "email": "support@hoa-project.net",
                "forum": "https://users.hoa-project.net/",
                "irc": "irc://chat.freenode.net/hoaproject",
                "issues": "https://github.com/hoaproject/Compiler/issues",
                "source": "https://central.hoa-project.net/Resource/Library/Compiler"
            },
            "abandoned": true,
            "time": "2017-08-08T07:44:07+00:00"
        },
        {
            "name": "hoa/consistency",
            "version": "1.17.05.02",
            "source": {
                "type": "git",
                "url": "https://github.com/hoaproject/Consistency.git",
                "reference": "fd7d0adc82410507f332516faf655b6ed22e4c2f"
            },
            "dist": {
                "type": "zip",
                "url": "https://api.github.com/repos/hoaproject/Consistency/zipball/fd7d0adc82410507f332516faf655b6ed22e4c2f",
                "reference": "fd7d0adc82410507f332516faf655b6ed22e4c2f",
                "shasum": ""
            },
            "require": {
                "hoa/exception": "~1.0",
                "php": ">=5.5.0"
            },
            "require-dev": {
                "hoa/stream": "~1.0",
                "hoa/test": "~2.0"
            },
            "type": "library",
            "extra": {
                "branch-alias": {
                    "dev-master": "1.x-dev"
                }
            },
            "autoload": {
                "files": [
                    "Prelude.php"
                ],
                "psr-4": {
                    "Hoa\\Consistency\\": "."
                }
            },
            "notification-url": "https://packagist.org/downloads/",
            "license": [
                "BSD-3-Clause"
            ],
            "authors": [
                {
                    "name": "Ivan Enderlin",
                    "email": "ivan.enderlin@hoa-project.net"
                },
                {
                    "name": "Hoa community",
                    "homepage": "https://hoa-project.net/"
                }
            ],
            "description": "The Hoa\\Consistency library.",
            "homepage": "https://hoa-project.net/",
            "keywords": [
                "autoloader",
                "callable",
                "consistency",
                "entity",
                "flex",
                "keyword",
                "library"
            ],
            "support": {
                "docs": "https://central.hoa-project.net/Documentation/Library/Consistency",
                "email": "support@hoa-project.net",
                "forum": "https://users.hoa-project.net/",
                "irc": "irc://chat.freenode.net/hoaproject",
                "issues": "https://github.com/hoaproject/Consistency/issues",
                "source": "https://central.hoa-project.net/Resource/Library/Consistency"
            },
            "abandoned": true,
            "time": "2017-05-02T12:18:12+00:00"
        },
        {
            "name": "hoa/event",
            "version": "1.17.01.13",
            "source": {
                "type": "git",
                "url": "https://github.com/hoaproject/Event.git",
                "reference": "6c0060dced212ffa3af0e34bb46624f990b29c54"
            },
            "dist": {
                "type": "zip",
                "url": "https://api.github.com/repos/hoaproject/Event/zipball/6c0060dced212ffa3af0e34bb46624f990b29c54",
                "reference": "6c0060dced212ffa3af0e34bb46624f990b29c54",
                "shasum": ""
            },
            "require": {
                "hoa/consistency": "~1.0",
                "hoa/exception": "~1.0"
            },
            "require-dev": {
                "hoa/test": "~2.0"
            },
            "type": "library",
            "extra": {
                "branch-alias": {
                    "dev-master": "1.x-dev"
                }
            },
            "autoload": {
                "psr-4": {
                    "Hoa\\Event\\": "."
                }
            },
            "notification-url": "https://packagist.org/downloads/",
            "license": [
                "BSD-3-Clause"
            ],
            "authors": [
                {
                    "name": "Ivan Enderlin",
                    "email": "ivan.enderlin@hoa-project.net"
                },
                {
                    "name": "Hoa community",
                    "homepage": "https://hoa-project.net/"
                }
            ],
            "description": "The Hoa\\Event library.",
            "homepage": "https://hoa-project.net/",
            "keywords": [
                "event",
                "library",
                "listener",
                "observer"
            ],
            "support": {
                "docs": "https://central.hoa-project.net/Documentation/Library/Event",
                "email": "support@hoa-project.net",
                "forum": "https://users.hoa-project.net/",
                "irc": "irc://chat.freenode.net/hoaproject",
                "issues": "https://github.com/hoaproject/Event/issues",
                "source": "https://central.hoa-project.net/Resource/Library/Event"
            },
            "abandoned": true,
            "time": "2017-01-13T15:30:50+00:00"
        },
        {
            "name": "hoa/exception",
            "version": "1.17.01.16",
            "source": {
                "type": "git",
                "url": "https://github.com/hoaproject/Exception.git",
                "reference": "091727d46420a3d7468ef0595651488bfc3a458f"
            },
            "dist": {
                "type": "zip",
                "url": "https://api.github.com/repos/hoaproject/Exception/zipball/091727d46420a3d7468ef0595651488bfc3a458f",
                "reference": "091727d46420a3d7468ef0595651488bfc3a458f",
                "shasum": ""
            },
            "require": {
                "hoa/consistency": "~1.0",
                "hoa/event": "~1.0"
            },
            "require-dev": {
                "hoa/test": "~2.0"
            },
            "type": "library",
            "extra": {
                "branch-alias": {
                    "dev-master": "1.x-dev"
                }
            },
            "autoload": {
                "psr-4": {
                    "Hoa\\Exception\\": "."
                }
            },
            "notification-url": "https://packagist.org/downloads/",
            "license": [
                "BSD-3-Clause"
            ],
            "authors": [
                {
                    "name": "Ivan Enderlin",
                    "email": "ivan.enderlin@hoa-project.net"
                },
                {
                    "name": "Hoa community",
                    "homepage": "https://hoa-project.net/"
                }
            ],
            "description": "The Hoa\\Exception library.",
            "homepage": "https://hoa-project.net/",
            "keywords": [
                "exception",
                "library"
            ],
            "support": {
                "docs": "https://central.hoa-project.net/Documentation/Library/Exception",
                "email": "support@hoa-project.net",
                "forum": "https://users.hoa-project.net/",
                "irc": "irc://chat.freenode.net/hoaproject",
                "issues": "https://github.com/hoaproject/Exception/issues",
                "source": "https://central.hoa-project.net/Resource/Library/Exception"
            },
            "abandoned": true,
            "time": "2017-01-16T07:53:27+00:00"
        },
        {
            "name": "hoa/file",
            "version": "1.17.07.11",
            "source": {
                "type": "git",
                "url": "https://github.com/hoaproject/File.git",
                "reference": "35cb979b779bc54918d2f9a4e02ed6c7a1fa67ca"
            },
            "dist": {
                "type": "zip",
                "url": "https://api.github.com/repos/hoaproject/File/zipball/35cb979b779bc54918d2f9a4e02ed6c7a1fa67ca",
                "reference": "35cb979b779bc54918d2f9a4e02ed6c7a1fa67ca",
                "shasum": ""
            },
            "require": {
                "hoa/consistency": "~1.0",
                "hoa/event": "~1.0",
                "hoa/exception": "~1.0",
                "hoa/iterator": "~2.0",
                "hoa/stream": "~1.0"
            },
            "require-dev": {
                "hoa/test": "~2.0"
            },
            "type": "library",
            "extra": {
                "branch-alias": {
                    "dev-master": "1.x-dev"
                }
            },
            "autoload": {
                "psr-4": {
                    "Hoa\\File\\": "."
                }
            },
            "notification-url": "https://packagist.org/downloads/",
            "license": [
                "BSD-3-Clause"
            ],
            "authors": [
                {
                    "name": "Ivan Enderlin",
                    "email": "ivan.enderlin@hoa-project.net"
                },
                {
                    "name": "Hoa community",
                    "homepage": "https://hoa-project.net/"
                }
            ],
            "description": "The Hoa\\File library.",
            "homepage": "https://hoa-project.net/",
            "keywords": [
                "Socket",
                "directory",
                "file",
                "finder",
                "library",
                "link",
                "temporary"
            ],
            "support": {
                "docs": "https://central.hoa-project.net/Documentation/Library/File",
                "email": "support@hoa-project.net",
                "forum": "https://users.hoa-project.net/",
                "irc": "irc://chat.freenode.net/hoaproject",
                "issues": "https://github.com/hoaproject/File/issues",
                "source": "https://central.hoa-project.net/Resource/Library/File"
            },
            "abandoned": true,
            "time": "2017-07-11T07:42:15+00:00"
        },
        {
            "name": "hoa/iterator",
            "version": "2.17.01.10",
            "source": {
                "type": "git",
                "url": "https://github.com/hoaproject/Iterator.git",
                "reference": "d1120ba09cb4ccd049c86d10058ab94af245f0cc"
            },
            "dist": {
                "type": "zip",
                "url": "https://api.github.com/repos/hoaproject/Iterator/zipball/d1120ba09cb4ccd049c86d10058ab94af245f0cc",
                "reference": "d1120ba09cb4ccd049c86d10058ab94af245f0cc",
                "shasum": ""
            },
            "require": {
                "hoa/consistency": "~1.0",
                "hoa/exception": "~1.0"
            },
            "require-dev": {
                "hoa/test": "~2.0"
            },
            "type": "library",
            "extra": {
                "branch-alias": {
                    "dev-master": "2.x-dev"
                }
            },
            "autoload": {
                "psr-4": {
                    "Hoa\\Iterator\\": "."
                }
            },
            "notification-url": "https://packagist.org/downloads/",
            "license": [
                "BSD-3-Clause"
            ],
            "authors": [
                {
                    "name": "Ivan Enderlin",
                    "email": "ivan.enderlin@hoa-project.net"
                },
                {
                    "name": "Hoa community",
                    "homepage": "https://hoa-project.net/"
                }
            ],
            "description": "The Hoa\\Iterator library.",
            "homepage": "https://hoa-project.net/",
            "keywords": [
                "iterator",
                "library"
            ],
            "support": {
                "docs": "https://central.hoa-project.net/Documentation/Library/Iterator",
                "email": "support@hoa-project.net",
                "forum": "https://users.hoa-project.net/",
                "irc": "irc://chat.freenode.net/hoaproject",
                "issues": "https://github.com/hoaproject/Iterator/issues",
                "source": "https://central.hoa-project.net/Resource/Library/Iterator"
            },
            "abandoned": true,
            "time": "2017-01-10T10:34:47+00:00"
        },
        {
            "name": "hoa/math",
            "version": "1.17.05.16",
            "source": {
                "type": "git",
                "url": "https://github.com/hoaproject/Math.git",
                "reference": "7150785d30f5d565704912116a462e9f5bc83a0c"
            },
            "dist": {
                "type": "zip",
                "url": "https://api.github.com/repos/hoaproject/Math/zipball/7150785d30f5d565704912116a462e9f5bc83a0c",
                "reference": "7150785d30f5d565704912116a462e9f5bc83a0c",
                "shasum": ""
            },
            "require": {
                "hoa/compiler": "~3.0",
                "hoa/consistency": "~1.0",
                "hoa/exception": "~1.0",
                "hoa/iterator": "~2.0",
                "hoa/protocol": "~1.0",
                "hoa/zformat": "~1.0"
            },
            "require-dev": {
                "hoa/test": "~2.0"
            },
            "type": "library",
            "extra": {
                "branch-alias": {
                    "dev-master": "1.x-dev"
                }
            },
            "autoload": {
                "psr-4": {
                    "Hoa\\Math\\": "."
                }
            },
            "notification-url": "https://packagist.org/downloads/",
            "license": [
                "BSD-3-Clause"
            ],
            "authors": [
                {
                    "name": "Ivan Enderlin",
                    "email": "ivan.enderlin@hoa-project.net"
                },
                {
                    "name": "Hoa community",
                    "homepage": "https://hoa-project.net/"
                }
            ],
            "description": "The Hoa\\Math library.",
            "homepage": "https://hoa-project.net/",
            "keywords": [
                "arrangement",
                "combination",
                "combinatorics",
                "counting",
                "library",
                "math",
                "permutation",
                "sampler",
                "set"
            ],
            "support": {
                "docs": "https://central.hoa-project.net/Documentation/Library/Math",
                "email": "support@hoa-project.net",
                "forum": "https://users.hoa-project.net/",
                "irc": "irc://chat.freenode.net/hoaproject",
                "issues": "https://github.com/hoaproject/Math/issues",
                "source": "https://central.hoa-project.net/Resource/Library/Math"
            },
            "abandoned": true,
            "time": "2017-05-16T08:02:17+00:00"
        },
        {
            "name": "hoa/protocol",
            "version": "1.17.01.14",
            "source": {
                "type": "git",
                "url": "https://github.com/hoaproject/Protocol.git",
                "reference": "5c2cf972151c45f373230da170ea015deecf19e2"
            },
            "dist": {
                "type": "zip",
                "url": "https://api.github.com/repos/hoaproject/Protocol/zipball/5c2cf972151c45f373230da170ea015deecf19e2",
                "reference": "5c2cf972151c45f373230da170ea015deecf19e2",
                "shasum": ""
            },
            "require": {
                "hoa/consistency": "~1.0",
                "hoa/exception": "~1.0"
            },
            "require-dev": {
                "hoa/test": "~2.0"
            },
            "type": "library",
            "extra": {
                "branch-alias": {
                    "dev-master": "1.x-dev"
                }
            },
            "autoload": {
                "files": [
                    "Wrapper.php"
                ],
                "psr-4": {
                    "Hoa\\Protocol\\": "."
                }
            },
            "notification-url": "https://packagist.org/downloads/",
            "license": [
                "BSD-3-Clause"
            ],
            "authors": [
                {
                    "name": "Ivan Enderlin",
                    "email": "ivan.enderlin@hoa-project.net"
                },
                {
                    "name": "Hoa community",
                    "homepage": "https://hoa-project.net/"
                }
            ],
            "description": "The Hoa\\Protocol library.",
            "homepage": "https://hoa-project.net/",
            "keywords": [
                "library",
                "protocol",
                "resource",
                "stream",
                "wrapper"
            ],
            "support": {
                "docs": "https://central.hoa-project.net/Documentation/Library/Protocol",
                "email": "support@hoa-project.net",
                "forum": "https://users.hoa-project.net/",
                "irc": "irc://chat.freenode.net/hoaproject",
                "issues": "https://github.com/hoaproject/Protocol/issues",
                "source": "https://central.hoa-project.net/Resource/Library/Protocol"
            },
            "abandoned": true,
            "time": "2017-01-14T12:26:10+00:00"
        },
        {
            "name": "hoa/regex",
            "version": "1.17.01.13",
            "source": {
                "type": "git",
                "url": "https://github.com/hoaproject/Regex.git",
                "reference": "7e263a61b6fb45c1d03d8e5ef77668518abd5bec"
            },
            "dist": {
                "type": "zip",
                "url": "https://api.github.com/repos/hoaproject/Regex/zipball/7e263a61b6fb45c1d03d8e5ef77668518abd5bec",
                "reference": "7e263a61b6fb45c1d03d8e5ef77668518abd5bec",
                "shasum": ""
            },
            "require": {
                "hoa/consistency": "~1.0",
                "hoa/exception": "~1.0",
                "hoa/math": "~1.0",
                "hoa/protocol": "~1.0",
                "hoa/ustring": "~4.0",
                "hoa/visitor": "~2.0"
            },
            "type": "library",
            "extra": {
                "branch-alias": {
                    "dev-master": "1.x-dev"
                }
            },
            "autoload": {
                "psr-4": {
                    "Hoa\\Regex\\": "."
                }
            },
            "notification-url": "https://packagist.org/downloads/",
            "license": [
                "BSD-3-Clause"
            ],
            "authors": [
                {
                    "name": "Ivan Enderlin",
                    "email": "ivan.enderlin@hoa-project.net"
                },
                {
                    "name": "Hoa community",
                    "homepage": "https://hoa-project.net/"
                }
            ],
            "description": "The Hoa\\Regex library.",
            "homepage": "https://hoa-project.net/",
            "keywords": [
                "compiler",
                "library",
                "regex"
            ],
            "support": {
                "docs": "https://central.hoa-project.net/Documentation/Library/Regex",
                "email": "support@hoa-project.net",
                "forum": "https://users.hoa-project.net/",
                "irc": "irc://chat.freenode.net/hoaproject",
                "issues": "https://github.com/hoaproject/Regex/issues",
                "source": "https://central.hoa-project.net/Resource/Library/Regex"
            },
            "abandoned": true,
            "time": "2017-01-13T16:10:24+00:00"
        },
        {
            "name": "hoa/stream",
            "version": "1.17.02.21",
            "source": {
                "type": "git",
                "url": "https://github.com/hoaproject/Stream.git",
                "reference": "3293cfffca2de10525df51436adf88a559151d82"
            },
            "dist": {
                "type": "zip",
                "url": "https://api.github.com/repos/hoaproject/Stream/zipball/3293cfffca2de10525df51436adf88a559151d82",
                "reference": "3293cfffca2de10525df51436adf88a559151d82",
                "shasum": ""
            },
            "require": {
                "hoa/consistency": "~1.0",
                "hoa/event": "~1.0",
                "hoa/exception": "~1.0",
                "hoa/protocol": "~1.0"
            },
            "require-dev": {
                "hoa/test": "~2.0"
            },
            "type": "library",
            "extra": {
                "branch-alias": {
                    "dev-master": "1.x-dev"
                }
            },
            "autoload": {
                "psr-4": {
                    "Hoa\\Stream\\": "."
                }
            },
            "notification-url": "https://packagist.org/downloads/",
            "license": [
                "BSD-3-Clause"
            ],
            "authors": [
                {
                    "name": "Ivan Enderlin",
                    "email": "ivan.enderlin@hoa-project.net"
                },
                {
                    "name": "Hoa community",
                    "homepage": "https://hoa-project.net/"
                }
            ],
            "description": "The Hoa\\Stream library.",
            "homepage": "https://hoa-project.net/",
            "keywords": [
                "Context",
                "bucket",
                "composite",
                "filter",
                "in",
                "library",
                "out",
                "protocol",
                "stream",
                "wrapper"
            ],
            "support": {
                "docs": "https://central.hoa-project.net/Documentation/Library/Stream",
                "email": "support@hoa-project.net",
                "forum": "https://users.hoa-project.net/",
                "irc": "irc://chat.freenode.net/hoaproject",
                "issues": "https://github.com/hoaproject/Stream/issues",
                "source": "https://central.hoa-project.net/Resource/Library/Stream"
            },
            "abandoned": true,
            "time": "2017-02-21T16:01:06+00:00"
        },
        {
            "name": "hoa/ustring",
            "version": "4.17.01.16",
            "source": {
                "type": "git",
                "url": "https://github.com/hoaproject/Ustring.git",
                "reference": "e6326e2739178799b1fe3fdd92029f9517fa17a0"
            },
            "dist": {
                "type": "zip",
                "url": "https://api.github.com/repos/hoaproject/Ustring/zipball/e6326e2739178799b1fe3fdd92029f9517fa17a0",
                "reference": "e6326e2739178799b1fe3fdd92029f9517fa17a0",
                "shasum": ""
            },
            "require": {
                "hoa/consistency": "~1.0",
                "hoa/exception": "~1.0"
            },
            "require-dev": {
                "hoa/test": "~2.0"
            },
            "suggest": {
                "ext-iconv": "ext/iconv must be present (or a third implementation) to use Hoa\\Ustring::transcode().",
                "ext-intl": "To get a better Hoa\\Ustring::toAscii() and Hoa\\Ustring::compareTo()."
            },
            "type": "library",
            "extra": {
                "branch-alias": {
                    "dev-master": "4.x-dev"
                }
            },
            "autoload": {
                "psr-4": {
                    "Hoa\\Ustring\\": "."
                }
            },
            "notification-url": "https://packagist.org/downloads/",
            "license": [
                "BSD-3-Clause"
            ],
            "authors": [
                {
                    "name": "Ivan Enderlin",
                    "email": "ivan.enderlin@hoa-project.net"
                },
                {
                    "name": "Hoa community",
                    "homepage": "https://hoa-project.net/"
                }
            ],
            "description": "The Hoa\\Ustring library.",
            "homepage": "https://hoa-project.net/",
            "keywords": [
                "library",
                "search",
                "string",
                "unicode"
            ],
            "support": {
                "docs": "https://central.hoa-project.net/Documentation/Library/Ustring",
                "email": "support@hoa-project.net",
                "forum": "https://users.hoa-project.net/",
                "irc": "irc://chat.freenode.net/hoaproject",
                "issues": "https://github.com/hoaproject/Ustring/issues",
                "source": "https://central.hoa-project.net/Resource/Library/Ustring"
            },
            "abandoned": true,
            "time": "2017-01-16T07:08:25+00:00"
        },
        {
            "name": "hoa/visitor",
            "version": "2.17.01.16",
            "source": {
                "type": "git",
                "url": "https://github.com/hoaproject/Visitor.git",
                "reference": "c18fe1cbac98ae449e0d56e87469103ba08f224a"
            },
            "dist": {
                "type": "zip",
                "url": "https://api.github.com/repos/hoaproject/Visitor/zipball/c18fe1cbac98ae449e0d56e87469103ba08f224a",
                "reference": "c18fe1cbac98ae449e0d56e87469103ba08f224a",
                "shasum": ""
            },
            "require": {
                "hoa/consistency": "~1.0"
            },
            "require-dev": {
                "hoa/test": "~2.0"
            },
            "type": "library",
            "extra": {
                "branch-alias": {
                    "dev-master": "2.x-dev"
                }
            },
            "autoload": {
                "psr-4": {
                    "Hoa\\Visitor\\": "."
                }
            },
            "notification-url": "https://packagist.org/downloads/",
            "license": [
                "BSD-3-Clause"
            ],
            "authors": [
                {
                    "name": "Ivan Enderlin",
                    "email": "ivan.enderlin@hoa-project.net"
                },
                {
                    "name": "Hoa community",
                    "homepage": "https://hoa-project.net/"
                }
            ],
            "description": "The Hoa\\Visitor library.",
            "homepage": "https://hoa-project.net/",
            "keywords": [
                "library",
                "structure",
                "visit",
                "visitor"
            ],
            "support": {
                "docs": "https://central.hoa-project.net/Documentation/Library/Visitor",
                "email": "support@hoa-project.net",
                "forum": "https://users.hoa-project.net/",
                "irc": "irc://chat.freenode.net/hoaproject",
                "issues": "https://github.com/hoaproject/Visitor/issues",
                "source": "https://central.hoa-project.net/Resource/Library/Visitor"
            },
            "abandoned": true,
            "time": "2017-01-16T07:02:03+00:00"
        },
        {
            "name": "hoa/zformat",
            "version": "1.17.01.10",
            "source": {
                "type": "git",
                "url": "https://github.com/hoaproject/Zformat.git",
                "reference": "522c381a2a075d4b9dbb42eb4592dd09520e4ac2"
            },
            "dist": {
                "type": "zip",
                "url": "https://api.github.com/repos/hoaproject/Zformat/zipball/522c381a2a075d4b9dbb42eb4592dd09520e4ac2",
                "reference": "522c381a2a075d4b9dbb42eb4592dd09520e4ac2",
                "shasum": ""
            },
            "require": {
                "hoa/consistency": "~1.0",
                "hoa/exception": "~1.0"
            },
            "type": "library",
            "extra": {
                "branch-alias": {
                    "dev-master": "1.x-dev"
                }
            },
            "autoload": {
                "psr-4": {
                    "Hoa\\Zformat\\": "."
                }
            },
            "notification-url": "https://packagist.org/downloads/",
            "license": [
                "BSD-3-Clause"
            ],
            "authors": [
                {
                    "name": "Ivan Enderlin",
                    "email": "ivan.enderlin@hoa-project.net"
                },
                {
                    "name": "Hoa community",
                    "homepage": "https://hoa-project.net/"
                }
            ],
            "description": "The Hoa\\Zformat library.",
            "homepage": "https://hoa-project.net/",
            "keywords": [
                "library",
                "parameter",
                "zformat"
            ],
            "support": {
                "docs": "https://central.hoa-project.net/Documentation/Library/Zformat",
                "email": "support@hoa-project.net",
                "forum": "https://users.hoa-project.net/",
                "irc": "irc://chat.freenode.net/hoaproject",
                "issues": "https://github.com/hoaproject/Zformat/issues",
                "source": "https://central.hoa-project.net/Resource/Library/Zformat"
            },
            "abandoned": true,
            "time": "2017-01-10T10:39:54+00:00"
        },
        {
            "name": "jetbrains/phpstorm-stubs",
            "version": "dev-master",
            "source": {
                "type": "git",
                "url": "https://github.com/JetBrains/phpstorm-stubs.git",
                "reference": "717e2d512b1525a604d98b7799d0d6839448ee07"
            },
            "dist": {
                "type": "zip",
                "url": "https://api.github.com/repos/JetBrains/phpstorm-stubs/zipball/717e2d512b1525a604d98b7799d0d6839448ee07",
                "reference": "717e2d512b1525a604d98b7799d0d6839448ee07",
                "shasum": ""
            },
            "require-dev": {
                "friendsofphp/php-cs-fixer": "v3.46.0",
                "nikic/php-parser": "v5.0.0",
                "phpdocumentor/reflection-docblock": "5.3.0",
                "phpunit/phpunit": "10.5.5"
            },
            "default-branch": true,
            "type": "library",
            "autoload": {
                "files": [
                    "PhpStormStubsMap.php"
                ]
            },
            "notification-url": "https://packagist.org/downloads/",
            "license": [
                "Apache-2.0"
            ],
            "description": "PHP runtime & extensions header files for PhpStorm",
            "homepage": "https://www.jetbrains.com/phpstorm",
            "keywords": [
                "autocomplete",
                "code",
                "inference",
                "inspection",
                "jetbrains",
                "phpstorm",
                "stubs",
                "type"
            ],
            "support": {
                "source": "https://github.com/JetBrains/phpstorm-stubs/tree/master"
            },
            "time": "2024-02-16T14:25:59+00:00"
        },
        {
            "name": "nette/bootstrap",
            "version": "v3.1.4",
            "source": {
                "type": "git",
                "url": "https://github.com/nette/bootstrap.git",
                "reference": "1a7965b4ee401ad0e3f673b9c016d2481afdc280"
            },
            "dist": {
                "type": "zip",
                "url": "https://api.github.com/repos/nette/bootstrap/zipball/1a7965b4ee401ad0e3f673b9c016d2481afdc280",
                "reference": "1a7965b4ee401ad0e3f673b9c016d2481afdc280",
                "shasum": ""
            },
            "require": {
                "nette/di": "^3.0.5",
                "nette/utils": "^3.2.1 || ^4.0",
                "php": ">=7.2 <8.3"
            },
            "conflict": {
                "tracy/tracy": "<2.6"
            },
            "require-dev": {
                "latte/latte": "^2.8",
                "nette/application": "^3.1",
                "nette/caching": "^3.0",
                "nette/database": "^3.0",
                "nette/forms": "^3.0",
                "nette/http": "^3.0",
                "nette/mail": "^3.0",
                "nette/robot-loader": "^3.0",
                "nette/safe-stream": "^2.2",
                "nette/security": "^3.0",
                "nette/tester": "^2.0",
                "phpstan/phpstan-nette": "^0.12",
                "tracy/tracy": "^2.6"
            },
            "suggest": {
                "nette/robot-loader": "to use Configurator::createRobotLoader()",
                "tracy/tracy": "to use Configurator::enableTracy()"
            },
            "type": "library",
            "extra": {
                "branch-alias": {
                    "dev-master": "3.1-dev"
                }
            },
            "autoload": {
                "classmap": [
                    "src/"
                ]
            },
            "notification-url": "https://packagist.org/downloads/",
            "license": [
                "BSD-3-Clause",
                "GPL-2.0-only",
                "GPL-3.0-only"
            ],
            "authors": [
                {
                    "name": "David Grudl",
                    "homepage": "https://davidgrudl.com"
                },
                {
                    "name": "Nette Community",
                    "homepage": "https://nette.org/contributors"
                }
            ],
            "description": "🅱  Nette Bootstrap: the simple way to configure and bootstrap your Nette application.",
            "homepage": "https://nette.org",
            "keywords": [
                "bootstrapping",
                "configurator",
                "nette"
            ],
            "support": {
                "issues": "https://github.com/nette/bootstrap/issues",
                "source": "https://github.com/nette/bootstrap/tree/v3.1.4"
            },
            "time": "2022-12-14T15:23:02+00:00"
        },
        {
            "name": "nette/di",
            "version": "v3.1.10",
            "source": {
                "type": "git",
                "url": "https://github.com/nette/di.git",
                "reference": "2645ec3eaa17fa2ab87c5eb4eaacb1fe6dd28284"
            },
            "dist": {
                "type": "zip",
                "url": "https://api.github.com/repos/nette/di/zipball/2645ec3eaa17fa2ab87c5eb4eaacb1fe6dd28284",
                "reference": "2645ec3eaa17fa2ab87c5eb4eaacb1fe6dd28284",
                "shasum": ""
            },
            "require": {
                "ext-tokenizer": "*",
                "nette/neon": "^3.3 || ^4.0",
                "nette/php-generator": "^3.5.4 || ^4.0",
                "nette/robot-loader": "^3.2 || ~4.0.0",
                "nette/schema": "^1.2.5",
                "nette/utils": "^3.2.5 || ~4.0.0",
                "php": "7.2 - 8.3"
            },
            "require-dev": {
                "nette/tester": "^2.4",
                "phpstan/phpstan": "^1.0",
                "tracy/tracy": "^2.9"
            },
            "type": "library",
            "extra": {
                "branch-alias": {
                    "dev-master": "3.1-dev"
                }
            },
            "autoload": {
                "classmap": [
                    "src/"
                ]
            },
            "notification-url": "https://packagist.org/downloads/",
            "license": [
                "BSD-3-Clause",
                "GPL-2.0-only",
                "GPL-3.0-only"
            ],
            "authors": [
                {
                    "name": "David Grudl",
                    "homepage": "https://davidgrudl.com"
                },
                {
                    "name": "Nette Community",
                    "homepage": "https://nette.org/contributors"
                }
            ],
            "description": "💎 Nette Dependency Injection Container: Flexible, compiled and full-featured DIC with perfectly usable autowiring and support for all new PHP features.",
            "homepage": "https://nette.org",
            "keywords": [
                "compiled",
                "di",
                "dic",
                "factory",
                "ioc",
                "nette",
                "static"
            ],
            "support": {
                "issues": "https://github.com/nette/di/issues",
                "source": "https://github.com/nette/di/tree/v3.1.10"
            },
            "time": "2024-02-06T01:19:44+00:00"
        },
        {
            "name": "nette/finder",
            "version": "v2.6.0",
            "source": {
                "type": "git",
                "url": "https://github.com/nette/finder.git",
                "reference": "991aefb42860abeab8e003970c3809a9d83cb932"
            },
            "dist": {
                "type": "zip",
                "url": "https://api.github.com/repos/nette/finder/zipball/991aefb42860abeab8e003970c3809a9d83cb932",
                "reference": "991aefb42860abeab8e003970c3809a9d83cb932",
                "shasum": ""
            },
            "require": {
                "nette/utils": "^2.4 || ^3.0",
                "php": ">=7.1"
            },
            "conflict": {
                "nette/nette": "<2.2"
            },
            "require-dev": {
                "nette/tester": "^2.0",
                "phpstan/phpstan": "^0.12",
                "tracy/tracy": "^2.3"
            },
            "type": "library",
            "extra": {
                "branch-alias": {
                    "dev-master": "2.6-dev"
                }
            },
            "autoload": {
                "classmap": [
                    "src/"
                ]
            },
            "notification-url": "https://packagist.org/downloads/",
            "license": [
                "BSD-3-Clause",
                "GPL-2.0-only",
                "GPL-3.0-only"
            ],
            "authors": [
                {
                    "name": "David Grudl",
                    "homepage": "https://davidgrudl.com"
                },
                {
                    "name": "Nette Community",
                    "homepage": "https://nette.org/contributors"
                }
            ],
            "description": "🔍 Nette Finder: find files and directories with an intuitive API.",
            "homepage": "https://nette.org",
            "keywords": [
                "filesystem",
                "glob",
                "iterator",
                "nette"
            ],
            "support": {
                "issues": "https://github.com/nette/finder/issues",
                "source": "https://github.com/nette/finder/tree/v2.6.0"
            },
            "time": "2022-10-13T01:31:15+00:00"
        },
        {
            "name": "nette/neon",
            "version": "v3.3.2",
            "source": {
                "type": "git",
                "url": "https://github.com/nette/neon.git",
                "reference": "54b287d8c2cdbe577b02e28ca1713e275b05ece2"
            },
            "dist": {
                "type": "zip",
                "url": "https://api.github.com/repos/nette/neon/zipball/54b287d8c2cdbe577b02e28ca1713e275b05ece2",
                "reference": "54b287d8c2cdbe577b02e28ca1713e275b05ece2",
                "shasum": ""
            },
            "require": {
                "ext-json": "*",
                "php": ">=7.1"
            },
            "require-dev": {
                "nette/tester": "^2.0",
                "phpstan/phpstan": "^0.12",
                "tracy/tracy": "^2.7"
            },
            "bin": [
                "bin/neon-lint"
            ],
            "type": "library",
            "extra": {
                "branch-alias": {
                    "dev-master": "3.3-dev"
                }
            },
            "autoload": {
                "classmap": [
                    "src/"
                ]
            },
            "notification-url": "https://packagist.org/downloads/",
            "license": [
                "BSD-3-Clause",
                "GPL-2.0-only",
                "GPL-3.0-only"
            ],
            "authors": [
                {
                    "name": "David Grudl",
                    "homepage": "https://davidgrudl.com"
                },
                {
                    "name": "Nette Community",
                    "homepage": "https://nette.org/contributors"
                }
            ],
            "description": "🍸 Nette NEON: encodes and decodes NEON file format.",
            "homepage": "https://ne-on.org",
            "keywords": [
                "export",
                "import",
                "neon",
                "nette",
                "yaml"
            ],
            "support": {
                "issues": "https://github.com/nette/neon/issues",
                "source": "https://github.com/nette/neon/tree/v3.3.2"
            },
            "time": "2021-11-25T15:57:41+00:00"
        },
        {
            "name": "nette/php-generator",
            "version": "v3.6.5",
            "source": {
                "type": "git",
                "url": "https://github.com/nette/php-generator.git",
                "reference": "9370403f9d9c25b51c4596ded1fbfe70347f7c82"
            },
            "dist": {
                "type": "zip",
                "url": "https://api.github.com/repos/nette/php-generator/zipball/9370403f9d9c25b51c4596ded1fbfe70347f7c82",
                "reference": "9370403f9d9c25b51c4596ded1fbfe70347f7c82",
                "shasum": ""
            },
            "require": {
                "nette/utils": "^3.1.2",
                "php": ">=7.2 <8.2"
            },
            "require-dev": {
                "nette/tester": "^2.4",
                "nikic/php-parser": "^4.13",
                "phpstan/phpstan": "^0.12",
                "tracy/tracy": "^2.8"
            },
            "suggest": {
                "nikic/php-parser": "to use ClassType::withBodiesFrom() & GlobalFunction::withBodyFrom()"
            },
            "type": "library",
            "extra": {
                "branch-alias": {
                    "dev-master": "3.6-dev"
                }
            },
            "autoload": {
                "classmap": [
                    "src/"
                ]
            },
            "notification-url": "https://packagist.org/downloads/",
            "license": [
                "BSD-3-Clause",
                "GPL-2.0-only",
                "GPL-3.0-only"
            ],
            "authors": [
                {
                    "name": "David Grudl",
                    "homepage": "https://davidgrudl.com"
                },
                {
                    "name": "Nette Community",
                    "homepage": "https://nette.org/contributors"
                }
            ],
            "description": "🐘 Nette PHP Generator: generates neat PHP code for you. Supports new PHP 8.1 features.",
            "homepage": "https://nette.org",
            "keywords": [
                "code",
                "nette",
                "php",
                "scaffolding"
            ],
            "support": {
                "issues": "https://github.com/nette/php-generator/issues",
                "source": "https://github.com/nette/php-generator/tree/v3.6.5"
            },
            "time": "2021-11-24T16:23:44+00:00"
        },
        {
            "name": "nette/robot-loader",
            "version": "v3.4.1",
            "source": {
                "type": "git",
                "url": "https://github.com/nette/robot-loader.git",
                "reference": "e2adc334cb958164c050f485d99c44c430f51fe2"
            },
            "dist": {
                "type": "zip",
                "url": "https://api.github.com/repos/nette/robot-loader/zipball/e2adc334cb958164c050f485d99c44c430f51fe2",
                "reference": "e2adc334cb958164c050f485d99c44c430f51fe2",
                "shasum": ""
            },
            "require": {
                "ext-tokenizer": "*",
                "nette/finder": "^2.5 || ^3.0",
                "nette/utils": "^3.0",
                "php": ">=7.1"
            },
            "require-dev": {
                "nette/tester": "^2.0",
                "phpstan/phpstan": "^0.12",
                "tracy/tracy": "^2.3"
            },
            "type": "library",
            "extra": {
                "branch-alias": {
                    "dev-master": "3.4-dev"
                }
            },
            "autoload": {
                "classmap": [
                    "src/"
                ]
            },
            "notification-url": "https://packagist.org/downloads/",
            "license": [
                "BSD-3-Clause",
                "GPL-2.0-only",
                "GPL-3.0-only"
            ],
            "authors": [
                {
                    "name": "David Grudl",
                    "homepage": "https://davidgrudl.com"
                },
                {
                    "name": "Nette Community",
                    "homepage": "https://nette.org/contributors"
                }
            ],
            "description": "🍀 Nette RobotLoader: high performance and comfortable autoloader that will search and autoload classes within your application.",
            "homepage": "https://nette.org",
            "keywords": [
                "autoload",
                "class",
                "interface",
                "nette",
                "trait"
            ],
            "support": {
                "issues": "https://github.com/nette/robot-loader/issues",
                "source": "https://github.com/nette/robot-loader/tree/v3.4.1"
            },
            "time": "2021-08-25T15:53:54+00:00"
        },
        {
            "name": "nette/schema",
            "version": "v1.2.5",
            "source": {
                "type": "git",
                "url": "https://github.com/nette/schema.git",
                "reference": "0462f0166e823aad657c9224d0f849ecac1ba10a"
            },
            "dist": {
                "type": "zip",
                "url": "https://api.github.com/repos/nette/schema/zipball/0462f0166e823aad657c9224d0f849ecac1ba10a",
                "reference": "0462f0166e823aad657c9224d0f849ecac1ba10a",
                "shasum": ""
            },
            "require": {
                "nette/utils": "^2.5.7 || ^3.1.5 ||  ^4.0",
                "php": "7.1 - 8.3"
            },
            "require-dev": {
                "nette/tester": "^2.3 || ^2.4",
                "phpstan/phpstan-nette": "^1.0",
                "tracy/tracy": "^2.7"
            },
            "type": "library",
            "extra": {
                "branch-alias": {
                    "dev-master": "1.2-dev"
                }
            },
            "autoload": {
                "classmap": [
                    "src/"
                ]
            },
            "notification-url": "https://packagist.org/downloads/",
            "license": [
                "BSD-3-Clause",
                "GPL-2.0-only",
                "GPL-3.0-only"
            ],
            "authors": [
                {
                    "name": "David Grudl",
                    "homepage": "https://davidgrudl.com"
                },
                {
                    "name": "Nette Community",
                    "homepage": "https://nette.org/contributors"
                }
            ],
            "description": "📐 Nette Schema: validating data structures against a given Schema.",
            "homepage": "https://nette.org",
            "keywords": [
                "config",
                "nette"
            ],
            "support": {
                "issues": "https://github.com/nette/schema/issues",
                "source": "https://github.com/nette/schema/tree/v1.2.5"
            },
            "time": "2023-10-05T20:37:59+00:00"
        },
        {
            "name": "nette/utils",
            "version": "v3.2.7",
            "source": {
                "type": "git",
                "url": "https://github.com/nette/utils.git",
                "reference": "0af4e3de4df9f1543534beab255ccf459e7a2c99"
            },
            "dist": {
                "type": "zip",
                "url": "https://api.github.com/repos/nette/utils/zipball/0af4e3de4df9f1543534beab255ccf459e7a2c99",
                "reference": "0af4e3de4df9f1543534beab255ccf459e7a2c99",
                "shasum": ""
            },
            "require": {
                "php": ">=7.2 <8.2"
            },
            "conflict": {
                "nette/di": "<3.0.6"
            },
            "require-dev": {
                "nette/tester": "~2.0",
                "phpstan/phpstan": "^1.0",
                "tracy/tracy": "^2.3"
            },
            "suggest": {
                "ext-gd": "to use Image",
                "ext-iconv": "to use Strings::webalize(), toAscii(), chr() and reverse()",
                "ext-intl": "to use Strings::webalize(), toAscii(), normalize() and compare()",
                "ext-json": "to use Nette\\Utils\\Json",
                "ext-mbstring": "to use Strings::lower() etc...",
                "ext-tokenizer": "to use Nette\\Utils\\Reflection::getUseStatements()",
                "ext-xml": "to use Strings::length() etc. when mbstring is not available"
            },
            "type": "library",
            "extra": {
                "branch-alias": {
                    "dev-master": "3.2-dev"
                }
            },
            "autoload": {
                "classmap": [
                    "src/"
                ]
            },
            "notification-url": "https://packagist.org/downloads/",
            "license": [
                "BSD-3-Clause",
                "GPL-2.0-only",
                "GPL-3.0-only"
            ],
            "authors": [
                {
                    "name": "David Grudl",
                    "homepage": "https://davidgrudl.com"
                },
                {
                    "name": "Nette Community",
                    "homepage": "https://nette.org/contributors"
                }
            ],
            "description": "🛠  Nette Utils: lightweight utilities for string & array manipulation, image handling, safe JSON encoding/decoding, validation, slug or strong password generating etc.",
            "homepage": "https://nette.org",
            "keywords": [
                "array",
                "core",
                "datetime",
                "images",
                "json",
                "nette",
                "paginator",
                "password",
                "slugify",
                "string",
                "unicode",
                "utf-8",
                "utility",
                "validation"
            ],
            "support": {
                "issues": "https://github.com/nette/utils/issues",
                "source": "https://github.com/nette/utils/tree/v3.2.7"
            },
            "time": "2022-01-24T11:29:14+00:00"
        },
        {
            "name": "nikic/php-parser",
            "version": "v4.18.0",
            "source": {
                "type": "git",
                "url": "https://github.com/nikic/PHP-Parser.git",
                "reference": "1bcbb2179f97633e98bbbc87044ee2611c7d7999"
            },
            "dist": {
                "type": "zip",
                "url": "https://api.github.com/repos/nikic/PHP-Parser/zipball/1bcbb2179f97633e98bbbc87044ee2611c7d7999",
                "reference": "1bcbb2179f97633e98bbbc87044ee2611c7d7999",
                "shasum": ""
            },
            "require": {
                "ext-tokenizer": "*",
                "php": ">=7.0"
            },
            "require-dev": {
                "ircmaxell/php-yacc": "^0.0.7",
                "phpunit/phpunit": "^6.5 || ^7.0 || ^8.0 || ^9.0"
            },
            "bin": [
                "bin/php-parse"
            ],
            "type": "library",
            "extra": {
                "branch-alias": {
                    "dev-master": "4.9-dev"
                }
            },
            "autoload": {
                "psr-4": {
                    "PhpParser\\": "lib/PhpParser"
                }
            },
            "notification-url": "https://packagist.org/downloads/",
            "license": [
                "BSD-3-Clause"
            ],
            "authors": [
                {
                    "name": "Nikita Popov"
                }
            ],
            "description": "A PHP parser written in PHP",
            "keywords": [
                "parser",
                "php"
            ],
            "support": {
                "issues": "https://github.com/nikic/PHP-Parser/issues",
                "source": "https://github.com/nikic/PHP-Parser/tree/v4.18.0"
            },
            "time": "2023-12-10T21:03:43+00:00"
        },
        {
            "name": "ondram/ci-detector",
            "version": "3.5.1",
            "source": {
                "type": "git",
                "url": "https://github.com/OndraM/ci-detector.git",
                "reference": "594e61252843b68998bddd48078c5058fe9028bd"
            },
            "dist": {
                "type": "zip",
                "url": "https://api.github.com/repos/OndraM/ci-detector/zipball/594e61252843b68998bddd48078c5058fe9028bd",
                "reference": "594e61252843b68998bddd48078c5058fe9028bd",
                "shasum": ""
            },
            "require": {
                "php": "^7.1 || ^8.0"
            },
            "require-dev": {
                "ergebnis/composer-normalize": "^2.2",
                "lmc/coding-standard": "^1.3 || ^2.0",
                "php-parallel-lint/php-parallel-lint": "^1.1",
                "phpstan/extension-installer": "^1.0.3",
                "phpstan/phpstan": "^0.12.0",
                "phpstan/phpstan-phpunit": "^0.12.1",
                "phpunit/phpunit": "^7.1 || ^8.0 || ^9.0"
            },
            "type": "library",
            "autoload": {
                "psr-4": {
                    "OndraM\\CiDetector\\": "src/"
                }
            },
            "notification-url": "https://packagist.org/downloads/",
            "license": [
                "MIT"
            ],
            "authors": [
                {
                    "name": "Ondřej Machulda",
                    "email": "ondrej.machulda@gmail.com"
                }
            ],
            "description": "Detect continuous integration environment and provide unified access to properties of current build",
            "keywords": [
                "CircleCI",
                "Codeship",
                "Wercker",
                "adapter",
                "appveyor",
                "aws",
                "aws codebuild",
                "bamboo",
                "bitbucket",
                "buddy",
                "ci-info",
                "codebuild",
                "continuous integration",
                "continuousphp",
                "drone",
                "github",
                "gitlab",
                "interface",
                "jenkins",
                "teamcity",
                "travis"
            ],
            "support": {
                "issues": "https://github.com/OndraM/ci-detector/issues",
                "source": "https://github.com/OndraM/ci-detector/tree/main"
            },
            "time": "2020-09-04T11:21:14+00:00"
        },
        {
            "name": "ondrejmirtes/better-reflection",
            "version": "6.21.0",
            "source": {
                "type": "git",
                "url": "https://github.com/ondrejmirtes/BetterReflection.git",
                "reference": "79f87b0a5eaf8c0e074c09baec9470d5370fd476"
            },
            "dist": {
                "type": "zip",
                "url": "https://api.github.com/repos/ondrejmirtes/BetterReflection/zipball/79f87b0a5eaf8c0e074c09baec9470d5370fd476",
                "reference": "79f87b0a5eaf8c0e074c09baec9470d5370fd476",
                "shasum": ""
            },
            "require": {
                "ext-json": "*",
                "jetbrains/phpstorm-stubs": "dev-master#7b055d8634d2143a909f2c5141ec70c82b8b9254",
                "nikic/php-parser": "^4.18.0",
                "php": "^7.2 || ^8.0"
            },
            "conflict": {
                "thecodingmachine/safe": "<1.1.3"
            },
            "require-dev": {
                "doctrine/coding-standard": "^12.0.0",
                "phpstan/phpstan": "^1.10.50",
                "phpstan/phpstan-phpunit": "^1.3.15",
                "phpunit/phpunit": "^10.5.5",
                "rector/rector": "0.14.3",
                "vimeo/psalm": "5.18.0"
            },
            "suggest": {
                "composer/composer": "Required to use the ComposerSourceLocator"
            },
            "type": "library",
            "autoload": {
                "psr-4": {
                    "PHPStan\\BetterReflection\\": "src"
                }
            },
            "notification-url": "https://packagist.org/downloads/",
            "license": [
                "MIT"
            ],
            "authors": [
                {
                    "name": "James Titcumb",
                    "email": "james@asgrim.com",
                    "homepage": "https://github.com/asgrim"
                },
                {
                    "name": "Marco Pivetta",
                    "email": "ocramius@gmail.com",
                    "homepage": "https://ocramius.github.io/"
                },
                {
                    "name": "Gary Hockin",
                    "email": "gary@roave.com",
                    "homepage": "https://github.com/geeh"
                },
                {
                    "name": "Jaroslav Hanslík",
                    "email": "kukulich@kukulich.cz",
                    "homepage": "https://github.com/kukulich"
                }
            ],
            "description": "Better Reflection - an improved code reflection API",
            "support": {
                "source": "https://github.com/ondrejmirtes/BetterReflection/tree/6.21.0"
            },
            "time": "2024-01-04T17:00:26+00:00"
        },
        {
            "name": "phpstan/php-8-stubs",
            "version": "0.3.84",
            "source": {
                "type": "git",
                "url": "https://github.com/phpstan/php-8-stubs.git",
                "reference": "d713e9c3f6f8223d323efe9558b477ae92e989df"
            },
            "dist": {
                "type": "zip",
                "url": "https://api.github.com/repos/phpstan/php-8-stubs/zipball/d713e9c3f6f8223d323efe9558b477ae92e989df",
                "reference": "d713e9c3f6f8223d323efe9558b477ae92e989df",
                "shasum": ""
            },
            "type": "library",
            "autoload": {
                "classmap": [
                    "Php8StubsMap.php"
                ]
            },
            "notification-url": "https://packagist.org/downloads/",
            "license": [
                "MIT",
                "PHP-3.01"
            ],
            "description": "PHP stubs extracted from php-src",
            "support": {
                "issues": "https://github.com/phpstan/php-8-stubs/issues",
                "source": "https://github.com/phpstan/php-8-stubs/tree/0.3.84"
            },
            "time": "2023-12-30T11:29:15+00:00"
        },
        {
            "name": "phpstan/phpdoc-parser",
            "version": "1.26.0",
            "source": {
                "type": "git",
                "url": "https://github.com/phpstan/phpdoc-parser.git",
                "reference": "231e3186624c03d7e7c890ec662b81e6b0405227"
            },
            "dist": {
                "type": "zip",
                "url": "https://api.github.com/repos/phpstan/phpdoc-parser/zipball/231e3186624c03d7e7c890ec662b81e6b0405227",
                "reference": "231e3186624c03d7e7c890ec662b81e6b0405227",
                "shasum": ""
            },
            "require": {
                "php": "^7.2 || ^8.0"
            },
            "require-dev": {
                "doctrine/annotations": "^2.0",
                "nikic/php-parser": "^4.15",
                "php-parallel-lint/php-parallel-lint": "^1.2",
                "phpstan/extension-installer": "^1.0",
                "phpstan/phpstan": "^1.5",
                "phpstan/phpstan-phpunit": "^1.1",
                "phpstan/phpstan-strict-rules": "^1.0",
                "phpunit/phpunit": "^9.5",
                "symfony/process": "^5.2"
            },
            "type": "library",
            "autoload": {
                "psr-4": {
                    "PHPStan\\PhpDocParser\\": [
                        "src/"
                    ]
                }
            },
            "notification-url": "https://packagist.org/downloads/",
            "license": [
                "MIT"
            ],
            "description": "PHPDoc parser with support for nullable, intersection and generic types",
            "support": {
                "issues": "https://github.com/phpstan/phpdoc-parser/issues",
                "source": "https://github.com/phpstan/phpdoc-parser/tree/1.26.0"
            },
            "time": "2024-02-23T16:05:55+00:00"
        },
        {
            "name": "psr/container",
            "version": "1.1.2",
            "source": {
                "type": "git",
                "url": "https://github.com/php-fig/container.git",
                "reference": "513e0666f7216c7459170d56df27dfcefe1689ea"
            },
            "dist": {
                "type": "zip",
                "url": "https://api.github.com/repos/php-fig/container/zipball/513e0666f7216c7459170d56df27dfcefe1689ea",
                "reference": "513e0666f7216c7459170d56df27dfcefe1689ea",
                "shasum": ""
            },
            "require": {
                "php": ">=7.4.0"
            },
            "type": "library",
            "autoload": {
                "psr-4": {
                    "Psr\\Container\\": "src/"
                }
            },
            "notification-url": "https://packagist.org/downloads/",
            "license": [
                "MIT"
            ],
            "authors": [
                {
                    "name": "PHP-FIG",
                    "homepage": "https://www.php-fig.org/"
                }
            ],
            "description": "Common Container Interface (PHP FIG PSR-11)",
            "homepage": "https://github.com/php-fig/container",
            "keywords": [
                "PSR-11",
                "container",
                "container-interface",
                "container-interop",
                "psr"
            ],
            "support": {
                "issues": "https://github.com/php-fig/container/issues",
                "source": "https://github.com/php-fig/container/tree/1.1.2"
            },
            "time": "2021-11-05T16:50:12+00:00"
        },
        {
            "name": "psr/http-message",
            "version": "1.1",
            "source": {
                "type": "git",
                "url": "https://github.com/php-fig/http-message.git",
                "reference": "cb6ce4845ce34a8ad9e68117c10ee90a29919eba"
            },
            "dist": {
                "type": "zip",
                "url": "https://api.github.com/repos/php-fig/http-message/zipball/cb6ce4845ce34a8ad9e68117c10ee90a29919eba",
                "reference": "cb6ce4845ce34a8ad9e68117c10ee90a29919eba",
                "shasum": ""
            },
            "require": {
                "php": "^7.2 || ^8.0"
            },
            "type": "library",
            "extra": {
                "branch-alias": {
                    "dev-master": "1.1.x-dev"
                }
            },
            "autoload": {
                "psr-4": {
                    "Psr\\Http\\Message\\": "src/"
                }
            },
            "notification-url": "https://packagist.org/downloads/",
            "license": [
                "MIT"
            ],
            "authors": [
                {
                    "name": "PHP-FIG",
                    "homepage": "http://www.php-fig.org/"
                }
            ],
            "description": "Common interface for HTTP messages",
            "homepage": "https://github.com/php-fig/http-message",
            "keywords": [
                "http",
                "http-message",
                "psr",
                "psr-7",
                "request",
                "response"
            ],
            "support": {
                "source": "https://github.com/php-fig/http-message/tree/1.1"
            },
            "time": "2023-04-04T09:50:52+00:00"
        },
        {
            "name": "psr/log",
            "version": "1.1.3",
            "source": {
                "type": "git",
                "url": "https://github.com/php-fig/log.git",
                "reference": "0f73288fd15629204f9d42b7055f72dacbe811fc"
            },
            "dist": {
                "type": "zip",
                "url": "https://api.github.com/repos/php-fig/log/zipball/0f73288fd15629204f9d42b7055f72dacbe811fc",
                "reference": "0f73288fd15629204f9d42b7055f72dacbe811fc",
                "shasum": ""
            },
            "require": {
                "php": ">=5.3.0"
            },
            "type": "library",
            "extra": {
                "branch-alias": {
                    "dev-master": "1.1.x-dev"
                }
            },
            "autoload": {
                "psr-4": {
                    "Psr\\Log\\": "Psr/Log/"
                }
            },
            "notification-url": "https://packagist.org/downloads/",
            "license": [
                "MIT"
            ],
            "authors": [
                {
                    "name": "PHP-FIG",
                    "homepage": "http://www.php-fig.org/"
                }
            ],
            "description": "Common interface for logging libraries",
            "homepage": "https://github.com/php-fig/log",
            "keywords": [
                "log",
                "psr",
                "psr-3"
            ],
            "support": {
                "source": "https://github.com/php-fig/log/tree/1.1.3"
            },
            "time": "2020-03-23T09:12:05+00:00"
        },
        {
            "name": "react/async",
            "version": "v3.0.0",
            "source": {
                "type": "git",
                "url": "https://github.com/reactphp/async.git",
                "reference": "3c3b812be77aec14bf8300b052ba589c9a5bc95b"
            },
            "dist": {
                "type": "zip",
                "url": "https://api.github.com/repos/reactphp/async/zipball/3c3b812be77aec14bf8300b052ba589c9a5bc95b",
                "reference": "3c3b812be77aec14bf8300b052ba589c9a5bc95b",
                "shasum": ""
            },
            "require": {
                "php": ">=7.1",
                "react/event-loop": "^1.2",
                "react/promise": "^3.0 || ^2.8 || ^1.2.1"
            },
            "require-dev": {
                "phpunit/phpunit": "^9.3 || ^7.5"
            },
            "type": "library",
            "autoload": {
                "files": [
                    "src/functions_include.php"
                ]
            },
            "notification-url": "https://packagist.org/downloads/",
            "license": [
                "MIT"
            ],
            "authors": [
                {
                    "name": "Christian Lück",
                    "email": "christian@clue.engineering",
                    "homepage": "https://clue.engineering/"
                },
                {
                    "name": "Cees-Jan Kiewiet",
                    "email": "reactphp@ceesjankiewiet.nl",
                    "homepage": "https://wyrihaximus.net/"
                },
                {
                    "name": "Jan Sorgalla",
                    "email": "jsorgalla@gmail.com",
                    "homepage": "https://sorgalla.com/"
                },
                {
                    "name": "Chris Boden",
                    "email": "cboden@gmail.com",
                    "homepage": "https://cboden.dev/"
                }
            ],
            "description": "Async utilities for ReactPHP",
            "keywords": [
                "async",
                "reactphp"
            ],
            "support": {
                "issues": "https://github.com/reactphp/async/issues",
                "source": "https://github.com/reactphp/async/tree/v3.0.0"
            },
            "funding": [
                {
                    "url": "https://github.com/WyriHaximus",
                    "type": "github"
                },
                {
                    "url": "https://github.com/clue",
                    "type": "github"
                }
            ],
            "time": "2022-07-11T14:17:23+00:00"
        },
        {
            "name": "react/cache",
            "version": "v1.2.0",
            "source": {
                "type": "git",
                "url": "https://github.com/reactphp/cache.git",
                "reference": "d47c472b64aa5608225f47965a484b75c7817d5b"
            },
            "dist": {
                "type": "zip",
                "url": "https://api.github.com/repos/reactphp/cache/zipball/d47c472b64aa5608225f47965a484b75c7817d5b",
                "reference": "d47c472b64aa5608225f47965a484b75c7817d5b",
                "shasum": ""
            },
            "require": {
                "php": ">=5.3.0",
                "react/promise": "^3.0 || ^2.0 || ^1.1"
            },
            "require-dev": {
                "phpunit/phpunit": "^9.5 || ^5.7 || ^4.8.35"
            },
            "type": "library",
            "autoload": {
                "psr-4": {
                    "React\\Cache\\": "src/"
                }
            },
            "notification-url": "https://packagist.org/downloads/",
            "license": [
                "MIT"
            ],
            "authors": [
                {
                    "name": "Christian Lück",
                    "email": "christian@clue.engineering",
                    "homepage": "https://clue.engineering/"
                },
                {
                    "name": "Cees-Jan Kiewiet",
                    "email": "reactphp@ceesjankiewiet.nl",
                    "homepage": "https://wyrihaximus.net/"
                },
                {
                    "name": "Jan Sorgalla",
                    "email": "jsorgalla@gmail.com",
                    "homepage": "https://sorgalla.com/"
                },
                {
                    "name": "Chris Boden",
                    "email": "cboden@gmail.com",
                    "homepage": "https://cboden.dev/"
                }
            ],
            "description": "Async, Promise-based cache interface for ReactPHP",
            "keywords": [
                "cache",
                "caching",
                "promise",
                "reactphp"
            ],
            "support": {
                "issues": "https://github.com/reactphp/cache/issues",
                "source": "https://github.com/reactphp/cache/tree/v1.2.0"
            },
            "funding": [
                {
                    "url": "https://opencollective.com/reactphp",
                    "type": "open_collective"
                }
            ],
            "time": "2022-11-30T15:59:55+00:00"
        },
        {
            "name": "react/child-process",
            "version": "v0.6.5",
            "source": {
                "type": "git",
                "url": "https://github.com/reactphp/child-process.git",
                "reference": "e71eb1aa55f057c7a4a0d08d06b0b0a484bead43"
            },
            "dist": {
                "type": "zip",
                "url": "https://api.github.com/repos/reactphp/child-process/zipball/e71eb1aa55f057c7a4a0d08d06b0b0a484bead43",
                "reference": "e71eb1aa55f057c7a4a0d08d06b0b0a484bead43",
                "shasum": ""
            },
            "require": {
                "evenement/evenement": "^3.0 || ^2.0 || ^1.0",
                "php": ">=5.3.0",
                "react/event-loop": "^1.2",
                "react/stream": "^1.2"
            },
            "require-dev": {
                "phpunit/phpunit": "^9.3 || ^5.7 || ^4.8.35",
                "react/socket": "^1.8",
                "sebastian/environment": "^5.0 || ^3.0 || ^2.0 || ^1.0"
            },
            "type": "library",
            "autoload": {
                "psr-4": {
                    "React\\ChildProcess\\": "src"
                }
            },
            "notification-url": "https://packagist.org/downloads/",
            "license": [
                "MIT"
            ],
            "authors": [
                {
                    "name": "Christian Lück",
                    "email": "christian@clue.engineering",
                    "homepage": "https://clue.engineering/"
                },
                {
                    "name": "Cees-Jan Kiewiet",
                    "email": "reactphp@ceesjankiewiet.nl",
                    "homepage": "https://wyrihaximus.net/"
                },
                {
                    "name": "Jan Sorgalla",
                    "email": "jsorgalla@gmail.com",
                    "homepage": "https://sorgalla.com/"
                },
                {
                    "name": "Chris Boden",
                    "email": "cboden@gmail.com",
                    "homepage": "https://cboden.dev/"
                }
            ],
            "description": "Event-driven library for executing child processes with ReactPHP.",
            "keywords": [
                "event-driven",
                "process",
                "reactphp"
            ],
            "support": {
                "issues": "https://github.com/reactphp/child-process/issues",
                "source": "https://github.com/reactphp/child-process/tree/v0.6.5"
            },
            "funding": [
                {
                    "url": "https://github.com/WyriHaximus",
                    "type": "github"
                },
                {
                    "url": "https://github.com/clue",
                    "type": "github"
                }
            ],
            "time": "2022-09-16T13:41:56+00:00"
        },
        {
            "name": "react/dns",
            "version": "v1.10.0",
            "source": {
                "type": "git",
                "url": "https://github.com/reactphp/dns.git",
                "reference": "a5427e7dfa47713e438016905605819d101f238c"
            },
            "dist": {
                "type": "zip",
                "url": "https://api.github.com/repos/reactphp/dns/zipball/a5427e7dfa47713e438016905605819d101f238c",
                "reference": "a5427e7dfa47713e438016905605819d101f238c",
                "shasum": ""
            },
            "require": {
                "php": ">=5.3.0",
                "react/cache": "^1.0 || ^0.6 || ^0.5",
                "react/event-loop": "^1.2",
                "react/promise": "^3.0 || ^2.7 || ^1.2.1",
                "react/promise-timer": "^1.9"
            },
            "require-dev": {
                "phpunit/phpunit": "^9.3 || ^4.8.35",
                "react/async": "^4 || ^3 || ^2"
            },
            "type": "library",
            "autoload": {
                "psr-4": {
                    "React\\Dns\\": "src"
                }
            },
            "notification-url": "https://packagist.org/downloads/",
            "license": [
                "MIT"
            ],
            "authors": [
                {
                    "name": "Christian Lück",
                    "email": "christian@clue.engineering",
                    "homepage": "https://clue.engineering/"
                },
                {
                    "name": "Cees-Jan Kiewiet",
                    "email": "reactphp@ceesjankiewiet.nl",
                    "homepage": "https://wyrihaximus.net/"
                },
                {
                    "name": "Jan Sorgalla",
                    "email": "jsorgalla@gmail.com",
                    "homepage": "https://sorgalla.com/"
                },
                {
                    "name": "Chris Boden",
                    "email": "cboden@gmail.com",
                    "homepage": "https://cboden.dev/"
                }
            ],
            "description": "Async DNS resolver for ReactPHP",
            "keywords": [
                "async",
                "dns",
                "dns-resolver",
                "reactphp"
            ],
            "support": {
                "issues": "https://github.com/reactphp/dns/issues",
                "source": "https://github.com/reactphp/dns/tree/v1.10.0"
            },
            "funding": [
                {
                    "url": "https://github.com/WyriHaximus",
                    "type": "github"
                },
                {
                    "url": "https://github.com/clue",
                    "type": "github"
                }
            ],
            "time": "2022-09-08T12:22:46+00:00"
        },
        {
            "name": "react/event-loop",
            "version": "v1.4.0",
            "source": {
                "type": "git",
                "url": "https://github.com/reactphp/event-loop.git",
                "reference": "6e7e587714fff7a83dcc7025aee42ab3b265ae05"
            },
            "dist": {
                "type": "zip",
                "url": "https://api.github.com/repos/reactphp/event-loop/zipball/6e7e587714fff7a83dcc7025aee42ab3b265ae05",
                "reference": "6e7e587714fff7a83dcc7025aee42ab3b265ae05",
                "shasum": ""
            },
            "require": {
                "php": ">=5.3.0"
            },
            "require-dev": {
                "phpunit/phpunit": "^9.6 || ^5.7 || ^4.8.36"
            },
            "suggest": {
                "ext-pcntl": "For signal handling support when using the StreamSelectLoop"
            },
            "type": "library",
            "autoload": {
                "psr-4": {
                    "React\\EventLoop\\": "src/"
                }
            },
            "notification-url": "https://packagist.org/downloads/",
            "license": [
                "MIT"
            ],
            "authors": [
                {
                    "name": "Christian Lück",
                    "email": "christian@clue.engineering",
                    "homepage": "https://clue.engineering/"
                },
                {
                    "name": "Cees-Jan Kiewiet",
                    "email": "reactphp@ceesjankiewiet.nl",
                    "homepage": "https://wyrihaximus.net/"
                },
                {
                    "name": "Jan Sorgalla",
                    "email": "jsorgalla@gmail.com",
                    "homepage": "https://sorgalla.com/"
                },
                {
                    "name": "Chris Boden",
                    "email": "cboden@gmail.com",
                    "homepage": "https://cboden.dev/"
                }
            ],
            "description": "ReactPHP's core reactor event loop that libraries can use for evented I/O.",
            "keywords": [
                "asynchronous",
                "event-loop"
            ],
            "support": {
                "issues": "https://github.com/reactphp/event-loop/issues",
                "source": "https://github.com/reactphp/event-loop/tree/v1.4.0"
            },
            "funding": [
                {
                    "url": "https://opencollective.com/reactphp",
                    "type": "open_collective"
                }
            ],
            "time": "2023-05-05T10:11:24+00:00"
        },
        {
            "name": "react/http",
            "version": "v1.9.0",
            "source": {
                "type": "git",
                "url": "https://github.com/reactphp/http.git",
                "reference": "bb3154dbaf2dfe3f0467f956a05f614a69d5f1d0"
            },
            "dist": {
                "type": "zip",
                "url": "https://api.github.com/repos/reactphp/http/zipball/bb3154dbaf2dfe3f0467f956a05f614a69d5f1d0",
                "reference": "bb3154dbaf2dfe3f0467f956a05f614a69d5f1d0",
                "shasum": ""
            },
            "require": {
                "evenement/evenement": "^3.0 || ^2.0 || ^1.0",
                "fig/http-message-util": "^1.1",
                "php": ">=5.3.0",
                "psr/http-message": "^1.0",
                "react/event-loop": "^1.2",
                "react/promise": "^3 || ^2.3 || ^1.2.1",
                "react/socket": "^1.12",
                "react/stream": "^1.2",
                "ringcentral/psr7": "^1.2"
            },
            "require-dev": {
                "clue/http-proxy-react": "^1.8",
                "clue/reactphp-ssh-proxy": "^1.4",
                "clue/socks-react": "^1.4",
                "phpunit/phpunit": "^9.5 || ^5.7 || ^4.8.35",
                "react/async": "^4 || ^3 || ^2",
                "react/promise-stream": "^1.4",
                "react/promise-timer": "^1.9"
            },
            "type": "library",
            "autoload": {
                "psr-4": {
                    "React\\Http\\": "src/"
                }
            },
            "notification-url": "https://packagist.org/downloads/",
            "license": [
                "MIT"
            ],
            "authors": [
                {
                    "name": "Christian Lück",
                    "email": "christian@clue.engineering",
                    "homepage": "https://clue.engineering/"
                },
                {
                    "name": "Cees-Jan Kiewiet",
                    "email": "reactphp@ceesjankiewiet.nl",
                    "homepage": "https://wyrihaximus.net/"
                },
                {
                    "name": "Jan Sorgalla",
                    "email": "jsorgalla@gmail.com",
                    "homepage": "https://sorgalla.com/"
                },
                {
                    "name": "Chris Boden",
                    "email": "cboden@gmail.com",
                    "homepage": "https://cboden.dev/"
                }
            ],
            "description": "Event-driven, streaming HTTP client and server implementation for ReactPHP",
            "keywords": [
                "async",
                "client",
                "event-driven",
                "http",
                "http client",
                "http server",
                "https",
                "psr-7",
                "reactphp",
                "server",
                "streaming"
            ],
            "support": {
                "issues": "https://github.com/reactphp/http/issues",
                "source": "https://github.com/reactphp/http/tree/v1.9.0"
            },
            "funding": [
                {
                    "url": "https://opencollective.com/reactphp",
                    "type": "open_collective"
                }
            ],
            "time": "2023-04-26T10:29:24+00:00"
        },
        {
            "name": "react/promise",
            "version": "v2.10.0",
            "source": {
                "type": "git",
                "url": "https://github.com/reactphp/promise.git",
                "reference": "f913fb8cceba1e6644b7b90c4bfb678ed8a3ef38"
            },
            "dist": {
                "type": "zip",
                "url": "https://api.github.com/repos/reactphp/promise/zipball/f913fb8cceba1e6644b7b90c4bfb678ed8a3ef38",
                "reference": "f913fb8cceba1e6644b7b90c4bfb678ed8a3ef38",
                "shasum": ""
            },
            "require": {
                "php": ">=5.4.0"
            },
            "require-dev": {
                "phpunit/phpunit": "^9.5 || ^5.7 || ^4.8.36"
            },
            "type": "library",
            "autoload": {
                "files": [
                    "src/functions_include.php"
                ],
                "psr-4": {
                    "React\\Promise\\": "src/"
                }
            },
            "notification-url": "https://packagist.org/downloads/",
            "license": [
                "MIT"
            ],
            "authors": [
                {
                    "name": "Jan Sorgalla",
                    "email": "jsorgalla@gmail.com",
                    "homepage": "https://sorgalla.com/"
                },
                {
                    "name": "Christian Lück",
                    "email": "christian@clue.engineering",
                    "homepage": "https://clue.engineering/"
                },
                {
                    "name": "Cees-Jan Kiewiet",
                    "email": "reactphp@ceesjankiewiet.nl",
                    "homepage": "https://wyrihaximus.net/"
                },
                {
                    "name": "Chris Boden",
                    "email": "cboden@gmail.com",
                    "homepage": "https://cboden.dev/"
                }
            ],
            "description": "A lightweight implementation of CommonJS Promises/A for PHP",
            "keywords": [
                "promise",
                "promises"
            ],
            "support": {
                "issues": "https://github.com/reactphp/promise/issues",
                "source": "https://github.com/reactphp/promise/tree/v2.10.0"
            },
            "funding": [
                {
                    "url": "https://opencollective.com/reactphp",
                    "type": "open_collective"
                }
            ],
            "time": "2023-05-02T15:15:43+00:00"
        },
        {
            "name": "react/promise-timer",
            "version": "v1.9.0",
            "source": {
                "type": "git",
                "url": "https://github.com/reactphp/promise-timer.git",
                "reference": "aa7a73c74b8d8c0f622f5982ff7b0351bc29e495"
            },
            "dist": {
                "type": "zip",
                "url": "https://api.github.com/repos/reactphp/promise-timer/zipball/aa7a73c74b8d8c0f622f5982ff7b0351bc29e495",
                "reference": "aa7a73c74b8d8c0f622f5982ff7b0351bc29e495",
                "shasum": ""
            },
            "require": {
                "php": ">=5.3",
                "react/event-loop": "^1.2",
                "react/promise": "^3.0 || ^2.7.0 || ^1.2.1"
            },
            "require-dev": {
                "phpunit/phpunit": "^9.3 || ^5.7 || ^4.8.35"
            },
            "type": "library",
            "autoload": {
                "files": [
                    "src/functions_include.php"
                ],
                "psr-4": {
                    "React\\Promise\\Timer\\": "src/"
                }
            },
            "notification-url": "https://packagist.org/downloads/",
            "license": [
                "MIT"
            ],
            "authors": [
                {
                    "name": "Christian Lück",
                    "email": "christian@clue.engineering",
                    "homepage": "https://clue.engineering/"
                },
                {
                    "name": "Cees-Jan Kiewiet",
                    "email": "reactphp@ceesjankiewiet.nl",
                    "homepage": "https://wyrihaximus.net/"
                },
                {
                    "name": "Jan Sorgalla",
                    "email": "jsorgalla@gmail.com",
                    "homepage": "https://sorgalla.com/"
                },
                {
                    "name": "Chris Boden",
                    "email": "cboden@gmail.com",
                    "homepage": "https://cboden.dev/"
                }
            ],
            "description": "A trivial implementation of timeouts for Promises, built on top of ReactPHP.",
            "homepage": "https://github.com/reactphp/promise-timer",
            "keywords": [
                "async",
                "event-loop",
                "promise",
                "reactphp",
                "timeout",
                "timer"
            ],
            "support": {
                "issues": "https://github.com/reactphp/promise-timer/issues",
                "source": "https://github.com/reactphp/promise-timer/tree/v1.9.0"
            },
            "funding": [
                {
                    "url": "https://github.com/WyriHaximus",
                    "type": "github"
                },
                {
                    "url": "https://github.com/clue",
                    "type": "github"
                }
            ],
            "time": "2022-06-13T13:41:03+00:00"
        },
        {
            "name": "react/socket",
            "version": "v1.12.0",
            "source": {
                "type": "git",
                "url": "https://github.com/reactphp/socket.git",
                "reference": "81e1b4d7f5450ebd8d2e9a95bb008bb15ca95a7b"
            },
            "dist": {
                "type": "zip",
                "url": "https://api.github.com/repos/reactphp/socket/zipball/81e1b4d7f5450ebd8d2e9a95bb008bb15ca95a7b",
                "reference": "81e1b4d7f5450ebd8d2e9a95bb008bb15ca95a7b",
                "shasum": ""
            },
            "require": {
                "evenement/evenement": "^3.0 || ^2.0 || ^1.0",
                "php": ">=5.3.0",
                "react/dns": "^1.8",
                "react/event-loop": "^1.2",
                "react/promise": "^3 || ^2.6 || ^1.2.1",
                "react/promise-timer": "^1.9",
                "react/stream": "^1.2"
            },
            "require-dev": {
                "phpunit/phpunit": "^9.3 || ^5.7 || ^4.8.35",
                "react/async": "^4 || ^3 || ^2",
                "react/promise-stream": "^1.4"
            },
            "type": "library",
            "autoload": {
                "psr-4": {
                    "React\\Socket\\": "src"
                }
            },
            "notification-url": "https://packagist.org/downloads/",
            "license": [
                "MIT"
            ],
            "authors": [
                {
                    "name": "Christian Lück",
                    "email": "christian@clue.engineering",
                    "homepage": "https://clue.engineering/"
                },
                {
                    "name": "Cees-Jan Kiewiet",
                    "email": "reactphp@ceesjankiewiet.nl",
                    "homepage": "https://wyrihaximus.net/"
                },
                {
                    "name": "Jan Sorgalla",
                    "email": "jsorgalla@gmail.com",
                    "homepage": "https://sorgalla.com/"
                },
                {
                    "name": "Chris Boden",
                    "email": "cboden@gmail.com",
                    "homepage": "https://cboden.dev/"
                }
            ],
            "description": "Async, streaming plaintext TCP/IP and secure TLS socket server and client connections for ReactPHP",
            "keywords": [
                "Connection",
                "Socket",
                "async",
                "reactphp",
                "stream"
            ],
            "support": {
                "issues": "https://github.com/reactphp/socket/issues",
                "source": "https://github.com/reactphp/socket/tree/v1.12.0"
            },
            "funding": [
                {
                    "url": "https://github.com/WyriHaximus",
                    "type": "github"
                },
                {
                    "url": "https://github.com/clue",
                    "type": "github"
                }
            ],
            "time": "2022-08-25T12:32:25+00:00"
        },
        {
            "name": "react/stream",
            "version": "v1.2.0",
            "source": {
                "type": "git",
                "url": "https://github.com/reactphp/stream.git",
                "reference": "7a423506ee1903e89f1e08ec5f0ed430ff784ae9"
            },
            "dist": {
                "type": "zip",
                "url": "https://api.github.com/repos/reactphp/stream/zipball/7a423506ee1903e89f1e08ec5f0ed430ff784ae9",
                "reference": "7a423506ee1903e89f1e08ec5f0ed430ff784ae9",
                "shasum": ""
            },
            "require": {
                "evenement/evenement": "^3.0 || ^2.0 || ^1.0",
                "php": ">=5.3.8",
                "react/event-loop": "^1.2"
            },
            "require-dev": {
                "clue/stream-filter": "~1.2",
                "phpunit/phpunit": "^9.3 || ^5.7 || ^4.8.35"
            },
            "type": "library",
            "autoload": {
                "psr-4": {
                    "React\\Stream\\": "src"
                }
            },
            "notification-url": "https://packagist.org/downloads/",
            "license": [
                "MIT"
            ],
            "authors": [
                {
                    "name": "Christian Lück",
                    "email": "christian@clue.engineering",
                    "homepage": "https://clue.engineering/"
                },
                {
                    "name": "Cees-Jan Kiewiet",
                    "email": "reactphp@ceesjankiewiet.nl",
                    "homepage": "https://wyrihaximus.net/"
                },
                {
                    "name": "Jan Sorgalla",
                    "email": "jsorgalla@gmail.com",
                    "homepage": "https://sorgalla.com/"
                },
                {
                    "name": "Chris Boden",
                    "email": "cboden@gmail.com",
                    "homepage": "https://cboden.dev/"
                }
            ],
            "description": "Event-driven readable and writable streams for non-blocking I/O in ReactPHP",
            "keywords": [
                "event-driven",
                "io",
                "non-blocking",
                "pipe",
                "reactphp",
                "readable",
                "stream",
                "writable"
            ],
            "support": {
                "issues": "https://github.com/reactphp/stream/issues",
                "source": "https://github.com/reactphp/stream/tree/v1.2.0"
            },
            "funding": [
                {
                    "url": "https://github.com/WyriHaximus",
                    "type": "github"
                },
                {
                    "url": "https://github.com/clue",
                    "type": "github"
                }
            ],
            "time": "2021-07-11T12:37:55+00:00"
        },
        {
            "name": "ringcentral/psr7",
            "version": "1.3.0",
            "source": {
                "type": "git",
                "url": "https://github.com/ringcentral/psr7.git",
                "reference": "360faaec4b563958b673fb52bbe94e37f14bc686"
            },
            "dist": {
                "type": "zip",
                "url": "https://api.github.com/repos/ringcentral/psr7/zipball/360faaec4b563958b673fb52bbe94e37f14bc686",
                "reference": "360faaec4b563958b673fb52bbe94e37f14bc686",
                "shasum": ""
            },
            "require": {
                "php": ">=5.3",
                "psr/http-message": "~1.0"
            },
            "provide": {
                "psr/http-message-implementation": "1.0"
            },
            "require-dev": {
                "phpunit/phpunit": "~4.0"
            },
            "type": "library",
            "extra": {
                "branch-alias": {
                    "dev-master": "1.0-dev"
                }
            },
            "autoload": {
                "files": [
                    "src/functions_include.php"
                ],
                "psr-4": {
                    "RingCentral\\Psr7\\": "src/"
                }
            },
            "notification-url": "https://packagist.org/downloads/",
            "license": [
                "MIT"
            ],
            "authors": [
                {
                    "name": "Michael Dowling",
                    "email": "mtdowling@gmail.com",
                    "homepage": "https://github.com/mtdowling"
                }
            ],
            "description": "PSR-7 message implementation",
            "keywords": [
                "http",
                "message",
                "stream",
                "uri"
            ],
            "support": {
                "source": "https://github.com/ringcentral/psr7/tree/master"
            },
            "time": "2018-05-29T20:21:04+00:00"
        },
        {
            "name": "symfony/console",
            "version": "v5.4.28",
            "source": {
                "type": "git",
                "url": "https://github.com/symfony/console.git",
                "reference": "f4f71842f24c2023b91237c72a365306f3c58827"
            },
            "dist": {
                "type": "zip",
                "url": "https://api.github.com/repos/symfony/console/zipball/f4f71842f24c2023b91237c72a365306f3c58827",
                "reference": "f4f71842f24c2023b91237c72a365306f3c58827",
                "shasum": ""
            },
            "require": {
                "php": ">=7.2.5",
                "symfony/deprecation-contracts": "^2.1|^3",
                "symfony/polyfill-mbstring": "~1.0",
                "symfony/polyfill-php73": "^1.9",
                "symfony/polyfill-php80": "^1.16",
                "symfony/service-contracts": "^1.1|^2|^3",
                "symfony/string": "^5.1|^6.0"
            },
            "conflict": {
                "psr/log": ">=3",
                "symfony/dependency-injection": "<4.4",
                "symfony/dotenv": "<5.1",
                "symfony/event-dispatcher": "<4.4",
                "symfony/lock": "<4.4",
                "symfony/process": "<4.4"
            },
            "provide": {
                "psr/log-implementation": "1.0|2.0"
            },
            "require-dev": {
                "psr/log": "^1|^2",
                "symfony/config": "^4.4|^5.0|^6.0",
                "symfony/dependency-injection": "^4.4|^5.0|^6.0",
                "symfony/event-dispatcher": "^4.4|^5.0|^6.0",
                "symfony/lock": "^4.4|^5.0|^6.0",
                "symfony/process": "^4.4|^5.0|^6.0",
                "symfony/var-dumper": "^4.4|^5.0|^6.0"
            },
            "suggest": {
                "psr/log": "For using the console logger",
                "symfony/event-dispatcher": "",
                "symfony/lock": "",
                "symfony/process": ""
            },
            "type": "library",
            "autoload": {
                "psr-4": {
                    "Symfony\\Component\\Console\\": ""
                },
                "exclude-from-classmap": [
                    "/Tests/"
                ]
            },
            "notification-url": "https://packagist.org/downloads/",
            "license": [
                "MIT"
            ],
            "authors": [
                {
                    "name": "Fabien Potencier",
                    "email": "fabien@symfony.com"
                },
                {
                    "name": "Symfony Community",
                    "homepage": "https://symfony.com/contributors"
                }
            ],
            "description": "Eases the creation of beautiful and testable command line interfaces",
            "homepage": "https://symfony.com",
            "keywords": [
                "cli",
                "command-line",
                "console",
                "terminal"
            ],
            "support": {
                "source": "https://github.com/symfony/console/tree/v5.4.28"
            },
            "funding": [
                {
                    "url": "https://symfony.com/sponsor",
                    "type": "custom"
                },
                {
                    "url": "https://github.com/fabpot",
                    "type": "github"
                },
                {
                    "url": "https://tidelift.com/funding/github/packagist/symfony/symfony",
                    "type": "tidelift"
                }
            ],
            "time": "2023-08-07T06:12:30+00:00"
        },
        {
            "name": "symfony/deprecation-contracts",
            "version": "v3.3.0",
            "source": {
                "type": "git",
                "url": "https://github.com/symfony/deprecation-contracts.git",
                "reference": "7c3aff79d10325257a001fcf92d991f24fc967cf"
            },
            "dist": {
                "type": "zip",
                "url": "https://api.github.com/repos/symfony/deprecation-contracts/zipball/7c3aff79d10325257a001fcf92d991f24fc967cf",
                "reference": "7c3aff79d10325257a001fcf92d991f24fc967cf",
                "shasum": ""
            },
            "require": {
                "php": ">=8.1"
            },
            "type": "library",
            "extra": {
                "branch-alias": {
                    "dev-main": "3.4-dev"
                },
                "thanks": {
                    "name": "symfony/contracts",
                    "url": "https://github.com/symfony/contracts"
                }
            },
            "autoload": {
                "files": [
                    "function.php"
                ]
            },
            "notification-url": "https://packagist.org/downloads/",
            "license": [
                "MIT"
            ],
            "authors": [
                {
                    "name": "Nicolas Grekas",
                    "email": "p@tchwork.com"
                },
                {
                    "name": "Symfony Community",
                    "homepage": "https://symfony.com/contributors"
                }
            ],
            "description": "A generic function and convention to trigger deprecation notices",
            "homepage": "https://symfony.com",
            "support": {
                "source": "https://github.com/symfony/deprecation-contracts/tree/v3.3.0"
            },
            "funding": [
                {
                    "url": "https://symfony.com/sponsor",
                    "type": "custom"
                },
                {
                    "url": "https://github.com/fabpot",
                    "type": "github"
                },
                {
                    "url": "https://tidelift.com/funding/github/packagist/symfony/symfony",
                    "type": "tidelift"
                }
            ],
            "time": "2023-05-23T14:45:45+00:00"
        },
        {
            "name": "symfony/finder",
            "version": "v5.4.27",
            "source": {
                "type": "git",
                "url": "https://github.com/symfony/finder.git",
                "reference": "ff4bce3c33451e7ec778070e45bd23f74214cd5d"
            },
            "dist": {
                "type": "zip",
                "url": "https://api.github.com/repos/symfony/finder/zipball/ff4bce3c33451e7ec778070e45bd23f74214cd5d",
                "reference": "ff4bce3c33451e7ec778070e45bd23f74214cd5d",
                "shasum": ""
            },
            "require": {
                "php": ">=7.2.5",
                "symfony/deprecation-contracts": "^2.1|^3",
                "symfony/polyfill-php80": "^1.16"
            },
            "type": "library",
            "autoload": {
                "psr-4": {
                    "Symfony\\Component\\Finder\\": ""
                },
                "exclude-from-classmap": [
                    "/Tests/"
                ]
            },
            "notification-url": "https://packagist.org/downloads/",
            "license": [
                "MIT"
            ],
            "authors": [
                {
                    "name": "Fabien Potencier",
                    "email": "fabien@symfony.com"
                },
                {
                    "name": "Symfony Community",
                    "homepage": "https://symfony.com/contributors"
                }
            ],
            "description": "Finds files and directories via an intuitive fluent interface",
            "homepage": "https://symfony.com",
            "support": {
                "source": "https://github.com/symfony/finder/tree/v5.4.27"
            },
            "funding": [
                {
                    "url": "https://symfony.com/sponsor",
                    "type": "custom"
                },
                {
                    "url": "https://github.com/fabpot",
                    "type": "github"
                },
                {
                    "url": "https://tidelift.com/funding/github/packagist/symfony/symfony",
                    "type": "tidelift"
                }
            ],
            "time": "2023-07-31T08:02:31+00:00"
        },
        {
            "name": "symfony/polyfill-ctype",
            "version": "v1.28.0",
            "source": {
                "type": "git",
                "url": "https://github.com/symfony/polyfill-ctype.git",
                "reference": "ea208ce43cbb04af6867b4fdddb1bdbf84cc28cb"
            },
            "dist": {
                "type": "zip",
                "url": "https://api.github.com/repos/symfony/polyfill-ctype/zipball/ea208ce43cbb04af6867b4fdddb1bdbf84cc28cb",
                "reference": "ea208ce43cbb04af6867b4fdddb1bdbf84cc28cb",
                "shasum": ""
            },
            "require": {
                "php": ">=7.1"
            },
            "provide": {
                "ext-ctype": "*"
            },
            "suggest": {
                "ext-ctype": "For best performance"
            },
            "type": "library",
            "extra": {
                "branch-alias": {
                    "dev-main": "1.28-dev"
                },
                "thanks": {
                    "name": "symfony/polyfill",
                    "url": "https://github.com/symfony/polyfill"
                }
            },
            "autoload": {
                "files": [
                    "bootstrap.php"
                ],
                "psr-4": {
                    "Symfony\\Polyfill\\Ctype\\": ""
                }
            },
            "notification-url": "https://packagist.org/downloads/",
            "license": [
                "MIT"
            ],
            "authors": [
                {
                    "name": "Gert de Pagter",
                    "email": "BackEndTea@gmail.com"
                },
                {
                    "name": "Symfony Community",
                    "homepage": "https://symfony.com/contributors"
                }
            ],
            "description": "Symfony polyfill for ctype functions",
            "homepage": "https://symfony.com",
            "keywords": [
                "compatibility",
                "ctype",
                "polyfill",
                "portable"
            ],
            "support": {
                "source": "https://github.com/symfony/polyfill-ctype/tree/v1.28.0"
            },
            "funding": [
                {
                    "url": "https://symfony.com/sponsor",
                    "type": "custom"
                },
                {
                    "url": "https://github.com/fabpot",
                    "type": "github"
                },
                {
                    "url": "https://tidelift.com/funding/github/packagist/symfony/symfony",
                    "type": "tidelift"
                }
            ],
            "time": "2023-01-26T09:26:14+00:00"
        },
        {
            "name": "symfony/polyfill-intl-grapheme",
            "version": "v1.28.0",
            "source": {
                "type": "git",
                "url": "https://github.com/symfony/polyfill-intl-grapheme.git",
                "reference": "875e90aeea2777b6f135677f618529449334a612"
            },
            "dist": {
                "type": "zip",
                "url": "https://api.github.com/repos/symfony/polyfill-intl-grapheme/zipball/875e90aeea2777b6f135677f618529449334a612",
                "reference": "875e90aeea2777b6f135677f618529449334a612",
                "shasum": ""
            },
            "require": {
                "php": ">=7.1"
            },
            "suggest": {
                "ext-intl": "For best performance"
            },
            "type": "library",
            "extra": {
                "branch-alias": {
                    "dev-main": "1.28-dev"
                },
                "thanks": {
                    "name": "symfony/polyfill",
                    "url": "https://github.com/symfony/polyfill"
                }
            },
            "autoload": {
                "files": [
                    "bootstrap.php"
                ],
                "psr-4": {
                    "Symfony\\Polyfill\\Intl\\Grapheme\\": ""
                }
            },
            "notification-url": "https://packagist.org/downloads/",
            "license": [
                "MIT"
            ],
            "authors": [
                {
                    "name": "Nicolas Grekas",
                    "email": "p@tchwork.com"
                },
                {
                    "name": "Symfony Community",
                    "homepage": "https://symfony.com/contributors"
                }
            ],
            "description": "Symfony polyfill for intl's grapheme_* functions",
            "homepage": "https://symfony.com",
            "keywords": [
                "compatibility",
                "grapheme",
                "intl",
                "polyfill",
                "portable",
                "shim"
            ],
            "support": {
                "source": "https://github.com/symfony/polyfill-intl-grapheme/tree/v1.28.0"
            },
            "funding": [
                {
                    "url": "https://symfony.com/sponsor",
                    "type": "custom"
                },
                {
                    "url": "https://github.com/fabpot",
                    "type": "github"
                },
                {
                    "url": "https://tidelift.com/funding/github/packagist/symfony/symfony",
                    "type": "tidelift"
                }
            ],
            "time": "2023-01-26T09:26:14+00:00"
        },
        {
            "name": "symfony/polyfill-intl-normalizer",
            "version": "v1.28.0",
            "source": {
                "type": "git",
                "url": "https://github.com/symfony/polyfill-intl-normalizer.git",
                "reference": "8c4ad05dd0120b6a53c1ca374dca2ad0a1c4ed92"
            },
            "dist": {
                "type": "zip",
                "url": "https://api.github.com/repos/symfony/polyfill-intl-normalizer/zipball/8c4ad05dd0120b6a53c1ca374dca2ad0a1c4ed92",
                "reference": "8c4ad05dd0120b6a53c1ca374dca2ad0a1c4ed92",
                "shasum": ""
            },
            "require": {
                "php": ">=7.1"
            },
            "suggest": {
                "ext-intl": "For best performance"
            },
            "type": "library",
            "extra": {
                "branch-alias": {
                    "dev-main": "1.28-dev"
                },
                "thanks": {
                    "name": "symfony/polyfill",
                    "url": "https://github.com/symfony/polyfill"
                }
            },
            "autoload": {
                "files": [
                    "bootstrap.php"
                ],
                "psr-4": {
                    "Symfony\\Polyfill\\Intl\\Normalizer\\": ""
                },
                "classmap": [
                    "Resources/stubs"
                ]
            },
            "notification-url": "https://packagist.org/downloads/",
            "license": [
                "MIT"
            ],
            "authors": [
                {
                    "name": "Nicolas Grekas",
                    "email": "p@tchwork.com"
                },
                {
                    "name": "Symfony Community",
                    "homepage": "https://symfony.com/contributors"
                }
            ],
            "description": "Symfony polyfill for intl's Normalizer class and related functions",
            "homepage": "https://symfony.com",
            "keywords": [
                "compatibility",
                "intl",
                "normalizer",
                "polyfill",
                "portable",
                "shim"
            ],
            "support": {
                "source": "https://github.com/symfony/polyfill-intl-normalizer/tree/v1.28.0"
            },
            "funding": [
                {
                    "url": "https://symfony.com/sponsor",
                    "type": "custom"
                },
                {
                    "url": "https://github.com/fabpot",
                    "type": "github"
                },
                {
                    "url": "https://tidelift.com/funding/github/packagist/symfony/symfony",
                    "type": "tidelift"
                }
            ],
            "time": "2023-01-26T09:26:14+00:00"
        },
        {
            "name": "symfony/polyfill-mbstring",
            "version": "v1.28.0",
            "source": {
                "type": "git",
                "url": "https://github.com/symfony/polyfill-mbstring.git",
                "reference": "42292d99c55abe617799667f454222c54c60e229"
            },
            "dist": {
                "type": "zip",
                "url": "https://api.github.com/repos/symfony/polyfill-mbstring/zipball/42292d99c55abe617799667f454222c54c60e229",
                "reference": "42292d99c55abe617799667f454222c54c60e229",
                "shasum": ""
            },
            "require": {
                "php": ">=7.1"
            },
            "provide": {
                "ext-mbstring": "*"
            },
            "suggest": {
                "ext-mbstring": "For best performance"
            },
            "type": "library",
            "extra": {
                "branch-alias": {
                    "dev-main": "1.28-dev"
                },
                "thanks": {
                    "name": "symfony/polyfill",
                    "url": "https://github.com/symfony/polyfill"
                }
            },
            "autoload": {
                "files": [
                    "bootstrap.php"
                ],
                "psr-4": {
                    "Symfony\\Polyfill\\Mbstring\\": ""
                }
            },
            "notification-url": "https://packagist.org/downloads/",
            "license": [
                "MIT"
            ],
            "authors": [
                {
                    "name": "Nicolas Grekas",
                    "email": "p@tchwork.com"
                },
                {
                    "name": "Symfony Community",
                    "homepage": "https://symfony.com/contributors"
                }
            ],
            "description": "Symfony polyfill for the Mbstring extension",
            "homepage": "https://symfony.com",
            "keywords": [
                "compatibility",
                "mbstring",
                "polyfill",
                "portable",
                "shim"
            ],
            "support": {
                "source": "https://github.com/symfony/polyfill-mbstring/tree/v1.28.0"
            },
            "funding": [
                {
                    "url": "https://symfony.com/sponsor",
                    "type": "custom"
                },
                {
                    "url": "https://github.com/fabpot",
                    "type": "github"
                },
                {
                    "url": "https://tidelift.com/funding/github/packagist/symfony/symfony",
                    "type": "tidelift"
                }
            ],
            "time": "2023-07-28T09:04:16+00:00"
        },
        {
            "name": "symfony/polyfill-php73",
            "version": "v1.28.0",
            "source": {
                "type": "git",
                "url": "https://github.com/symfony/polyfill-php73.git",
                "reference": "fe2f306d1d9d346a7fee353d0d5012e401e984b5"
            },
            "dist": {
                "type": "zip",
                "url": "https://api.github.com/repos/symfony/polyfill-php73/zipball/fe2f306d1d9d346a7fee353d0d5012e401e984b5",
                "reference": "fe2f306d1d9d346a7fee353d0d5012e401e984b5",
                "shasum": ""
            },
            "require": {
                "php": ">=7.1"
            },
            "type": "library",
            "extra": {
                "branch-alias": {
                    "dev-main": "1.28-dev"
                },
                "thanks": {
                    "name": "symfony/polyfill",
                    "url": "https://github.com/symfony/polyfill"
                }
            },
            "autoload": {
                "files": [
                    "bootstrap.php"
                ],
                "psr-4": {
                    "Symfony\\Polyfill\\Php73\\": ""
                },
                "classmap": [
                    "Resources/stubs"
                ]
            },
            "notification-url": "https://packagist.org/downloads/",
            "license": [
                "MIT"
            ],
            "authors": [
                {
                    "name": "Nicolas Grekas",
                    "email": "p@tchwork.com"
                },
                {
                    "name": "Symfony Community",
                    "homepage": "https://symfony.com/contributors"
                }
            ],
            "description": "Symfony polyfill backporting some PHP 7.3+ features to lower PHP versions",
            "homepage": "https://symfony.com",
            "keywords": [
                "compatibility",
                "polyfill",
                "portable",
                "shim"
            ],
            "support": {
                "source": "https://github.com/symfony/polyfill-php73/tree/v1.28.0"
            },
            "funding": [
                {
                    "url": "https://symfony.com/sponsor",
                    "type": "custom"
                },
                {
                    "url": "https://github.com/fabpot",
                    "type": "github"
                },
                {
                    "url": "https://tidelift.com/funding/github/packagist/symfony/symfony",
                    "type": "tidelift"
                }
            ],
            "time": "2023-01-26T09:26:14+00:00"
        },
        {
            "name": "symfony/polyfill-php74",
            "version": "v1.28.0",
            "source": {
                "type": "git",
                "url": "https://github.com/symfony/polyfill-php74.git",
                "reference": "8b755b41a155c89f1af29cc33305538499fa05ea"
            },
            "dist": {
                "type": "zip",
                "url": "https://api.github.com/repos/symfony/polyfill-php74/zipball/8b755b41a155c89f1af29cc33305538499fa05ea",
                "reference": "8b755b41a155c89f1af29cc33305538499fa05ea",
                "shasum": ""
            },
            "require": {
                "php": ">=7.1"
            },
            "type": "library",
            "extra": {
                "branch-alias": {
                    "dev-main": "1.28-dev"
                },
                "thanks": {
                    "name": "symfony/polyfill",
                    "url": "https://github.com/symfony/polyfill"
                }
            },
            "autoload": {
                "files": [
                    "bootstrap.php"
                ],
                "psr-4": {
                    "Symfony\\Polyfill\\Php74\\": ""
                }
            },
            "notification-url": "https://packagist.org/downloads/",
            "license": [
                "MIT"
            ],
            "authors": [
                {
                    "name": "Ion Bazan",
                    "email": "ion.bazan@gmail.com"
                },
                {
                    "name": "Nicolas Grekas",
                    "email": "p@tchwork.com"
                },
                {
                    "name": "Symfony Community",
                    "homepage": "https://symfony.com/contributors"
                }
            ],
            "description": "Symfony polyfill backporting some PHP 7.4+ features to lower PHP versions",
            "homepage": "https://symfony.com",
            "keywords": [
                "compatibility",
                "polyfill",
                "portable",
                "shim"
            ],
            "support": {
                "source": "https://github.com/symfony/polyfill-php74/tree/v1.28.0"
            },
            "funding": [
                {
                    "url": "https://symfony.com/sponsor",
                    "type": "custom"
                },
                {
                    "url": "https://github.com/fabpot",
                    "type": "github"
                },
                {
                    "url": "https://tidelift.com/funding/github/packagist/symfony/symfony",
                    "type": "tidelift"
                }
            ],
            "time": "2023-01-26T09:26:14+00:00"
        },
        {
            "name": "symfony/polyfill-php80",
            "version": "v1.28.0",
            "source": {
                "type": "git",
                "url": "https://github.com/symfony/polyfill-php80.git",
                "reference": "6caa57379c4aec19c0a12a38b59b26487dcfe4b5"
            },
            "dist": {
                "type": "zip",
                "url": "https://api.github.com/repos/symfony/polyfill-php80/zipball/6caa57379c4aec19c0a12a38b59b26487dcfe4b5",
                "reference": "6caa57379c4aec19c0a12a38b59b26487dcfe4b5",
                "shasum": ""
            },
            "require": {
                "php": ">=7.1"
            },
            "type": "library",
            "extra": {
                "branch-alias": {
                    "dev-main": "1.28-dev"
                },
                "thanks": {
                    "name": "symfony/polyfill",
                    "url": "https://github.com/symfony/polyfill"
                }
            },
            "autoload": {
                "files": [
                    "bootstrap.php"
                ],
                "psr-4": {
                    "Symfony\\Polyfill\\Php80\\": ""
                },
                "classmap": [
                    "Resources/stubs"
                ]
            },
            "notification-url": "https://packagist.org/downloads/",
            "license": [
                "MIT"
            ],
            "authors": [
                {
                    "name": "Ion Bazan",
                    "email": "ion.bazan@gmail.com"
                },
                {
                    "name": "Nicolas Grekas",
                    "email": "p@tchwork.com"
                },
                {
                    "name": "Symfony Community",
                    "homepage": "https://symfony.com/contributors"
                }
            ],
            "description": "Symfony polyfill backporting some PHP 8.0+ features to lower PHP versions",
            "homepage": "https://symfony.com",
            "keywords": [
                "compatibility",
                "polyfill",
                "portable",
                "shim"
            ],
            "support": {
                "source": "https://github.com/symfony/polyfill-php80/tree/v1.28.0"
            },
            "funding": [
                {
                    "url": "https://symfony.com/sponsor",
                    "type": "custom"
                },
                {
                    "url": "https://github.com/fabpot",
                    "type": "github"
                },
                {
                    "url": "https://tidelift.com/funding/github/packagist/symfony/symfony",
                    "type": "tidelift"
                }
            ],
            "time": "2023-01-26T09:26:14+00:00"
        },
        {
            "name": "symfony/polyfill-php81",
            "version": "v1.28.0",
            "source": {
                "type": "git",
                "url": "https://github.com/symfony/polyfill-php81.git",
                "reference": "7581cd600fa9fd681b797d00b02f068e2f13263b"
            },
            "dist": {
                "type": "zip",
                "url": "https://api.github.com/repos/symfony/polyfill-php81/zipball/7581cd600fa9fd681b797d00b02f068e2f13263b",
                "reference": "7581cd600fa9fd681b797d00b02f068e2f13263b",
                "shasum": ""
            },
            "require": {
                "php": ">=7.1"
            },
            "type": "library",
            "extra": {
                "branch-alias": {
                    "dev-main": "1.28-dev"
                },
                "thanks": {
                    "name": "symfony/polyfill",
                    "url": "https://github.com/symfony/polyfill"
                }
            },
            "autoload": {
                "files": [
                    "bootstrap.php"
                ],
                "psr-4": {
                    "Symfony\\Polyfill\\Php81\\": ""
                },
                "classmap": [
                    "Resources/stubs"
                ]
            },
            "notification-url": "https://packagist.org/downloads/",
            "license": [
                "MIT"
            ],
            "authors": [
                {
                    "name": "Nicolas Grekas",
                    "email": "p@tchwork.com"
                },
                {
                    "name": "Symfony Community",
                    "homepage": "https://symfony.com/contributors"
                }
            ],
            "description": "Symfony polyfill backporting some PHP 8.1+ features to lower PHP versions",
            "homepage": "https://symfony.com",
            "keywords": [
                "compatibility",
                "polyfill",
                "portable",
                "shim"
            ],
            "support": {
                "source": "https://github.com/symfony/polyfill-php81/tree/v1.28.0"
            },
            "funding": [
                {
                    "url": "https://symfony.com/sponsor",
                    "type": "custom"
                },
                {
                    "url": "https://github.com/fabpot",
                    "type": "github"
                },
                {
                    "url": "https://tidelift.com/funding/github/packagist/symfony/symfony",
                    "type": "tidelift"
                }
            ],
            "time": "2023-01-26T09:26:14+00:00"
        },
        {
            "name": "symfony/process",
            "version": "v5.4.28",
            "source": {
                "type": "git",
                "url": "https://github.com/symfony/process.git",
                "reference": "45261e1fccad1b5447a8d7a8e67aa7b4a9798b7b"
            },
            "dist": {
                "type": "zip",
                "url": "https://api.github.com/repos/symfony/process/zipball/45261e1fccad1b5447a8d7a8e67aa7b4a9798b7b",
                "reference": "45261e1fccad1b5447a8d7a8e67aa7b4a9798b7b",
                "shasum": ""
            },
            "require": {
                "php": ">=7.2.5",
                "symfony/polyfill-php80": "^1.16"
            },
            "type": "library",
            "autoload": {
                "psr-4": {
                    "Symfony\\Component\\Process\\": ""
                },
                "exclude-from-classmap": [
                    "/Tests/"
                ]
            },
            "notification-url": "https://packagist.org/downloads/",
            "license": [
                "MIT"
            ],
            "authors": [
                {
                    "name": "Fabien Potencier",
                    "email": "fabien@symfony.com"
                },
                {
                    "name": "Symfony Community",
                    "homepage": "https://symfony.com/contributors"
                }
            ],
            "description": "Executes commands in sub-processes",
            "homepage": "https://symfony.com",
            "support": {
                "source": "https://github.com/symfony/process/tree/v5.4.28"
            },
            "funding": [
                {
                    "url": "https://symfony.com/sponsor",
                    "type": "custom"
                },
                {
                    "url": "https://github.com/fabpot",
                    "type": "github"
                },
                {
                    "url": "https://tidelift.com/funding/github/packagist/symfony/symfony",
                    "type": "tidelift"
                }
            ],
            "time": "2023-08-07T10:36:04+00:00"
        },
        {
            "name": "symfony/service-contracts",
            "version": "v2.5.2",
            "source": {
                "type": "git",
                "url": "https://github.com/symfony/service-contracts.git",
                "reference": "4b426aac47d6427cc1a1d0f7e2ac724627f5966c"
            },
            "dist": {
                "type": "zip",
                "url": "https://api.github.com/repos/symfony/service-contracts/zipball/4b426aac47d6427cc1a1d0f7e2ac724627f5966c",
                "reference": "4b426aac47d6427cc1a1d0f7e2ac724627f5966c",
                "shasum": ""
            },
            "require": {
                "php": ">=7.2.5",
                "psr/container": "^1.1",
                "symfony/deprecation-contracts": "^2.1|^3"
            },
            "conflict": {
                "ext-psr": "<1.1|>=2"
            },
            "suggest": {
                "symfony/service-implementation": ""
            },
            "type": "library",
            "extra": {
                "branch-alias": {
                    "dev-main": "2.5-dev"
                },
                "thanks": {
                    "name": "symfony/contracts",
                    "url": "https://github.com/symfony/contracts"
                }
            },
            "autoload": {
                "psr-4": {
                    "Symfony\\Contracts\\Service\\": ""
                }
            },
            "notification-url": "https://packagist.org/downloads/",
            "license": [
                "MIT"
            ],
            "authors": [
                {
                    "name": "Nicolas Grekas",
                    "email": "p@tchwork.com"
                },
                {
                    "name": "Symfony Community",
                    "homepage": "https://symfony.com/contributors"
                }
            ],
            "description": "Generic abstractions related to writing services",
            "homepage": "https://symfony.com",
            "keywords": [
                "abstractions",
                "contracts",
                "decoupling",
                "interfaces",
                "interoperability",
                "standards"
            ],
            "support": {
                "source": "https://github.com/symfony/service-contracts/tree/v2.5.2"
            },
            "funding": [
                {
                    "url": "https://symfony.com/sponsor",
                    "type": "custom"
                },
                {
                    "url": "https://github.com/fabpot",
                    "type": "github"
                },
                {
                    "url": "https://tidelift.com/funding/github/packagist/symfony/symfony",
                    "type": "tidelift"
                }
            ],
            "time": "2022-05-30T19:17:29+00:00"
        },
        {
            "name": "symfony/string",
            "version": "v5.4.26",
            "source": {
                "type": "git",
                "url": "https://github.com/symfony/string.git",
                "reference": "1181fe9270e373537475e826873b5867b863883c"
            },
            "dist": {
                "type": "zip",
                "url": "https://api.github.com/repos/symfony/string/zipball/1181fe9270e373537475e826873b5867b863883c",
                "reference": "1181fe9270e373537475e826873b5867b863883c",
                "shasum": ""
            },
            "require": {
                "php": ">=7.2.5",
                "symfony/polyfill-ctype": "~1.8",
                "symfony/polyfill-intl-grapheme": "~1.0",
                "symfony/polyfill-intl-normalizer": "~1.0",
                "symfony/polyfill-mbstring": "~1.0",
                "symfony/polyfill-php80": "~1.15"
            },
            "conflict": {
                "symfony/translation-contracts": ">=3.0"
            },
            "require-dev": {
                "symfony/error-handler": "^4.4|^5.0|^6.0",
                "symfony/http-client": "^4.4|^5.0|^6.0",
                "symfony/translation-contracts": "^1.1|^2",
                "symfony/var-exporter": "^4.4|^5.0|^6.0"
            },
            "type": "library",
            "autoload": {
                "files": [
                    "Resources/functions.php"
                ],
                "psr-4": {
                    "Symfony\\Component\\String\\": ""
                },
                "exclude-from-classmap": [
                    "/Tests/"
                ]
            },
            "notification-url": "https://packagist.org/downloads/",
            "license": [
                "MIT"
            ],
            "authors": [
                {
                    "name": "Nicolas Grekas",
                    "email": "p@tchwork.com"
                },
                {
                    "name": "Symfony Community",
                    "homepage": "https://symfony.com/contributors"
                }
            ],
            "description": "Provides an object-oriented API to strings and deals with bytes, UTF-8 code points and grapheme clusters in a unified way",
            "homepage": "https://symfony.com",
            "keywords": [
                "grapheme",
                "i18n",
                "string",
                "unicode",
                "utf-8",
                "utf8"
            ],
            "support": {
                "source": "https://github.com/symfony/string/tree/v5.4.26"
            },
            "funding": [
                {
                    "url": "https://symfony.com/sponsor",
                    "type": "custom"
                },
                {
                    "url": "https://github.com/fabpot",
                    "type": "github"
                },
                {
                    "url": "https://tidelift.com/funding/github/packagist/symfony/symfony",
                    "type": "tidelift"
                }
            ],
            "time": "2023-06-28T12:46:07+00:00"
        }
    ],
    "packages-dev": [
        {
            "name": "brianium/paratest",
            "version": "v6.6.3",
            "source": {
                "type": "git",
                "url": "https://github.com/paratestphp/paratest.git",
                "reference": "f2d781bb9136cda2f5e73ee778049e80ba681cf6"
            },
            "dist": {
                "type": "zip",
                "url": "https://api.github.com/repos/paratestphp/paratest/zipball/f2d781bb9136cda2f5e73ee778049e80ba681cf6",
                "reference": "f2d781bb9136cda2f5e73ee778049e80ba681cf6",
                "shasum": ""
            },
            "require": {
                "ext-dom": "*",
                "ext-pcre": "*",
                "ext-reflection": "*",
                "ext-simplexml": "*",
                "jean85/pretty-package-versions": "^2.0.5",
                "php": "^7.3 || ^8.0",
                "phpunit/php-code-coverage": "^9.2.16",
                "phpunit/php-file-iterator": "^3.0.6",
                "phpunit/php-timer": "^5.0.3",
                "phpunit/phpunit": "^9.5.23",
                "sebastian/environment": "^5.1.4",
                "symfony/console": "^5.4.9 || ^6.1.2",
                "symfony/polyfill-php80": "^v1.26.0",
                "symfony/process": "^5.4.8 || ^6.1.0"
            },
            "require-dev": {
                "doctrine/coding-standard": "^9.0.0",
                "ext-pcov": "*",
                "ext-posix": "*",
                "infection/infection": "^0.26.13",
                "malukenho/mcbumpface": "^1.1.5",
                "squizlabs/php_codesniffer": "^3.7.1",
                "symfony/filesystem": "^5.4.9 || ^6.1.0",
                "vimeo/psalm": "^4.26.0"
            },
            "bin": [
                "bin/paratest",
                "bin/paratest.bat",
                "bin/paratest_for_phpstorm"
            ],
            "type": "library",
            "autoload": {
                "psr-4": {
                    "ParaTest\\": [
                        "src/"
                    ]
                }
            },
            "notification-url": "https://packagist.org/downloads/",
            "license": [
                "MIT"
            ],
            "authors": [
                {
                    "name": "Brian Scaturro",
                    "email": "scaturrob@gmail.com",
                    "role": "Developer"
                },
                {
                    "name": "Filippo Tessarotto",
                    "email": "zoeslam@gmail.com",
                    "role": "Developer"
                }
            ],
            "description": "Parallel testing for PHP",
            "homepage": "https://github.com/paratestphp/paratest",
            "keywords": [
                "concurrent",
                "parallel",
                "phpunit",
                "testing"
            ],
            "support": {
                "issues": "https://github.com/paratestphp/paratest/issues",
                "source": "https://github.com/paratestphp/paratest/tree/v6.6.3"
            },
            "funding": [
                {
                    "url": "https://github.com/sponsors/Slamdunk",
                    "type": "github"
                },
                {
                    "url": "https://paypal.me/filippotessarotto",
                    "type": "paypal"
                }
            ],
            "time": "2022-08-25T05:44:14+00:00"
        },
        {
            "name": "cweagans/composer-patches",
            "version": "1.7.3",
            "source": {
                "type": "git",
                "url": "https://github.com/cweagans/composer-patches.git",
                "reference": "e190d4466fe2b103a55467dfa83fc2fecfcaf2db"
            },
            "dist": {
                "type": "zip",
                "url": "https://api.github.com/repos/cweagans/composer-patches/zipball/e190d4466fe2b103a55467dfa83fc2fecfcaf2db",
                "reference": "e190d4466fe2b103a55467dfa83fc2fecfcaf2db",
                "shasum": ""
            },
            "require": {
                "composer-plugin-api": "^1.0 || ^2.0",
                "php": ">=5.3.0"
            },
            "require-dev": {
                "composer/composer": "~1.0 || ~2.0",
                "phpunit/phpunit": "~4.6"
            },
            "type": "composer-plugin",
            "extra": {
                "class": "cweagans\\Composer\\Patches"
            },
            "autoload": {
                "psr-4": {
                    "cweagans\\Composer\\": "src"
                }
            },
            "notification-url": "https://packagist.org/downloads/",
            "license": [
                "BSD-3-Clause"
            ],
            "authors": [
                {
                    "name": "Cameron Eagans",
                    "email": "me@cweagans.net"
                }
            ],
            "description": "Provides a way to patch Composer packages.",
            "support": {
                "issues": "https://github.com/cweagans/composer-patches/issues",
                "source": "https://github.com/cweagans/composer-patches/tree/1.7.3"
            },
            "time": "2022-12-20T22:53:13+00:00"
        },
        {
            "name": "doctrine/instantiator",
            "version": "1.4.1",
            "source": {
                "type": "git",
                "url": "https://github.com/doctrine/instantiator.git",
                "reference": "10dcfce151b967d20fde1b34ae6640712c3891bc"
            },
            "dist": {
                "type": "zip",
                "url": "https://api.github.com/repos/doctrine/instantiator/zipball/10dcfce151b967d20fde1b34ae6640712c3891bc",
                "reference": "10dcfce151b967d20fde1b34ae6640712c3891bc",
                "shasum": ""
            },
            "require": {
                "php": "^7.1 || ^8.0"
            },
            "require-dev": {
                "doctrine/coding-standard": "^9",
                "ext-pdo": "*",
                "ext-phar": "*",
                "phpbench/phpbench": "^0.16 || ^1",
                "phpstan/phpstan": "^1.4",
                "phpstan/phpstan-phpunit": "^1",
                "phpunit/phpunit": "^7.5 || ^8.5 || ^9.5",
                "vimeo/psalm": "^4.22"
            },
            "type": "library",
            "autoload": {
                "psr-4": {
                    "Doctrine\\Instantiator\\": "src/Doctrine/Instantiator/"
                }
            },
            "notification-url": "https://packagist.org/downloads/",
            "license": [
                "MIT"
            ],
            "authors": [
                {
                    "name": "Marco Pivetta",
                    "email": "ocramius@gmail.com",
                    "homepage": "https://ocramius.github.io/"
                }
            ],
            "description": "A small, lightweight utility to instantiate objects in PHP without invoking their constructors",
            "homepage": "https://www.doctrine-project.org/projects/instantiator.html",
            "keywords": [
                "constructor",
                "instantiate"
            ],
            "support": {
                "issues": "https://github.com/doctrine/instantiator/issues",
                "source": "https://github.com/doctrine/instantiator/tree/1.4.1"
            },
            "funding": [
                {
                    "url": "https://www.doctrine-project.org/sponsorship.html",
                    "type": "custom"
                },
                {
                    "url": "https://www.patreon.com/phpdoctrine",
                    "type": "patreon"
                },
                {
                    "url": "https://tidelift.com/funding/github/packagist/doctrine%2Finstantiator",
                    "type": "tidelift"
                }
            ],
            "time": "2022-03-03T08:28:38+00:00"
        },
        {
            "name": "jean85/pretty-package-versions",
            "version": "2.0.5",
            "source": {
                "type": "git",
                "url": "https://github.com/Jean85/pretty-package-versions.git",
                "reference": "ae547e455a3d8babd07b96966b17d7fd21d9c6af"
            },
            "dist": {
                "type": "zip",
                "url": "https://api.github.com/repos/Jean85/pretty-package-versions/zipball/ae547e455a3d8babd07b96966b17d7fd21d9c6af",
                "reference": "ae547e455a3d8babd07b96966b17d7fd21d9c6af",
                "shasum": ""
            },
            "require": {
                "composer-runtime-api": "^2.0.0",
                "php": "^7.1|^8.0"
            },
            "require-dev": {
                "friendsofphp/php-cs-fixer": "^2.17",
                "jean85/composer-provided-replaced-stub-package": "^1.0",
                "phpstan/phpstan": "^0.12.66",
                "phpunit/phpunit": "^7.5|^8.5|^9.4",
                "vimeo/psalm": "^4.3"
            },
            "type": "library",
            "extra": {
                "branch-alias": {
                    "dev-master": "1.x-dev"
                }
            },
            "autoload": {
                "psr-4": {
                    "Jean85\\": "src/"
                }
            },
            "notification-url": "https://packagist.org/downloads/",
            "license": [
                "MIT"
            ],
            "authors": [
                {
                    "name": "Alessandro Lai",
                    "email": "alessandro.lai85@gmail.com"
                }
            ],
            "description": "A library to get pretty versions strings of installed dependencies",
            "keywords": [
                "composer",
                "package",
                "release",
                "versions"
            ],
            "support": {
                "issues": "https://github.com/Jean85/pretty-package-versions/issues",
                "source": "https://github.com/Jean85/pretty-package-versions/tree/2.0.5"
            },
            "time": "2021-10-08T21:21:46+00:00"
        },
        {
            "name": "myclabs/deep-copy",
            "version": "1.11.0",
            "source": {
                "type": "git",
                "url": "https://github.com/myclabs/DeepCopy.git",
                "reference": "14daed4296fae74d9e3201d2c4925d1acb7aa614"
            },
            "dist": {
                "type": "zip",
                "url": "https://api.github.com/repos/myclabs/DeepCopy/zipball/14daed4296fae74d9e3201d2c4925d1acb7aa614",
                "reference": "14daed4296fae74d9e3201d2c4925d1acb7aa614",
                "shasum": ""
            },
            "require": {
                "php": "^7.1 || ^8.0"
            },
            "conflict": {
                "doctrine/collections": "<1.6.8",
                "doctrine/common": "<2.13.3 || >=3,<3.2.2"
            },
            "require-dev": {
                "doctrine/collections": "^1.6.8",
                "doctrine/common": "^2.13.3 || ^3.2.2",
                "phpunit/phpunit": "^7.5.20 || ^8.5.23 || ^9.5.13"
            },
            "type": "library",
            "autoload": {
                "files": [
                    "src/DeepCopy/deep_copy.php"
                ],
                "psr-4": {
                    "DeepCopy\\": "src/DeepCopy/"
                }
            },
            "notification-url": "https://packagist.org/downloads/",
            "license": [
                "MIT"
            ],
            "description": "Create deep copies (clones) of your objects",
            "keywords": [
                "clone",
                "copy",
                "duplicate",
                "object",
                "object graph"
            ],
            "support": {
                "issues": "https://github.com/myclabs/DeepCopy/issues",
                "source": "https://github.com/myclabs/DeepCopy/tree/1.11.0"
            },
            "funding": [
                {
                    "url": "https://tidelift.com/funding/github/packagist/myclabs/deep-copy",
                    "type": "tidelift"
                }
            ],
            "time": "2022-03-03T13:19:32+00:00"
        },
        {
            "name": "ondrejmirtes/simple-downgrader",
            "version": "1.0.2",
            "source": {
                "type": "git",
                "url": "https://github.com/ondrejmirtes/simple-downgrader.git",
                "reference": "832aaae53dcfe358f63180494de8734244773d46"
            },
            "dist": {
                "type": "zip",
                "url": "https://api.github.com/repos/ondrejmirtes/simple-downgrader/zipball/832aaae53dcfe358f63180494de8734244773d46",
                "reference": "832aaae53dcfe358f63180494de8734244773d46",
                "shasum": ""
            },
            "require": {
                "nette/utils": "^3.2.5",
                "nikic/php-parser": "^4.18",
                "php": "^7.2|^8.0",
                "phpstan/phpdoc-parser": "^1.24.5",
                "symfony/console": "^5.4",
                "symfony/finder": "^5.4"
            },
            "require-dev": {
                "php-parallel-lint/php-parallel-lint": "^1.3",
                "phpstan/phpstan": "^1.10",
                "phpunit/phpunit": "^8.5.36"
            },
            "bin": [
                "bin/simple-downgrade"
            ],
            "type": "library",
            "autoload": {
                "psr-4": {
                    "SimpleDowngrader\\": [
                        "src/"
                    ]
                }
            },
            "notification-url": "https://packagist.org/downloads/",
            "license": [
                "MIT"
            ],
            "description": "Simple Downgrader",
            "support": {
                "issues": "https://github.com/ondrejmirtes/simple-downgrader/issues",
                "source": "https://github.com/ondrejmirtes/simple-downgrader/tree/1.0.2"
            },
            "time": "2024-02-12T19:22:32+00:00"
        },
        {
            "name": "phar-io/manifest",
            "version": "2.0.3",
            "source": {
                "type": "git",
                "url": "https://github.com/phar-io/manifest.git",
                "reference": "97803eca37d319dfa7826cc2437fc020857acb53"
            },
            "dist": {
                "type": "zip",
                "url": "https://api.github.com/repos/phar-io/manifest/zipball/97803eca37d319dfa7826cc2437fc020857acb53",
                "reference": "97803eca37d319dfa7826cc2437fc020857acb53",
                "shasum": ""
            },
            "require": {
                "ext-dom": "*",
                "ext-phar": "*",
                "ext-xmlwriter": "*",
                "phar-io/version": "^3.0.1",
                "php": "^7.2 || ^8.0"
            },
            "type": "library",
            "extra": {
                "branch-alias": {
                    "dev-master": "2.0.x-dev"
                }
            },
            "autoload": {
                "classmap": [
                    "src/"
                ]
            },
            "notification-url": "https://packagist.org/downloads/",
            "license": [
                "BSD-3-Clause"
            ],
            "authors": [
                {
                    "name": "Arne Blankerts",
                    "email": "arne@blankerts.de",
                    "role": "Developer"
                },
                {
                    "name": "Sebastian Heuer",
                    "email": "sebastian@phpeople.de",
                    "role": "Developer"
                },
                {
                    "name": "Sebastian Bergmann",
                    "email": "sebastian@phpunit.de",
                    "role": "Developer"
                }
            ],
            "description": "Component for reading phar.io manifest information from a PHP Archive (PHAR)",
            "support": {
                "issues": "https://github.com/phar-io/manifest/issues",
                "source": "https://github.com/phar-io/manifest/tree/2.0.3"
            },
            "time": "2021-07-20T11:28:43+00:00"
        },
        {
            "name": "phar-io/version",
            "version": "3.2.1",
            "source": {
                "type": "git",
                "url": "https://github.com/phar-io/version.git",
                "reference": "4f7fd7836c6f332bb2933569e566a0d6c4cbed74"
            },
            "dist": {
                "type": "zip",
                "url": "https://api.github.com/repos/phar-io/version/zipball/4f7fd7836c6f332bb2933569e566a0d6c4cbed74",
                "reference": "4f7fd7836c6f332bb2933569e566a0d6c4cbed74",
                "shasum": ""
            },
            "require": {
                "php": "^7.2 || ^8.0"
            },
            "type": "library",
            "autoload": {
                "classmap": [
                    "src/"
                ]
            },
            "notification-url": "https://packagist.org/downloads/",
            "license": [
                "BSD-3-Clause"
            ],
            "authors": [
                {
                    "name": "Arne Blankerts",
                    "email": "arne@blankerts.de",
                    "role": "Developer"
                },
                {
                    "name": "Sebastian Heuer",
                    "email": "sebastian@phpeople.de",
                    "role": "Developer"
                },
                {
                    "name": "Sebastian Bergmann",
                    "email": "sebastian@phpunit.de",
                    "role": "Developer"
                }
            ],
            "description": "Library for handling version information and constraints",
            "support": {
                "issues": "https://github.com/phar-io/version/issues",
                "source": "https://github.com/phar-io/version/tree/3.2.1"
            },
            "time": "2022-02-21T01:04:05+00:00"
        },
        {
            "name": "php-parallel-lint/php-parallel-lint",
            "version": "v1.3.2",
            "source": {
                "type": "git",
                "url": "https://github.com/php-parallel-lint/PHP-Parallel-Lint.git",
                "reference": "6483c9832e71973ed29cf71bd6b3f4fde438a9de"
            },
            "dist": {
                "type": "zip",
                "url": "https://api.github.com/repos/php-parallel-lint/PHP-Parallel-Lint/zipball/6483c9832e71973ed29cf71bd6b3f4fde438a9de",
                "reference": "6483c9832e71973ed29cf71bd6b3f4fde438a9de",
                "shasum": ""
            },
            "require": {
                "ext-json": "*",
                "php": ">=5.3.0"
            },
            "replace": {
                "grogy/php-parallel-lint": "*",
                "jakub-onderka/php-parallel-lint": "*"
            },
            "require-dev": {
                "nette/tester": "^1.3 || ^2.0",
                "php-parallel-lint/php-console-highlighter": "0.* || ^1.0",
                "squizlabs/php_codesniffer": "^3.6"
            },
            "suggest": {
                "php-parallel-lint/php-console-highlighter": "Highlight syntax in code snippet"
            },
            "bin": [
                "parallel-lint"
            ],
            "type": "library",
            "autoload": {
                "classmap": [
                    "./src/"
                ]
            },
            "notification-url": "https://packagist.org/downloads/",
            "license": [
                "BSD-2-Clause"
            ],
            "authors": [
                {
                    "name": "Jakub Onderka",
                    "email": "ahoj@jakubonderka.cz"
                }
            ],
            "description": "This tool check syntax of PHP files about 20x faster than serial check.",
            "homepage": "https://github.com/php-parallel-lint/PHP-Parallel-Lint",
            "support": {
                "issues": "https://github.com/php-parallel-lint/PHP-Parallel-Lint/issues",
                "source": "https://github.com/php-parallel-lint/PHP-Parallel-Lint/tree/v1.3.2"
            },
            "time": "2022-02-21T12:50:22+00:00"
        },
        {
            "name": "phpstan/phpstan-deprecation-rules",
            "version": "1.2.x-dev",
            "source": {
                "type": "git",
                "url": "https://github.com/phpstan/phpstan-deprecation-rules.git",
                "reference": "788ea1bd84f7848abf27ba29b92c6c9d285dfc95"
            },
            "dist": {
                "type": "zip",
                "url": "https://api.github.com/repos/phpstan/phpstan-deprecation-rules/zipball/788ea1bd84f7848abf27ba29b92c6c9d285dfc95",
                "reference": "788ea1bd84f7848abf27ba29b92c6c9d285dfc95",
                "shasum": ""
            },
            "require": {
                "php": "^7.2 || ^8.0",
                "phpstan/phpstan": "^1.11"
            },
            "require-dev": {
                "php-parallel-lint/php-parallel-lint": "^1.2",
                "phpstan/phpstan-phpunit": "^1.0",
                "phpunit/phpunit": "^9.5"
            },
            "default-branch": true,
            "type": "phpstan-extension",
            "extra": {
                "phpstan": {
                    "includes": [
                        "rules.neon"
                    ]
                }
            },
            "autoload": {
                "psr-4": {
                    "PHPStan\\": "src/"
                }
            },
            "notification-url": "https://packagist.org/downloads/",
            "license": [
                "MIT"
            ],
            "description": "PHPStan rules for detecting usage of deprecated classes, methods, properties, constants and traits.",
            "support": {
                "issues": "https://github.com/phpstan/phpstan-deprecation-rules/issues",
                "source": "https://github.com/phpstan/phpstan-deprecation-rules/tree/1.2.x"
            },
            "time": "2023-09-19T08:17:29+00:00"
        },
        {
            "name": "phpstan/phpstan-nette",
            "version": "1.2.9",
            "source": {
                "type": "git",
                "url": "https://github.com/phpstan/phpstan-nette.git",
                "reference": "0e3a6805917811d685e59bb83c2286315f2f6d78"
            },
            "dist": {
                "type": "zip",
                "url": "https://api.github.com/repos/phpstan/phpstan-nette/zipball/0e3a6805917811d685e59bb83c2286315f2f6d78",
                "reference": "0e3a6805917811d685e59bb83c2286315f2f6d78",
                "shasum": ""
            },
            "require": {
                "php": "^7.2 || ^8.0",
                "phpstan/phpstan": "^1.10"
            },
            "conflict": {
                "nette/application": "<2.3.0",
                "nette/component-model": "<2.3.0",
                "nette/di": "<2.3.0",
                "nette/forms": "<2.3.0",
                "nette/http": "<2.3.0",
                "nette/utils": "<2.3.0"
            },
            "require-dev": {
                "nette/application": "^3.0",
                "nette/forms": "^3.0",
                "nette/utils": "^2.3.0 || ^3.0.0",
                "nikic/php-parser": "^4.13.2",
                "php-parallel-lint/php-parallel-lint": "^1.2",
                "phpstan/phpstan-php-parser": "^1.1",
                "phpstan/phpstan-phpunit": "^1.0",
                "phpstan/phpstan-strict-rules": "^1.0",
                "phpunit/phpunit": "^9.5"
            },
            "type": "phpstan-extension",
            "extra": {
                "phpstan": {
                    "includes": [
                        "extension.neon",
                        "rules.neon"
                    ]
                }
            },
            "autoload": {
                "psr-4": {
                    "PHPStan\\": "src/"
                }
            },
            "notification-url": "https://packagist.org/downloads/",
            "license": [
                "MIT"
            ],
            "description": "Nette Framework class reflection extension for PHPStan",
            "support": {
                "issues": "https://github.com/phpstan/phpstan-nette/issues",
                "source": "https://github.com/phpstan/phpstan-nette/tree/1.2.9"
            },
            "time": "2023-04-12T14:11:53+00:00"
        },
        {
            "name": "phpstan/phpstan-phpunit",
            "version": "1.3.15",
            "source": {
                "type": "git",
                "url": "https://github.com/phpstan/phpstan-phpunit.git",
                "reference": "70ecacc64fe8090d8d2a33db5a51fe8e88acd93a"
            },
            "dist": {
                "type": "zip",
                "url": "https://api.github.com/repos/phpstan/phpstan-phpunit/zipball/70ecacc64fe8090d8d2a33db5a51fe8e88acd93a",
                "reference": "70ecacc64fe8090d8d2a33db5a51fe8e88acd93a",
                "shasum": ""
            },
            "require": {
                "php": "^7.2 || ^8.0",
                "phpstan/phpstan": "^1.10"
            },
            "conflict": {
                "phpunit/phpunit": "<7.0"
            },
            "require-dev": {
                "nikic/php-parser": "^4.13.0",
                "php-parallel-lint/php-parallel-lint": "^1.2",
                "phpstan/phpstan-strict-rules": "^1.5.1",
                "phpunit/phpunit": "^9.5"
            },
            "type": "phpstan-extension",
            "extra": {
                "phpstan": {
                    "includes": [
                        "extension.neon",
                        "rules.neon"
                    ]
                }
            },
            "autoload": {
                "psr-4": {
                    "PHPStan\\": "src/"
                }
            },
            "notification-url": "https://packagist.org/downloads/",
            "license": [
                "MIT"
            ],
            "description": "PHPUnit extensions and rules for PHPStan",
            "support": {
                "issues": "https://github.com/phpstan/phpstan-phpunit/issues",
                "source": "https://github.com/phpstan/phpstan-phpunit/tree/1.3.15"
            },
            "time": "2023-10-09T18:58:39+00:00"
        },
        {
            "name": "phpstan/phpstan-strict-rules",
            "version": "1.6.x-dev",
            "source": {
                "type": "git",
                "url": "https://github.com/phpstan/phpstan-strict-rules.git",
                "reference": "a3b0404c40197996b6ed32b2613e5a337fcbefd4"
            },
            "dist": {
                "type": "zip",
                "url": "https://api.github.com/repos/phpstan/phpstan-strict-rules/zipball/a3b0404c40197996b6ed32b2613e5a337fcbefd4",
                "reference": "a3b0404c40197996b6ed32b2613e5a337fcbefd4",
                "shasum": ""
            },
            "require": {
                "php": "^7.2 || ^8.0",
                "phpstan/phpstan": "^1.11"
            },
            "require-dev": {
                "nikic/php-parser": "^4.13.0",
                "php-parallel-lint/php-parallel-lint": "^1.2",
                "phpstan/phpstan-deprecation-rules": "^1.1",
                "phpstan/phpstan-phpunit": "^1.0",
                "phpunit/phpunit": "^9.5"
            },
            "default-branch": true,
            "type": "phpstan-extension",
            "extra": {
                "phpstan": {
                    "includes": [
                        "rules.neon"
                    ]
                }
            },
            "autoload": {
                "psr-4": {
                    "PHPStan\\": "src/"
                }
            },
            "notification-url": "https://packagist.org/downloads/",
            "license": [
                "MIT"
            ],
            "description": "Extra strict and opinionated rules for PHPStan",
            "support": {
                "issues": "https://github.com/phpstan/phpstan-strict-rules/issues",
                "source": "https://github.com/phpstan/phpstan-strict-rules/tree/1.6.x"
            },
            "time": "2023-10-30T14:35:14+00:00"
        },
        {
            "name": "phpunit/php-code-coverage",
            "version": "9.2.30",
            "source": {
                "type": "git",
                "url": "https://github.com/sebastianbergmann/php-code-coverage.git",
                "reference": "ca2bd87d2f9215904682a9cb9bb37dda98e76089"
            },
            "dist": {
                "type": "zip",
                "url": "https://api.github.com/repos/sebastianbergmann/php-code-coverage/zipball/ca2bd87d2f9215904682a9cb9bb37dda98e76089",
                "reference": "ca2bd87d2f9215904682a9cb9bb37dda98e76089",
                "shasum": ""
            },
            "require": {
                "ext-dom": "*",
                "ext-libxml": "*",
                "ext-xmlwriter": "*",
                "nikic/php-parser": "^4.18 || ^5.0",
                "php": ">=7.3",
                "phpunit/php-file-iterator": "^3.0.3",
                "phpunit/php-text-template": "^2.0.2",
                "sebastian/code-unit-reverse-lookup": "^2.0.2",
                "sebastian/complexity": "^2.0",
                "sebastian/environment": "^5.1.2",
                "sebastian/lines-of-code": "^1.0.3",
                "sebastian/version": "^3.0.1",
                "theseer/tokenizer": "^1.2.0"
            },
            "require-dev": {
                "phpunit/phpunit": "^9.3"
            },
            "suggest": {
                "ext-pcov": "PHP extension that provides line coverage",
                "ext-xdebug": "PHP extension that provides line coverage as well as branch and path coverage"
            },
            "type": "library",
            "extra": {
                "branch-alias": {
                    "dev-master": "9.2-dev"
                }
            },
            "autoload": {
                "classmap": [
                    "src/"
                ]
            },
            "notification-url": "https://packagist.org/downloads/",
            "license": [
                "BSD-3-Clause"
            ],
            "authors": [
                {
                    "name": "Sebastian Bergmann",
                    "email": "sebastian@phpunit.de",
                    "role": "lead"
                }
            ],
            "description": "Library that provides collection, processing, and rendering functionality for PHP code coverage information.",
            "homepage": "https://github.com/sebastianbergmann/php-code-coverage",
            "keywords": [
                "coverage",
                "testing",
                "xunit"
            ],
            "support": {
                "issues": "https://github.com/sebastianbergmann/php-code-coverage/issues",
                "security": "https://github.com/sebastianbergmann/php-code-coverage/security/policy",
                "source": "https://github.com/sebastianbergmann/php-code-coverage/tree/9.2.30"
            },
            "funding": [
                {
                    "url": "https://github.com/sebastianbergmann",
                    "type": "github"
                }
            ],
            "time": "2023-12-22T06:47:57+00:00"
        },
        {
            "name": "phpunit/php-file-iterator",
            "version": "3.0.6",
            "source": {
                "type": "git",
                "url": "https://github.com/sebastianbergmann/php-file-iterator.git",
                "reference": "cf1c2e7c203ac650e352f4cc675a7021e7d1b3cf"
            },
            "dist": {
                "type": "zip",
                "url": "https://api.github.com/repos/sebastianbergmann/php-file-iterator/zipball/cf1c2e7c203ac650e352f4cc675a7021e7d1b3cf",
                "reference": "cf1c2e7c203ac650e352f4cc675a7021e7d1b3cf",
                "shasum": ""
            },
            "require": {
                "php": ">=7.3"
            },
            "require-dev": {
                "phpunit/phpunit": "^9.3"
            },
            "type": "library",
            "extra": {
                "branch-alias": {
                    "dev-master": "3.0-dev"
                }
            },
            "autoload": {
                "classmap": [
                    "src/"
                ]
            },
            "notification-url": "https://packagist.org/downloads/",
            "license": [
                "BSD-3-Clause"
            ],
            "authors": [
                {
                    "name": "Sebastian Bergmann",
                    "email": "sebastian@phpunit.de",
                    "role": "lead"
                }
            ],
            "description": "FilterIterator implementation that filters files based on a list of suffixes.",
            "homepage": "https://github.com/sebastianbergmann/php-file-iterator/",
            "keywords": [
                "filesystem",
                "iterator"
            ],
            "support": {
                "issues": "https://github.com/sebastianbergmann/php-file-iterator/issues",
                "source": "https://github.com/sebastianbergmann/php-file-iterator/tree/3.0.6"
            },
            "funding": [
                {
                    "url": "https://github.com/sebastianbergmann",
                    "type": "github"
                }
            ],
            "time": "2021-12-02T12:48:52+00:00"
        },
        {
            "name": "phpunit/php-invoker",
            "version": "3.1.1",
            "source": {
                "type": "git",
                "url": "https://github.com/sebastianbergmann/php-invoker.git",
                "reference": "5a10147d0aaf65b58940a0b72f71c9ac0423cc67"
            },
            "dist": {
                "type": "zip",
                "url": "https://api.github.com/repos/sebastianbergmann/php-invoker/zipball/5a10147d0aaf65b58940a0b72f71c9ac0423cc67",
                "reference": "5a10147d0aaf65b58940a0b72f71c9ac0423cc67",
                "shasum": ""
            },
            "require": {
                "php": ">=7.3"
            },
            "require-dev": {
                "ext-pcntl": "*",
                "phpunit/phpunit": "^9.3"
            },
            "suggest": {
                "ext-pcntl": "*"
            },
            "type": "library",
            "extra": {
                "branch-alias": {
                    "dev-master": "3.1-dev"
                }
            },
            "autoload": {
                "classmap": [
                    "src/"
                ]
            },
            "notification-url": "https://packagist.org/downloads/",
            "license": [
                "BSD-3-Clause"
            ],
            "authors": [
                {
                    "name": "Sebastian Bergmann",
                    "email": "sebastian@phpunit.de",
                    "role": "lead"
                }
            ],
            "description": "Invoke callables with a timeout",
            "homepage": "https://github.com/sebastianbergmann/php-invoker/",
            "keywords": [
                "process"
            ],
            "support": {
                "issues": "https://github.com/sebastianbergmann/php-invoker/issues",
                "source": "https://github.com/sebastianbergmann/php-invoker/tree/3.1.1"
            },
            "funding": [
                {
                    "url": "https://github.com/sebastianbergmann",
                    "type": "github"
                }
            ],
            "time": "2020-09-28T05:58:55+00:00"
        },
        {
            "name": "phpunit/php-text-template",
            "version": "2.0.4",
            "source": {
                "type": "git",
                "url": "https://github.com/sebastianbergmann/php-text-template.git",
                "reference": "5da5f67fc95621df9ff4c4e5a84d6a8a2acf7c28"
            },
            "dist": {
                "type": "zip",
                "url": "https://api.github.com/repos/sebastianbergmann/php-text-template/zipball/5da5f67fc95621df9ff4c4e5a84d6a8a2acf7c28",
                "reference": "5da5f67fc95621df9ff4c4e5a84d6a8a2acf7c28",
                "shasum": ""
            },
            "require": {
                "php": ">=7.3"
            },
            "require-dev": {
                "phpunit/phpunit": "^9.3"
            },
            "type": "library",
            "extra": {
                "branch-alias": {
                    "dev-master": "2.0-dev"
                }
            },
            "autoload": {
                "classmap": [
                    "src/"
                ]
            },
            "notification-url": "https://packagist.org/downloads/",
            "license": [
                "BSD-3-Clause"
            ],
            "authors": [
                {
                    "name": "Sebastian Bergmann",
                    "email": "sebastian@phpunit.de",
                    "role": "lead"
                }
            ],
            "description": "Simple template engine.",
            "homepage": "https://github.com/sebastianbergmann/php-text-template/",
            "keywords": [
                "template"
            ],
            "support": {
                "issues": "https://github.com/sebastianbergmann/php-text-template/issues",
                "source": "https://github.com/sebastianbergmann/php-text-template/tree/2.0.4"
            },
            "funding": [
                {
                    "url": "https://github.com/sebastianbergmann",
                    "type": "github"
                }
            ],
            "time": "2020-10-26T05:33:50+00:00"
        },
        {
            "name": "phpunit/php-timer",
            "version": "5.0.3",
            "source": {
                "type": "git",
                "url": "https://github.com/sebastianbergmann/php-timer.git",
                "reference": "5a63ce20ed1b5bf577850e2c4e87f4aa902afbd2"
            },
            "dist": {
                "type": "zip",
                "url": "https://api.github.com/repos/sebastianbergmann/php-timer/zipball/5a63ce20ed1b5bf577850e2c4e87f4aa902afbd2",
                "reference": "5a63ce20ed1b5bf577850e2c4e87f4aa902afbd2",
                "shasum": ""
            },
            "require": {
                "php": ">=7.3"
            },
            "require-dev": {
                "phpunit/phpunit": "^9.3"
            },
            "type": "library",
            "extra": {
                "branch-alias": {
                    "dev-master": "5.0-dev"
                }
            },
            "autoload": {
                "classmap": [
                    "src/"
                ]
            },
            "notification-url": "https://packagist.org/downloads/",
            "license": [
                "BSD-3-Clause"
            ],
            "authors": [
                {
                    "name": "Sebastian Bergmann",
                    "email": "sebastian@phpunit.de",
                    "role": "lead"
                }
            ],
            "description": "Utility class for timing",
            "homepage": "https://github.com/sebastianbergmann/php-timer/",
            "keywords": [
                "timer"
            ],
            "support": {
                "issues": "https://github.com/sebastianbergmann/php-timer/issues",
                "source": "https://github.com/sebastianbergmann/php-timer/tree/5.0.3"
            },
            "funding": [
                {
                    "url": "https://github.com/sebastianbergmann",
                    "type": "github"
                }
            ],
            "time": "2020-10-26T13:16:10+00:00"
        },
        {
            "name": "phpunit/phpunit",
            "version": "9.5.23",
            "source": {
                "type": "git",
                "url": "https://github.com/sebastianbergmann/phpunit.git",
                "reference": "888556852e7e9bbeeedb9656afe46118765ade34"
            },
            "dist": {
                "type": "zip",
                "url": "https://api.github.com/repos/sebastianbergmann/phpunit/zipball/888556852e7e9bbeeedb9656afe46118765ade34",
                "reference": "888556852e7e9bbeeedb9656afe46118765ade34",
                "shasum": ""
            },
            "require": {
                "doctrine/instantiator": "^1.3.1",
                "ext-dom": "*",
                "ext-json": "*",
                "ext-libxml": "*",
                "ext-mbstring": "*",
                "ext-xml": "*",
                "ext-xmlwriter": "*",
                "myclabs/deep-copy": "^1.10.1",
                "phar-io/manifest": "^2.0.3",
                "phar-io/version": "^3.0.2",
                "php": ">=7.3",
                "phpunit/php-code-coverage": "^9.2.13",
                "phpunit/php-file-iterator": "^3.0.5",
                "phpunit/php-invoker": "^3.1.1",
                "phpunit/php-text-template": "^2.0.3",
                "phpunit/php-timer": "^5.0.2",
                "sebastian/cli-parser": "^1.0.1",
                "sebastian/code-unit": "^1.0.6",
                "sebastian/comparator": "^4.0.5",
                "sebastian/diff": "^4.0.3",
                "sebastian/environment": "^5.1.3",
                "sebastian/exporter": "^4.0.3",
                "sebastian/global-state": "^5.0.1",
                "sebastian/object-enumerator": "^4.0.3",
                "sebastian/resource-operations": "^3.0.3",
                "sebastian/type": "^3.0",
                "sebastian/version": "^3.0.2"
            },
            "suggest": {
                "ext-soap": "*",
                "ext-xdebug": "*"
            },
            "bin": [
                "phpunit"
            ],
            "type": "library",
            "extra": {
                "branch-alias": {
                    "dev-master": "9.5-dev"
                }
            },
            "autoload": {
                "files": [
                    "src/Framework/Assert/Functions.php"
                ],
                "classmap": [
                    "src/"
                ]
            },
            "notification-url": "https://packagist.org/downloads/",
            "license": [
                "BSD-3-Clause"
            ],
            "authors": [
                {
                    "name": "Sebastian Bergmann",
                    "email": "sebastian@phpunit.de",
                    "role": "lead"
                }
            ],
            "description": "The PHP Unit Testing framework.",
            "homepage": "https://phpunit.de/",
            "keywords": [
                "phpunit",
                "testing",
                "xunit"
            ],
            "support": {
                "issues": "https://github.com/sebastianbergmann/phpunit/issues",
                "source": "https://github.com/sebastianbergmann/phpunit/tree/9.5.23"
            },
            "funding": [
                {
                    "url": "https://phpunit.de/sponsors.html",
                    "type": "custom"
                },
                {
                    "url": "https://github.com/sebastianbergmann",
                    "type": "github"
                }
            ],
            "time": "2022-08-22T14:01:36+00:00"
        },
        {
            "name": "sebastian/cli-parser",
            "version": "1.0.1",
            "source": {
                "type": "git",
                "url": "https://github.com/sebastianbergmann/cli-parser.git",
                "reference": "442e7c7e687e42adc03470c7b668bc4b2402c0b2"
            },
            "dist": {
                "type": "zip",
                "url": "https://api.github.com/repos/sebastianbergmann/cli-parser/zipball/442e7c7e687e42adc03470c7b668bc4b2402c0b2",
                "reference": "442e7c7e687e42adc03470c7b668bc4b2402c0b2",
                "shasum": ""
            },
            "require": {
                "php": ">=7.3"
            },
            "require-dev": {
                "phpunit/phpunit": "^9.3"
            },
            "type": "library",
            "extra": {
                "branch-alias": {
                    "dev-master": "1.0-dev"
                }
            },
            "autoload": {
                "classmap": [
                    "src/"
                ]
            },
            "notification-url": "https://packagist.org/downloads/",
            "license": [
                "BSD-3-Clause"
            ],
            "authors": [
                {
                    "name": "Sebastian Bergmann",
                    "email": "sebastian@phpunit.de",
                    "role": "lead"
                }
            ],
            "description": "Library for parsing CLI options",
            "homepage": "https://github.com/sebastianbergmann/cli-parser",
            "support": {
                "issues": "https://github.com/sebastianbergmann/cli-parser/issues",
                "source": "https://github.com/sebastianbergmann/cli-parser/tree/1.0.1"
            },
            "funding": [
                {
                    "url": "https://github.com/sebastianbergmann",
                    "type": "github"
                }
            ],
            "time": "2020-09-28T06:08:49+00:00"
        },
        {
            "name": "sebastian/code-unit",
            "version": "1.0.8",
            "source": {
                "type": "git",
                "url": "https://github.com/sebastianbergmann/code-unit.git",
                "reference": "1fc9f64c0927627ef78ba436c9b17d967e68e120"
            },
            "dist": {
                "type": "zip",
                "url": "https://api.github.com/repos/sebastianbergmann/code-unit/zipball/1fc9f64c0927627ef78ba436c9b17d967e68e120",
                "reference": "1fc9f64c0927627ef78ba436c9b17d967e68e120",
                "shasum": ""
            },
            "require": {
                "php": ">=7.3"
            },
            "require-dev": {
                "phpunit/phpunit": "^9.3"
            },
            "type": "library",
            "extra": {
                "branch-alias": {
                    "dev-master": "1.0-dev"
                }
            },
            "autoload": {
                "classmap": [
                    "src/"
                ]
            },
            "notification-url": "https://packagist.org/downloads/",
            "license": [
                "BSD-3-Clause"
            ],
            "authors": [
                {
                    "name": "Sebastian Bergmann",
                    "email": "sebastian@phpunit.de",
                    "role": "lead"
                }
            ],
            "description": "Collection of value objects that represent the PHP code units",
            "homepage": "https://github.com/sebastianbergmann/code-unit",
            "support": {
                "issues": "https://github.com/sebastianbergmann/code-unit/issues",
                "source": "https://github.com/sebastianbergmann/code-unit/tree/1.0.8"
            },
            "funding": [
                {
                    "url": "https://github.com/sebastianbergmann",
                    "type": "github"
                }
            ],
            "time": "2020-10-26T13:08:54+00:00"
        },
        {
            "name": "sebastian/code-unit-reverse-lookup",
            "version": "2.0.3",
            "source": {
                "type": "git",
                "url": "https://github.com/sebastianbergmann/code-unit-reverse-lookup.git",
                "reference": "ac91f01ccec49fb77bdc6fd1e548bc70f7faa3e5"
            },
            "dist": {
                "type": "zip",
                "url": "https://api.github.com/repos/sebastianbergmann/code-unit-reverse-lookup/zipball/ac91f01ccec49fb77bdc6fd1e548bc70f7faa3e5",
                "reference": "ac91f01ccec49fb77bdc6fd1e548bc70f7faa3e5",
                "shasum": ""
            },
            "require": {
                "php": ">=7.3"
            },
            "require-dev": {
                "phpunit/phpunit": "^9.3"
            },
            "type": "library",
            "extra": {
                "branch-alias": {
                    "dev-master": "2.0-dev"
                }
            },
            "autoload": {
                "classmap": [
                    "src/"
                ]
            },
            "notification-url": "https://packagist.org/downloads/",
            "license": [
                "BSD-3-Clause"
            ],
            "authors": [
                {
                    "name": "Sebastian Bergmann",
                    "email": "sebastian@phpunit.de"
                }
            ],
            "description": "Looks up which function or method a line of code belongs to",
            "homepage": "https://github.com/sebastianbergmann/code-unit-reverse-lookup/",
            "support": {
                "issues": "https://github.com/sebastianbergmann/code-unit-reverse-lookup/issues",
                "source": "https://github.com/sebastianbergmann/code-unit-reverse-lookup/tree/2.0.3"
            },
            "funding": [
                {
                    "url": "https://github.com/sebastianbergmann",
                    "type": "github"
                }
            ],
            "time": "2020-09-28T05:30:19+00:00"
        },
        {
            "name": "sebastian/comparator",
            "version": "4.0.6",
            "source": {
                "type": "git",
                "url": "https://github.com/sebastianbergmann/comparator.git",
                "reference": "55f4261989e546dc112258c7a75935a81a7ce382"
            },
            "dist": {
                "type": "zip",
                "url": "https://api.github.com/repos/sebastianbergmann/comparator/zipball/55f4261989e546dc112258c7a75935a81a7ce382",
                "reference": "55f4261989e546dc112258c7a75935a81a7ce382",
                "shasum": ""
            },
            "require": {
                "php": ">=7.3",
                "sebastian/diff": "^4.0",
                "sebastian/exporter": "^4.0"
            },
            "require-dev": {
                "phpunit/phpunit": "^9.3"
            },
            "type": "library",
            "extra": {
                "branch-alias": {
                    "dev-master": "4.0-dev"
                }
            },
            "autoload": {
                "classmap": [
                    "src/"
                ]
            },
            "notification-url": "https://packagist.org/downloads/",
            "license": [
                "BSD-3-Clause"
            ],
            "authors": [
                {
                    "name": "Sebastian Bergmann",
                    "email": "sebastian@phpunit.de"
                },
                {
                    "name": "Jeff Welch",
                    "email": "whatthejeff@gmail.com"
                },
                {
                    "name": "Volker Dusch",
                    "email": "github@wallbash.com"
                },
                {
                    "name": "Bernhard Schussek",
                    "email": "bschussek@2bepublished.at"
                }
            ],
            "description": "Provides the functionality to compare PHP values for equality",
            "homepage": "https://github.com/sebastianbergmann/comparator",
            "keywords": [
                "comparator",
                "compare",
                "equality"
            ],
            "support": {
                "issues": "https://github.com/sebastianbergmann/comparator/issues",
                "source": "https://github.com/sebastianbergmann/comparator/tree/4.0.6"
            },
            "funding": [
                {
                    "url": "https://github.com/sebastianbergmann",
                    "type": "github"
                }
            ],
            "time": "2020-10-26T15:49:45+00:00"
        },
        {
            "name": "sebastian/complexity",
            "version": "2.0.3",
            "source": {
                "type": "git",
                "url": "https://github.com/sebastianbergmann/complexity.git",
                "reference": "25f207c40d62b8b7aa32f5ab026c53561964053a"
            },
            "dist": {
                "type": "zip",
                "url": "https://api.github.com/repos/sebastianbergmann/complexity/zipball/25f207c40d62b8b7aa32f5ab026c53561964053a",
                "reference": "25f207c40d62b8b7aa32f5ab026c53561964053a",
                "shasum": ""
            },
            "require": {
                "nikic/php-parser": "^4.18 || ^5.0",
                "php": ">=7.3"
            },
            "require-dev": {
                "phpunit/phpunit": "^9.3"
            },
            "type": "library",
            "extra": {
                "branch-alias": {
                    "dev-master": "2.0-dev"
                }
            },
            "autoload": {
                "classmap": [
                    "src/"
                ]
            },
            "notification-url": "https://packagist.org/downloads/",
            "license": [
                "BSD-3-Clause"
            ],
            "authors": [
                {
                    "name": "Sebastian Bergmann",
                    "email": "sebastian@phpunit.de",
                    "role": "lead"
                }
            ],
            "description": "Library for calculating the complexity of PHP code units",
            "homepage": "https://github.com/sebastianbergmann/complexity",
            "support": {
                "issues": "https://github.com/sebastianbergmann/complexity/issues",
                "source": "https://github.com/sebastianbergmann/complexity/tree/2.0.3"
            },
            "funding": [
                {
                    "url": "https://github.com/sebastianbergmann",
                    "type": "github"
                }
            ],
            "time": "2023-12-22T06:19:30+00:00"
        },
        {
            "name": "sebastian/diff",
            "version": "4.0.4",
            "source": {
                "type": "git",
                "url": "https://github.com/sebastianbergmann/diff.git",
                "reference": "3461e3fccc7cfdfc2720be910d3bd73c69be590d"
            },
            "dist": {
                "type": "zip",
                "url": "https://api.github.com/repos/sebastianbergmann/diff/zipball/3461e3fccc7cfdfc2720be910d3bd73c69be590d",
                "reference": "3461e3fccc7cfdfc2720be910d3bd73c69be590d",
                "shasum": ""
            },
            "require": {
                "php": ">=7.3"
            },
            "require-dev": {
                "phpunit/phpunit": "^9.3",
                "symfony/process": "^4.2 || ^5"
            },
            "type": "library",
            "extra": {
                "branch-alias": {
                    "dev-master": "4.0-dev"
                }
            },
            "autoload": {
                "classmap": [
                    "src/"
                ]
            },
            "notification-url": "https://packagist.org/downloads/",
            "license": [
                "BSD-3-Clause"
            ],
            "authors": [
                {
                    "name": "Sebastian Bergmann",
                    "email": "sebastian@phpunit.de"
                },
                {
                    "name": "Kore Nordmann",
                    "email": "mail@kore-nordmann.de"
                }
            ],
            "description": "Diff implementation",
            "homepage": "https://github.com/sebastianbergmann/diff",
            "keywords": [
                "diff",
                "udiff",
                "unidiff",
                "unified diff"
            ],
            "support": {
                "issues": "https://github.com/sebastianbergmann/diff/issues",
                "source": "https://github.com/sebastianbergmann/diff/tree/4.0.4"
            },
            "funding": [
                {
                    "url": "https://github.com/sebastianbergmann",
                    "type": "github"
                }
            ],
            "time": "2020-10-26T13:10:38+00:00"
        },
        {
            "name": "sebastian/environment",
            "version": "5.1.5",
            "source": {
                "type": "git",
                "url": "https://github.com/sebastianbergmann/environment.git",
                "reference": "830c43a844f1f8d5b7a1f6d6076b784454d8b7ed"
            },
            "dist": {
                "type": "zip",
                "url": "https://api.github.com/repos/sebastianbergmann/environment/zipball/830c43a844f1f8d5b7a1f6d6076b784454d8b7ed",
                "reference": "830c43a844f1f8d5b7a1f6d6076b784454d8b7ed",
                "shasum": ""
            },
            "require": {
                "php": ">=7.3"
            },
            "require-dev": {
                "phpunit/phpunit": "^9.3"
            },
            "suggest": {
                "ext-posix": "*"
            },
            "type": "library",
            "extra": {
                "branch-alias": {
                    "dev-master": "5.1-dev"
                }
            },
            "autoload": {
                "classmap": [
                    "src/"
                ]
            },
            "notification-url": "https://packagist.org/downloads/",
            "license": [
                "BSD-3-Clause"
            ],
            "authors": [
                {
                    "name": "Sebastian Bergmann",
                    "email": "sebastian@phpunit.de"
                }
            ],
            "description": "Provides functionality to handle HHVM/PHP environments",
            "homepage": "http://www.github.com/sebastianbergmann/environment",
            "keywords": [
                "Xdebug",
                "environment",
                "hhvm"
            ],
            "support": {
                "issues": "https://github.com/sebastianbergmann/environment/issues",
                "source": "https://github.com/sebastianbergmann/environment/tree/5.1.5"
            },
            "funding": [
                {
                    "url": "https://github.com/sebastianbergmann",
                    "type": "github"
                }
            ],
            "time": "2023-02-03T06:03:51+00:00"
        },
        {
            "name": "sebastian/exporter",
            "version": "4.0.4",
            "source": {
                "type": "git",
                "url": "https://github.com/sebastianbergmann/exporter.git",
                "reference": "65e8b7db476c5dd267e65eea9cab77584d3cfff9"
            },
            "dist": {
                "type": "zip",
                "url": "https://api.github.com/repos/sebastianbergmann/exporter/zipball/65e8b7db476c5dd267e65eea9cab77584d3cfff9",
                "reference": "65e8b7db476c5dd267e65eea9cab77584d3cfff9",
                "shasum": ""
            },
            "require": {
                "php": ">=7.3",
                "sebastian/recursion-context": "^4.0"
            },
            "require-dev": {
                "ext-mbstring": "*",
                "phpunit/phpunit": "^9.3"
            },
            "type": "library",
            "extra": {
                "branch-alias": {
                    "dev-master": "4.0-dev"
                }
            },
            "autoload": {
                "classmap": [
                    "src/"
                ]
            },
            "notification-url": "https://packagist.org/downloads/",
            "license": [
                "BSD-3-Clause"
            ],
            "authors": [
                {
                    "name": "Sebastian Bergmann",
                    "email": "sebastian@phpunit.de"
                },
                {
                    "name": "Jeff Welch",
                    "email": "whatthejeff@gmail.com"
                },
                {
                    "name": "Volker Dusch",
                    "email": "github@wallbash.com"
                },
                {
                    "name": "Adam Harvey",
                    "email": "aharvey@php.net"
                },
                {
                    "name": "Bernhard Schussek",
                    "email": "bschussek@gmail.com"
                }
            ],
            "description": "Provides the functionality to export PHP variables for visualization",
            "homepage": "https://www.github.com/sebastianbergmann/exporter",
            "keywords": [
                "export",
                "exporter"
            ],
            "support": {
                "issues": "https://github.com/sebastianbergmann/exporter/issues",
                "source": "https://github.com/sebastianbergmann/exporter/tree/4.0.4"
            },
            "funding": [
                {
                    "url": "https://github.com/sebastianbergmann",
                    "type": "github"
                }
            ],
            "time": "2021-11-11T14:18:36+00:00"
        },
        {
            "name": "sebastian/global-state",
            "version": "5.0.5",
            "source": {
                "type": "git",
                "url": "https://github.com/sebastianbergmann/global-state.git",
                "reference": "0ca8db5a5fc9c8646244e629625ac486fa286bf2"
            },
            "dist": {
                "type": "zip",
                "url": "https://api.github.com/repos/sebastianbergmann/global-state/zipball/0ca8db5a5fc9c8646244e629625ac486fa286bf2",
                "reference": "0ca8db5a5fc9c8646244e629625ac486fa286bf2",
                "shasum": ""
            },
            "require": {
                "php": ">=7.3",
                "sebastian/object-reflector": "^2.0",
                "sebastian/recursion-context": "^4.0"
            },
            "require-dev": {
                "ext-dom": "*",
                "phpunit/phpunit": "^9.3"
            },
            "suggest": {
                "ext-uopz": "*"
            },
            "type": "library",
            "extra": {
                "branch-alias": {
                    "dev-master": "5.0-dev"
                }
            },
            "autoload": {
                "classmap": [
                    "src/"
                ]
            },
            "notification-url": "https://packagist.org/downloads/",
            "license": [
                "BSD-3-Clause"
            ],
            "authors": [
                {
                    "name": "Sebastian Bergmann",
                    "email": "sebastian@phpunit.de"
                }
            ],
            "description": "Snapshotting of global state",
            "homepage": "http://www.github.com/sebastianbergmann/global-state",
            "keywords": [
                "global state"
            ],
            "support": {
                "issues": "https://github.com/sebastianbergmann/global-state/issues",
                "source": "https://github.com/sebastianbergmann/global-state/tree/5.0.5"
            },
            "funding": [
                {
                    "url": "https://github.com/sebastianbergmann",
                    "type": "github"
                }
            ],
            "time": "2022-02-14T08:28:10+00:00"
        },
        {
            "name": "sebastian/lines-of-code",
            "version": "1.0.4",
            "source": {
                "type": "git",
                "url": "https://github.com/sebastianbergmann/lines-of-code.git",
                "reference": "e1e4a170560925c26d424b6a03aed157e7dcc5c5"
            },
            "dist": {
                "type": "zip",
                "url": "https://api.github.com/repos/sebastianbergmann/lines-of-code/zipball/e1e4a170560925c26d424b6a03aed157e7dcc5c5",
                "reference": "e1e4a170560925c26d424b6a03aed157e7dcc5c5",
                "shasum": ""
            },
            "require": {
                "nikic/php-parser": "^4.18 || ^5.0",
                "php": ">=7.3"
            },
            "require-dev": {
                "phpunit/phpunit": "^9.3"
            },
            "type": "library",
            "extra": {
                "branch-alias": {
                    "dev-master": "1.0-dev"
                }
            },
            "autoload": {
                "classmap": [
                    "src/"
                ]
            },
            "notification-url": "https://packagist.org/downloads/",
            "license": [
                "BSD-3-Clause"
            ],
            "authors": [
                {
                    "name": "Sebastian Bergmann",
                    "email": "sebastian@phpunit.de",
                    "role": "lead"
                }
            ],
            "description": "Library for counting the lines of code in PHP source code",
            "homepage": "https://github.com/sebastianbergmann/lines-of-code",
            "support": {
                "issues": "https://github.com/sebastianbergmann/lines-of-code/issues",
                "source": "https://github.com/sebastianbergmann/lines-of-code/tree/1.0.4"
            },
            "funding": [
                {
                    "url": "https://github.com/sebastianbergmann",
                    "type": "github"
                }
            ],
            "time": "2023-12-22T06:20:34+00:00"
        },
        {
            "name": "sebastian/object-enumerator",
            "version": "4.0.4",
            "source": {
                "type": "git",
                "url": "https://github.com/sebastianbergmann/object-enumerator.git",
                "reference": "5c9eeac41b290a3712d88851518825ad78f45c71"
            },
            "dist": {
                "type": "zip",
                "url": "https://api.github.com/repos/sebastianbergmann/object-enumerator/zipball/5c9eeac41b290a3712d88851518825ad78f45c71",
                "reference": "5c9eeac41b290a3712d88851518825ad78f45c71",
                "shasum": ""
            },
            "require": {
                "php": ">=7.3",
                "sebastian/object-reflector": "^2.0",
                "sebastian/recursion-context": "^4.0"
            },
            "require-dev": {
                "phpunit/phpunit": "^9.3"
            },
            "type": "library",
            "extra": {
                "branch-alias": {
                    "dev-master": "4.0-dev"
                }
            },
            "autoload": {
                "classmap": [
                    "src/"
                ]
            },
            "notification-url": "https://packagist.org/downloads/",
            "license": [
                "BSD-3-Clause"
            ],
            "authors": [
                {
                    "name": "Sebastian Bergmann",
                    "email": "sebastian@phpunit.de"
                }
            ],
            "description": "Traverses array structures and object graphs to enumerate all referenced objects",
            "homepage": "https://github.com/sebastianbergmann/object-enumerator/",
            "support": {
                "issues": "https://github.com/sebastianbergmann/object-enumerator/issues",
                "source": "https://github.com/sebastianbergmann/object-enumerator/tree/4.0.4"
            },
            "funding": [
                {
                    "url": "https://github.com/sebastianbergmann",
                    "type": "github"
                }
            ],
            "time": "2020-10-26T13:12:34+00:00"
        },
        {
            "name": "sebastian/object-reflector",
            "version": "2.0.4",
            "source": {
                "type": "git",
                "url": "https://github.com/sebastianbergmann/object-reflector.git",
                "reference": "b4f479ebdbf63ac605d183ece17d8d7fe49c15c7"
            },
            "dist": {
                "type": "zip",
                "url": "https://api.github.com/repos/sebastianbergmann/object-reflector/zipball/b4f479ebdbf63ac605d183ece17d8d7fe49c15c7",
                "reference": "b4f479ebdbf63ac605d183ece17d8d7fe49c15c7",
                "shasum": ""
            },
            "require": {
                "php": ">=7.3"
            },
            "require-dev": {
                "phpunit/phpunit": "^9.3"
            },
            "type": "library",
            "extra": {
                "branch-alias": {
                    "dev-master": "2.0-dev"
                }
            },
            "autoload": {
                "classmap": [
                    "src/"
                ]
            },
            "notification-url": "https://packagist.org/downloads/",
            "license": [
                "BSD-3-Clause"
            ],
            "authors": [
                {
                    "name": "Sebastian Bergmann",
                    "email": "sebastian@phpunit.de"
                }
            ],
            "description": "Allows reflection of object attributes, including inherited and non-public ones",
            "homepage": "https://github.com/sebastianbergmann/object-reflector/",
            "support": {
                "issues": "https://github.com/sebastianbergmann/object-reflector/issues",
                "source": "https://github.com/sebastianbergmann/object-reflector/tree/2.0.4"
            },
            "funding": [
                {
                    "url": "https://github.com/sebastianbergmann",
                    "type": "github"
                }
            ],
            "time": "2020-10-26T13:14:26+00:00"
        },
        {
            "name": "sebastian/recursion-context",
            "version": "4.0.4",
            "source": {
                "type": "git",
                "url": "https://github.com/sebastianbergmann/recursion-context.git",
                "reference": "cd9d8cf3c5804de4341c283ed787f099f5506172"
            },
            "dist": {
                "type": "zip",
                "url": "https://api.github.com/repos/sebastianbergmann/recursion-context/zipball/cd9d8cf3c5804de4341c283ed787f099f5506172",
                "reference": "cd9d8cf3c5804de4341c283ed787f099f5506172",
                "shasum": ""
            },
            "require": {
                "php": ">=7.3"
            },
            "require-dev": {
                "phpunit/phpunit": "^9.3"
            },
            "type": "library",
            "extra": {
                "branch-alias": {
                    "dev-master": "4.0-dev"
                }
            },
            "autoload": {
                "classmap": [
                    "src/"
                ]
            },
            "notification-url": "https://packagist.org/downloads/",
            "license": [
                "BSD-3-Clause"
            ],
            "authors": [
                {
                    "name": "Sebastian Bergmann",
                    "email": "sebastian@phpunit.de"
                },
                {
                    "name": "Jeff Welch",
                    "email": "whatthejeff@gmail.com"
                },
                {
                    "name": "Adam Harvey",
                    "email": "aharvey@php.net"
                }
            ],
            "description": "Provides functionality to recursively process PHP variables",
            "homepage": "http://www.github.com/sebastianbergmann/recursion-context",
            "support": {
                "issues": "https://github.com/sebastianbergmann/recursion-context/issues",
                "source": "https://github.com/sebastianbergmann/recursion-context/tree/4.0.4"
            },
            "funding": [
                {
                    "url": "https://github.com/sebastianbergmann",
                    "type": "github"
                }
            ],
            "time": "2020-10-26T13:17:30+00:00"
        },
        {
            "name": "sebastian/resource-operations",
            "version": "3.0.3",
            "source": {
                "type": "git",
                "url": "https://github.com/sebastianbergmann/resource-operations.git",
                "reference": "0f4443cb3a1d92ce809899753bc0d5d5a8dd19a8"
            },
            "dist": {
                "type": "zip",
                "url": "https://api.github.com/repos/sebastianbergmann/resource-operations/zipball/0f4443cb3a1d92ce809899753bc0d5d5a8dd19a8",
                "reference": "0f4443cb3a1d92ce809899753bc0d5d5a8dd19a8",
                "shasum": ""
            },
            "require": {
                "php": ">=7.3"
            },
            "require-dev": {
                "phpunit/phpunit": "^9.0"
            },
            "type": "library",
            "extra": {
                "branch-alias": {
                    "dev-master": "3.0-dev"
                }
            },
            "autoload": {
                "classmap": [
                    "src/"
                ]
            },
            "notification-url": "https://packagist.org/downloads/",
            "license": [
                "BSD-3-Clause"
            ],
            "authors": [
                {
                    "name": "Sebastian Bergmann",
                    "email": "sebastian@phpunit.de"
                }
            ],
            "description": "Provides a list of PHP built-in functions that operate on resources",
            "homepage": "https://www.github.com/sebastianbergmann/resource-operations",
            "support": {
                "issues": "https://github.com/sebastianbergmann/resource-operations/issues",
                "source": "https://github.com/sebastianbergmann/resource-operations/tree/3.0.3"
            },
            "funding": [
                {
                    "url": "https://github.com/sebastianbergmann",
                    "type": "github"
                }
            ],
            "time": "2020-09-28T06:45:17+00:00"
        },
        {
            "name": "sebastian/type",
            "version": "3.0.0",
            "source": {
                "type": "git",
                "url": "https://github.com/sebastianbergmann/type.git",
                "reference": "b233b84bc4465aff7b57cf1c4bc75c86d00d6dad"
            },
            "dist": {
                "type": "zip",
                "url": "https://api.github.com/repos/sebastianbergmann/type/zipball/b233b84bc4465aff7b57cf1c4bc75c86d00d6dad",
                "reference": "b233b84bc4465aff7b57cf1c4bc75c86d00d6dad",
                "shasum": ""
            },
            "require": {
                "php": ">=7.3"
            },
            "require-dev": {
                "phpunit/phpunit": "^9.5"
            },
            "type": "library",
            "extra": {
                "branch-alias": {
                    "dev-master": "3.0-dev"
                }
            },
            "autoload": {
                "classmap": [
                    "src/"
                ]
            },
            "notification-url": "https://packagist.org/downloads/",
            "license": [
                "BSD-3-Clause"
            ],
            "authors": [
                {
                    "name": "Sebastian Bergmann",
                    "email": "sebastian@phpunit.de",
                    "role": "lead"
                }
            ],
            "description": "Collection of value objects that represent the types of the PHP type system",
            "homepage": "https://github.com/sebastianbergmann/type",
            "support": {
                "issues": "https://github.com/sebastianbergmann/type/issues",
                "source": "https://github.com/sebastianbergmann/type/tree/3.0.0"
            },
            "funding": [
                {
                    "url": "https://github.com/sebastianbergmann",
                    "type": "github"
                }
            ],
            "time": "2022-03-15T09:54:48+00:00"
        },
        {
            "name": "sebastian/version",
            "version": "3.0.2",
            "source": {
                "type": "git",
                "url": "https://github.com/sebastianbergmann/version.git",
                "reference": "c6c1022351a901512170118436c764e473f6de8c"
            },
            "dist": {
                "type": "zip",
                "url": "https://api.github.com/repos/sebastianbergmann/version/zipball/c6c1022351a901512170118436c764e473f6de8c",
                "reference": "c6c1022351a901512170118436c764e473f6de8c",
                "shasum": ""
            },
            "require": {
                "php": ">=7.3"
            },
            "type": "library",
            "extra": {
                "branch-alias": {
                    "dev-master": "3.0-dev"
                }
            },
            "autoload": {
                "classmap": [
                    "src/"
                ]
            },
            "notification-url": "https://packagist.org/downloads/",
            "license": [
                "BSD-3-Clause"
            ],
            "authors": [
                {
                    "name": "Sebastian Bergmann",
                    "email": "sebastian@phpunit.de",
                    "role": "lead"
                }
            ],
            "description": "Library that helps with managing the version number of Git-hosted PHP projects",
            "homepage": "https://github.com/sebastianbergmann/version",
            "support": {
                "issues": "https://github.com/sebastianbergmann/version/issues",
                "source": "https://github.com/sebastianbergmann/version/tree/3.0.2"
            },
            "funding": [
                {
                    "url": "https://github.com/sebastianbergmann",
                    "type": "github"
                }
            ],
            "time": "2020-09-28T06:39:44+00:00"
        },
        {
            "name": "shipmonk/composer-dependency-analyser",
            "version": "1.2.1",
            "source": {
                "type": "git",
                "url": "https://github.com/shipmonk-rnd/composer-dependency-analyser.git",
                "reference": "d44a0ec7d3b66fd73d5c32981c81569c9b85bddc"
            },
            "dist": {
                "type": "zip",
                "url": "https://api.github.com/repos/shipmonk-rnd/composer-dependency-analyser/zipball/d44a0ec7d3b66fd73d5c32981c81569c9b85bddc",
                "reference": "d44a0ec7d3b66fd73d5c32981c81569c9b85bddc",
                "shasum": ""
            },
            "require": {
                "ext-json": "*",
                "php": "^7.2 || ^8.0"
            },
            "require-dev": {
                "editorconfig-checker/editorconfig-checker": "^10.3.0",
                "ergebnis/composer-normalize": "^2.19",
                "phpstan/phpstan": "^1.10.30",
                "phpstan/phpstan-phpunit": "^1.1.1",
                "phpstan/phpstan-strict-rules": "^1.2.3",
                "phpunit/phpunit": "^8.5.28 || ^9.5.20",
                "shipmonk/name-collision-detector": "^2.0.0",
                "slevomat/coding-standard": "^8.0.1"
            },
            "bin": [
                "bin/composer-dependency-analyser"
            ],
            "type": "library",
            "autoload": {
                "psr-4": {
                    "ShipMonk\\ComposerDependencyAnalyser\\": "src/"
                }
            },
            "notification-url": "https://packagist.org/downloads/",
            "license": [
                "MIT"
            ],
            "description": "Fast detection of composer dependency issues (dead dependencies, shadow dependencies, misplaced dependencies)",
            "keywords": [
                "analyser",
                "composer",
                "composer dependency",
                "dead code",
                "dead dependency",
                "detector",
                "dev",
                "misplaced dependency",
                "shadow dependency",
                "static analysis",
                "unused code",
                "unused dependency"
            ],
            "support": {
                "issues": "https://github.com/shipmonk-rnd/composer-dependency-analyser/issues",
                "source": "https://github.com/shipmonk-rnd/composer-dependency-analyser/tree/1.2.1"
            },
            "time": "2024-02-16T10:44:07+00:00"
        },
        {
            "name": "shipmonk/name-collision-detector",
            "version": "2.1.0",
            "source": {
                "type": "git",
                "url": "https://github.com/shipmonk-rnd/name-collision-detector.git",
                "reference": "322993a0b057457ab363929c3ca37bce6eb4affb"
            },
            "dist": {
                "type": "zip",
                "url": "https://api.github.com/repos/shipmonk-rnd/name-collision-detector/zipball/322993a0b057457ab363929c3ca37bce6eb4affb",
                "reference": "322993a0b057457ab363929c3ca37bce6eb4affb",
                "shasum": ""
            },
            "require": {
                "ext-tokenizer": "*",
                "nette/schema": "^1.1.0",
                "php": "^7.2 || ^8.0"
            },
            "require-dev": {
                "editorconfig-checker/editorconfig-checker": "^10.3.0",
                "ergebnis/composer-normalize": "^2.19",
                "phpstan/phpstan": "^1.8.7",
                "phpstan/phpstan-phpunit": "^1.1.1",
                "phpstan/phpstan-strict-rules": "^1.2.3",
                "phpunit/phpunit": "^8.5.28 || ^9.5.20",
                "slevomat/coding-standard": "^8.0.1"
            },
            "bin": [
                "bin/detect-collisions"
            ],
            "type": "library",
            "autoload": {
                "psr-4": {
                    "ShipMonk\\NameCollision\\": "src/"
                }
            },
            "notification-url": "https://packagist.org/downloads/",
            "license": [
                "MIT"
            ],
            "description": "Simple tool to find ambiguous classes or any other name duplicates within your project.",
            "keywords": [
                "ambiguous",
                "autoload",
                "autoloading",
                "classname",
                "collision",
                "namespace"
            ],
            "support": {
                "issues": "https://github.com/shipmonk-rnd/name-collision-detector/issues",
                "source": "https://github.com/shipmonk-rnd/name-collision-detector/tree/2.1.0"
            },
            "time": "2023-10-09T12:15:58+00:00"
        },
        {
            "name": "theseer/tokenizer",
            "version": "1.2.1",
            "source": {
                "type": "git",
                "url": "https://github.com/theseer/tokenizer.git",
                "reference": "34a41e998c2183e22995f158c581e7b5e755ab9e"
            },
            "dist": {
                "type": "zip",
                "url": "https://api.github.com/repos/theseer/tokenizer/zipball/34a41e998c2183e22995f158c581e7b5e755ab9e",
                "reference": "34a41e998c2183e22995f158c581e7b5e755ab9e",
                "shasum": ""
            },
            "require": {
                "ext-dom": "*",
                "ext-tokenizer": "*",
                "ext-xmlwriter": "*",
                "php": "^7.2 || ^8.0"
            },
            "type": "library",
            "autoload": {
                "classmap": [
                    "src/"
                ]
            },
            "notification-url": "https://packagist.org/downloads/",
            "license": [
                "BSD-3-Clause"
            ],
            "authors": [
                {
                    "name": "Arne Blankerts",
                    "email": "arne@blankerts.de",
                    "role": "Developer"
                }
            ],
            "description": "A small library for converting tokenized PHP source code into XML and potentially other formats",
            "support": {
                "issues": "https://github.com/theseer/tokenizer/issues",
                "source": "https://github.com/theseer/tokenizer/tree/1.2.1"
            },
            "funding": [
                {
                    "url": "https://github.com/theseer",
                    "type": "github"
                }
            ],
            "time": "2021-07-28T10:34:58+00:00"
        }
    ],
    "aliases": [],
    "minimum-stability": "dev",
    "stability-flags": {
        "jetbrains/phpstorm-stubs": 20
    },
    "prefer-stable": true,
    "prefer-lowest": false,
    "platform": {
        "php": "^8.1",
        "composer-runtime-api": "^2.0"
    },
    "platform-dev": [],
    "platform-overrides": {
        "php": "8.1.99"
    },
    "plugin-api-version": "2.6.0"
}<|MERGE_RESOLUTION|>--- conflicted
+++ resolved
@@ -4,11 +4,7 @@
         "Read more about it at https://getcomposer.org/doc/01-basic-usage.md#installing-dependencies",
         "This file is @generated automatically"
     ],
-<<<<<<< HEAD
-    "content-hash": "0d3cad9abe7d8661913eac010716c115",
-=======
-    "content-hash": "a1363d1ed6b3dfece2aa2eb42a5ab5d2",
->>>>>>> 0827462e
+    "content-hash": "16deaa9752a6b5b629ef3551500a7481",
     "packages": [
         {
             "name": "clue/ndjson-react",
