--- conflicted
+++ resolved
@@ -4,11 +4,7 @@
         "Read more about it at https://getcomposer.org/doc/01-basic-usage.md#installing-dependencies",
         "This file is @generated automatically"
     ],
-<<<<<<< HEAD
-    "content-hash": "f45e3c7554663a86190b6ad28f5f5a8a",
-=======
-    "content-hash": "484fa3410fbf5f31835ef2183a9f29e7",
->>>>>>> 2027c812
+    "content-hash": "3611c34cb5704c6538e8e194e6103047",
     "packages": [
         {
             "name": "clue/ndjson-react",
