{
    "_readme": [
        "This file locks the dependencies of your project to a known state",
        "Read more about it at https://getcomposer.org/doc/01-basic-usage.md#installing-dependencies",
        "This file is @generated automatically"
    ],
<<<<<<< HEAD
    "content-hash": "513d7d4678a1139d36ed2fb0cdcf664c",
=======
    "content-hash": "e4bc5483c113b65092857053fb4baf1d",
>>>>>>> 3673f332
    "packages": [
        {
            "name": "clue/ndjson-react",
            "version": "v1.3.0",
            "source": {
                "type": "git",
                "url": "https://github.com/clue/reactphp-ndjson.git",
                "reference": "392dc165fce93b5bb5c637b67e59619223c931b0"
            },
            "dist": {
                "type": "zip",
                "url": "https://api.github.com/repos/clue/reactphp-ndjson/zipball/392dc165fce93b5bb5c637b67e59619223c931b0",
                "reference": "392dc165fce93b5bb5c637b67e59619223c931b0",
                "shasum": ""
            },
            "require": {
                "php": ">=5.3",
                "react/stream": "^1.2"
            },
            "require-dev": {
                "phpunit/phpunit": "^9.5 || ^5.7 || ^4.8.35",
                "react/event-loop": "^1.2"
            },
            "type": "library",
            "autoload": {
                "psr-4": {
                    "Clue\\React\\NDJson\\": "src/"
                }
            },
            "notification-url": "https://packagist.org/downloads/",
            "license": [
                "MIT"
            ],
            "authors": [
                {
                    "name": "Christian Lück",
                    "email": "christian@clue.engineering"
                }
            ],
            "description": "Streaming newline-delimited JSON (NDJSON) parser and encoder for ReactPHP.",
            "homepage": "https://github.com/clue/reactphp-ndjson",
            "keywords": [
                "NDJSON",
                "json",
                "jsonlines",
                "newline",
                "reactphp",
                "streaming"
            ],
            "support": {
                "issues": "https://github.com/clue/reactphp-ndjson/issues",
                "source": "https://github.com/clue/reactphp-ndjson/tree/v1.3.0"
            },
            "funding": [
                {
                    "url": "https://clue.engineering/support",
                    "type": "custom"
                },
                {
                    "url": "https://github.com/clue",
                    "type": "github"
                }
            ],
            "time": "2022-12-23T10:58:28+00:00"
        },
        {
            "name": "composer/ca-bundle",
            "version": "1.3.5",
            "source": {
                "type": "git",
                "url": "https://github.com/composer/ca-bundle.git",
                "reference": "74780ccf8c19d6acb8d65c5f39cd72110e132bbd"
            },
            "dist": {
                "type": "zip",
                "url": "https://api.github.com/repos/composer/ca-bundle/zipball/74780ccf8c19d6acb8d65c5f39cd72110e132bbd",
                "reference": "74780ccf8c19d6acb8d65c5f39cd72110e132bbd",
                "shasum": ""
            },
            "require": {
                "ext-openssl": "*",
                "ext-pcre": "*",
                "php": "^5.3.2 || ^7.0 || ^8.0"
            },
            "require-dev": {
                "phpstan/phpstan": "^0.12.55",
                "psr/log": "^1.0",
                "symfony/phpunit-bridge": "^4.2 || ^5",
                "symfony/process": "^2.5 || ^3.0 || ^4.0 || ^5.0 || ^6.0"
            },
            "type": "library",
            "extra": {
                "branch-alias": {
                    "dev-main": "1.x-dev"
                }
            },
            "autoload": {
                "psr-4": {
                    "Composer\\CaBundle\\": "src"
                }
            },
            "notification-url": "https://packagist.org/downloads/",
            "license": [
                "MIT"
            ],
            "authors": [
                {
                    "name": "Jordi Boggiano",
                    "email": "j.boggiano@seld.be",
                    "homepage": "http://seld.be"
                }
            ],
            "description": "Lets you find a path to the system CA bundle, and includes a fallback to the Mozilla CA bundle.",
            "keywords": [
                "cabundle",
                "cacert",
                "certificate",
                "ssl",
                "tls"
            ],
            "support": {
                "irc": "irc://irc.freenode.org/composer",
                "issues": "https://github.com/composer/ca-bundle/issues",
                "source": "https://github.com/composer/ca-bundle/tree/1.3.5"
            },
            "funding": [
                {
                    "url": "https://packagist.com",
                    "type": "custom"
                },
                {
                    "url": "https://github.com/composer",
                    "type": "github"
                },
                {
                    "url": "https://tidelift.com/funding/github/packagist/composer/composer",
                    "type": "tidelift"
                }
            ],
            "time": "2023-01-11T08:27:00+00:00"
        },
        {
            "name": "composer/pcre",
            "version": "3.1.0",
            "source": {
                "type": "git",
                "url": "https://github.com/composer/pcre.git",
                "reference": "4bff79ddd77851fe3cdd11616ed3f92841ba5bd2"
            },
            "dist": {
                "type": "zip",
                "url": "https://api.github.com/repos/composer/pcre/zipball/4bff79ddd77851fe3cdd11616ed3f92841ba5bd2",
                "reference": "4bff79ddd77851fe3cdd11616ed3f92841ba5bd2",
                "shasum": ""
            },
            "require": {
                "php": "^7.4 || ^8.0"
            },
            "require-dev": {
                "phpstan/phpstan": "^1.3",
                "phpstan/phpstan-strict-rules": "^1.1",
                "symfony/phpunit-bridge": "^5"
            },
            "type": "library",
            "extra": {
                "branch-alias": {
                    "dev-main": "3.x-dev"
                }
            },
            "autoload": {
                "psr-4": {
                    "Composer\\Pcre\\": "src"
                }
            },
            "notification-url": "https://packagist.org/downloads/",
            "license": [
                "MIT"
            ],
            "authors": [
                {
                    "name": "Jordi Boggiano",
                    "email": "j.boggiano@seld.be",
                    "homepage": "http://seld.be"
                }
            ],
            "description": "PCRE wrapping library that offers type-safe preg_* replacements.",
            "keywords": [
                "PCRE",
                "preg",
                "regex",
                "regular expression"
            ],
            "support": {
                "issues": "https://github.com/composer/pcre/issues",
                "source": "https://github.com/composer/pcre/tree/3.1.0"
            },
            "funding": [
                {
                    "url": "https://packagist.com",
                    "type": "custom"
                },
                {
                    "url": "https://github.com/composer",
                    "type": "github"
                },
                {
                    "url": "https://tidelift.com/funding/github/packagist/composer/composer",
                    "type": "tidelift"
                }
            ],
            "time": "2022-11-17T09:50:14+00:00"
        },
        {
            "name": "composer/xdebug-handler",
            "version": "3.0.3",
            "source": {
                "type": "git",
                "url": "https://github.com/composer/xdebug-handler.git",
                "reference": "ced299686f41dce890debac69273b47ffe98a40c"
            },
            "dist": {
                "type": "zip",
                "url": "https://api.github.com/repos/composer/xdebug-handler/zipball/ced299686f41dce890debac69273b47ffe98a40c",
                "reference": "ced299686f41dce890debac69273b47ffe98a40c",
                "shasum": ""
            },
            "require": {
                "composer/pcre": "^1 || ^2 || ^3",
                "php": "^7.2.5 || ^8.0",
                "psr/log": "^1 || ^2 || ^3"
            },
            "require-dev": {
                "phpstan/phpstan": "^1.0",
                "phpstan/phpstan-strict-rules": "^1.1",
                "symfony/phpunit-bridge": "^6.0"
            },
            "type": "library",
            "autoload": {
                "psr-4": {
                    "Composer\\XdebugHandler\\": "src"
                }
            },
            "notification-url": "https://packagist.org/downloads/",
            "license": [
                "MIT"
            ],
            "authors": [
                {
                    "name": "John Stevenson",
                    "email": "john-stevenson@blueyonder.co.uk"
                }
            ],
            "description": "Restarts a process without Xdebug.",
            "keywords": [
                "Xdebug",
                "performance"
            ],
            "support": {
                "irc": "irc://irc.freenode.org/composer",
                "issues": "https://github.com/composer/xdebug-handler/issues",
                "source": "https://github.com/composer/xdebug-handler/tree/3.0.3"
            },
            "funding": [
                {
                    "url": "https://packagist.com",
                    "type": "custom"
                },
                {
                    "url": "https://github.com/composer",
                    "type": "github"
                },
                {
                    "url": "https://tidelift.com/funding/github/packagist/composer/composer",
                    "type": "tidelift"
                }
            ],
            "time": "2022-02-25T21:32:43+00:00"
        },
        {
            "name": "evenement/evenement",
            "version": "v3.0.1",
            "source": {
                "type": "git",
                "url": "https://github.com/igorw/evenement.git",
                "reference": "531bfb9d15f8aa57454f5f0285b18bec903b8fb7"
            },
            "dist": {
                "type": "zip",
                "url": "https://api.github.com/repos/igorw/evenement/zipball/531bfb9d15f8aa57454f5f0285b18bec903b8fb7",
                "reference": "531bfb9d15f8aa57454f5f0285b18bec903b8fb7",
                "shasum": ""
            },
            "require": {
                "php": ">=7.0"
            },
            "require-dev": {
                "phpunit/phpunit": "^6.0"
            },
            "type": "library",
            "autoload": {
                "psr-0": {
                    "Evenement": "src"
                }
            },
            "notification-url": "https://packagist.org/downloads/",
            "license": [
                "MIT"
            ],
            "authors": [
                {
                    "name": "Igor Wiedler",
                    "email": "igor@wiedler.ch"
                }
            ],
            "description": "Événement is a very simple event dispatching library for PHP",
            "keywords": [
                "event-dispatcher",
                "event-emitter"
            ],
            "support": {
                "issues": "https://github.com/igorw/evenement/issues",
                "source": "https://github.com/igorw/evenement/tree/master"
            },
            "time": "2017-07-23T21:35:13+00:00"
        },
        {
            "name": "fidry/cpu-core-counter",
            "version": "0.5.1",
            "source": {
                "type": "git",
                "url": "https://github.com/theofidry/cpu-core-counter.git",
                "reference": "b58e5a3933e541dc286cc91fc4f3898bbc6f1623"
            },
            "dist": {
                "type": "zip",
                "url": "https://api.github.com/repos/theofidry/cpu-core-counter/zipball/b58e5a3933e541dc286cc91fc4f3898bbc6f1623",
                "reference": "b58e5a3933e541dc286cc91fc4f3898bbc6f1623",
                "shasum": ""
            },
            "require": {
                "php": "^7.2 || ^8.0"
            },
            "require-dev": {
                "fidry/makefile": "^0.2.0",
                "phpstan/extension-installer": "^1.2.0",
                "phpstan/phpstan": "^1.9.2",
                "phpstan/phpstan-deprecation-rules": "^1.0.0",
                "phpstan/phpstan-phpunit": "^1.2.2",
                "phpstan/phpstan-strict-rules": "^1.4.4",
                "phpunit/phpunit": "^9.5.26 || ^8.5.31",
                "theofidry/php-cs-fixer-config": "^1.0",
                "webmozarts/strict-phpunit": "^7.5"
            },
            "type": "library",
            "autoload": {
                "psr-4": {
                    "Fidry\\CpuCoreCounter\\": "src/"
                }
            },
            "notification-url": "https://packagist.org/downloads/",
            "license": [
                "MIT"
            ],
            "authors": [
                {
                    "name": "Théo FIDRY",
                    "email": "theo.fidry@gmail.com"
                }
            ],
            "description": "Tiny utility to get the number of CPU cores.",
            "keywords": [
                "CPU",
                "core"
            ],
            "support": {
                "issues": "https://github.com/theofidry/cpu-core-counter/issues",
                "source": "https://github.com/theofidry/cpu-core-counter/tree/0.5.1"
            },
            "funding": [
                {
                    "url": "https://github.com/theofidry",
                    "type": "github"
                }
            ],
            "time": "2022-12-24T12:35:10+00:00"
        },
        {
            "name": "fig/http-message-util",
            "version": "1.1.5",
            "source": {
                "type": "git",
                "url": "https://github.com/php-fig/http-message-util.git",
                "reference": "9d94dc0154230ac39e5bf89398b324a86f63f765"
            },
            "dist": {
                "type": "zip",
                "url": "https://api.github.com/repos/php-fig/http-message-util/zipball/9d94dc0154230ac39e5bf89398b324a86f63f765",
                "reference": "9d94dc0154230ac39e5bf89398b324a86f63f765",
                "shasum": ""
            },
            "require": {
                "php": "^5.3 || ^7.0 || ^8.0"
            },
            "suggest": {
                "psr/http-message": "The package containing the PSR-7 interfaces"
            },
            "type": "library",
            "extra": {
                "branch-alias": {
                    "dev-master": "1.1.x-dev"
                }
            },
            "autoload": {
                "psr-4": {
                    "Fig\\Http\\Message\\": "src/"
                }
            },
            "notification-url": "https://packagist.org/downloads/",
            "license": [
                "MIT"
            ],
            "authors": [
                {
                    "name": "PHP-FIG",
                    "homepage": "https://www.php-fig.org/"
                }
            ],
            "description": "Utility classes and constants for use with PSR-7 (psr/http-message)",
            "keywords": [
                "http",
                "http-message",
                "psr",
                "psr-7",
                "request",
                "response"
            ],
            "support": {
                "issues": "https://github.com/php-fig/http-message-util/issues",
                "source": "https://github.com/php-fig/http-message-util/tree/1.1.5"
            },
            "time": "2020-11-24T22:02:12+00:00"
        },
        {
            "name": "hoa/compiler",
            "version": "3.17.08.08",
            "source": {
                "type": "git",
                "url": "https://github.com/hoaproject/Compiler.git",
                "reference": "aa09caf0bf28adae6654ca6ee415ee2f522672de"
            },
            "dist": {
                "type": "zip",
                "url": "https://api.github.com/repos/hoaproject/Compiler/zipball/aa09caf0bf28adae6654ca6ee415ee2f522672de",
                "reference": "aa09caf0bf28adae6654ca6ee415ee2f522672de",
                "shasum": ""
            },
            "require": {
                "hoa/consistency": "~1.0",
                "hoa/exception": "~1.0",
                "hoa/file": "~1.0",
                "hoa/iterator": "~2.0",
                "hoa/math": "~1.0",
                "hoa/protocol": "~1.0",
                "hoa/regex": "~1.0",
                "hoa/visitor": "~2.0"
            },
            "require-dev": {
                "hoa/json": "~2.0",
                "hoa/test": "~2.0"
            },
            "type": "library",
            "extra": {
                "branch-alias": {
                    "dev-master": "3.x-dev"
                }
            },
            "autoload": {
                "psr-4": {
                    "Hoa\\Compiler\\": "."
                }
            },
            "notification-url": "https://packagist.org/downloads/",
            "license": [
                "BSD-3-Clause"
            ],
            "authors": [
                {
                    "name": "Ivan Enderlin",
                    "email": "ivan.enderlin@hoa-project.net"
                },
                {
                    "name": "Hoa community",
                    "homepage": "https://hoa-project.net/"
                }
            ],
            "description": "The Hoa\\Compiler library.",
            "homepage": "https://hoa-project.net/",
            "keywords": [
                "algebraic",
                "ast",
                "compiler",
                "context-free",
                "coverage",
                "exhaustive",
                "grammar",
                "isotropic",
                "language",
                "lexer",
                "library",
                "ll1",
                "llk",
                "parser",
                "pp",
                "random",
                "regular",
                "rule",
                "sampler",
                "syntax",
                "token",
                "trace",
                "uniform"
            ],
            "support": {
                "docs": "https://central.hoa-project.net/Documentation/Library/Compiler",
                "email": "support@hoa-project.net",
                "forum": "https://users.hoa-project.net/",
                "irc": "irc://chat.freenode.net/hoaproject",
                "issues": "https://github.com/hoaproject/Compiler/issues",
                "source": "https://central.hoa-project.net/Resource/Library/Compiler"
            },
            "abandoned": true,
            "time": "2017-08-08T07:44:07+00:00"
        },
        {
            "name": "hoa/consistency",
            "version": "1.17.05.02",
            "source": {
                "type": "git",
                "url": "https://github.com/hoaproject/Consistency.git",
                "reference": "fd7d0adc82410507f332516faf655b6ed22e4c2f"
            },
            "dist": {
                "type": "zip",
                "url": "https://api.github.com/repos/hoaproject/Consistency/zipball/fd7d0adc82410507f332516faf655b6ed22e4c2f",
                "reference": "fd7d0adc82410507f332516faf655b6ed22e4c2f",
                "shasum": ""
            },
            "require": {
                "hoa/exception": "~1.0",
                "php": ">=5.5.0"
            },
            "require-dev": {
                "hoa/stream": "~1.0",
                "hoa/test": "~2.0"
            },
            "type": "library",
            "extra": {
                "branch-alias": {
                    "dev-master": "1.x-dev"
                }
            },
            "autoload": {
                "psr-4": {
                    "Hoa\\Consistency\\": "."
                },
                "files": [
                    "Prelude.php"
                ]
            },
            "notification-url": "https://packagist.org/downloads/",
            "license": [
                "BSD-3-Clause"
            ],
            "authors": [
                {
                    "name": "Ivan Enderlin",
                    "email": "ivan.enderlin@hoa-project.net"
                },
                {
                    "name": "Hoa community",
                    "homepage": "https://hoa-project.net/"
                }
            ],
            "description": "The Hoa\\Consistency library.",
            "homepage": "https://hoa-project.net/",
            "keywords": [
                "autoloader",
                "callable",
                "consistency",
                "entity",
                "flex",
                "keyword",
                "library"
            ],
            "support": {
                "docs": "https://central.hoa-project.net/Documentation/Library/Consistency",
                "email": "support@hoa-project.net",
                "forum": "https://users.hoa-project.net/",
                "irc": "irc://chat.freenode.net/hoaproject",
                "issues": "https://github.com/hoaproject/Consistency/issues",
                "source": "https://central.hoa-project.net/Resource/Library/Consistency"
            },
            "abandoned": true,
            "time": "2017-05-02T12:18:12+00:00"
        },
        {
            "name": "hoa/event",
            "version": "1.17.01.13",
            "source": {
                "type": "git",
                "url": "https://github.com/hoaproject/Event.git",
                "reference": "6c0060dced212ffa3af0e34bb46624f990b29c54"
            },
            "dist": {
                "type": "zip",
                "url": "https://api.github.com/repos/hoaproject/Event/zipball/6c0060dced212ffa3af0e34bb46624f990b29c54",
                "reference": "6c0060dced212ffa3af0e34bb46624f990b29c54",
                "shasum": ""
            },
            "require": {
                "hoa/consistency": "~1.0",
                "hoa/exception": "~1.0"
            },
            "require-dev": {
                "hoa/test": "~2.0"
            },
            "type": "library",
            "extra": {
                "branch-alias": {
                    "dev-master": "1.x-dev"
                }
            },
            "autoload": {
                "psr-4": {
                    "Hoa\\Event\\": "."
                }
            },
            "notification-url": "https://packagist.org/downloads/",
            "license": [
                "BSD-3-Clause"
            ],
            "authors": [
                {
                    "name": "Ivan Enderlin",
                    "email": "ivan.enderlin@hoa-project.net"
                },
                {
                    "name": "Hoa community",
                    "homepage": "https://hoa-project.net/"
                }
            ],
            "description": "The Hoa\\Event library.",
            "homepage": "https://hoa-project.net/",
            "keywords": [
                "event",
                "library",
                "listener",
                "observer"
            ],
            "support": {
                "docs": "https://central.hoa-project.net/Documentation/Library/Event",
                "email": "support@hoa-project.net",
                "forum": "https://users.hoa-project.net/",
                "irc": "irc://chat.freenode.net/hoaproject",
                "issues": "https://github.com/hoaproject/Event/issues",
                "source": "https://central.hoa-project.net/Resource/Library/Event"
            },
            "abandoned": true,
            "time": "2017-01-13T15:30:50+00:00"
        },
        {
            "name": "hoa/exception",
            "version": "1.17.01.16",
            "source": {
                "type": "git",
                "url": "https://github.com/hoaproject/Exception.git",
                "reference": "091727d46420a3d7468ef0595651488bfc3a458f"
            },
            "dist": {
                "type": "zip",
                "url": "https://api.github.com/repos/hoaproject/Exception/zipball/091727d46420a3d7468ef0595651488bfc3a458f",
                "reference": "091727d46420a3d7468ef0595651488bfc3a458f",
                "shasum": ""
            },
            "require": {
                "hoa/consistency": "~1.0",
                "hoa/event": "~1.0"
            },
            "require-dev": {
                "hoa/test": "~2.0"
            },
            "type": "library",
            "extra": {
                "branch-alias": {
                    "dev-master": "1.x-dev"
                }
            },
            "autoload": {
                "psr-4": {
                    "Hoa\\Exception\\": "."
                }
            },
            "notification-url": "https://packagist.org/downloads/",
            "license": [
                "BSD-3-Clause"
            ],
            "authors": [
                {
                    "name": "Ivan Enderlin",
                    "email": "ivan.enderlin@hoa-project.net"
                },
                {
                    "name": "Hoa community",
                    "homepage": "https://hoa-project.net/"
                }
            ],
            "description": "The Hoa\\Exception library.",
            "homepage": "https://hoa-project.net/",
            "keywords": [
                "exception",
                "library"
            ],
            "support": {
                "docs": "https://central.hoa-project.net/Documentation/Library/Exception",
                "email": "support@hoa-project.net",
                "forum": "https://users.hoa-project.net/",
                "irc": "irc://chat.freenode.net/hoaproject",
                "issues": "https://github.com/hoaproject/Exception/issues",
                "source": "https://central.hoa-project.net/Resource/Library/Exception"
            },
            "abandoned": true,
            "time": "2017-01-16T07:53:27+00:00"
        },
        {
            "name": "hoa/file",
            "version": "1.17.07.11",
            "source": {
                "type": "git",
                "url": "https://github.com/hoaproject/File.git",
                "reference": "35cb979b779bc54918d2f9a4e02ed6c7a1fa67ca"
            },
            "dist": {
                "type": "zip",
                "url": "https://api.github.com/repos/hoaproject/File/zipball/35cb979b779bc54918d2f9a4e02ed6c7a1fa67ca",
                "reference": "35cb979b779bc54918d2f9a4e02ed6c7a1fa67ca",
                "shasum": ""
            },
            "require": {
                "hoa/consistency": "~1.0",
                "hoa/event": "~1.0",
                "hoa/exception": "~1.0",
                "hoa/iterator": "~2.0",
                "hoa/stream": "~1.0"
            },
            "require-dev": {
                "hoa/test": "~2.0"
            },
            "type": "library",
            "extra": {
                "branch-alias": {
                    "dev-master": "1.x-dev"
                }
            },
            "autoload": {
                "psr-4": {
                    "Hoa\\File\\": "."
                }
            },
            "notification-url": "https://packagist.org/downloads/",
            "license": [
                "BSD-3-Clause"
            ],
            "authors": [
                {
                    "name": "Ivan Enderlin",
                    "email": "ivan.enderlin@hoa-project.net"
                },
                {
                    "name": "Hoa community",
                    "homepage": "https://hoa-project.net/"
                }
            ],
            "description": "The Hoa\\File library.",
            "homepage": "https://hoa-project.net/",
            "keywords": [
                "Socket",
                "directory",
                "file",
                "finder",
                "library",
                "link",
                "temporary"
            ],
            "support": {
                "docs": "https://central.hoa-project.net/Documentation/Library/File",
                "email": "support@hoa-project.net",
                "forum": "https://users.hoa-project.net/",
                "irc": "irc://chat.freenode.net/hoaproject",
                "issues": "https://github.com/hoaproject/File/issues",
                "source": "https://central.hoa-project.net/Resource/Library/File"
            },
            "abandoned": true,
            "time": "2017-07-11T07:42:15+00:00"
        },
        {
            "name": "hoa/iterator",
            "version": "2.17.01.10",
            "source": {
                "type": "git",
                "url": "https://github.com/hoaproject/Iterator.git",
                "reference": "d1120ba09cb4ccd049c86d10058ab94af245f0cc"
            },
            "dist": {
                "type": "zip",
                "url": "https://api.github.com/repos/hoaproject/Iterator/zipball/d1120ba09cb4ccd049c86d10058ab94af245f0cc",
                "reference": "d1120ba09cb4ccd049c86d10058ab94af245f0cc",
                "shasum": ""
            },
            "require": {
                "hoa/consistency": "~1.0",
                "hoa/exception": "~1.0"
            },
            "require-dev": {
                "hoa/test": "~2.0"
            },
            "type": "library",
            "extra": {
                "branch-alias": {
                    "dev-master": "2.x-dev"
                }
            },
            "autoload": {
                "psr-4": {
                    "Hoa\\Iterator\\": "."
                }
            },
            "notification-url": "https://packagist.org/downloads/",
            "license": [
                "BSD-3-Clause"
            ],
            "authors": [
                {
                    "name": "Ivan Enderlin",
                    "email": "ivan.enderlin@hoa-project.net"
                },
                {
                    "name": "Hoa community",
                    "homepage": "https://hoa-project.net/"
                }
            ],
            "description": "The Hoa\\Iterator library.",
            "homepage": "https://hoa-project.net/",
            "keywords": [
                "iterator",
                "library"
            ],
            "support": {
                "docs": "https://central.hoa-project.net/Documentation/Library/Iterator",
                "email": "support@hoa-project.net",
                "forum": "https://users.hoa-project.net/",
                "irc": "irc://chat.freenode.net/hoaproject",
                "issues": "https://github.com/hoaproject/Iterator/issues",
                "source": "https://central.hoa-project.net/Resource/Library/Iterator"
            },
            "abandoned": true,
            "time": "2017-01-10T10:34:47+00:00"
        },
        {
            "name": "hoa/math",
            "version": "1.17.05.16",
            "source": {
                "type": "git",
                "url": "https://github.com/hoaproject/Math.git",
                "reference": "7150785d30f5d565704912116a462e9f5bc83a0c"
            },
            "dist": {
                "type": "zip",
                "url": "https://api.github.com/repos/hoaproject/Math/zipball/7150785d30f5d565704912116a462e9f5bc83a0c",
                "reference": "7150785d30f5d565704912116a462e9f5bc83a0c",
                "shasum": ""
            },
            "require": {
                "hoa/compiler": "~3.0",
                "hoa/consistency": "~1.0",
                "hoa/exception": "~1.0",
                "hoa/iterator": "~2.0",
                "hoa/protocol": "~1.0",
                "hoa/zformat": "~1.0"
            },
            "require-dev": {
                "hoa/test": "~2.0"
            },
            "type": "library",
            "extra": {
                "branch-alias": {
                    "dev-master": "1.x-dev"
                }
            },
            "autoload": {
                "psr-4": {
                    "Hoa\\Math\\": "."
                }
            },
            "notification-url": "https://packagist.org/downloads/",
            "license": [
                "BSD-3-Clause"
            ],
            "authors": [
                {
                    "name": "Ivan Enderlin",
                    "email": "ivan.enderlin@hoa-project.net"
                },
                {
                    "name": "Hoa community",
                    "homepage": "https://hoa-project.net/"
                }
            ],
            "description": "The Hoa\\Math library.",
            "homepage": "https://hoa-project.net/",
            "keywords": [
                "arrangement",
                "combination",
                "combinatorics",
                "counting",
                "library",
                "math",
                "permutation",
                "sampler",
                "set"
            ],
            "support": {
                "docs": "https://central.hoa-project.net/Documentation/Library/Math",
                "email": "support@hoa-project.net",
                "forum": "https://users.hoa-project.net/",
                "irc": "irc://chat.freenode.net/hoaproject",
                "issues": "https://github.com/hoaproject/Math/issues",
                "source": "https://central.hoa-project.net/Resource/Library/Math"
            },
            "abandoned": true,
            "time": "2017-05-16T08:02:17+00:00"
        },
        {
            "name": "hoa/protocol",
            "version": "1.17.01.14",
            "source": {
                "type": "git",
                "url": "https://github.com/hoaproject/Protocol.git",
                "reference": "5c2cf972151c45f373230da170ea015deecf19e2"
            },
            "dist": {
                "type": "zip",
                "url": "https://api.github.com/repos/hoaproject/Protocol/zipball/5c2cf972151c45f373230da170ea015deecf19e2",
                "reference": "5c2cf972151c45f373230da170ea015deecf19e2",
                "shasum": ""
            },
            "require": {
                "hoa/consistency": "~1.0",
                "hoa/exception": "~1.0"
            },
            "require-dev": {
                "hoa/test": "~2.0"
            },
            "type": "library",
            "extra": {
                "branch-alias": {
                    "dev-master": "1.x-dev"
                }
            },
            "autoload": {
                "psr-4": {
                    "Hoa\\Protocol\\": "."
                },
                "files": [
                    "Wrapper.php"
                ]
            },
            "notification-url": "https://packagist.org/downloads/",
            "license": [
                "BSD-3-Clause"
            ],
            "authors": [
                {
                    "name": "Ivan Enderlin",
                    "email": "ivan.enderlin@hoa-project.net"
                },
                {
                    "name": "Hoa community",
                    "homepage": "https://hoa-project.net/"
                }
            ],
            "description": "The Hoa\\Protocol library.",
            "homepage": "https://hoa-project.net/",
            "keywords": [
                "library",
                "protocol",
                "resource",
                "stream",
                "wrapper"
            ],
            "support": {
                "docs": "https://central.hoa-project.net/Documentation/Library/Protocol",
                "email": "support@hoa-project.net",
                "forum": "https://users.hoa-project.net/",
                "irc": "irc://chat.freenode.net/hoaproject",
                "issues": "https://github.com/hoaproject/Protocol/issues",
                "source": "https://central.hoa-project.net/Resource/Library/Protocol"
            },
            "abandoned": true,
            "time": "2017-01-14T12:26:10+00:00"
        },
        {
            "name": "hoa/regex",
            "version": "1.17.01.13",
            "source": {
                "type": "git",
                "url": "https://github.com/hoaproject/Regex.git",
                "reference": "7e263a61b6fb45c1d03d8e5ef77668518abd5bec"
            },
            "dist": {
                "type": "zip",
                "url": "https://api.github.com/repos/hoaproject/Regex/zipball/7e263a61b6fb45c1d03d8e5ef77668518abd5bec",
                "reference": "7e263a61b6fb45c1d03d8e5ef77668518abd5bec",
                "shasum": ""
            },
            "require": {
                "hoa/consistency": "~1.0",
                "hoa/exception": "~1.0",
                "hoa/math": "~1.0",
                "hoa/protocol": "~1.0",
                "hoa/ustring": "~4.0",
                "hoa/visitor": "~2.0"
            },
            "type": "library",
            "extra": {
                "branch-alias": {
                    "dev-master": "1.x-dev"
                }
            },
            "autoload": {
                "psr-4": {
                    "Hoa\\Regex\\": "."
                }
            },
            "notification-url": "https://packagist.org/downloads/",
            "license": [
                "BSD-3-Clause"
            ],
            "authors": [
                {
                    "name": "Ivan Enderlin",
                    "email": "ivan.enderlin@hoa-project.net"
                },
                {
                    "name": "Hoa community",
                    "homepage": "https://hoa-project.net/"
                }
            ],
            "description": "The Hoa\\Regex library.",
            "homepage": "https://hoa-project.net/",
            "keywords": [
                "compiler",
                "library",
                "regex"
            ],
            "support": {
                "docs": "https://central.hoa-project.net/Documentation/Library/Regex",
                "email": "support@hoa-project.net",
                "forum": "https://users.hoa-project.net/",
                "irc": "irc://chat.freenode.net/hoaproject",
                "issues": "https://github.com/hoaproject/Regex/issues",
                "source": "https://central.hoa-project.net/Resource/Library/Regex"
            },
            "abandoned": true,
            "time": "2017-01-13T16:10:24+00:00"
        },
        {
            "name": "hoa/stream",
            "version": "1.17.02.21",
            "source": {
                "type": "git",
                "url": "https://github.com/hoaproject/Stream.git",
                "reference": "3293cfffca2de10525df51436adf88a559151d82"
            },
            "dist": {
                "type": "zip",
                "url": "https://api.github.com/repos/hoaproject/Stream/zipball/3293cfffca2de10525df51436adf88a559151d82",
                "reference": "3293cfffca2de10525df51436adf88a559151d82",
                "shasum": ""
            },
            "require": {
                "hoa/consistency": "~1.0",
                "hoa/event": "~1.0",
                "hoa/exception": "~1.0",
                "hoa/protocol": "~1.0"
            },
            "require-dev": {
                "hoa/test": "~2.0"
            },
            "type": "library",
            "extra": {
                "branch-alias": {
                    "dev-master": "1.x-dev"
                }
            },
            "autoload": {
                "psr-4": {
                    "Hoa\\Stream\\": "."
                }
            },
            "notification-url": "https://packagist.org/downloads/",
            "license": [
                "BSD-3-Clause"
            ],
            "authors": [
                {
                    "name": "Ivan Enderlin",
                    "email": "ivan.enderlin@hoa-project.net"
                },
                {
                    "name": "Hoa community",
                    "homepage": "https://hoa-project.net/"
                }
            ],
            "description": "The Hoa\\Stream library.",
            "homepage": "https://hoa-project.net/",
            "keywords": [
                "Context",
                "bucket",
                "composite",
                "filter",
                "in",
                "library",
                "out",
                "protocol",
                "stream",
                "wrapper"
            ],
            "support": {
                "docs": "https://central.hoa-project.net/Documentation/Library/Stream",
                "email": "support@hoa-project.net",
                "forum": "https://users.hoa-project.net/",
                "irc": "irc://chat.freenode.net/hoaproject",
                "issues": "https://github.com/hoaproject/Stream/issues",
                "source": "https://central.hoa-project.net/Resource/Library/Stream"
            },
            "abandoned": true,
            "time": "2017-02-21T16:01:06+00:00"
        },
        {
            "name": "hoa/ustring",
            "version": "4.17.01.16",
            "source": {
                "type": "git",
                "url": "https://github.com/hoaproject/Ustring.git",
                "reference": "e6326e2739178799b1fe3fdd92029f9517fa17a0"
            },
            "dist": {
                "type": "zip",
                "url": "https://api.github.com/repos/hoaproject/Ustring/zipball/e6326e2739178799b1fe3fdd92029f9517fa17a0",
                "reference": "e6326e2739178799b1fe3fdd92029f9517fa17a0",
                "shasum": ""
            },
            "require": {
                "hoa/consistency": "~1.0",
                "hoa/exception": "~1.0"
            },
            "require-dev": {
                "hoa/test": "~2.0"
            },
            "suggest": {
                "ext-iconv": "ext/iconv must be present (or a third implementation) to use Hoa\\Ustring::transcode().",
                "ext-intl": "To get a better Hoa\\Ustring::toAscii() and Hoa\\Ustring::compareTo()."
            },
            "type": "library",
            "extra": {
                "branch-alias": {
                    "dev-master": "4.x-dev"
                }
            },
            "autoload": {
                "psr-4": {
                    "Hoa\\Ustring\\": "."
                }
            },
            "notification-url": "https://packagist.org/downloads/",
            "license": [
                "BSD-3-Clause"
            ],
            "authors": [
                {
                    "name": "Ivan Enderlin",
                    "email": "ivan.enderlin@hoa-project.net"
                },
                {
                    "name": "Hoa community",
                    "homepage": "https://hoa-project.net/"
                }
            ],
            "description": "The Hoa\\Ustring library.",
            "homepage": "https://hoa-project.net/",
            "keywords": [
                "library",
                "search",
                "string",
                "unicode"
            ],
            "support": {
                "docs": "https://central.hoa-project.net/Documentation/Library/Ustring",
                "email": "support@hoa-project.net",
                "forum": "https://users.hoa-project.net/",
                "irc": "irc://chat.freenode.net/hoaproject",
                "issues": "https://github.com/hoaproject/Ustring/issues",
                "source": "https://central.hoa-project.net/Resource/Library/Ustring"
            },
            "abandoned": true,
            "time": "2017-01-16T07:08:25+00:00"
        },
        {
            "name": "hoa/visitor",
            "version": "2.17.01.16",
            "source": {
                "type": "git",
                "url": "https://github.com/hoaproject/Visitor.git",
                "reference": "c18fe1cbac98ae449e0d56e87469103ba08f224a"
            },
            "dist": {
                "type": "zip",
                "url": "https://api.github.com/repos/hoaproject/Visitor/zipball/c18fe1cbac98ae449e0d56e87469103ba08f224a",
                "reference": "c18fe1cbac98ae449e0d56e87469103ba08f224a",
                "shasum": ""
            },
            "require": {
                "hoa/consistency": "~1.0"
            },
            "require-dev": {
                "hoa/test": "~2.0"
            },
            "type": "library",
            "extra": {
                "branch-alias": {
                    "dev-master": "2.x-dev"
                }
            },
            "autoload": {
                "psr-4": {
                    "Hoa\\Visitor\\": "."
                }
            },
            "notification-url": "https://packagist.org/downloads/",
            "license": [
                "BSD-3-Clause"
            ],
            "authors": [
                {
                    "name": "Ivan Enderlin",
                    "email": "ivan.enderlin@hoa-project.net"
                },
                {
                    "name": "Hoa community",
                    "homepage": "https://hoa-project.net/"
                }
            ],
            "description": "The Hoa\\Visitor library.",
            "homepage": "https://hoa-project.net/",
            "keywords": [
                "library",
                "structure",
                "visit",
                "visitor"
            ],
            "support": {
                "docs": "https://central.hoa-project.net/Documentation/Library/Visitor",
                "email": "support@hoa-project.net",
                "forum": "https://users.hoa-project.net/",
                "irc": "irc://chat.freenode.net/hoaproject",
                "issues": "https://github.com/hoaproject/Visitor/issues",
                "source": "https://central.hoa-project.net/Resource/Library/Visitor"
            },
            "abandoned": true,
            "time": "2017-01-16T07:02:03+00:00"
        },
        {
            "name": "hoa/zformat",
            "version": "1.17.01.10",
            "source": {
                "type": "git",
                "url": "https://github.com/hoaproject/Zformat.git",
                "reference": "522c381a2a075d4b9dbb42eb4592dd09520e4ac2"
            },
            "dist": {
                "type": "zip",
                "url": "https://api.github.com/repos/hoaproject/Zformat/zipball/522c381a2a075d4b9dbb42eb4592dd09520e4ac2",
                "reference": "522c381a2a075d4b9dbb42eb4592dd09520e4ac2",
                "shasum": ""
            },
            "require": {
                "hoa/consistency": "~1.0",
                "hoa/exception": "~1.0"
            },
            "type": "library",
            "extra": {
                "branch-alias": {
                    "dev-master": "1.x-dev"
                }
            },
            "autoload": {
                "psr-4": {
                    "Hoa\\Zformat\\": "."
                }
            },
            "notification-url": "https://packagist.org/downloads/",
            "license": [
                "BSD-3-Clause"
            ],
            "authors": [
                {
                    "name": "Ivan Enderlin",
                    "email": "ivan.enderlin@hoa-project.net"
                },
                {
                    "name": "Hoa community",
                    "homepage": "https://hoa-project.net/"
                }
            ],
            "description": "The Hoa\\Zformat library.",
            "homepage": "https://hoa-project.net/",
            "keywords": [
                "library",
                "parameter",
                "zformat"
            ],
            "support": {
                "docs": "https://central.hoa-project.net/Documentation/Library/Zformat",
                "email": "support@hoa-project.net",
                "forum": "https://users.hoa-project.net/",
                "irc": "irc://chat.freenode.net/hoaproject",
                "issues": "https://github.com/hoaproject/Zformat/issues",
                "source": "https://central.hoa-project.net/Resource/Library/Zformat"
            },
            "abandoned": true,
            "time": "2017-01-10T10:39:54+00:00"
        },
        {
            "name": "jetbrains/phpstorm-stubs",
            "version": "dev-master",
            "source": {
                "type": "git",
                "url": "https://github.com/JetBrains/phpstorm-stubs.git",
                "reference": "0b9854c8ba932966f3cb1469a2d18ab9249272b9"
            },
            "dist": {
                "type": "zip",
                "url": "https://api.github.com/repos/JetBrains/phpstorm-stubs/zipball/0b9854c8ba932966f3cb1469a2d18ab9249272b9",
                "reference": "0b9854c8ba932966f3cb1469a2d18ab9249272b9",
                "shasum": ""
            },
            "require-dev": {
                "friendsofphp/php-cs-fixer": "@stable",
                "nikic/php-parser": "@stable",
                "php": "^8.0",
                "phpdocumentor/reflection-docblock": "@stable",
                "phpunit/phpunit": "^9.6"
            },
            "default-branch": true,
            "type": "library",
            "autoload": {
                "files": [
                    "PhpStormStubsMap.php"
                ]
            },
            "notification-url": "https://packagist.org/downloads/",
            "license": [
                "Apache-2.0"
            ],
            "description": "PHP runtime & extensions header files for PhpStorm",
            "homepage": "https://www.jetbrains.com/phpstorm",
            "keywords": [
                "autocomplete",
                "code",
                "inference",
                "inspection",
                "jetbrains",
                "phpstorm",
                "stubs",
                "type"
            ],
            "support": {
                "source": "https://github.com/JetBrains/phpstorm-stubs/tree/master"
            },
            "time": "2023-07-20T19:40:08+00:00"
        },
        {
            "name": "nette/bootstrap",
            "version": "v3.1.4",
            "source": {
                "type": "git",
                "url": "https://github.com/nette/bootstrap.git",
                "reference": "1a7965b4ee401ad0e3f673b9c016d2481afdc280"
            },
            "dist": {
                "type": "zip",
                "url": "https://api.github.com/repos/nette/bootstrap/zipball/1a7965b4ee401ad0e3f673b9c016d2481afdc280",
                "reference": "1a7965b4ee401ad0e3f673b9c016d2481afdc280",
                "shasum": ""
            },
            "require": {
                "nette/di": "^3.0.5",
                "nette/utils": "^3.2.1 || ^4.0",
                "php": ">=7.2 <8.3"
            },
            "conflict": {
                "tracy/tracy": "<2.6"
            },
            "require-dev": {
                "latte/latte": "^2.8",
                "nette/application": "^3.1",
                "nette/caching": "^3.0",
                "nette/database": "^3.0",
                "nette/forms": "^3.0",
                "nette/http": "^3.0",
                "nette/mail": "^3.0",
                "nette/robot-loader": "^3.0",
                "nette/safe-stream": "^2.2",
                "nette/security": "^3.0",
                "nette/tester": "^2.0",
                "phpstan/phpstan-nette": "^0.12",
                "tracy/tracy": "^2.6"
            },
            "suggest": {
                "nette/robot-loader": "to use Configurator::createRobotLoader()",
                "tracy/tracy": "to use Configurator::enableTracy()"
            },
            "type": "library",
            "extra": {
                "branch-alias": {
                    "dev-master": "3.1-dev"
                }
            },
            "autoload": {
                "classmap": [
                    "src/"
                ]
            },
            "notification-url": "https://packagist.org/downloads/",
            "license": [
                "BSD-3-Clause",
                "GPL-2.0-only",
                "GPL-3.0-only"
            ],
            "authors": [
                {
                    "name": "David Grudl",
                    "homepage": "https://davidgrudl.com"
                },
                {
                    "name": "Nette Community",
                    "homepage": "https://nette.org/contributors"
                }
            ],
            "description": "🅱  Nette Bootstrap: the simple way to configure and bootstrap your Nette application.",
            "homepage": "https://nette.org",
            "keywords": [
                "bootstrapping",
                "configurator",
                "nette"
            ],
            "support": {
                "issues": "https://github.com/nette/bootstrap/issues",
                "source": "https://github.com/nette/bootstrap/tree/v3.1.4"
            },
            "time": "2022-12-14T15:23:02+00:00"
        },
        {
            "name": "nette/di",
            "version": "v3.0.11",
            "source": {
                "type": "git",
                "url": "https://github.com/nette/di.git",
                "reference": "942e406f63b88b57cb4e095ae0fd95c103d12c5b"
            },
            "dist": {
                "type": "zip",
                "url": "https://api.github.com/repos/nette/di/zipball/942e406f63b88b57cb4e095ae0fd95c103d12c5b",
                "reference": "942e406f63b88b57cb4e095ae0fd95c103d12c5b",
                "shasum": ""
            },
            "require": {
                "ext-tokenizer": "*",
                "nette/neon": "^3.3",
                "nette/php-generator": "^3.3.3",
                "nette/robot-loader": "^3.2",
                "nette/schema": "^1.1",
                "nette/utils": "^3.1.6",
                "php": ">=7.1 <8.2"
            },
            "conflict": {
                "nette/bootstrap": "<3.0"
            },
            "require-dev": {
                "nette/tester": "^2.2",
                "phpstan/phpstan": "^0.12",
                "tracy/tracy": "^2.3"
            },
            "type": "library",
            "extra": {
                "branch-alias": {
                    "dev-master": "3.0-dev"
                }
            },
            "autoload": {
                "classmap": [
                    "src/"
                ]
            },
            "notification-url": "https://packagist.org/downloads/",
            "license": [
                "BSD-3-Clause",
                "GPL-2.0-only",
                "GPL-3.0-only"
            ],
            "authors": [
                {
                    "name": "David Grudl",
                    "homepage": "https://davidgrudl.com"
                },
                {
                    "name": "Nette Community",
                    "homepage": "https://nette.org/contributors"
                }
            ],
            "description": "💎 Nette Dependency Injection Container: Flexible, compiled and full-featured DIC with perfectly usable autowiring and support for all new PHP features.",
            "homepage": "https://nette.org",
            "keywords": [
                "compiled",
                "di",
                "dic",
                "factory",
                "ioc",
                "nette",
                "static"
            ],
            "support": {
                "issues": "https://github.com/nette/di/issues",
                "source": "https://github.com/nette/di/tree/v3.0.11"
            },
            "time": "2021-10-26T11:44:44+00:00"
        },
        {
            "name": "nette/finder",
            "version": "v2.6.0",
            "source": {
                "type": "git",
                "url": "https://github.com/nette/finder.git",
                "reference": "991aefb42860abeab8e003970c3809a9d83cb932"
            },
            "dist": {
                "type": "zip",
                "url": "https://api.github.com/repos/nette/finder/zipball/991aefb42860abeab8e003970c3809a9d83cb932",
                "reference": "991aefb42860abeab8e003970c3809a9d83cb932",
                "shasum": ""
            },
            "require": {
                "nette/utils": "^2.4 || ^3.0",
                "php": ">=7.1"
            },
            "conflict": {
                "nette/nette": "<2.2"
            },
            "require-dev": {
                "nette/tester": "^2.0",
                "phpstan/phpstan": "^0.12",
                "tracy/tracy": "^2.3"
            },
            "type": "library",
            "extra": {
                "branch-alias": {
                    "dev-master": "2.6-dev"
                }
            },
            "autoload": {
                "classmap": [
                    "src/"
                ]
            },
            "notification-url": "https://packagist.org/downloads/",
            "license": [
                "BSD-3-Clause",
                "GPL-2.0-only",
                "GPL-3.0-only"
            ],
            "authors": [
                {
                    "name": "David Grudl",
                    "homepage": "https://davidgrudl.com"
                },
                {
                    "name": "Nette Community",
                    "homepage": "https://nette.org/contributors"
                }
            ],
            "description": "🔍 Nette Finder: find files and directories with an intuitive API.",
            "homepage": "https://nette.org",
            "keywords": [
                "filesystem",
                "glob",
                "iterator",
                "nette"
            ],
            "support": {
                "issues": "https://github.com/nette/finder/issues",
                "source": "https://github.com/nette/finder/tree/v2.6.0"
            },
            "time": "2022-10-13T01:31:15+00:00"
        },
        {
            "name": "nette/neon",
            "version": "v3.3.2",
            "source": {
                "type": "git",
                "url": "https://github.com/nette/neon.git",
                "reference": "54b287d8c2cdbe577b02e28ca1713e275b05ece2"
            },
            "dist": {
                "type": "zip",
                "url": "https://api.github.com/repos/nette/neon/zipball/54b287d8c2cdbe577b02e28ca1713e275b05ece2",
                "reference": "54b287d8c2cdbe577b02e28ca1713e275b05ece2",
                "shasum": ""
            },
            "require": {
                "ext-json": "*",
                "php": ">=7.1"
            },
            "require-dev": {
                "nette/tester": "^2.0",
                "phpstan/phpstan": "^0.12",
                "tracy/tracy": "^2.7"
            },
            "bin": [
                "bin/neon-lint"
            ],
            "type": "library",
            "extra": {
                "branch-alias": {
                    "dev-master": "3.3-dev"
                }
            },
            "autoload": {
                "classmap": [
                    "src/"
                ]
            },
            "notification-url": "https://packagist.org/downloads/",
            "license": [
                "BSD-3-Clause",
                "GPL-2.0-only",
                "GPL-3.0-only"
            ],
            "authors": [
                {
                    "name": "David Grudl",
                    "homepage": "https://davidgrudl.com"
                },
                {
                    "name": "Nette Community",
                    "homepage": "https://nette.org/contributors"
                }
            ],
            "description": "🍸 Nette NEON: encodes and decodes NEON file format.",
            "homepage": "https://ne-on.org",
            "keywords": [
                "export",
                "import",
                "neon",
                "nette",
                "yaml"
            ],
            "support": {
                "issues": "https://github.com/nette/neon/issues",
                "source": "https://github.com/nette/neon/tree/v3.3.2"
            },
            "time": "2021-11-25T15:57:41+00:00"
        },
        {
            "name": "nette/php-generator",
            "version": "v3.6.5",
            "source": {
                "type": "git",
                "url": "https://github.com/nette/php-generator.git",
                "reference": "9370403f9d9c25b51c4596ded1fbfe70347f7c82"
            },
            "dist": {
                "type": "zip",
                "url": "https://api.github.com/repos/nette/php-generator/zipball/9370403f9d9c25b51c4596ded1fbfe70347f7c82",
                "reference": "9370403f9d9c25b51c4596ded1fbfe70347f7c82",
                "shasum": ""
            },
            "require": {
                "nette/utils": "^3.1.2",
                "php": ">=7.2 <8.2"
            },
            "require-dev": {
                "nette/tester": "^2.4",
                "nikic/php-parser": "^4.13",
                "phpstan/phpstan": "^0.12",
                "tracy/tracy": "^2.8"
            },
            "suggest": {
                "nikic/php-parser": "to use ClassType::withBodiesFrom() & GlobalFunction::withBodyFrom()"
            },
            "type": "library",
            "extra": {
                "branch-alias": {
                    "dev-master": "3.6-dev"
                }
            },
            "autoload": {
                "classmap": [
                    "src/"
                ]
            },
            "notification-url": "https://packagist.org/downloads/",
            "license": [
                "BSD-3-Clause",
                "GPL-2.0-only",
                "GPL-3.0-only"
            ],
            "authors": [
                {
                    "name": "David Grudl",
                    "homepage": "https://davidgrudl.com"
                },
                {
                    "name": "Nette Community",
                    "homepage": "https://nette.org/contributors"
                }
            ],
            "description": "🐘 Nette PHP Generator: generates neat PHP code for you. Supports new PHP 8.1 features.",
            "homepage": "https://nette.org",
            "keywords": [
                "code",
                "nette",
                "php",
                "scaffolding"
            ],
            "support": {
                "issues": "https://github.com/nette/php-generator/issues",
                "source": "https://github.com/nette/php-generator/tree/v3.6.5"
            },
            "time": "2021-11-24T16:23:44+00:00"
        },
        {
            "name": "nette/robot-loader",
            "version": "v3.4.1",
            "source": {
                "type": "git",
                "url": "https://github.com/nette/robot-loader.git",
                "reference": "e2adc334cb958164c050f485d99c44c430f51fe2"
            },
            "dist": {
                "type": "zip",
                "url": "https://api.github.com/repos/nette/robot-loader/zipball/e2adc334cb958164c050f485d99c44c430f51fe2",
                "reference": "e2adc334cb958164c050f485d99c44c430f51fe2",
                "shasum": ""
            },
            "require": {
                "ext-tokenizer": "*",
                "nette/finder": "^2.5 || ^3.0",
                "nette/utils": "^3.0",
                "php": ">=7.1"
            },
            "require-dev": {
                "nette/tester": "^2.0",
                "phpstan/phpstan": "^0.12",
                "tracy/tracy": "^2.3"
            },
            "type": "library",
            "extra": {
                "branch-alias": {
                    "dev-master": "3.4-dev"
                }
            },
            "autoload": {
                "classmap": [
                    "src/"
                ]
            },
            "notification-url": "https://packagist.org/downloads/",
            "license": [
                "BSD-3-Clause",
                "GPL-2.0-only",
                "GPL-3.0-only"
            ],
            "authors": [
                {
                    "name": "David Grudl",
                    "homepage": "https://davidgrudl.com"
                },
                {
                    "name": "Nette Community",
                    "homepage": "https://nette.org/contributors"
                }
            ],
            "description": "🍀 Nette RobotLoader: high performance and comfortable autoloader that will search and autoload classes within your application.",
            "homepage": "https://nette.org",
            "keywords": [
                "autoload",
                "class",
                "interface",
                "nette",
                "trait"
            ],
            "support": {
                "issues": "https://github.com/nette/robot-loader/issues",
                "source": "https://github.com/nette/robot-loader/tree/v3.4.1"
            },
            "time": "2021-08-25T15:53:54+00:00"
        },
        {
            "name": "nette/schema",
            "version": "v1.2.3",
            "source": {
                "type": "git",
                "url": "https://github.com/nette/schema.git",
                "reference": "abbdbb70e0245d5f3bf77874cea1dfb0c930d06f"
            },
            "dist": {
                "type": "zip",
                "url": "https://api.github.com/repos/nette/schema/zipball/abbdbb70e0245d5f3bf77874cea1dfb0c930d06f",
                "reference": "abbdbb70e0245d5f3bf77874cea1dfb0c930d06f",
                "shasum": ""
            },
            "require": {
                "nette/utils": "^2.5.7 || ^3.1.5 ||  ^4.0",
                "php": ">=7.1 <8.3"
            },
            "require-dev": {
                "nette/tester": "^2.3 || ^2.4",
                "phpstan/phpstan-nette": "^1.0",
                "tracy/tracy": "^2.7"
            },
            "type": "library",
            "extra": {
                "branch-alias": {
                    "dev-master": "1.2-dev"
                }
            },
            "autoload": {
                "classmap": [
                    "src/"
                ]
            },
            "notification-url": "https://packagist.org/downloads/",
            "license": [
                "BSD-3-Clause",
                "GPL-2.0-only",
                "GPL-3.0-only"
            ],
            "authors": [
                {
                    "name": "David Grudl",
                    "homepage": "https://davidgrudl.com"
                },
                {
                    "name": "Nette Community",
                    "homepage": "https://nette.org/contributors"
                }
            ],
            "description": "📐 Nette Schema: validating data structures against a given Schema.",
            "homepage": "https://nette.org",
            "keywords": [
                "config",
                "nette"
            ],
            "support": {
                "issues": "https://github.com/nette/schema/issues",
                "source": "https://github.com/nette/schema/tree/v1.2.3"
            },
            "time": "2022-10-13T01:24:26+00:00"
        },
        {
            "name": "nette/utils",
            "version": "v3.2.7",
            "source": {
                "type": "git",
                "url": "https://github.com/nette/utils.git",
                "reference": "0af4e3de4df9f1543534beab255ccf459e7a2c99"
            },
            "dist": {
                "type": "zip",
                "url": "https://api.github.com/repos/nette/utils/zipball/0af4e3de4df9f1543534beab255ccf459e7a2c99",
                "reference": "0af4e3de4df9f1543534beab255ccf459e7a2c99",
                "shasum": ""
            },
            "require": {
                "php": ">=7.2 <8.2"
            },
            "conflict": {
                "nette/di": "<3.0.6"
            },
            "require-dev": {
                "nette/tester": "~2.0",
                "phpstan/phpstan": "^1.0",
                "tracy/tracy": "^2.3"
            },
            "suggest": {
                "ext-gd": "to use Image",
                "ext-iconv": "to use Strings::webalize(), toAscii(), chr() and reverse()",
                "ext-intl": "to use Strings::webalize(), toAscii(), normalize() and compare()",
                "ext-json": "to use Nette\\Utils\\Json",
                "ext-mbstring": "to use Strings::lower() etc...",
                "ext-tokenizer": "to use Nette\\Utils\\Reflection::getUseStatements()",
                "ext-xml": "to use Strings::length() etc. when mbstring is not available"
            },
            "type": "library",
            "extra": {
                "branch-alias": {
                    "dev-master": "3.2-dev"
                }
            },
            "autoload": {
                "classmap": [
                    "src/"
                ]
            },
            "notification-url": "https://packagist.org/downloads/",
            "license": [
                "BSD-3-Clause",
                "GPL-2.0-only",
                "GPL-3.0-only"
            ],
            "authors": [
                {
                    "name": "David Grudl",
                    "homepage": "https://davidgrudl.com"
                },
                {
                    "name": "Nette Community",
                    "homepage": "https://nette.org/contributors"
                }
            ],
            "description": "🛠  Nette Utils: lightweight utilities for string & array manipulation, image handling, safe JSON encoding/decoding, validation, slug or strong password generating etc.",
            "homepage": "https://nette.org",
            "keywords": [
                "array",
                "core",
                "datetime",
                "images",
                "json",
                "nette",
                "paginator",
                "password",
                "slugify",
                "string",
                "unicode",
                "utf-8",
                "utility",
                "validation"
            ],
            "support": {
                "issues": "https://github.com/nette/utils/issues",
                "source": "https://github.com/nette/utils/tree/v3.2.7"
            },
            "time": "2022-01-24T11:29:14+00:00"
        },
        {
            "name": "nikic/php-parser",
            "version": "v4.17.0",
            "source": {
                "type": "git",
                "url": "https://github.com/nikic/PHP-Parser.git",
                "reference": "844c228bf2b34a25ea8fed58f7929d14cf0c068e"
            },
            "dist": {
                "type": "zip",
                "url": "https://api.github.com/repos/nikic/PHP-Parser/zipball/844c228bf2b34a25ea8fed58f7929d14cf0c068e",
                "reference": "844c228bf2b34a25ea8fed58f7929d14cf0c068e",
                "shasum": ""
            },
            "require": {
                "ext-tokenizer": "*",
                "php": ">=7.0"
            },
            "require-dev": {
                "ircmaxell/php-yacc": "^0.0.7",
                "phpunit/phpunit": "^6.5 || ^7.0 || ^8.0 || ^9.0"
            },
            "bin": [
                "bin/php-parse"
            ],
            "type": "library",
            "extra": {
                "branch-alias": {
                    "dev-master": "4.9-dev"
                }
            },
            "autoload": {
                "psr-4": {
                    "PhpParser\\": "lib/PhpParser"
                }
            },
            "notification-url": "https://packagist.org/downloads/",
            "license": [
                "BSD-3-Clause"
            ],
            "authors": [
                {
                    "name": "Nikita Popov"
                }
            ],
            "description": "A PHP parser written in PHP",
            "keywords": [
                "parser",
                "php"
            ],
            "support": {
                "issues": "https://github.com/nikic/PHP-Parser/issues",
                "source": "https://github.com/nikic/PHP-Parser/tree/v4.17.0"
            },
            "time": "2023-08-13T14:53:08+00:00"
        },
        {
            "name": "ondram/ci-detector",
            "version": "3.5.1",
            "source": {
                "type": "git",
                "url": "https://github.com/OndraM/ci-detector.git",
                "reference": "594e61252843b68998bddd48078c5058fe9028bd"
            },
            "dist": {
                "type": "zip",
                "url": "https://api.github.com/repos/OndraM/ci-detector/zipball/594e61252843b68998bddd48078c5058fe9028bd",
                "reference": "594e61252843b68998bddd48078c5058fe9028bd",
                "shasum": ""
            },
            "require": {
                "php": "^7.1 || ^8.0"
            },
            "require-dev": {
                "ergebnis/composer-normalize": "^2.2",
                "lmc/coding-standard": "^1.3 || ^2.0",
                "php-parallel-lint/php-parallel-lint": "^1.1",
                "phpstan/extension-installer": "^1.0.3",
                "phpstan/phpstan": "^0.12.0",
                "phpstan/phpstan-phpunit": "^0.12.1",
                "phpunit/phpunit": "^7.1 || ^8.0 || ^9.0"
            },
            "type": "library",
            "autoload": {
                "psr-4": {
                    "OndraM\\CiDetector\\": "src/"
                }
            },
            "notification-url": "https://packagist.org/downloads/",
            "license": [
                "MIT"
            ],
            "authors": [
                {
                    "name": "Ondřej Machulda",
                    "email": "ondrej.machulda@gmail.com"
                }
            ],
            "description": "Detect continuous integration environment and provide unified access to properties of current build",
            "keywords": [
                "CircleCI",
                "Codeship",
                "Wercker",
                "adapter",
                "appveyor",
                "aws",
                "aws codebuild",
                "bamboo",
                "bitbucket",
                "buddy",
                "ci-info",
                "codebuild",
                "continuous integration",
                "continuousphp",
                "drone",
                "github",
                "gitlab",
                "interface",
                "jenkins",
                "teamcity",
                "travis"
            ],
            "support": {
                "issues": "https://github.com/OndraM/ci-detector/issues",
                "source": "https://github.com/OndraM/ci-detector/tree/main"
            },
            "time": "2020-09-04T11:21:14+00:00"
        },
        {
            "name": "ondrejmirtes/better-reflection",
            "version": "6.12.0.2",
            "source": {
                "type": "git",
                "url": "https://github.com/ondrejmirtes/BetterReflection.git",
                "reference": "07cb46e7f781389c46882b24de9a878e358d2cc5"
            },
            "dist": {
                "type": "zip",
                "url": "https://api.github.com/repos/ondrejmirtes/BetterReflection/zipball/07cb46e7f781389c46882b24de9a878e358d2cc5",
                "reference": "07cb46e7f781389c46882b24de9a878e358d2cc5",
                "shasum": ""
            },
            "require": {
                "ext-json": "*",
                "jetbrains/phpstorm-stubs": "dev-master#7b055d8634d2143a909f2c5141ec70c82b8b9254",
                "nikic/php-parser": "^4.16.0",
                "php": "^7.2 || ^8.0"
            },
            "conflict": {
                "thecodingmachine/safe": "<1.1.3"
            },
            "require-dev": {
                "doctrine/coding-standard": "^12.0.0",
                "phpstan/phpstan": "^1.10.27",
                "phpstan/phpstan-phpunit": "^1.3.13",
                "phpunit/phpunit": "^10.3.1",
                "rector/rector": "0.14.3",
                "vimeo/psalm": "5.14.1"
            },
            "suggest": {
                "composer/composer": "Required to use the ComposerSourceLocator"
            },
            "type": "library",
            "autoload": {
                "psr-4": {
                    "PHPStan\\BetterReflection\\": "src"
                }
            },
            "notification-url": "https://packagist.org/downloads/",
            "license": [
                "MIT"
            ],
            "authors": [
                {
                    "name": "James Titcumb",
                    "email": "james@asgrim.com",
                    "homepage": "https://github.com/asgrim"
                },
                {
                    "name": "Marco Pivetta",
                    "email": "ocramius@gmail.com",
                    "homepage": "https://ocramius.github.io/"
                },
                {
                    "name": "Gary Hockin",
                    "email": "gary@roave.com",
                    "homepage": "https://github.com/geeh"
                },
                {
                    "name": "Jaroslav Hanslík",
                    "email": "kukulich@kukulich.cz",
                    "homepage": "https://github.com/kukulich"
                }
            ],
            "description": "Better Reflection - an improved code reflection API",
            "support": {
                "source": "https://github.com/ondrejmirtes/BetterReflection/tree/6.12.0.2"
            },
            "time": "2023-08-08T14:10:24+00:00"
        },
        {
            "name": "phpstan/php-8-stubs",
            "version": "0.3.71",
            "source": {
                "type": "git",
                "url": "https://github.com/phpstan/php-8-stubs.git",
                "reference": "5d0744921e1d52dc7ef5a7eb3f633bc12ba3e27c"
            },
            "dist": {
                "type": "zip",
                "url": "https://api.github.com/repos/phpstan/php-8-stubs/zipball/5d0744921e1d52dc7ef5a7eb3f633bc12ba3e27c",
                "reference": "5d0744921e1d52dc7ef5a7eb3f633bc12ba3e27c",
                "shasum": ""
            },
            "type": "library",
            "autoload": {
                "classmap": [
                    "Php8StubsMap.php"
                ]
            },
            "notification-url": "https://packagist.org/downloads/",
            "license": [
                "MIT",
                "PHP-3.01"
            ],
            "description": "PHP stubs extracted from php-src",
            "support": {
                "issues": "https://github.com/phpstan/php-8-stubs/issues",
                "source": "https://github.com/phpstan/php-8-stubs/tree/0.3.71"
            },
            "time": "2023-08-09T00:16:12+00:00"
        },
        {
            "name": "phpstan/phpdoc-parser",
            "version": "1.23.1",
            "source": {
                "type": "git",
                "url": "https://github.com/phpstan/phpdoc-parser.git",
                "reference": "846ae76eef31c6d7790fac9bc399ecee45160b26"
            },
            "dist": {
                "type": "zip",
                "url": "https://api.github.com/repos/phpstan/phpdoc-parser/zipball/846ae76eef31c6d7790fac9bc399ecee45160b26",
                "reference": "846ae76eef31c6d7790fac9bc399ecee45160b26",
                "shasum": ""
            },
            "require": {
                "php": "^7.2 || ^8.0"
            },
            "require-dev": {
                "doctrine/annotations": "^2.0",
                "nikic/php-parser": "^4.15",
                "php-parallel-lint/php-parallel-lint": "^1.2",
                "phpstan/extension-installer": "^1.0",
                "phpstan/phpstan": "^1.5",
                "phpstan/phpstan-phpunit": "^1.1",
                "phpstan/phpstan-strict-rules": "^1.0",
                "phpunit/phpunit": "^9.5",
                "symfony/process": "^5.2"
            },
            "type": "library",
            "autoload": {
                "psr-4": {
                    "PHPStan\\PhpDocParser\\": [
                        "src/"
                    ]
                }
            },
            "notification-url": "https://packagist.org/downloads/",
            "license": [
                "MIT"
            ],
            "description": "PHPDoc parser with support for nullable, intersection and generic types",
            "support": {
                "issues": "https://github.com/phpstan/phpdoc-parser/issues",
                "source": "https://github.com/phpstan/phpdoc-parser/tree/1.23.1"
            },
            "time": "2023-08-03T16:32:59+00:00"
        },
        {
            "name": "psr/container",
            "version": "1.1.2",
            "source": {
                "type": "git",
                "url": "https://github.com/php-fig/container.git",
                "reference": "513e0666f7216c7459170d56df27dfcefe1689ea"
            },
            "dist": {
                "type": "zip",
                "url": "https://api.github.com/repos/php-fig/container/zipball/513e0666f7216c7459170d56df27dfcefe1689ea",
                "reference": "513e0666f7216c7459170d56df27dfcefe1689ea",
                "shasum": ""
            },
            "require": {
                "php": ">=7.4.0"
            },
            "type": "library",
            "autoload": {
                "psr-4": {
                    "Psr\\Container\\": "src/"
                }
            },
            "notification-url": "https://packagist.org/downloads/",
            "license": [
                "MIT"
            ],
            "authors": [
                {
                    "name": "PHP-FIG",
                    "homepage": "https://www.php-fig.org/"
                }
            ],
            "description": "Common Container Interface (PHP FIG PSR-11)",
            "homepage": "https://github.com/php-fig/container",
            "keywords": [
                "PSR-11",
                "container",
                "container-interface",
                "container-interop",
                "psr"
            ],
            "support": {
                "issues": "https://github.com/php-fig/container/issues",
                "source": "https://github.com/php-fig/container/tree/1.1.2"
            },
            "time": "2021-11-05T16:50:12+00:00"
        },
        {
            "name": "psr/http-message",
            "version": "1.0.1",
            "source": {
                "type": "git",
                "url": "https://github.com/php-fig/http-message.git",
                "reference": "f6561bf28d520154e4b0ec72be95418abe6d9363"
            },
            "dist": {
                "type": "zip",
                "url": "https://api.github.com/repos/php-fig/http-message/zipball/f6561bf28d520154e4b0ec72be95418abe6d9363",
                "reference": "f6561bf28d520154e4b0ec72be95418abe6d9363",
                "shasum": ""
            },
            "require": {
                "php": ">=5.3.0"
            },
            "type": "library",
            "extra": {
                "branch-alias": {
                    "dev-master": "1.0.x-dev"
                }
            },
            "autoload": {
                "psr-4": {
                    "Psr\\Http\\Message\\": "src/"
                }
            },
            "notification-url": "https://packagist.org/downloads/",
            "license": [
                "MIT"
            ],
            "authors": [
                {
                    "name": "PHP-FIG",
                    "homepage": "http://www.php-fig.org/"
                }
            ],
            "description": "Common interface for HTTP messages",
            "homepage": "https://github.com/php-fig/http-message",
            "keywords": [
                "http",
                "http-message",
                "psr",
                "psr-7",
                "request",
                "response"
            ],
            "support": {
                "source": "https://github.com/php-fig/http-message/tree/master"
            },
            "time": "2016-08-06T14:39:51+00:00"
        },
        {
            "name": "psr/log",
            "version": "1.1.3",
            "source": {
                "type": "git",
                "url": "https://github.com/php-fig/log.git",
                "reference": "0f73288fd15629204f9d42b7055f72dacbe811fc"
            },
            "dist": {
                "type": "zip",
                "url": "https://api.github.com/repos/php-fig/log/zipball/0f73288fd15629204f9d42b7055f72dacbe811fc",
                "reference": "0f73288fd15629204f9d42b7055f72dacbe811fc",
                "shasum": ""
            },
            "require": {
                "php": ">=5.3.0"
            },
            "type": "library",
            "extra": {
                "branch-alias": {
                    "dev-master": "1.1.x-dev"
                }
            },
            "autoload": {
                "psr-4": {
                    "Psr\\Log\\": "Psr/Log/"
                }
            },
            "notification-url": "https://packagist.org/downloads/",
            "license": [
                "MIT"
            ],
            "authors": [
                {
                    "name": "PHP-FIG",
                    "homepage": "http://www.php-fig.org/"
                }
            ],
            "description": "Common interface for logging libraries",
            "homepage": "https://github.com/php-fig/log",
            "keywords": [
                "log",
                "psr",
                "psr-3"
            ],
            "support": {
                "source": "https://github.com/php-fig/log/tree/1.1.3"
            },
            "time": "2020-03-23T09:12:05+00:00"
        },
        {
            "name": "react/async",
            "version": "v3.0.0",
            "source": {
                "type": "git",
                "url": "https://github.com/reactphp/async.git",
                "reference": "3c3b812be77aec14bf8300b052ba589c9a5bc95b"
            },
            "dist": {
                "type": "zip",
                "url": "https://api.github.com/repos/reactphp/async/zipball/3c3b812be77aec14bf8300b052ba589c9a5bc95b",
                "reference": "3c3b812be77aec14bf8300b052ba589c9a5bc95b",
                "shasum": ""
            },
            "require": {
                "php": ">=7.1",
                "react/event-loop": "^1.2",
                "react/promise": "^3.0 || ^2.8 || ^1.2.1"
            },
            "require-dev": {
                "phpunit/phpunit": "^9.3 || ^7.5"
            },
            "type": "library",
            "autoload": {
                "files": [
                    "src/functions_include.php"
                ]
            },
            "notification-url": "https://packagist.org/downloads/",
            "license": [
                "MIT"
            ],
            "authors": [
                {
                    "name": "Christian Lück",
                    "email": "christian@clue.engineering",
                    "homepage": "https://clue.engineering/"
                },
                {
                    "name": "Cees-Jan Kiewiet",
                    "email": "reactphp@ceesjankiewiet.nl",
                    "homepage": "https://wyrihaximus.net/"
                },
                {
                    "name": "Jan Sorgalla",
                    "email": "jsorgalla@gmail.com",
                    "homepage": "https://sorgalla.com/"
                },
                {
                    "name": "Chris Boden",
                    "email": "cboden@gmail.com",
                    "homepage": "https://cboden.dev/"
                }
            ],
            "description": "Async utilities for ReactPHP",
            "keywords": [
                "async",
                "reactphp"
            ],
            "support": {
                "issues": "https://github.com/reactphp/async/issues",
                "source": "https://github.com/reactphp/async/tree/v3.0.0"
            },
            "funding": [
                {
                    "url": "https://github.com/WyriHaximus",
                    "type": "github"
                },
                {
                    "url": "https://github.com/clue",
                    "type": "github"
                }
            ],
            "time": "2022-07-11T14:17:23+00:00"
        },
        {
            "name": "react/cache",
            "version": "v1.2.0",
            "source": {
                "type": "git",
                "url": "https://github.com/reactphp/cache.git",
                "reference": "d47c472b64aa5608225f47965a484b75c7817d5b"
            },
            "dist": {
                "type": "zip",
                "url": "https://api.github.com/repos/reactphp/cache/zipball/d47c472b64aa5608225f47965a484b75c7817d5b",
                "reference": "d47c472b64aa5608225f47965a484b75c7817d5b",
                "shasum": ""
            },
            "require": {
                "php": ">=5.3.0",
                "react/promise": "^3.0 || ^2.0 || ^1.1"
            },
            "require-dev": {
                "phpunit/phpunit": "^9.5 || ^5.7 || ^4.8.35"
            },
            "type": "library",
            "autoload": {
                "psr-4": {
                    "React\\Cache\\": "src/"
                }
            },
            "notification-url": "https://packagist.org/downloads/",
            "license": [
                "MIT"
            ],
            "authors": [
                {
                    "name": "Christian Lück",
                    "email": "christian@clue.engineering",
                    "homepage": "https://clue.engineering/"
                },
                {
                    "name": "Cees-Jan Kiewiet",
                    "email": "reactphp@ceesjankiewiet.nl",
                    "homepage": "https://wyrihaximus.net/"
                },
                {
                    "name": "Jan Sorgalla",
                    "email": "jsorgalla@gmail.com",
                    "homepage": "https://sorgalla.com/"
                },
                {
                    "name": "Chris Boden",
                    "email": "cboden@gmail.com",
                    "homepage": "https://cboden.dev/"
                }
            ],
            "description": "Async, Promise-based cache interface for ReactPHP",
            "keywords": [
                "cache",
                "caching",
                "promise",
                "reactphp"
            ],
            "support": {
                "issues": "https://github.com/reactphp/cache/issues",
                "source": "https://github.com/reactphp/cache/tree/v1.2.0"
            },
            "funding": [
                {
                    "url": "https://opencollective.com/reactphp",
                    "type": "open_collective"
                }
            ],
            "time": "2022-11-30T15:59:55+00:00"
        },
        {
            "name": "react/child-process",
            "version": "v0.6.5",
            "source": {
                "type": "git",
                "url": "https://github.com/reactphp/child-process.git",
                "reference": "e71eb1aa55f057c7a4a0d08d06b0b0a484bead43"
            },
            "dist": {
                "type": "zip",
                "url": "https://api.github.com/repos/reactphp/child-process/zipball/e71eb1aa55f057c7a4a0d08d06b0b0a484bead43",
                "reference": "e71eb1aa55f057c7a4a0d08d06b0b0a484bead43",
                "shasum": ""
            },
            "require": {
                "evenement/evenement": "^3.0 || ^2.0 || ^1.0",
                "php": ">=5.3.0",
                "react/event-loop": "^1.2",
                "react/stream": "^1.2"
            },
            "require-dev": {
                "phpunit/phpunit": "^9.3 || ^5.7 || ^4.8.35",
                "react/socket": "^1.8",
                "sebastian/environment": "^5.0 || ^3.0 || ^2.0 || ^1.0"
            },
            "type": "library",
            "autoload": {
                "psr-4": {
                    "React\\ChildProcess\\": "src"
                }
            },
            "notification-url": "https://packagist.org/downloads/",
            "license": [
                "MIT"
            ],
            "authors": [
                {
                    "name": "Christian Lück",
                    "email": "christian@clue.engineering",
                    "homepage": "https://clue.engineering/"
                },
                {
                    "name": "Cees-Jan Kiewiet",
                    "email": "reactphp@ceesjankiewiet.nl",
                    "homepage": "https://wyrihaximus.net/"
                },
                {
                    "name": "Jan Sorgalla",
                    "email": "jsorgalla@gmail.com",
                    "homepage": "https://sorgalla.com/"
                },
                {
                    "name": "Chris Boden",
                    "email": "cboden@gmail.com",
                    "homepage": "https://cboden.dev/"
                }
            ],
            "description": "Event-driven library for executing child processes with ReactPHP.",
            "keywords": [
                "event-driven",
                "process",
                "reactphp"
            ],
            "support": {
                "issues": "https://github.com/reactphp/child-process/issues",
                "source": "https://github.com/reactphp/child-process/tree/v0.6.5"
            },
            "funding": [
                {
                    "url": "https://github.com/WyriHaximus",
                    "type": "github"
                },
                {
                    "url": "https://github.com/clue",
                    "type": "github"
                }
            ],
            "time": "2022-09-16T13:41:56+00:00"
        },
        {
            "name": "react/dns",
            "version": "v1.10.0",
            "source": {
                "type": "git",
                "url": "https://github.com/reactphp/dns.git",
                "reference": "a5427e7dfa47713e438016905605819d101f238c"
            },
            "dist": {
                "type": "zip",
                "url": "https://api.github.com/repos/reactphp/dns/zipball/a5427e7dfa47713e438016905605819d101f238c",
                "reference": "a5427e7dfa47713e438016905605819d101f238c",
                "shasum": ""
            },
            "require": {
                "php": ">=5.3.0",
                "react/cache": "^1.0 || ^0.6 || ^0.5",
                "react/event-loop": "^1.2",
                "react/promise": "^3.0 || ^2.7 || ^1.2.1",
                "react/promise-timer": "^1.9"
            },
            "require-dev": {
                "phpunit/phpunit": "^9.3 || ^4.8.35",
                "react/async": "^4 || ^3 || ^2"
            },
            "type": "library",
            "autoload": {
                "psr-4": {
                    "React\\Dns\\": "src"
                }
            },
            "notification-url": "https://packagist.org/downloads/",
            "license": [
                "MIT"
            ],
            "authors": [
                {
                    "name": "Christian Lück",
                    "email": "christian@clue.engineering",
                    "homepage": "https://clue.engineering/"
                },
                {
                    "name": "Cees-Jan Kiewiet",
                    "email": "reactphp@ceesjankiewiet.nl",
                    "homepage": "https://wyrihaximus.net/"
                },
                {
                    "name": "Jan Sorgalla",
                    "email": "jsorgalla@gmail.com",
                    "homepage": "https://sorgalla.com/"
                },
                {
                    "name": "Chris Boden",
                    "email": "cboden@gmail.com",
                    "homepage": "https://cboden.dev/"
                }
            ],
            "description": "Async DNS resolver for ReactPHP",
            "keywords": [
                "async",
                "dns",
                "dns-resolver",
                "reactphp"
            ],
            "support": {
                "issues": "https://github.com/reactphp/dns/issues",
                "source": "https://github.com/reactphp/dns/tree/v1.10.0"
            },
            "funding": [
                {
                    "url": "https://github.com/WyriHaximus",
                    "type": "github"
                },
                {
                    "url": "https://github.com/clue",
                    "type": "github"
                }
            ],
            "time": "2022-09-08T12:22:46+00:00"
        },
        {
            "name": "react/event-loop",
            "version": "v1.4.0",
            "source": {
                "type": "git",
                "url": "https://github.com/reactphp/event-loop.git",
                "reference": "6e7e587714fff7a83dcc7025aee42ab3b265ae05"
            },
            "dist": {
                "type": "zip",
                "url": "https://api.github.com/repos/reactphp/event-loop/zipball/6e7e587714fff7a83dcc7025aee42ab3b265ae05",
                "reference": "6e7e587714fff7a83dcc7025aee42ab3b265ae05",
                "shasum": ""
            },
            "require": {
                "php": ">=5.3.0"
            },
            "require-dev": {
                "phpunit/phpunit": "^9.6 || ^5.7 || ^4.8.36"
            },
            "suggest": {
                "ext-pcntl": "For signal handling support when using the StreamSelectLoop"
            },
            "type": "library",
            "autoload": {
                "psr-4": {
                    "React\\EventLoop\\": "src/"
                }
            },
            "notification-url": "https://packagist.org/downloads/",
            "license": [
                "MIT"
            ],
            "authors": [
                {
                    "name": "Christian Lück",
                    "email": "christian@clue.engineering",
                    "homepage": "https://clue.engineering/"
                },
                {
                    "name": "Cees-Jan Kiewiet",
                    "email": "reactphp@ceesjankiewiet.nl",
                    "homepage": "https://wyrihaximus.net/"
                },
                {
                    "name": "Jan Sorgalla",
                    "email": "jsorgalla@gmail.com",
                    "homepage": "https://sorgalla.com/"
                },
                {
                    "name": "Chris Boden",
                    "email": "cboden@gmail.com",
                    "homepage": "https://cboden.dev/"
                }
            ],
            "description": "ReactPHP's core reactor event loop that libraries can use for evented I/O.",
            "keywords": [
                "asynchronous",
                "event-loop"
            ],
            "support": {
                "issues": "https://github.com/reactphp/event-loop/issues",
                "source": "https://github.com/reactphp/event-loop/tree/v1.4.0"
            },
            "funding": [
                {
                    "url": "https://opencollective.com/reactphp",
                    "type": "open_collective"
                }
            ],
            "time": "2023-05-05T10:11:24+00:00"
        },
        {
            "name": "react/http",
            "version": "v1.9.0",
            "source": {
                "type": "git",
                "url": "https://github.com/reactphp/http.git",
                "reference": "bb3154dbaf2dfe3f0467f956a05f614a69d5f1d0"
            },
            "dist": {
                "type": "zip",
                "url": "https://api.github.com/repos/reactphp/http/zipball/bb3154dbaf2dfe3f0467f956a05f614a69d5f1d0",
                "reference": "bb3154dbaf2dfe3f0467f956a05f614a69d5f1d0",
                "shasum": ""
            },
            "require": {
                "evenement/evenement": "^3.0 || ^2.0 || ^1.0",
                "fig/http-message-util": "^1.1",
                "php": ">=5.3.0",
                "psr/http-message": "^1.0",
                "react/event-loop": "^1.2",
                "react/promise": "^3 || ^2.3 || ^1.2.1",
                "react/socket": "^1.12",
                "react/stream": "^1.2",
                "ringcentral/psr7": "^1.2"
            },
            "require-dev": {
                "clue/http-proxy-react": "^1.8",
                "clue/reactphp-ssh-proxy": "^1.4",
                "clue/socks-react": "^1.4",
                "phpunit/phpunit": "^9.5 || ^5.7 || ^4.8.35",
                "react/async": "^4 || ^3 || ^2",
                "react/promise-stream": "^1.4",
                "react/promise-timer": "^1.9"
            },
            "type": "library",
            "autoload": {
                "psr-4": {
                    "React\\Http\\": "src/"
                }
            },
            "notification-url": "https://packagist.org/downloads/",
            "license": [
                "MIT"
            ],
            "authors": [
                {
                    "name": "Christian Lück",
                    "email": "christian@clue.engineering",
                    "homepage": "https://clue.engineering/"
                },
                {
                    "name": "Cees-Jan Kiewiet",
                    "email": "reactphp@ceesjankiewiet.nl",
                    "homepage": "https://wyrihaximus.net/"
                },
                {
                    "name": "Jan Sorgalla",
                    "email": "jsorgalla@gmail.com",
                    "homepage": "https://sorgalla.com/"
                },
                {
                    "name": "Chris Boden",
                    "email": "cboden@gmail.com",
                    "homepage": "https://cboden.dev/"
                }
            ],
            "description": "Event-driven, streaming HTTP client and server implementation for ReactPHP",
            "keywords": [
                "async",
                "client",
                "event-driven",
                "http",
                "http client",
                "http server",
                "https",
                "psr-7",
                "reactphp",
                "server",
                "streaming"
            ],
            "support": {
                "issues": "https://github.com/reactphp/http/issues",
                "source": "https://github.com/reactphp/http/tree/v1.9.0"
            },
            "funding": [
                {
                    "url": "https://opencollective.com/reactphp",
                    "type": "open_collective"
                }
            ],
            "time": "2023-04-26T10:29:24+00:00"
        },
        {
            "name": "react/promise",
            "version": "v2.10.0",
            "source": {
                "type": "git",
                "url": "https://github.com/reactphp/promise.git",
                "reference": "f913fb8cceba1e6644b7b90c4bfb678ed8a3ef38"
            },
            "dist": {
                "type": "zip",
                "url": "https://api.github.com/repos/reactphp/promise/zipball/f913fb8cceba1e6644b7b90c4bfb678ed8a3ef38",
                "reference": "f913fb8cceba1e6644b7b90c4bfb678ed8a3ef38",
                "shasum": ""
            },
            "require": {
                "php": ">=5.4.0"
            },
            "require-dev": {
                "phpunit/phpunit": "^9.5 || ^5.7 || ^4.8.36"
            },
            "type": "library",
            "autoload": {
                "files": [
                    "src/functions_include.php"
                ],
                "psr-4": {
                    "React\\Promise\\": "src/"
                }
            },
            "notification-url": "https://packagist.org/downloads/",
            "license": [
                "MIT"
            ],
            "authors": [
                {
                    "name": "Jan Sorgalla",
                    "email": "jsorgalla@gmail.com",
                    "homepage": "https://sorgalla.com/"
                },
                {
                    "name": "Christian Lück",
                    "email": "christian@clue.engineering",
                    "homepage": "https://clue.engineering/"
                },
                {
                    "name": "Cees-Jan Kiewiet",
                    "email": "reactphp@ceesjankiewiet.nl",
                    "homepage": "https://wyrihaximus.net/"
                },
                {
                    "name": "Chris Boden",
                    "email": "cboden@gmail.com",
                    "homepage": "https://cboden.dev/"
                }
            ],
            "description": "A lightweight implementation of CommonJS Promises/A for PHP",
            "keywords": [
                "promise",
                "promises"
            ],
            "support": {
                "issues": "https://github.com/reactphp/promise/issues",
                "source": "https://github.com/reactphp/promise/tree/v2.10.0"
            },
            "funding": [
                {
                    "url": "https://opencollective.com/reactphp",
                    "type": "open_collective"
                }
            ],
            "time": "2023-05-02T15:15:43+00:00"
        },
        {
            "name": "react/promise-timer",
            "version": "v1.9.0",
            "source": {
                "type": "git",
                "url": "https://github.com/reactphp/promise-timer.git",
                "reference": "aa7a73c74b8d8c0f622f5982ff7b0351bc29e495"
            },
            "dist": {
                "type": "zip",
                "url": "https://api.github.com/repos/reactphp/promise-timer/zipball/aa7a73c74b8d8c0f622f5982ff7b0351bc29e495",
                "reference": "aa7a73c74b8d8c0f622f5982ff7b0351bc29e495",
                "shasum": ""
            },
            "require": {
                "php": ">=5.3",
                "react/event-loop": "^1.2",
                "react/promise": "^3.0 || ^2.7.0 || ^1.2.1"
            },
            "require-dev": {
                "phpunit/phpunit": "^9.3 || ^5.7 || ^4.8.35"
            },
            "type": "library",
            "autoload": {
                "files": [
                    "src/functions_include.php"
                ],
                "psr-4": {
                    "React\\Promise\\Timer\\": "src/"
                }
            },
            "notification-url": "https://packagist.org/downloads/",
            "license": [
                "MIT"
            ],
            "authors": [
                {
                    "name": "Christian Lück",
                    "email": "christian@clue.engineering",
                    "homepage": "https://clue.engineering/"
                },
                {
                    "name": "Cees-Jan Kiewiet",
                    "email": "reactphp@ceesjankiewiet.nl",
                    "homepage": "https://wyrihaximus.net/"
                },
                {
                    "name": "Jan Sorgalla",
                    "email": "jsorgalla@gmail.com",
                    "homepage": "https://sorgalla.com/"
                },
                {
                    "name": "Chris Boden",
                    "email": "cboden@gmail.com",
                    "homepage": "https://cboden.dev/"
                }
            ],
            "description": "A trivial implementation of timeouts for Promises, built on top of ReactPHP.",
            "homepage": "https://github.com/reactphp/promise-timer",
            "keywords": [
                "async",
                "event-loop",
                "promise",
                "reactphp",
                "timeout",
                "timer"
            ],
            "support": {
                "issues": "https://github.com/reactphp/promise-timer/issues",
                "source": "https://github.com/reactphp/promise-timer/tree/v1.9.0"
            },
            "funding": [
                {
                    "url": "https://github.com/WyriHaximus",
                    "type": "github"
                },
                {
                    "url": "https://github.com/clue",
                    "type": "github"
                }
            ],
            "time": "2022-06-13T13:41:03+00:00"
        },
        {
            "name": "react/socket",
            "version": "v1.12.0",
            "source": {
                "type": "git",
                "url": "https://github.com/reactphp/socket.git",
                "reference": "81e1b4d7f5450ebd8d2e9a95bb008bb15ca95a7b"
            },
            "dist": {
                "type": "zip",
                "url": "https://api.github.com/repos/reactphp/socket/zipball/81e1b4d7f5450ebd8d2e9a95bb008bb15ca95a7b",
                "reference": "81e1b4d7f5450ebd8d2e9a95bb008bb15ca95a7b",
                "shasum": ""
            },
            "require": {
                "evenement/evenement": "^3.0 || ^2.0 || ^1.0",
                "php": ">=5.3.0",
                "react/dns": "^1.8",
                "react/event-loop": "^1.2",
                "react/promise": "^3 || ^2.6 || ^1.2.1",
                "react/promise-timer": "^1.9",
                "react/stream": "^1.2"
            },
            "require-dev": {
                "phpunit/phpunit": "^9.3 || ^5.7 || ^4.8.35",
                "react/async": "^4 || ^3 || ^2",
                "react/promise-stream": "^1.4"
            },
            "type": "library",
            "autoload": {
                "psr-4": {
                    "React\\Socket\\": "src"
                }
            },
            "notification-url": "https://packagist.org/downloads/",
            "license": [
                "MIT"
            ],
            "authors": [
                {
                    "name": "Christian Lück",
                    "email": "christian@clue.engineering",
                    "homepage": "https://clue.engineering/"
                },
                {
                    "name": "Cees-Jan Kiewiet",
                    "email": "reactphp@ceesjankiewiet.nl",
                    "homepage": "https://wyrihaximus.net/"
                },
                {
                    "name": "Jan Sorgalla",
                    "email": "jsorgalla@gmail.com",
                    "homepage": "https://sorgalla.com/"
                },
                {
                    "name": "Chris Boden",
                    "email": "cboden@gmail.com",
                    "homepage": "https://cboden.dev/"
                }
            ],
            "description": "Async, streaming plaintext TCP/IP and secure TLS socket server and client connections for ReactPHP",
            "keywords": [
                "Connection",
                "Socket",
                "async",
                "reactphp",
                "stream"
            ],
            "support": {
                "issues": "https://github.com/reactphp/socket/issues",
                "source": "https://github.com/reactphp/socket/tree/v1.12.0"
            },
            "funding": [
                {
                    "url": "https://github.com/WyriHaximus",
                    "type": "github"
                },
                {
                    "url": "https://github.com/clue",
                    "type": "github"
                }
            ],
            "time": "2022-08-25T12:32:25+00:00"
        },
        {
            "name": "react/stream",
            "version": "v1.2.0",
            "source": {
                "type": "git",
                "url": "https://github.com/reactphp/stream.git",
                "reference": "7a423506ee1903e89f1e08ec5f0ed430ff784ae9"
            },
            "dist": {
                "type": "zip",
                "url": "https://api.github.com/repos/reactphp/stream/zipball/7a423506ee1903e89f1e08ec5f0ed430ff784ae9",
                "reference": "7a423506ee1903e89f1e08ec5f0ed430ff784ae9",
                "shasum": ""
            },
            "require": {
                "evenement/evenement": "^3.0 || ^2.0 || ^1.0",
                "php": ">=5.3.8",
                "react/event-loop": "^1.2"
            },
            "require-dev": {
                "clue/stream-filter": "~1.2",
                "phpunit/phpunit": "^9.3 || ^5.7 || ^4.8.35"
            },
            "type": "library",
            "autoload": {
                "psr-4": {
                    "React\\Stream\\": "src"
                }
            },
            "notification-url": "https://packagist.org/downloads/",
            "license": [
                "MIT"
            ],
            "authors": [
                {
                    "name": "Christian Lück",
                    "email": "christian@clue.engineering",
                    "homepage": "https://clue.engineering/"
                },
                {
                    "name": "Cees-Jan Kiewiet",
                    "email": "reactphp@ceesjankiewiet.nl",
                    "homepage": "https://wyrihaximus.net/"
                },
                {
                    "name": "Jan Sorgalla",
                    "email": "jsorgalla@gmail.com",
                    "homepage": "https://sorgalla.com/"
                },
                {
                    "name": "Chris Boden",
                    "email": "cboden@gmail.com",
                    "homepage": "https://cboden.dev/"
                }
            ],
            "description": "Event-driven readable and writable streams for non-blocking I/O in ReactPHP",
            "keywords": [
                "event-driven",
                "io",
                "non-blocking",
                "pipe",
                "reactphp",
                "readable",
                "stream",
                "writable"
            ],
            "support": {
                "issues": "https://github.com/reactphp/stream/issues",
                "source": "https://github.com/reactphp/stream/tree/v1.2.0"
            },
            "funding": [
                {
                    "url": "https://github.com/WyriHaximus",
                    "type": "github"
                },
                {
                    "url": "https://github.com/clue",
                    "type": "github"
                }
            ],
            "time": "2021-07-11T12:37:55+00:00"
        },
        {
            "name": "ringcentral/psr7",
            "version": "1.3.0",
            "source": {
                "type": "git",
                "url": "https://github.com/ringcentral/psr7.git",
                "reference": "360faaec4b563958b673fb52bbe94e37f14bc686"
            },
            "dist": {
                "type": "zip",
                "url": "https://api.github.com/repos/ringcentral/psr7/zipball/360faaec4b563958b673fb52bbe94e37f14bc686",
                "reference": "360faaec4b563958b673fb52bbe94e37f14bc686",
                "shasum": ""
            },
            "require": {
                "php": ">=5.3",
                "psr/http-message": "~1.0"
            },
            "provide": {
                "psr/http-message-implementation": "1.0"
            },
            "require-dev": {
                "phpunit/phpunit": "~4.0"
            },
            "type": "library",
            "extra": {
                "branch-alias": {
                    "dev-master": "1.0-dev"
                }
            },
            "autoload": {
                "files": [
                    "src/functions_include.php"
                ],
                "psr-4": {
                    "RingCentral\\Psr7\\": "src/"
                }
            },
            "notification-url": "https://packagist.org/downloads/",
            "license": [
                "MIT"
            ],
            "authors": [
                {
                    "name": "Michael Dowling",
                    "email": "mtdowling@gmail.com",
                    "homepage": "https://github.com/mtdowling"
                }
            ],
            "description": "PSR-7 message implementation",
            "keywords": [
                "http",
                "message",
                "stream",
                "uri"
            ],
            "support": {
                "source": "https://github.com/ringcentral/psr7/tree/master"
            },
            "time": "2018-05-29T20:21:04+00:00"
        },
        {
            "name": "symfony/console",
            "version": "v5.4.23",
            "source": {
                "type": "git",
                "url": "https://github.com/symfony/console.git",
                "reference": "90f21e27d0d88ce38720556dd164d4a1e4c3934c"
            },
            "dist": {
                "type": "zip",
                "url": "https://api.github.com/repos/symfony/console/zipball/90f21e27d0d88ce38720556dd164d4a1e4c3934c",
                "reference": "90f21e27d0d88ce38720556dd164d4a1e4c3934c",
                "shasum": ""
            },
            "require": {
                "php": ">=7.2.5",
                "symfony/deprecation-contracts": "^2.1|^3",
                "symfony/polyfill-mbstring": "~1.0",
                "symfony/polyfill-php73": "^1.9",
                "symfony/polyfill-php80": "^1.16",
                "symfony/service-contracts": "^1.1|^2|^3",
                "symfony/string": "^5.1|^6.0"
            },
            "conflict": {
                "psr/log": ">=3",
                "symfony/dependency-injection": "<4.4",
                "symfony/dotenv": "<5.1",
                "symfony/event-dispatcher": "<4.4",
                "symfony/lock": "<4.4",
                "symfony/process": "<4.4"
            },
            "provide": {
                "psr/log-implementation": "1.0|2.0"
            },
            "require-dev": {
                "psr/log": "^1|^2",
                "symfony/config": "^4.4|^5.0|^6.0",
                "symfony/dependency-injection": "^4.4|^5.0|^6.0",
                "symfony/event-dispatcher": "^4.4|^5.0|^6.0",
                "symfony/lock": "^4.4|^5.0|^6.0",
                "symfony/process": "^4.4|^5.0|^6.0",
                "symfony/var-dumper": "^4.4|^5.0|^6.0"
            },
            "suggest": {
                "psr/log": "For using the console logger",
                "symfony/event-dispatcher": "",
                "symfony/lock": "",
                "symfony/process": ""
            },
            "type": "library",
            "autoload": {
                "psr-4": {
                    "Symfony\\Component\\Console\\": ""
                },
                "exclude-from-classmap": [
                    "/Tests/"
                ]
            },
            "notification-url": "https://packagist.org/downloads/",
            "license": [
                "MIT"
            ],
            "authors": [
                {
                    "name": "Fabien Potencier",
                    "email": "fabien@symfony.com"
                },
                {
                    "name": "Symfony Community",
                    "homepage": "https://symfony.com/contributors"
                }
            ],
            "description": "Eases the creation of beautiful and testable command line interfaces",
            "homepage": "https://symfony.com",
            "keywords": [
                "cli",
                "command-line",
                "console",
                "terminal"
            ],
            "support": {
                "source": "https://github.com/symfony/console/tree/v5.4.23"
            },
            "funding": [
                {
                    "url": "https://symfony.com/sponsor",
                    "type": "custom"
                },
                {
                    "url": "https://github.com/fabpot",
                    "type": "github"
                },
                {
                    "url": "https://tidelift.com/funding/github/packagist/symfony/symfony",
                    "type": "tidelift"
                }
            ],
            "time": "2023-04-24T18:47:29+00:00"
        },
        {
            "name": "symfony/deprecation-contracts",
            "version": "v3.2.1",
            "source": {
                "type": "git",
                "url": "https://github.com/symfony/deprecation-contracts.git",
                "reference": "e2d1534420bd723d0ef5aec58a22c5fe60ce6f5e"
            },
            "dist": {
                "type": "zip",
                "url": "https://api.github.com/repos/symfony/deprecation-contracts/zipball/e2d1534420bd723d0ef5aec58a22c5fe60ce6f5e",
                "reference": "e2d1534420bd723d0ef5aec58a22c5fe60ce6f5e",
                "shasum": ""
            },
            "require": {
                "php": ">=8.1"
            },
            "type": "library",
            "extra": {
                "branch-alias": {
                    "dev-main": "3.3-dev"
                },
                "thanks": {
                    "name": "symfony/contracts",
                    "url": "https://github.com/symfony/contracts"
                }
            },
            "autoload": {
                "files": [
                    "function.php"
                ]
            },
            "notification-url": "https://packagist.org/downloads/",
            "license": [
                "MIT"
            ],
            "authors": [
                {
                    "name": "Nicolas Grekas",
                    "email": "p@tchwork.com"
                },
                {
                    "name": "Symfony Community",
                    "homepage": "https://symfony.com/contributors"
                }
            ],
            "description": "A generic function and convention to trigger deprecation notices",
            "homepage": "https://symfony.com",
            "support": {
                "source": "https://github.com/symfony/deprecation-contracts/tree/v3.2.1"
            },
            "funding": [
                {
                    "url": "https://symfony.com/sponsor",
                    "type": "custom"
                },
                {
                    "url": "https://github.com/fabpot",
                    "type": "github"
                },
                {
                    "url": "https://tidelift.com/funding/github/packagist/symfony/symfony",
                    "type": "tidelift"
                }
            ],
            "time": "2023-03-01T10:25:55+00:00"
        },
        {
            "name": "symfony/finder",
            "version": "v5.4.21",
            "source": {
                "type": "git",
                "url": "https://github.com/symfony/finder.git",
                "reference": "078e9a5e1871fcfe6a5ce421b539344c21afef19"
            },
            "dist": {
                "type": "zip",
                "url": "https://api.github.com/repos/symfony/finder/zipball/078e9a5e1871fcfe6a5ce421b539344c21afef19",
                "reference": "078e9a5e1871fcfe6a5ce421b539344c21afef19",
                "shasum": ""
            },
            "require": {
                "php": ">=7.2.5",
                "symfony/deprecation-contracts": "^2.1|^3",
                "symfony/polyfill-php80": "^1.16"
            },
            "type": "library",
            "autoload": {
                "psr-4": {
                    "Symfony\\Component\\Finder\\": ""
                },
                "exclude-from-classmap": [
                    "/Tests/"
                ]
            },
            "notification-url": "https://packagist.org/downloads/",
            "license": [
                "MIT"
            ],
            "authors": [
                {
                    "name": "Fabien Potencier",
                    "email": "fabien@symfony.com"
                },
                {
                    "name": "Symfony Community",
                    "homepage": "https://symfony.com/contributors"
                }
            ],
            "description": "Finds files and directories via an intuitive fluent interface",
            "homepage": "https://symfony.com",
            "support": {
                "source": "https://github.com/symfony/finder/tree/v5.4.21"
            },
            "funding": [
                {
                    "url": "https://symfony.com/sponsor",
                    "type": "custom"
                },
                {
                    "url": "https://github.com/fabpot",
                    "type": "github"
                },
                {
                    "url": "https://tidelift.com/funding/github/packagist/symfony/symfony",
                    "type": "tidelift"
                }
            ],
            "time": "2023-02-16T09:33:00+00:00"
        },
        {
            "name": "symfony/polyfill-ctype",
            "version": "v1.27.0",
            "source": {
                "type": "git",
                "url": "https://github.com/symfony/polyfill-ctype.git",
                "reference": "5bbc823adecdae860bb64756d639ecfec17b050a"
            },
            "dist": {
                "type": "zip",
                "url": "https://api.github.com/repos/symfony/polyfill-ctype/zipball/5bbc823adecdae860bb64756d639ecfec17b050a",
                "reference": "5bbc823adecdae860bb64756d639ecfec17b050a",
                "shasum": ""
            },
            "require": {
                "php": ">=7.1"
            },
            "provide": {
                "ext-ctype": "*"
            },
            "suggest": {
                "ext-ctype": "For best performance"
            },
            "type": "library",
            "extra": {
                "branch-alias": {
                    "dev-main": "1.27-dev"
                },
                "thanks": {
                    "name": "symfony/polyfill",
                    "url": "https://github.com/symfony/polyfill"
                }
            },
            "autoload": {
                "files": [
                    "bootstrap.php"
                ],
                "psr-4": {
                    "Symfony\\Polyfill\\Ctype\\": ""
                }
            },
            "notification-url": "https://packagist.org/downloads/",
            "license": [
                "MIT"
            ],
            "authors": [
                {
                    "name": "Gert de Pagter",
                    "email": "BackEndTea@gmail.com"
                },
                {
                    "name": "Symfony Community",
                    "homepage": "https://symfony.com/contributors"
                }
            ],
            "description": "Symfony polyfill for ctype functions",
            "homepage": "https://symfony.com",
            "keywords": [
                "compatibility",
                "ctype",
                "polyfill",
                "portable"
            ],
            "support": {
                "source": "https://github.com/symfony/polyfill-ctype/tree/v1.27.0"
            },
            "funding": [
                {
                    "url": "https://symfony.com/sponsor",
                    "type": "custom"
                },
                {
                    "url": "https://github.com/fabpot",
                    "type": "github"
                },
                {
                    "url": "https://tidelift.com/funding/github/packagist/symfony/symfony",
                    "type": "tidelift"
                }
            ],
            "time": "2022-11-03T14:55:06+00:00"
        },
        {
            "name": "symfony/polyfill-intl-grapheme",
            "version": "v1.27.0",
            "source": {
                "type": "git",
                "url": "https://github.com/symfony/polyfill-intl-grapheme.git",
                "reference": "511a08c03c1960e08a883f4cffcacd219b758354"
            },
            "dist": {
                "type": "zip",
                "url": "https://api.github.com/repos/symfony/polyfill-intl-grapheme/zipball/511a08c03c1960e08a883f4cffcacd219b758354",
                "reference": "511a08c03c1960e08a883f4cffcacd219b758354",
                "shasum": ""
            },
            "require": {
                "php": ">=7.1"
            },
            "suggest": {
                "ext-intl": "For best performance"
            },
            "type": "library",
            "extra": {
                "branch-alias": {
                    "dev-main": "1.27-dev"
                },
                "thanks": {
                    "name": "symfony/polyfill",
                    "url": "https://github.com/symfony/polyfill"
                }
            },
            "autoload": {
                "files": [
                    "bootstrap.php"
                ],
                "psr-4": {
                    "Symfony\\Polyfill\\Intl\\Grapheme\\": ""
                }
            },
            "notification-url": "https://packagist.org/downloads/",
            "license": [
                "MIT"
            ],
            "authors": [
                {
                    "name": "Nicolas Grekas",
                    "email": "p@tchwork.com"
                },
                {
                    "name": "Symfony Community",
                    "homepage": "https://symfony.com/contributors"
                }
            ],
            "description": "Symfony polyfill for intl's grapheme_* functions",
            "homepage": "https://symfony.com",
            "keywords": [
                "compatibility",
                "grapheme",
                "intl",
                "polyfill",
                "portable",
                "shim"
            ],
            "support": {
                "source": "https://github.com/symfony/polyfill-intl-grapheme/tree/v1.27.0"
            },
            "funding": [
                {
                    "url": "https://symfony.com/sponsor",
                    "type": "custom"
                },
                {
                    "url": "https://github.com/fabpot",
                    "type": "github"
                },
                {
                    "url": "https://tidelift.com/funding/github/packagist/symfony/symfony",
                    "type": "tidelift"
                }
            ],
            "time": "2022-11-03T14:55:06+00:00"
        },
        {
            "name": "symfony/polyfill-intl-normalizer",
            "version": "v1.27.0",
            "source": {
                "type": "git",
                "url": "https://github.com/symfony/polyfill-intl-normalizer.git",
                "reference": "19bd1e4fcd5b91116f14d8533c57831ed00571b6"
            },
            "dist": {
                "type": "zip",
                "url": "https://api.github.com/repos/symfony/polyfill-intl-normalizer/zipball/19bd1e4fcd5b91116f14d8533c57831ed00571b6",
                "reference": "19bd1e4fcd5b91116f14d8533c57831ed00571b6",
                "shasum": ""
            },
            "require": {
                "php": ">=7.1"
            },
            "suggest": {
                "ext-intl": "For best performance"
            },
            "type": "library",
            "extra": {
                "branch-alias": {
                    "dev-main": "1.27-dev"
                },
                "thanks": {
                    "name": "symfony/polyfill",
                    "url": "https://github.com/symfony/polyfill"
                }
            },
            "autoload": {
                "files": [
                    "bootstrap.php"
                ],
                "psr-4": {
                    "Symfony\\Polyfill\\Intl\\Normalizer\\": ""
                },
                "classmap": [
                    "Resources/stubs"
                ]
            },
            "notification-url": "https://packagist.org/downloads/",
            "license": [
                "MIT"
            ],
            "authors": [
                {
                    "name": "Nicolas Grekas",
                    "email": "p@tchwork.com"
                },
                {
                    "name": "Symfony Community",
                    "homepage": "https://symfony.com/contributors"
                }
            ],
            "description": "Symfony polyfill for intl's Normalizer class and related functions",
            "homepage": "https://symfony.com",
            "keywords": [
                "compatibility",
                "intl",
                "normalizer",
                "polyfill",
                "portable",
                "shim"
            ],
            "support": {
                "source": "https://github.com/symfony/polyfill-intl-normalizer/tree/v1.27.0"
            },
            "funding": [
                {
                    "url": "https://symfony.com/sponsor",
                    "type": "custom"
                },
                {
                    "url": "https://github.com/fabpot",
                    "type": "github"
                },
                {
                    "url": "https://tidelift.com/funding/github/packagist/symfony/symfony",
                    "type": "tidelift"
                }
            ],
            "time": "2022-11-03T14:55:06+00:00"
        },
        {
            "name": "symfony/polyfill-mbstring",
            "version": "v1.27.0",
            "source": {
                "type": "git",
                "url": "https://github.com/symfony/polyfill-mbstring.git",
                "reference": "8ad114f6b39e2c98a8b0e3bd907732c207c2b534"
            },
            "dist": {
                "type": "zip",
                "url": "https://api.github.com/repos/symfony/polyfill-mbstring/zipball/8ad114f6b39e2c98a8b0e3bd907732c207c2b534",
                "reference": "8ad114f6b39e2c98a8b0e3bd907732c207c2b534",
                "shasum": ""
            },
            "require": {
                "php": ">=7.1"
            },
            "provide": {
                "ext-mbstring": "*"
            },
            "suggest": {
                "ext-mbstring": "For best performance"
            },
            "type": "library",
            "extra": {
                "branch-alias": {
                    "dev-main": "1.27-dev"
                },
                "thanks": {
                    "name": "symfony/polyfill",
                    "url": "https://github.com/symfony/polyfill"
                }
            },
            "autoload": {
                "files": [
                    "bootstrap.php"
                ],
                "psr-4": {
                    "Symfony\\Polyfill\\Mbstring\\": ""
                }
            },
            "notification-url": "https://packagist.org/downloads/",
            "license": [
                "MIT"
            ],
            "authors": [
                {
                    "name": "Nicolas Grekas",
                    "email": "p@tchwork.com"
                },
                {
                    "name": "Symfony Community",
                    "homepage": "https://symfony.com/contributors"
                }
            ],
            "description": "Symfony polyfill for the Mbstring extension",
            "homepage": "https://symfony.com",
            "keywords": [
                "compatibility",
                "mbstring",
                "polyfill",
                "portable",
                "shim"
            ],
            "support": {
                "source": "https://github.com/symfony/polyfill-mbstring/tree/v1.27.0"
            },
            "funding": [
                {
                    "url": "https://symfony.com/sponsor",
                    "type": "custom"
                },
                {
                    "url": "https://github.com/fabpot",
                    "type": "github"
                },
                {
                    "url": "https://tidelift.com/funding/github/packagist/symfony/symfony",
                    "type": "tidelift"
                }
            ],
            "time": "2022-11-03T14:55:06+00:00"
        },
        {
            "name": "symfony/polyfill-php73",
            "version": "v1.27.0",
            "source": {
                "type": "git",
                "url": "https://github.com/symfony/polyfill-php73.git",
                "reference": "9e8ecb5f92152187c4799efd3c96b78ccab18ff9"
            },
            "dist": {
                "type": "zip",
                "url": "https://api.github.com/repos/symfony/polyfill-php73/zipball/9e8ecb5f92152187c4799efd3c96b78ccab18ff9",
                "reference": "9e8ecb5f92152187c4799efd3c96b78ccab18ff9",
                "shasum": ""
            },
            "require": {
                "php": ">=7.1"
            },
            "type": "library",
            "extra": {
                "branch-alias": {
                    "dev-main": "1.27-dev"
                },
                "thanks": {
                    "name": "symfony/polyfill",
                    "url": "https://github.com/symfony/polyfill"
                }
            },
            "autoload": {
                "files": [
                    "bootstrap.php"
                ],
                "psr-4": {
                    "Symfony\\Polyfill\\Php73\\": ""
                },
                "classmap": [
                    "Resources/stubs"
                ]
            },
            "notification-url": "https://packagist.org/downloads/",
            "license": [
                "MIT"
            ],
            "authors": [
                {
                    "name": "Nicolas Grekas",
                    "email": "p@tchwork.com"
                },
                {
                    "name": "Symfony Community",
                    "homepage": "https://symfony.com/contributors"
                }
            ],
            "description": "Symfony polyfill backporting some PHP 7.3+ features to lower PHP versions",
            "homepage": "https://symfony.com",
            "keywords": [
                "compatibility",
                "polyfill",
                "portable",
                "shim"
            ],
            "support": {
                "source": "https://github.com/symfony/polyfill-php73/tree/v1.27.0"
            },
            "funding": [
                {
                    "url": "https://symfony.com/sponsor",
                    "type": "custom"
                },
                {
                    "url": "https://github.com/fabpot",
                    "type": "github"
                },
                {
                    "url": "https://tidelift.com/funding/github/packagist/symfony/symfony",
                    "type": "tidelift"
                }
            ],
            "time": "2022-11-03T14:55:06+00:00"
        },
        {
            "name": "symfony/polyfill-php74",
            "version": "v1.27.0",
            "source": {
                "type": "git",
                "url": "https://github.com/symfony/polyfill-php74.git",
                "reference": "aa7f1231a1aa56d695e626043252b7be6a90c4ce"
            },
            "dist": {
                "type": "zip",
                "url": "https://api.github.com/repos/symfony/polyfill-php74/zipball/aa7f1231a1aa56d695e626043252b7be6a90c4ce",
                "reference": "aa7f1231a1aa56d695e626043252b7be6a90c4ce",
                "shasum": ""
            },
            "require": {
                "php": ">=7.1"
            },
            "type": "library",
            "extra": {
                "branch-alias": {
                    "dev-main": "1.27-dev"
                },
                "thanks": {
                    "name": "symfony/polyfill",
                    "url": "https://github.com/symfony/polyfill"
                }
            },
            "autoload": {
                "files": [
                    "bootstrap.php"
                ],
                "psr-4": {
                    "Symfony\\Polyfill\\Php74\\": ""
                }
            },
            "notification-url": "https://packagist.org/downloads/",
            "license": [
                "MIT"
            ],
            "authors": [
                {
                    "name": "Ion Bazan",
                    "email": "ion.bazan@gmail.com"
                },
                {
                    "name": "Nicolas Grekas",
                    "email": "p@tchwork.com"
                },
                {
                    "name": "Symfony Community",
                    "homepage": "https://symfony.com/contributors"
                }
            ],
            "description": "Symfony polyfill backporting some PHP 7.4+ features to lower PHP versions",
            "homepage": "https://symfony.com",
            "keywords": [
                "compatibility",
                "polyfill",
                "portable",
                "shim"
            ],
            "support": {
                "source": "https://github.com/symfony/polyfill-php74/tree/v1.27.0"
            },
            "funding": [
                {
                    "url": "https://symfony.com/sponsor",
                    "type": "custom"
                },
                {
                    "url": "https://github.com/fabpot",
                    "type": "github"
                },
                {
                    "url": "https://tidelift.com/funding/github/packagist/symfony/symfony",
                    "type": "tidelift"
                }
            ],
            "time": "2022-11-03T14:55:06+00:00"
        },
        {
            "name": "symfony/polyfill-php80",
            "version": "v1.27.0",
            "source": {
                "type": "git",
                "url": "https://github.com/symfony/polyfill-php80.git",
                "reference": "7a6ff3f1959bb01aefccb463a0f2cd3d3d2fd936"
            },
            "dist": {
                "type": "zip",
                "url": "https://api.github.com/repos/symfony/polyfill-php80/zipball/7a6ff3f1959bb01aefccb463a0f2cd3d3d2fd936",
                "reference": "7a6ff3f1959bb01aefccb463a0f2cd3d3d2fd936",
                "shasum": ""
            },
            "require": {
                "php": ">=7.1"
            },
            "type": "library",
            "extra": {
                "branch-alias": {
                    "dev-main": "1.27-dev"
                },
                "thanks": {
                    "name": "symfony/polyfill",
                    "url": "https://github.com/symfony/polyfill"
                }
            },
            "autoload": {
                "files": [
                    "bootstrap.php"
                ],
                "psr-4": {
                    "Symfony\\Polyfill\\Php80\\": ""
                },
                "classmap": [
                    "Resources/stubs"
                ]
            },
            "notification-url": "https://packagist.org/downloads/",
            "license": [
                "MIT"
            ],
            "authors": [
                {
                    "name": "Ion Bazan",
                    "email": "ion.bazan@gmail.com"
                },
                {
                    "name": "Nicolas Grekas",
                    "email": "p@tchwork.com"
                },
                {
                    "name": "Symfony Community",
                    "homepage": "https://symfony.com/contributors"
                }
            ],
            "description": "Symfony polyfill backporting some PHP 8.0+ features to lower PHP versions",
            "homepage": "https://symfony.com",
            "keywords": [
                "compatibility",
                "polyfill",
                "portable",
                "shim"
            ],
            "support": {
                "source": "https://github.com/symfony/polyfill-php80/tree/v1.27.0"
            },
            "funding": [
                {
                    "url": "https://symfony.com/sponsor",
                    "type": "custom"
                },
                {
                    "url": "https://github.com/fabpot",
                    "type": "github"
                },
                {
                    "url": "https://tidelift.com/funding/github/packagist/symfony/symfony",
                    "type": "tidelift"
                }
            ],
            "time": "2022-11-03T14:55:06+00:00"
        },
        {
            "name": "symfony/polyfill-php81",
            "version": "v1.27.0",
            "source": {
                "type": "git",
                "url": "https://github.com/symfony/polyfill-php81.git",
                "reference": "707403074c8ea6e2edaf8794b0157a0bfa52157a"
            },
            "dist": {
                "type": "zip",
                "url": "https://api.github.com/repos/symfony/polyfill-php81/zipball/707403074c8ea6e2edaf8794b0157a0bfa52157a",
                "reference": "707403074c8ea6e2edaf8794b0157a0bfa52157a",
                "shasum": ""
            },
            "require": {
                "php": ">=7.1"
            },
            "type": "library",
            "extra": {
                "branch-alias": {
                    "dev-main": "1.27-dev"
                },
                "thanks": {
                    "name": "symfony/polyfill",
                    "url": "https://github.com/symfony/polyfill"
                }
            },
            "autoload": {
                "files": [
                    "bootstrap.php"
                ],
                "psr-4": {
                    "Symfony\\Polyfill\\Php81\\": ""
                },
                "classmap": [
                    "Resources/stubs"
                ]
            },
            "notification-url": "https://packagist.org/downloads/",
            "license": [
                "MIT"
            ],
            "authors": [
                {
                    "name": "Nicolas Grekas",
                    "email": "p@tchwork.com"
                },
                {
                    "name": "Symfony Community",
                    "homepage": "https://symfony.com/contributors"
                }
            ],
            "description": "Symfony polyfill backporting some PHP 8.1+ features to lower PHP versions",
            "homepage": "https://symfony.com",
            "keywords": [
                "compatibility",
                "polyfill",
                "portable",
                "shim"
            ],
            "support": {
                "source": "https://github.com/symfony/polyfill-php81/tree/v1.27.0"
            },
            "funding": [
                {
                    "url": "https://symfony.com/sponsor",
                    "type": "custom"
                },
                {
                    "url": "https://github.com/fabpot",
                    "type": "github"
                },
                {
                    "url": "https://tidelift.com/funding/github/packagist/symfony/symfony",
                    "type": "tidelift"
                }
            ],
            "time": "2022-11-03T14:55:06+00:00"
        },
        {
            "name": "symfony/process",
            "version": "v5.4.23",
            "source": {
                "type": "git",
                "url": "https://github.com/symfony/process.git",
                "reference": "4b842fc4b61609e0a155a114082bd94e31e98287"
            },
            "dist": {
                "type": "zip",
                "url": "https://api.github.com/repos/symfony/process/zipball/4b842fc4b61609e0a155a114082bd94e31e98287",
                "reference": "4b842fc4b61609e0a155a114082bd94e31e98287",
                "shasum": ""
            },
            "require": {
                "php": ">=7.2.5",
                "symfony/polyfill-php80": "^1.16"
            },
            "type": "library",
            "autoload": {
                "psr-4": {
                    "Symfony\\Component\\Process\\": ""
                },
                "exclude-from-classmap": [
                    "/Tests/"
                ]
            },
            "notification-url": "https://packagist.org/downloads/",
            "license": [
                "MIT"
            ],
            "authors": [
                {
                    "name": "Fabien Potencier",
                    "email": "fabien@symfony.com"
                },
                {
                    "name": "Symfony Community",
                    "homepage": "https://symfony.com/contributors"
                }
            ],
            "description": "Executes commands in sub-processes",
            "homepage": "https://symfony.com",
            "support": {
                "source": "https://github.com/symfony/process/tree/v5.4.23"
            },
            "funding": [
                {
                    "url": "https://symfony.com/sponsor",
                    "type": "custom"
                },
                {
                    "url": "https://github.com/fabpot",
                    "type": "github"
                },
                {
                    "url": "https://tidelift.com/funding/github/packagist/symfony/symfony",
                    "type": "tidelift"
                }
            ],
            "time": "2023-04-18T13:50:24+00:00"
        },
        {
            "name": "symfony/service-contracts",
            "version": "v2.5.2",
            "source": {
                "type": "git",
                "url": "https://github.com/symfony/service-contracts.git",
                "reference": "4b426aac47d6427cc1a1d0f7e2ac724627f5966c"
            },
            "dist": {
                "type": "zip",
                "url": "https://api.github.com/repos/symfony/service-contracts/zipball/4b426aac47d6427cc1a1d0f7e2ac724627f5966c",
                "reference": "4b426aac47d6427cc1a1d0f7e2ac724627f5966c",
                "shasum": ""
            },
            "require": {
                "php": ">=7.2.5",
                "psr/container": "^1.1",
                "symfony/deprecation-contracts": "^2.1|^3"
            },
            "conflict": {
                "ext-psr": "<1.1|>=2"
            },
            "suggest": {
                "symfony/service-implementation": ""
            },
            "type": "library",
            "extra": {
                "branch-alias": {
                    "dev-main": "2.5-dev"
                },
                "thanks": {
                    "name": "symfony/contracts",
                    "url": "https://github.com/symfony/contracts"
                }
            },
            "autoload": {
                "psr-4": {
                    "Symfony\\Contracts\\Service\\": ""
                }
            },
            "notification-url": "https://packagist.org/downloads/",
            "license": [
                "MIT"
            ],
            "authors": [
                {
                    "name": "Nicolas Grekas",
                    "email": "p@tchwork.com"
                },
                {
                    "name": "Symfony Community",
                    "homepage": "https://symfony.com/contributors"
                }
            ],
            "description": "Generic abstractions related to writing services",
            "homepage": "https://symfony.com",
            "keywords": [
                "abstractions",
                "contracts",
                "decoupling",
                "interfaces",
                "interoperability",
                "standards"
            ],
            "support": {
                "source": "https://github.com/symfony/service-contracts/tree/v2.5.2"
            },
            "funding": [
                {
                    "url": "https://symfony.com/sponsor",
                    "type": "custom"
                },
                {
                    "url": "https://github.com/fabpot",
                    "type": "github"
                },
                {
                    "url": "https://tidelift.com/funding/github/packagist/symfony/symfony",
                    "type": "tidelift"
                }
            ],
            "time": "2022-05-30T19:17:29+00:00"
        },
        {
            "name": "symfony/string",
            "version": "v5.4.22",
            "source": {
                "type": "git",
                "url": "https://github.com/symfony/string.git",
                "reference": "8036a4c76c0dd29e60b6a7cafcacc50cf088ea62"
            },
            "dist": {
                "type": "zip",
                "url": "https://api.github.com/repos/symfony/string/zipball/8036a4c76c0dd29e60b6a7cafcacc50cf088ea62",
                "reference": "8036a4c76c0dd29e60b6a7cafcacc50cf088ea62",
                "shasum": ""
            },
            "require": {
                "php": ">=7.2.5",
                "symfony/polyfill-ctype": "~1.8",
                "symfony/polyfill-intl-grapheme": "~1.0",
                "symfony/polyfill-intl-normalizer": "~1.0",
                "symfony/polyfill-mbstring": "~1.0",
                "symfony/polyfill-php80": "~1.15"
            },
            "conflict": {
                "symfony/translation-contracts": ">=3.0"
            },
            "require-dev": {
                "symfony/error-handler": "^4.4|^5.0|^6.0",
                "symfony/http-client": "^4.4|^5.0|^6.0",
                "symfony/translation-contracts": "^1.1|^2",
                "symfony/var-exporter": "^4.4|^5.0|^6.0"
            },
            "type": "library",
            "autoload": {
                "files": [
                    "Resources/functions.php"
                ],
                "psr-4": {
                    "Symfony\\Component\\String\\": ""
                },
                "exclude-from-classmap": [
                    "/Tests/"
                ]
            },
            "notification-url": "https://packagist.org/downloads/",
            "license": [
                "MIT"
            ],
            "authors": [
                {
                    "name": "Nicolas Grekas",
                    "email": "p@tchwork.com"
                },
                {
                    "name": "Symfony Community",
                    "homepage": "https://symfony.com/contributors"
                }
            ],
            "description": "Provides an object-oriented API to strings and deals with bytes, UTF-8 code points and grapheme clusters in a unified way",
            "homepage": "https://symfony.com",
            "keywords": [
                "grapheme",
                "i18n",
                "string",
                "unicode",
                "utf-8",
                "utf8"
            ],
            "support": {
                "source": "https://github.com/symfony/string/tree/v5.4.22"
            },
            "funding": [
                {
                    "url": "https://symfony.com/sponsor",
                    "type": "custom"
                },
                {
                    "url": "https://github.com/fabpot",
                    "type": "github"
                },
                {
                    "url": "https://tidelift.com/funding/github/packagist/symfony/symfony",
                    "type": "tidelift"
                }
            ],
            "time": "2023-03-14T06:11:53+00:00"
        }
    ],
    "packages-dev": [
        {
            "name": "brianium/paratest",
            "version": "v6.6.3",
            "source": {
                "type": "git",
                "url": "https://github.com/paratestphp/paratest.git",
                "reference": "f2d781bb9136cda2f5e73ee778049e80ba681cf6"
            },
            "dist": {
                "type": "zip",
                "url": "https://api.github.com/repos/paratestphp/paratest/zipball/f2d781bb9136cda2f5e73ee778049e80ba681cf6",
                "reference": "f2d781bb9136cda2f5e73ee778049e80ba681cf6",
                "shasum": ""
            },
            "require": {
                "ext-dom": "*",
                "ext-pcre": "*",
                "ext-reflection": "*",
                "ext-simplexml": "*",
                "jean85/pretty-package-versions": "^2.0.5",
                "php": "^7.3 || ^8.0",
                "phpunit/php-code-coverage": "^9.2.16",
                "phpunit/php-file-iterator": "^3.0.6",
                "phpunit/php-timer": "^5.0.3",
                "phpunit/phpunit": "^9.5.23",
                "sebastian/environment": "^5.1.4",
                "symfony/console": "^5.4.9 || ^6.1.2",
                "symfony/polyfill-php80": "^v1.26.0",
                "symfony/process": "^5.4.8 || ^6.1.0"
            },
            "require-dev": {
                "doctrine/coding-standard": "^9.0.0",
                "ext-pcov": "*",
                "ext-posix": "*",
                "infection/infection": "^0.26.13",
                "malukenho/mcbumpface": "^1.1.5",
                "squizlabs/php_codesniffer": "^3.7.1",
                "symfony/filesystem": "^5.4.9 || ^6.1.0",
                "vimeo/psalm": "^4.26.0"
            },
            "bin": [
                "bin/paratest",
                "bin/paratest.bat",
                "bin/paratest_for_phpstorm"
            ],
            "type": "library",
            "autoload": {
                "psr-4": {
                    "ParaTest\\": [
                        "src/"
                    ]
                }
            },
            "notification-url": "https://packagist.org/downloads/",
            "license": [
                "MIT"
            ],
            "authors": [
                {
                    "name": "Brian Scaturro",
                    "email": "scaturrob@gmail.com",
                    "role": "Developer"
                },
                {
                    "name": "Filippo Tessarotto",
                    "email": "zoeslam@gmail.com",
                    "role": "Developer"
                }
            ],
            "description": "Parallel testing for PHP",
            "homepage": "https://github.com/paratestphp/paratest",
            "keywords": [
                "concurrent",
                "parallel",
                "phpunit",
                "testing"
            ],
            "support": {
                "issues": "https://github.com/paratestphp/paratest/issues",
                "source": "https://github.com/paratestphp/paratest/tree/v6.6.3"
            },
            "funding": [
                {
                    "url": "https://github.com/sponsors/Slamdunk",
                    "type": "github"
                },
                {
                    "url": "https://paypal.me/filippotessarotto",
                    "type": "paypal"
                }
            ],
            "time": "2022-08-25T05:44:14+00:00"
        },
        {
            "name": "cweagans/composer-patches",
            "version": "1.7.3",
            "source": {
                "type": "git",
                "url": "https://github.com/cweagans/composer-patches.git",
                "reference": "e190d4466fe2b103a55467dfa83fc2fecfcaf2db"
            },
            "dist": {
                "type": "zip",
                "url": "https://api.github.com/repos/cweagans/composer-patches/zipball/e190d4466fe2b103a55467dfa83fc2fecfcaf2db",
                "reference": "e190d4466fe2b103a55467dfa83fc2fecfcaf2db",
                "shasum": ""
            },
            "require": {
                "composer-plugin-api": "^1.0 || ^2.0",
                "php": ">=5.3.0"
            },
            "require-dev": {
                "composer/composer": "~1.0 || ~2.0",
                "phpunit/phpunit": "~4.6"
            },
            "type": "composer-plugin",
            "extra": {
                "class": "cweagans\\Composer\\Patches"
            },
            "autoload": {
                "psr-4": {
                    "cweagans\\Composer\\": "src"
                }
            },
            "notification-url": "https://packagist.org/downloads/",
            "license": [
                "BSD-3-Clause"
            ],
            "authors": [
                {
                    "name": "Cameron Eagans",
                    "email": "me@cweagans.net"
                }
            ],
            "description": "Provides a way to patch Composer packages.",
            "support": {
                "issues": "https://github.com/cweagans/composer-patches/issues",
                "source": "https://github.com/cweagans/composer-patches/tree/1.7.3"
            },
            "time": "2022-12-20T22:53:13+00:00"
        },
        {
            "name": "doctrine/instantiator",
            "version": "1.4.1",
            "source": {
                "type": "git",
                "url": "https://github.com/doctrine/instantiator.git",
                "reference": "10dcfce151b967d20fde1b34ae6640712c3891bc"
            },
            "dist": {
                "type": "zip",
                "url": "https://api.github.com/repos/doctrine/instantiator/zipball/10dcfce151b967d20fde1b34ae6640712c3891bc",
                "reference": "10dcfce151b967d20fde1b34ae6640712c3891bc",
                "shasum": ""
            },
            "require": {
                "php": "^7.1 || ^8.0"
            },
            "require-dev": {
                "doctrine/coding-standard": "^9",
                "ext-pdo": "*",
                "ext-phar": "*",
                "phpbench/phpbench": "^0.16 || ^1",
                "phpstan/phpstan": "^1.4",
                "phpstan/phpstan-phpunit": "^1",
                "phpunit/phpunit": "^7.5 || ^8.5 || ^9.5",
                "vimeo/psalm": "^4.22"
            },
            "type": "library",
            "autoload": {
                "psr-4": {
                    "Doctrine\\Instantiator\\": "src/Doctrine/Instantiator/"
                }
            },
            "notification-url": "https://packagist.org/downloads/",
            "license": [
                "MIT"
            ],
            "authors": [
                {
                    "name": "Marco Pivetta",
                    "email": "ocramius@gmail.com",
                    "homepage": "https://ocramius.github.io/"
                }
            ],
            "description": "A small, lightweight utility to instantiate objects in PHP without invoking their constructors",
            "homepage": "https://www.doctrine-project.org/projects/instantiator.html",
            "keywords": [
                "constructor",
                "instantiate"
            ],
            "support": {
                "issues": "https://github.com/doctrine/instantiator/issues",
                "source": "https://github.com/doctrine/instantiator/tree/1.4.1"
            },
            "funding": [
                {
                    "url": "https://www.doctrine-project.org/sponsorship.html",
                    "type": "custom"
                },
                {
                    "url": "https://www.patreon.com/phpdoctrine",
                    "type": "patreon"
                },
                {
                    "url": "https://tidelift.com/funding/github/packagist/doctrine%2Finstantiator",
                    "type": "tidelift"
                }
            ],
            "time": "2022-03-03T08:28:38+00:00"
        },
        {
            "name": "jean85/pretty-package-versions",
            "version": "2.0.5",
            "source": {
                "type": "git",
                "url": "https://github.com/Jean85/pretty-package-versions.git",
                "reference": "ae547e455a3d8babd07b96966b17d7fd21d9c6af"
            },
            "dist": {
                "type": "zip",
                "url": "https://api.github.com/repos/Jean85/pretty-package-versions/zipball/ae547e455a3d8babd07b96966b17d7fd21d9c6af",
                "reference": "ae547e455a3d8babd07b96966b17d7fd21d9c6af",
                "shasum": ""
            },
            "require": {
                "composer-runtime-api": "^2.0.0",
                "php": "^7.1|^8.0"
            },
            "require-dev": {
                "friendsofphp/php-cs-fixer": "^2.17",
                "jean85/composer-provided-replaced-stub-package": "^1.0",
                "phpstan/phpstan": "^0.12.66",
                "phpunit/phpunit": "^7.5|^8.5|^9.4",
                "vimeo/psalm": "^4.3"
            },
            "type": "library",
            "extra": {
                "branch-alias": {
                    "dev-master": "1.x-dev"
                }
            },
            "autoload": {
                "psr-4": {
                    "Jean85\\": "src/"
                }
            },
            "notification-url": "https://packagist.org/downloads/",
            "license": [
                "MIT"
            ],
            "authors": [
                {
                    "name": "Alessandro Lai",
                    "email": "alessandro.lai85@gmail.com"
                }
            ],
            "description": "A library to get pretty versions strings of installed dependencies",
            "keywords": [
                "composer",
                "package",
                "release",
                "versions"
            ],
            "support": {
                "issues": "https://github.com/Jean85/pretty-package-versions/issues",
                "source": "https://github.com/Jean85/pretty-package-versions/tree/2.0.5"
            },
            "time": "2021-10-08T21:21:46+00:00"
        },
        {
            "name": "myclabs/deep-copy",
            "version": "1.11.0",
            "source": {
                "type": "git",
                "url": "https://github.com/myclabs/DeepCopy.git",
                "reference": "14daed4296fae74d9e3201d2c4925d1acb7aa614"
            },
            "dist": {
                "type": "zip",
                "url": "https://api.github.com/repos/myclabs/DeepCopy/zipball/14daed4296fae74d9e3201d2c4925d1acb7aa614",
                "reference": "14daed4296fae74d9e3201d2c4925d1acb7aa614",
                "shasum": ""
            },
            "require": {
                "php": "^7.1 || ^8.0"
            },
            "conflict": {
                "doctrine/collections": "<1.6.8",
                "doctrine/common": "<2.13.3 || >=3,<3.2.2"
            },
            "require-dev": {
                "doctrine/collections": "^1.6.8",
                "doctrine/common": "^2.13.3 || ^3.2.2",
                "phpunit/phpunit": "^7.5.20 || ^8.5.23 || ^9.5.13"
            },
            "type": "library",
            "autoload": {
                "files": [
                    "src/DeepCopy/deep_copy.php"
                ],
                "psr-4": {
                    "DeepCopy\\": "src/DeepCopy/"
                }
            },
            "notification-url": "https://packagist.org/downloads/",
            "license": [
                "MIT"
            ],
            "description": "Create deep copies (clones) of your objects",
            "keywords": [
                "clone",
                "copy",
                "duplicate",
                "object",
                "object graph"
            ],
            "support": {
                "issues": "https://github.com/myclabs/DeepCopy/issues",
                "source": "https://github.com/myclabs/DeepCopy/tree/1.11.0"
            },
            "funding": [
                {
                    "url": "https://tidelift.com/funding/github/packagist/myclabs/deep-copy",
                    "type": "tidelift"
                }
            ],
            "time": "2022-03-03T13:19:32+00:00"
        },
        {
            "name": "phar-io/manifest",
            "version": "2.0.3",
            "source": {
                "type": "git",
                "url": "https://github.com/phar-io/manifest.git",
                "reference": "97803eca37d319dfa7826cc2437fc020857acb53"
            },
            "dist": {
                "type": "zip",
                "url": "https://api.github.com/repos/phar-io/manifest/zipball/97803eca37d319dfa7826cc2437fc020857acb53",
                "reference": "97803eca37d319dfa7826cc2437fc020857acb53",
                "shasum": ""
            },
            "require": {
                "ext-dom": "*",
                "ext-phar": "*",
                "ext-xmlwriter": "*",
                "phar-io/version": "^3.0.1",
                "php": "^7.2 || ^8.0"
            },
            "type": "library",
            "extra": {
                "branch-alias": {
                    "dev-master": "2.0.x-dev"
                }
            },
            "autoload": {
                "classmap": [
                    "src/"
                ]
            },
            "notification-url": "https://packagist.org/downloads/",
            "license": [
                "BSD-3-Clause"
            ],
            "authors": [
                {
                    "name": "Arne Blankerts",
                    "email": "arne@blankerts.de",
                    "role": "Developer"
                },
                {
                    "name": "Sebastian Heuer",
                    "email": "sebastian@phpeople.de",
                    "role": "Developer"
                },
                {
                    "name": "Sebastian Bergmann",
                    "email": "sebastian@phpunit.de",
                    "role": "Developer"
                }
            ],
            "description": "Component for reading phar.io manifest information from a PHP Archive (PHAR)",
            "support": {
                "issues": "https://github.com/phar-io/manifest/issues",
                "source": "https://github.com/phar-io/manifest/tree/2.0.3"
            },
            "time": "2021-07-20T11:28:43+00:00"
        },
        {
            "name": "phar-io/version",
            "version": "3.2.1",
            "source": {
                "type": "git",
                "url": "https://github.com/phar-io/version.git",
                "reference": "4f7fd7836c6f332bb2933569e566a0d6c4cbed74"
            },
            "dist": {
                "type": "zip",
                "url": "https://api.github.com/repos/phar-io/version/zipball/4f7fd7836c6f332bb2933569e566a0d6c4cbed74",
                "reference": "4f7fd7836c6f332bb2933569e566a0d6c4cbed74",
                "shasum": ""
            },
            "require": {
                "php": "^7.2 || ^8.0"
            },
            "type": "library",
            "autoload": {
                "classmap": [
                    "src/"
                ]
            },
            "notification-url": "https://packagist.org/downloads/",
            "license": [
                "BSD-3-Clause"
            ],
            "authors": [
                {
                    "name": "Arne Blankerts",
                    "email": "arne@blankerts.de",
                    "role": "Developer"
                },
                {
                    "name": "Sebastian Heuer",
                    "email": "sebastian@phpeople.de",
                    "role": "Developer"
                },
                {
                    "name": "Sebastian Bergmann",
                    "email": "sebastian@phpunit.de",
                    "role": "Developer"
                }
            ],
            "description": "Library for handling version information and constraints",
            "support": {
                "issues": "https://github.com/phar-io/version/issues",
                "source": "https://github.com/phar-io/version/tree/3.2.1"
            },
            "time": "2022-02-21T01:04:05+00:00"
        },
        {
            "name": "php-parallel-lint/php-parallel-lint",
            "version": "v1.3.2",
            "source": {
                "type": "git",
                "url": "https://github.com/php-parallel-lint/PHP-Parallel-Lint.git",
                "reference": "6483c9832e71973ed29cf71bd6b3f4fde438a9de"
            },
            "dist": {
                "type": "zip",
                "url": "https://api.github.com/repos/php-parallel-lint/PHP-Parallel-Lint/zipball/6483c9832e71973ed29cf71bd6b3f4fde438a9de",
                "reference": "6483c9832e71973ed29cf71bd6b3f4fde438a9de",
                "shasum": ""
            },
            "require": {
                "ext-json": "*",
                "php": ">=5.3.0"
            },
            "replace": {
                "grogy/php-parallel-lint": "*",
                "jakub-onderka/php-parallel-lint": "*"
            },
            "require-dev": {
                "nette/tester": "^1.3 || ^2.0",
                "php-parallel-lint/php-console-highlighter": "0.* || ^1.0",
                "squizlabs/php_codesniffer": "^3.6"
            },
            "suggest": {
                "php-parallel-lint/php-console-highlighter": "Highlight syntax in code snippet"
            },
            "bin": [
                "parallel-lint"
            ],
            "type": "library",
            "autoload": {
                "classmap": [
                    "./src/"
                ]
            },
            "notification-url": "https://packagist.org/downloads/",
            "license": [
                "BSD-2-Clause"
            ],
            "authors": [
                {
                    "name": "Jakub Onderka",
                    "email": "ahoj@jakubonderka.cz"
                }
            ],
            "description": "This tool check syntax of PHP files about 20x faster than serial check.",
            "homepage": "https://github.com/php-parallel-lint/PHP-Parallel-Lint",
            "support": {
                "issues": "https://github.com/php-parallel-lint/PHP-Parallel-Lint/issues",
                "source": "https://github.com/php-parallel-lint/PHP-Parallel-Lint/tree/v1.3.2"
            },
            "time": "2022-02-21T12:50:22+00:00"
        },
        {
            "name": "phpstan/phpstan-deprecation-rules",
            "version": "1.2.x-dev",
            "source": {
                "type": "git",
                "url": "https://github.com/phpstan/phpstan-deprecation-rules.git",
                "reference": "f1cacde9aaf049973db8ca94c926e89a1c59333d"
            },
            "dist": {
                "type": "zip",
                "url": "https://api.github.com/repos/phpstan/phpstan-deprecation-rules/zipball/f1cacde9aaf049973db8ca94c926e89a1c59333d",
                "reference": "f1cacde9aaf049973db8ca94c926e89a1c59333d",
                "shasum": ""
            },
            "require": {
                "php": "^7.2 || ^8.0",
                "phpstan/phpstan": "^1.11"
            },
            "require-dev": {
                "php-parallel-lint/php-parallel-lint": "^1.2",
                "phpstan/phpstan-php-parser": "^1.1",
                "phpstan/phpstan-phpunit": "^1.0",
                "phpunit/phpunit": "^9.5"
            },
            "default-branch": true,
            "type": "phpstan-extension",
            "extra": {
                "phpstan": {
                    "includes": [
                        "rules.neon"
                    ]
                }
            },
            "autoload": {
                "psr-4": {
                    "PHPStan\\": "src/"
                }
            },
            "notification-url": "https://packagist.org/downloads/",
            "license": [
                "MIT"
            ],
            "description": "PHPStan rules for detecting usage of deprecated classes, methods, properties, constants and traits.",
            "support": {
                "issues": "https://github.com/phpstan/phpstan-deprecation-rules/issues",
                "source": "https://github.com/phpstan/phpstan-deprecation-rules/tree/1.2.x"
            },
            "time": "2023-08-06T10:05:15+00:00"
        },
        {
            "name": "phpstan/phpstan-nette",
            "version": "1.2.9",
            "source": {
                "type": "git",
                "url": "https://github.com/phpstan/phpstan-nette.git",
                "reference": "0e3a6805917811d685e59bb83c2286315f2f6d78"
            },
            "dist": {
                "type": "zip",
                "url": "https://api.github.com/repos/phpstan/phpstan-nette/zipball/0e3a6805917811d685e59bb83c2286315f2f6d78",
                "reference": "0e3a6805917811d685e59bb83c2286315f2f6d78",
                "shasum": ""
            },
            "require": {
                "php": "^7.2 || ^8.0",
                "phpstan/phpstan": "^1.10"
            },
            "conflict": {
                "nette/application": "<2.3.0",
                "nette/component-model": "<2.3.0",
                "nette/di": "<2.3.0",
                "nette/forms": "<2.3.0",
                "nette/http": "<2.3.0",
                "nette/utils": "<2.3.0"
            },
            "require-dev": {
                "nette/application": "^3.0",
                "nette/forms": "^3.0",
                "nette/utils": "^2.3.0 || ^3.0.0",
                "nikic/php-parser": "^4.13.2",
                "php-parallel-lint/php-parallel-lint": "^1.2",
                "phpstan/phpstan-php-parser": "^1.1",
                "phpstan/phpstan-phpunit": "^1.0",
                "phpstan/phpstan-strict-rules": "^1.0",
                "phpunit/phpunit": "^9.5"
            },
            "type": "phpstan-extension",
            "extra": {
                "phpstan": {
                    "includes": [
                        "extension.neon",
                        "rules.neon"
                    ]
                }
            },
            "autoload": {
                "psr-4": {
                    "PHPStan\\": "src/"
                }
            },
            "notification-url": "https://packagist.org/downloads/",
            "license": [
                "MIT"
            ],
            "description": "Nette Framework class reflection extension for PHPStan",
            "support": {
                "issues": "https://github.com/phpstan/phpstan-nette/issues",
                "source": "https://github.com/phpstan/phpstan-nette/tree/1.2.9"
            },
            "time": "2023-04-12T14:11:53+00:00"
        },
        {
            "name": "phpstan/phpstan-php-parser",
            "version": "1.1.0",
            "source": {
                "type": "git",
                "url": "https://github.com/phpstan/phpstan-php-parser.git",
                "reference": "1c7670dd92da864b5d019f22d9f512a6ae18b78e"
            },
            "dist": {
                "type": "zip",
                "url": "https://api.github.com/repos/phpstan/phpstan-php-parser/zipball/1c7670dd92da864b5d019f22d9f512a6ae18b78e",
                "reference": "1c7670dd92da864b5d019f22d9f512a6ae18b78e",
                "shasum": ""
            },
            "require": {
                "php": "^7.1 || ^8.0",
                "phpstan/phpstan": "^1.3"
            },
            "require-dev": {
                "php-parallel-lint/php-parallel-lint": "^1.2",
                "phpstan/phpstan-phpunit": "^1.0",
                "phpstan/phpstan-strict-rules": "^1.0",
                "phpunit/phpunit": "^9.5"
            },
            "type": "phpstan-extension",
            "extra": {
                "branch-alias": {
                    "dev-master": "1.1-dev"
                },
                "phpstan": {
                    "includes": [
                        "extension.neon"
                    ]
                }
            },
            "autoload": {
                "psr-4": {
                    "PHPStan\\": "src/"
                }
            },
            "notification-url": "https://packagist.org/downloads/",
            "license": [
                "MIT"
            ],
            "description": "PHP-Parser extensions for PHPStan",
            "support": {
                "issues": "https://github.com/phpstan/phpstan-php-parser/issues",
                "source": "https://github.com/phpstan/phpstan-php-parser/tree/1.1.0"
            },
            "time": "2021-12-16T19:43:32+00:00"
        },
        {
            "name": "phpstan/phpstan-phpunit",
            "version": "1.3.13",
            "source": {
                "type": "git",
                "url": "https://github.com/phpstan/phpstan-phpunit.git",
                "reference": "d8bdab0218c5eb0964338d24a8511b65e9c94fa5"
            },
            "dist": {
                "type": "zip",
                "url": "https://api.github.com/repos/phpstan/phpstan-phpunit/zipball/d8bdab0218c5eb0964338d24a8511b65e9c94fa5",
                "reference": "d8bdab0218c5eb0964338d24a8511b65e9c94fa5",
                "shasum": ""
            },
            "require": {
                "php": "^7.2 || ^8.0",
                "phpstan/phpstan": "^1.10"
            },
            "conflict": {
                "phpunit/phpunit": "<7.0"
            },
            "require-dev": {
                "nikic/php-parser": "^4.13.0",
                "php-parallel-lint/php-parallel-lint": "^1.2",
                "phpstan/phpstan-strict-rules": "^1.0",
                "phpunit/phpunit": "^9.5"
            },
            "type": "phpstan-extension",
            "extra": {
                "phpstan": {
                    "includes": [
                        "extension.neon",
                        "rules.neon"
                    ]
                }
            },
            "autoload": {
                "psr-4": {
                    "PHPStan\\": "src/"
                }
            },
            "notification-url": "https://packagist.org/downloads/",
            "license": [
                "MIT"
            ],
            "description": "PHPUnit extensions and rules for PHPStan",
            "support": {
                "issues": "https://github.com/phpstan/phpstan-phpunit/issues",
                "source": "https://github.com/phpstan/phpstan-phpunit/tree/1.3.13"
            },
            "time": "2023-05-26T11:05:59+00:00"
        },
        {
            "name": "phpstan/phpstan-strict-rules",
            "version": "1.5.x-dev",
            "source": {
                "type": "git",
                "url": "https://github.com/phpstan/phpstan-strict-rules.git",
                "reference": "b7edb14296bae350401afef889c0243958174975"
            },
            "dist": {
                "type": "zip",
                "url": "https://api.github.com/repos/phpstan/phpstan-strict-rules/zipball/b7edb14296bae350401afef889c0243958174975",
                "reference": "b7edb14296bae350401afef889c0243958174975",
                "shasum": ""
            },
            "require": {
                "php": "^7.2 || ^8.0",
                "phpstan/phpstan": "^1.11"
            },
            "require-dev": {
                "nikic/php-parser": "^4.13.0",
                "php-parallel-lint/php-parallel-lint": "^1.2",
                "phpstan/phpstan-deprecation-rules": "^1.1",
                "phpstan/phpstan-phpunit": "^1.0",
                "phpunit/phpunit": "^9.5"
            },
            "default-branch": true,
            "type": "phpstan-extension",
            "extra": {
                "phpstan": {
                    "includes": [
                        "rules.neon"
                    ]
                }
            },
            "autoload": {
                "psr-4": {
                    "PHPStan\\": "src/"
                }
            },
            "notification-url": "https://packagist.org/downloads/",
            "license": [
                "MIT"
            ],
            "description": "Extra strict and opinionated rules for PHPStan",
            "support": {
                "issues": "https://github.com/phpstan/phpstan-strict-rules/issues",
                "source": "https://github.com/phpstan/phpstan-strict-rules/tree/1.5.x"
            },
            "time": "2023-06-09T16:01:59+00:00"
        },
        {
            "name": "phpunit/php-code-coverage",
            "version": "9.2.26",
            "source": {
                "type": "git",
                "url": "https://github.com/sebastianbergmann/php-code-coverage.git",
                "reference": "443bc6912c9bd5b409254a40f4b0f4ced7c80ea1"
            },
            "dist": {
                "type": "zip",
                "url": "https://api.github.com/repos/sebastianbergmann/php-code-coverage/zipball/443bc6912c9bd5b409254a40f4b0f4ced7c80ea1",
                "reference": "443bc6912c9bd5b409254a40f4b0f4ced7c80ea1",
                "shasum": ""
            },
            "require": {
                "ext-dom": "*",
                "ext-libxml": "*",
                "ext-xmlwriter": "*",
                "nikic/php-parser": "^4.15",
                "php": ">=7.3",
                "phpunit/php-file-iterator": "^3.0.3",
                "phpunit/php-text-template": "^2.0.2",
                "sebastian/code-unit-reverse-lookup": "^2.0.2",
                "sebastian/complexity": "^2.0",
                "sebastian/environment": "^5.1.2",
                "sebastian/lines-of-code": "^1.0.3",
                "sebastian/version": "^3.0.1",
                "theseer/tokenizer": "^1.2.0"
            },
            "require-dev": {
                "phpunit/phpunit": "^9.3"
            },
            "suggest": {
                "ext-pcov": "PHP extension that provides line coverage",
                "ext-xdebug": "PHP extension that provides line coverage as well as branch and path coverage"
            },
            "type": "library",
            "extra": {
                "branch-alias": {
                    "dev-master": "9.2-dev"
                }
            },
            "autoload": {
                "classmap": [
                    "src/"
                ]
            },
            "notification-url": "https://packagist.org/downloads/",
            "license": [
                "BSD-3-Clause"
            ],
            "authors": [
                {
                    "name": "Sebastian Bergmann",
                    "email": "sebastian@phpunit.de",
                    "role": "lead"
                }
            ],
            "description": "Library that provides collection, processing, and rendering functionality for PHP code coverage information.",
            "homepage": "https://github.com/sebastianbergmann/php-code-coverage",
            "keywords": [
                "coverage",
                "testing",
                "xunit"
            ],
            "support": {
                "issues": "https://github.com/sebastianbergmann/php-code-coverage/issues",
                "source": "https://github.com/sebastianbergmann/php-code-coverage/tree/9.2.26"
            },
            "funding": [
                {
                    "url": "https://github.com/sebastianbergmann",
                    "type": "github"
                }
            ],
            "time": "2023-03-06T12:58:08+00:00"
        },
        {
            "name": "phpunit/php-file-iterator",
            "version": "3.0.6",
            "source": {
                "type": "git",
                "url": "https://github.com/sebastianbergmann/php-file-iterator.git",
                "reference": "cf1c2e7c203ac650e352f4cc675a7021e7d1b3cf"
            },
            "dist": {
                "type": "zip",
                "url": "https://api.github.com/repos/sebastianbergmann/php-file-iterator/zipball/cf1c2e7c203ac650e352f4cc675a7021e7d1b3cf",
                "reference": "cf1c2e7c203ac650e352f4cc675a7021e7d1b3cf",
                "shasum": ""
            },
            "require": {
                "php": ">=7.3"
            },
            "require-dev": {
                "phpunit/phpunit": "^9.3"
            },
            "type": "library",
            "extra": {
                "branch-alias": {
                    "dev-master": "3.0-dev"
                }
            },
            "autoload": {
                "classmap": [
                    "src/"
                ]
            },
            "notification-url": "https://packagist.org/downloads/",
            "license": [
                "BSD-3-Clause"
            ],
            "authors": [
                {
                    "name": "Sebastian Bergmann",
                    "email": "sebastian@phpunit.de",
                    "role": "lead"
                }
            ],
            "description": "FilterIterator implementation that filters files based on a list of suffixes.",
            "homepage": "https://github.com/sebastianbergmann/php-file-iterator/",
            "keywords": [
                "filesystem",
                "iterator"
            ],
            "support": {
                "issues": "https://github.com/sebastianbergmann/php-file-iterator/issues",
                "source": "https://github.com/sebastianbergmann/php-file-iterator/tree/3.0.6"
            },
            "funding": [
                {
                    "url": "https://github.com/sebastianbergmann",
                    "type": "github"
                }
            ],
            "time": "2021-12-02T12:48:52+00:00"
        },
        {
            "name": "phpunit/php-invoker",
            "version": "3.1.1",
            "source": {
                "type": "git",
                "url": "https://github.com/sebastianbergmann/php-invoker.git",
                "reference": "5a10147d0aaf65b58940a0b72f71c9ac0423cc67"
            },
            "dist": {
                "type": "zip",
                "url": "https://api.github.com/repos/sebastianbergmann/php-invoker/zipball/5a10147d0aaf65b58940a0b72f71c9ac0423cc67",
                "reference": "5a10147d0aaf65b58940a0b72f71c9ac0423cc67",
                "shasum": ""
            },
            "require": {
                "php": ">=7.3"
            },
            "require-dev": {
                "ext-pcntl": "*",
                "phpunit/phpunit": "^9.3"
            },
            "suggest": {
                "ext-pcntl": "*"
            },
            "type": "library",
            "extra": {
                "branch-alias": {
                    "dev-master": "3.1-dev"
                }
            },
            "autoload": {
                "classmap": [
                    "src/"
                ]
            },
            "notification-url": "https://packagist.org/downloads/",
            "license": [
                "BSD-3-Clause"
            ],
            "authors": [
                {
                    "name": "Sebastian Bergmann",
                    "email": "sebastian@phpunit.de",
                    "role": "lead"
                }
            ],
            "description": "Invoke callables with a timeout",
            "homepage": "https://github.com/sebastianbergmann/php-invoker/",
            "keywords": [
                "process"
            ],
            "support": {
                "issues": "https://github.com/sebastianbergmann/php-invoker/issues",
                "source": "https://github.com/sebastianbergmann/php-invoker/tree/3.1.1"
            },
            "funding": [
                {
                    "url": "https://github.com/sebastianbergmann",
                    "type": "github"
                }
            ],
            "time": "2020-09-28T05:58:55+00:00"
        },
        {
            "name": "phpunit/php-text-template",
            "version": "2.0.4",
            "source": {
                "type": "git",
                "url": "https://github.com/sebastianbergmann/php-text-template.git",
                "reference": "5da5f67fc95621df9ff4c4e5a84d6a8a2acf7c28"
            },
            "dist": {
                "type": "zip",
                "url": "https://api.github.com/repos/sebastianbergmann/php-text-template/zipball/5da5f67fc95621df9ff4c4e5a84d6a8a2acf7c28",
                "reference": "5da5f67fc95621df9ff4c4e5a84d6a8a2acf7c28",
                "shasum": ""
            },
            "require": {
                "php": ">=7.3"
            },
            "require-dev": {
                "phpunit/phpunit": "^9.3"
            },
            "type": "library",
            "extra": {
                "branch-alias": {
                    "dev-master": "2.0-dev"
                }
            },
            "autoload": {
                "classmap": [
                    "src/"
                ]
            },
            "notification-url": "https://packagist.org/downloads/",
            "license": [
                "BSD-3-Clause"
            ],
            "authors": [
                {
                    "name": "Sebastian Bergmann",
                    "email": "sebastian@phpunit.de",
                    "role": "lead"
                }
            ],
            "description": "Simple template engine.",
            "homepage": "https://github.com/sebastianbergmann/php-text-template/",
            "keywords": [
                "template"
            ],
            "support": {
                "issues": "https://github.com/sebastianbergmann/php-text-template/issues",
                "source": "https://github.com/sebastianbergmann/php-text-template/tree/2.0.4"
            },
            "funding": [
                {
                    "url": "https://github.com/sebastianbergmann",
                    "type": "github"
                }
            ],
            "time": "2020-10-26T05:33:50+00:00"
        },
        {
            "name": "phpunit/php-timer",
            "version": "5.0.3",
            "source": {
                "type": "git",
                "url": "https://github.com/sebastianbergmann/php-timer.git",
                "reference": "5a63ce20ed1b5bf577850e2c4e87f4aa902afbd2"
            },
            "dist": {
                "type": "zip",
                "url": "https://api.github.com/repos/sebastianbergmann/php-timer/zipball/5a63ce20ed1b5bf577850e2c4e87f4aa902afbd2",
                "reference": "5a63ce20ed1b5bf577850e2c4e87f4aa902afbd2",
                "shasum": ""
            },
            "require": {
                "php": ">=7.3"
            },
            "require-dev": {
                "phpunit/phpunit": "^9.3"
            },
            "type": "library",
            "extra": {
                "branch-alias": {
                    "dev-master": "5.0-dev"
                }
            },
            "autoload": {
                "classmap": [
                    "src/"
                ]
            },
            "notification-url": "https://packagist.org/downloads/",
            "license": [
                "BSD-3-Clause"
            ],
            "authors": [
                {
                    "name": "Sebastian Bergmann",
                    "email": "sebastian@phpunit.de",
                    "role": "lead"
                }
            ],
            "description": "Utility class for timing",
            "homepage": "https://github.com/sebastianbergmann/php-timer/",
            "keywords": [
                "timer"
            ],
            "support": {
                "issues": "https://github.com/sebastianbergmann/php-timer/issues",
                "source": "https://github.com/sebastianbergmann/php-timer/tree/5.0.3"
            },
            "funding": [
                {
                    "url": "https://github.com/sebastianbergmann",
                    "type": "github"
                }
            ],
            "time": "2020-10-26T13:16:10+00:00"
        },
        {
            "name": "phpunit/phpunit",
            "version": "9.5.23",
            "source": {
                "type": "git",
                "url": "https://github.com/sebastianbergmann/phpunit.git",
                "reference": "888556852e7e9bbeeedb9656afe46118765ade34"
            },
            "dist": {
                "type": "zip",
                "url": "https://api.github.com/repos/sebastianbergmann/phpunit/zipball/888556852e7e9bbeeedb9656afe46118765ade34",
                "reference": "888556852e7e9bbeeedb9656afe46118765ade34",
                "shasum": ""
            },
            "require": {
                "doctrine/instantiator": "^1.3.1",
                "ext-dom": "*",
                "ext-json": "*",
                "ext-libxml": "*",
                "ext-mbstring": "*",
                "ext-xml": "*",
                "ext-xmlwriter": "*",
                "myclabs/deep-copy": "^1.10.1",
                "phar-io/manifest": "^2.0.3",
                "phar-io/version": "^3.0.2",
                "php": ">=7.3",
                "phpunit/php-code-coverage": "^9.2.13",
                "phpunit/php-file-iterator": "^3.0.5",
                "phpunit/php-invoker": "^3.1.1",
                "phpunit/php-text-template": "^2.0.3",
                "phpunit/php-timer": "^5.0.2",
                "sebastian/cli-parser": "^1.0.1",
                "sebastian/code-unit": "^1.0.6",
                "sebastian/comparator": "^4.0.5",
                "sebastian/diff": "^4.0.3",
                "sebastian/environment": "^5.1.3",
                "sebastian/exporter": "^4.0.3",
                "sebastian/global-state": "^5.0.1",
                "sebastian/object-enumerator": "^4.0.3",
                "sebastian/resource-operations": "^3.0.3",
                "sebastian/type": "^3.0",
                "sebastian/version": "^3.0.2"
            },
            "suggest": {
                "ext-soap": "*",
                "ext-xdebug": "*"
            },
            "bin": [
                "phpunit"
            ],
            "type": "library",
            "extra": {
                "branch-alias": {
                    "dev-master": "9.5-dev"
                }
            },
            "autoload": {
                "files": [
                    "src/Framework/Assert/Functions.php"
                ],
                "classmap": [
                    "src/"
                ]
            },
            "notification-url": "https://packagist.org/downloads/",
            "license": [
                "BSD-3-Clause"
            ],
            "authors": [
                {
                    "name": "Sebastian Bergmann",
                    "email": "sebastian@phpunit.de",
                    "role": "lead"
                }
            ],
            "description": "The PHP Unit Testing framework.",
            "homepage": "https://phpunit.de/",
            "keywords": [
                "phpunit",
                "testing",
                "xunit"
            ],
            "support": {
                "issues": "https://github.com/sebastianbergmann/phpunit/issues",
                "source": "https://github.com/sebastianbergmann/phpunit/tree/9.5.23"
            },
            "funding": [
                {
                    "url": "https://phpunit.de/sponsors.html",
                    "type": "custom"
                },
                {
                    "url": "https://github.com/sebastianbergmann",
                    "type": "github"
                }
            ],
            "time": "2022-08-22T14:01:36+00:00"
        },
        {
            "name": "rector/rector",
            "version": "0.17.7",
            "source": {
                "type": "git",
                "url": "https://github.com/rectorphp/rector.git",
                "reference": "0e76101aa329911b7fec43106aac5843a978b209"
            },
            "dist": {
                "type": "zip",
                "url": "https://api.github.com/repos/rectorphp/rector/zipball/0e76101aa329911b7fec43106aac5843a978b209",
                "reference": "0e76101aa329911b7fec43106aac5843a978b209",
                "shasum": ""
            },
            "require": {
                "php": "^7.2|^8.0",
                "phpstan/phpstan": "^1.10.26"
            },
            "conflict": {
                "rector/rector-doctrine": "*",
                "rector/rector-downgrade-php": "*",
                "rector/rector-phpunit": "*",
                "rector/rector-symfony": "*"
            },
            "bin": [
                "bin/rector"
            ],
            "type": "library",
            "extra": {
                "branch-alias": {
                    "dev-main": "0.15-dev"
                }
            },
            "autoload": {
                "files": [
                    "bootstrap.php"
                ]
            },
            "notification-url": "https://packagist.org/downloads/",
            "license": [
                "MIT"
            ],
            "description": "Instant Upgrade and Automated Refactoring of any PHP code",
            "keywords": [
                "automation",
                "dev",
                "migration",
                "refactoring"
            ],
            "support": {
                "issues": "https://github.com/rectorphp/rector/issues",
                "source": "https://github.com/rectorphp/rector/tree/0.17.7"
            },
            "funding": [
                {
                    "url": "https://github.com/tomasvotruba",
                    "type": "github"
                }
            ],
            "time": "2023-07-23T20:44:23+00:00"
        },
        {
            "name": "sebastian/cli-parser",
            "version": "1.0.1",
            "source": {
                "type": "git",
                "url": "https://github.com/sebastianbergmann/cli-parser.git",
                "reference": "442e7c7e687e42adc03470c7b668bc4b2402c0b2"
            },
            "dist": {
                "type": "zip",
                "url": "https://api.github.com/repos/sebastianbergmann/cli-parser/zipball/442e7c7e687e42adc03470c7b668bc4b2402c0b2",
                "reference": "442e7c7e687e42adc03470c7b668bc4b2402c0b2",
                "shasum": ""
            },
            "require": {
                "php": ">=7.3"
            },
            "require-dev": {
                "phpunit/phpunit": "^9.3"
            },
            "type": "library",
            "extra": {
                "branch-alias": {
                    "dev-master": "1.0-dev"
                }
            },
            "autoload": {
                "classmap": [
                    "src/"
                ]
            },
            "notification-url": "https://packagist.org/downloads/",
            "license": [
                "BSD-3-Clause"
            ],
            "authors": [
                {
                    "name": "Sebastian Bergmann",
                    "email": "sebastian@phpunit.de",
                    "role": "lead"
                }
            ],
            "description": "Library for parsing CLI options",
            "homepage": "https://github.com/sebastianbergmann/cli-parser",
            "support": {
                "issues": "https://github.com/sebastianbergmann/cli-parser/issues",
                "source": "https://github.com/sebastianbergmann/cli-parser/tree/1.0.1"
            },
            "funding": [
                {
                    "url": "https://github.com/sebastianbergmann",
                    "type": "github"
                }
            ],
            "time": "2020-09-28T06:08:49+00:00"
        },
        {
            "name": "sebastian/code-unit",
            "version": "1.0.8",
            "source": {
                "type": "git",
                "url": "https://github.com/sebastianbergmann/code-unit.git",
                "reference": "1fc9f64c0927627ef78ba436c9b17d967e68e120"
            },
            "dist": {
                "type": "zip",
                "url": "https://api.github.com/repos/sebastianbergmann/code-unit/zipball/1fc9f64c0927627ef78ba436c9b17d967e68e120",
                "reference": "1fc9f64c0927627ef78ba436c9b17d967e68e120",
                "shasum": ""
            },
            "require": {
                "php": ">=7.3"
            },
            "require-dev": {
                "phpunit/phpunit": "^9.3"
            },
            "type": "library",
            "extra": {
                "branch-alias": {
                    "dev-master": "1.0-dev"
                }
            },
            "autoload": {
                "classmap": [
                    "src/"
                ]
            },
            "notification-url": "https://packagist.org/downloads/",
            "license": [
                "BSD-3-Clause"
            ],
            "authors": [
                {
                    "name": "Sebastian Bergmann",
                    "email": "sebastian@phpunit.de",
                    "role": "lead"
                }
            ],
            "description": "Collection of value objects that represent the PHP code units",
            "homepage": "https://github.com/sebastianbergmann/code-unit",
            "support": {
                "issues": "https://github.com/sebastianbergmann/code-unit/issues",
                "source": "https://github.com/sebastianbergmann/code-unit/tree/1.0.8"
            },
            "funding": [
                {
                    "url": "https://github.com/sebastianbergmann",
                    "type": "github"
                }
            ],
            "time": "2020-10-26T13:08:54+00:00"
        },
        {
            "name": "sebastian/code-unit-reverse-lookup",
            "version": "2.0.3",
            "source": {
                "type": "git",
                "url": "https://github.com/sebastianbergmann/code-unit-reverse-lookup.git",
                "reference": "ac91f01ccec49fb77bdc6fd1e548bc70f7faa3e5"
            },
            "dist": {
                "type": "zip",
                "url": "https://api.github.com/repos/sebastianbergmann/code-unit-reverse-lookup/zipball/ac91f01ccec49fb77bdc6fd1e548bc70f7faa3e5",
                "reference": "ac91f01ccec49fb77bdc6fd1e548bc70f7faa3e5",
                "shasum": ""
            },
            "require": {
                "php": ">=7.3"
            },
            "require-dev": {
                "phpunit/phpunit": "^9.3"
            },
            "type": "library",
            "extra": {
                "branch-alias": {
                    "dev-master": "2.0-dev"
                }
            },
            "autoload": {
                "classmap": [
                    "src/"
                ]
            },
            "notification-url": "https://packagist.org/downloads/",
            "license": [
                "BSD-3-Clause"
            ],
            "authors": [
                {
                    "name": "Sebastian Bergmann",
                    "email": "sebastian@phpunit.de"
                }
            ],
            "description": "Looks up which function or method a line of code belongs to",
            "homepage": "https://github.com/sebastianbergmann/code-unit-reverse-lookup/",
            "support": {
                "issues": "https://github.com/sebastianbergmann/code-unit-reverse-lookup/issues",
                "source": "https://github.com/sebastianbergmann/code-unit-reverse-lookup/tree/2.0.3"
            },
            "funding": [
                {
                    "url": "https://github.com/sebastianbergmann",
                    "type": "github"
                }
            ],
            "time": "2020-09-28T05:30:19+00:00"
        },
        {
            "name": "sebastian/comparator",
            "version": "4.0.6",
            "source": {
                "type": "git",
                "url": "https://github.com/sebastianbergmann/comparator.git",
                "reference": "55f4261989e546dc112258c7a75935a81a7ce382"
            },
            "dist": {
                "type": "zip",
                "url": "https://api.github.com/repos/sebastianbergmann/comparator/zipball/55f4261989e546dc112258c7a75935a81a7ce382",
                "reference": "55f4261989e546dc112258c7a75935a81a7ce382",
                "shasum": ""
            },
            "require": {
                "php": ">=7.3",
                "sebastian/diff": "^4.0",
                "sebastian/exporter": "^4.0"
            },
            "require-dev": {
                "phpunit/phpunit": "^9.3"
            },
            "type": "library",
            "extra": {
                "branch-alias": {
                    "dev-master": "4.0-dev"
                }
            },
            "autoload": {
                "classmap": [
                    "src/"
                ]
            },
            "notification-url": "https://packagist.org/downloads/",
            "license": [
                "BSD-3-Clause"
            ],
            "authors": [
                {
                    "name": "Sebastian Bergmann",
                    "email": "sebastian@phpunit.de"
                },
                {
                    "name": "Jeff Welch",
                    "email": "whatthejeff@gmail.com"
                },
                {
                    "name": "Volker Dusch",
                    "email": "github@wallbash.com"
                },
                {
                    "name": "Bernhard Schussek",
                    "email": "bschussek@2bepublished.at"
                }
            ],
            "description": "Provides the functionality to compare PHP values for equality",
            "homepage": "https://github.com/sebastianbergmann/comparator",
            "keywords": [
                "comparator",
                "compare",
                "equality"
            ],
            "support": {
                "issues": "https://github.com/sebastianbergmann/comparator/issues",
                "source": "https://github.com/sebastianbergmann/comparator/tree/4.0.6"
            },
            "funding": [
                {
                    "url": "https://github.com/sebastianbergmann",
                    "type": "github"
                }
            ],
            "time": "2020-10-26T15:49:45+00:00"
        },
        {
            "name": "sebastian/complexity",
            "version": "2.0.2",
            "source": {
                "type": "git",
                "url": "https://github.com/sebastianbergmann/complexity.git",
                "reference": "739b35e53379900cc9ac327b2147867b8b6efd88"
            },
            "dist": {
                "type": "zip",
                "url": "https://api.github.com/repos/sebastianbergmann/complexity/zipball/739b35e53379900cc9ac327b2147867b8b6efd88",
                "reference": "739b35e53379900cc9ac327b2147867b8b6efd88",
                "shasum": ""
            },
            "require": {
                "nikic/php-parser": "^4.7",
                "php": ">=7.3"
            },
            "require-dev": {
                "phpunit/phpunit": "^9.3"
            },
            "type": "library",
            "extra": {
                "branch-alias": {
                    "dev-master": "2.0-dev"
                }
            },
            "autoload": {
                "classmap": [
                    "src/"
                ]
            },
            "notification-url": "https://packagist.org/downloads/",
            "license": [
                "BSD-3-Clause"
            ],
            "authors": [
                {
                    "name": "Sebastian Bergmann",
                    "email": "sebastian@phpunit.de",
                    "role": "lead"
                }
            ],
            "description": "Library for calculating the complexity of PHP code units",
            "homepage": "https://github.com/sebastianbergmann/complexity",
            "support": {
                "issues": "https://github.com/sebastianbergmann/complexity/issues",
                "source": "https://github.com/sebastianbergmann/complexity/tree/2.0.2"
            },
            "funding": [
                {
                    "url": "https://github.com/sebastianbergmann",
                    "type": "github"
                }
            ],
            "time": "2020-10-26T15:52:27+00:00"
        },
        {
            "name": "sebastian/diff",
            "version": "4.0.4",
            "source": {
                "type": "git",
                "url": "https://github.com/sebastianbergmann/diff.git",
                "reference": "3461e3fccc7cfdfc2720be910d3bd73c69be590d"
            },
            "dist": {
                "type": "zip",
                "url": "https://api.github.com/repos/sebastianbergmann/diff/zipball/3461e3fccc7cfdfc2720be910d3bd73c69be590d",
                "reference": "3461e3fccc7cfdfc2720be910d3bd73c69be590d",
                "shasum": ""
            },
            "require": {
                "php": ">=7.3"
            },
            "require-dev": {
                "phpunit/phpunit": "^9.3",
                "symfony/process": "^4.2 || ^5"
            },
            "type": "library",
            "extra": {
                "branch-alias": {
                    "dev-master": "4.0-dev"
                }
            },
            "autoload": {
                "classmap": [
                    "src/"
                ]
            },
            "notification-url": "https://packagist.org/downloads/",
            "license": [
                "BSD-3-Clause"
            ],
            "authors": [
                {
                    "name": "Sebastian Bergmann",
                    "email": "sebastian@phpunit.de"
                },
                {
                    "name": "Kore Nordmann",
                    "email": "mail@kore-nordmann.de"
                }
            ],
            "description": "Diff implementation",
            "homepage": "https://github.com/sebastianbergmann/diff",
            "keywords": [
                "diff",
                "udiff",
                "unidiff",
                "unified diff"
            ],
            "support": {
                "issues": "https://github.com/sebastianbergmann/diff/issues",
                "source": "https://github.com/sebastianbergmann/diff/tree/4.0.4"
            },
            "funding": [
                {
                    "url": "https://github.com/sebastianbergmann",
                    "type": "github"
                }
            ],
            "time": "2020-10-26T13:10:38+00:00"
        },
        {
            "name": "sebastian/environment",
            "version": "5.1.5",
            "source": {
                "type": "git",
                "url": "https://github.com/sebastianbergmann/environment.git",
                "reference": "830c43a844f1f8d5b7a1f6d6076b784454d8b7ed"
            },
            "dist": {
                "type": "zip",
                "url": "https://api.github.com/repos/sebastianbergmann/environment/zipball/830c43a844f1f8d5b7a1f6d6076b784454d8b7ed",
                "reference": "830c43a844f1f8d5b7a1f6d6076b784454d8b7ed",
                "shasum": ""
            },
            "require": {
                "php": ">=7.3"
            },
            "require-dev": {
                "phpunit/phpunit": "^9.3"
            },
            "suggest": {
                "ext-posix": "*"
            },
            "type": "library",
            "extra": {
                "branch-alias": {
                    "dev-master": "5.1-dev"
                }
            },
            "autoload": {
                "classmap": [
                    "src/"
                ]
            },
            "notification-url": "https://packagist.org/downloads/",
            "license": [
                "BSD-3-Clause"
            ],
            "authors": [
                {
                    "name": "Sebastian Bergmann",
                    "email": "sebastian@phpunit.de"
                }
            ],
            "description": "Provides functionality to handle HHVM/PHP environments",
            "homepage": "http://www.github.com/sebastianbergmann/environment",
            "keywords": [
                "Xdebug",
                "environment",
                "hhvm"
            ],
            "support": {
                "issues": "https://github.com/sebastianbergmann/environment/issues",
                "source": "https://github.com/sebastianbergmann/environment/tree/5.1.5"
            },
            "funding": [
                {
                    "url": "https://github.com/sebastianbergmann",
                    "type": "github"
                }
            ],
            "time": "2023-02-03T06:03:51+00:00"
        },
        {
            "name": "sebastian/exporter",
            "version": "4.0.4",
            "source": {
                "type": "git",
                "url": "https://github.com/sebastianbergmann/exporter.git",
                "reference": "65e8b7db476c5dd267e65eea9cab77584d3cfff9"
            },
            "dist": {
                "type": "zip",
                "url": "https://api.github.com/repos/sebastianbergmann/exporter/zipball/65e8b7db476c5dd267e65eea9cab77584d3cfff9",
                "reference": "65e8b7db476c5dd267e65eea9cab77584d3cfff9",
                "shasum": ""
            },
            "require": {
                "php": ">=7.3",
                "sebastian/recursion-context": "^4.0"
            },
            "require-dev": {
                "ext-mbstring": "*",
                "phpunit/phpunit": "^9.3"
            },
            "type": "library",
            "extra": {
                "branch-alias": {
                    "dev-master": "4.0-dev"
                }
            },
            "autoload": {
                "classmap": [
                    "src/"
                ]
            },
            "notification-url": "https://packagist.org/downloads/",
            "license": [
                "BSD-3-Clause"
            ],
            "authors": [
                {
                    "name": "Sebastian Bergmann",
                    "email": "sebastian@phpunit.de"
                },
                {
                    "name": "Jeff Welch",
                    "email": "whatthejeff@gmail.com"
                },
                {
                    "name": "Volker Dusch",
                    "email": "github@wallbash.com"
                },
                {
                    "name": "Adam Harvey",
                    "email": "aharvey@php.net"
                },
                {
                    "name": "Bernhard Schussek",
                    "email": "bschussek@gmail.com"
                }
            ],
            "description": "Provides the functionality to export PHP variables for visualization",
            "homepage": "https://www.github.com/sebastianbergmann/exporter",
            "keywords": [
                "export",
                "exporter"
            ],
            "support": {
                "issues": "https://github.com/sebastianbergmann/exporter/issues",
                "source": "https://github.com/sebastianbergmann/exporter/tree/4.0.4"
            },
            "funding": [
                {
                    "url": "https://github.com/sebastianbergmann",
                    "type": "github"
                }
            ],
            "time": "2021-11-11T14:18:36+00:00"
        },
        {
            "name": "sebastian/global-state",
            "version": "5.0.5",
            "source": {
                "type": "git",
                "url": "https://github.com/sebastianbergmann/global-state.git",
                "reference": "0ca8db5a5fc9c8646244e629625ac486fa286bf2"
            },
            "dist": {
                "type": "zip",
                "url": "https://api.github.com/repos/sebastianbergmann/global-state/zipball/0ca8db5a5fc9c8646244e629625ac486fa286bf2",
                "reference": "0ca8db5a5fc9c8646244e629625ac486fa286bf2",
                "shasum": ""
            },
            "require": {
                "php": ">=7.3",
                "sebastian/object-reflector": "^2.0",
                "sebastian/recursion-context": "^4.0"
            },
            "require-dev": {
                "ext-dom": "*",
                "phpunit/phpunit": "^9.3"
            },
            "suggest": {
                "ext-uopz": "*"
            },
            "type": "library",
            "extra": {
                "branch-alias": {
                    "dev-master": "5.0-dev"
                }
            },
            "autoload": {
                "classmap": [
                    "src/"
                ]
            },
            "notification-url": "https://packagist.org/downloads/",
            "license": [
                "BSD-3-Clause"
            ],
            "authors": [
                {
                    "name": "Sebastian Bergmann",
                    "email": "sebastian@phpunit.de"
                }
            ],
            "description": "Snapshotting of global state",
            "homepage": "http://www.github.com/sebastianbergmann/global-state",
            "keywords": [
                "global state"
            ],
            "support": {
                "issues": "https://github.com/sebastianbergmann/global-state/issues",
                "source": "https://github.com/sebastianbergmann/global-state/tree/5.0.5"
            },
            "funding": [
                {
                    "url": "https://github.com/sebastianbergmann",
                    "type": "github"
                }
            ],
            "time": "2022-02-14T08:28:10+00:00"
        },
        {
            "name": "sebastian/lines-of-code",
            "version": "1.0.3",
            "source": {
                "type": "git",
                "url": "https://github.com/sebastianbergmann/lines-of-code.git",
                "reference": "c1c2e997aa3146983ed888ad08b15470a2e22ecc"
            },
            "dist": {
                "type": "zip",
                "url": "https://api.github.com/repos/sebastianbergmann/lines-of-code/zipball/c1c2e997aa3146983ed888ad08b15470a2e22ecc",
                "reference": "c1c2e997aa3146983ed888ad08b15470a2e22ecc",
                "shasum": ""
            },
            "require": {
                "nikic/php-parser": "^4.6",
                "php": ">=7.3"
            },
            "require-dev": {
                "phpunit/phpunit": "^9.3"
            },
            "type": "library",
            "extra": {
                "branch-alias": {
                    "dev-master": "1.0-dev"
                }
            },
            "autoload": {
                "classmap": [
                    "src/"
                ]
            },
            "notification-url": "https://packagist.org/downloads/",
            "license": [
                "BSD-3-Clause"
            ],
            "authors": [
                {
                    "name": "Sebastian Bergmann",
                    "email": "sebastian@phpunit.de",
                    "role": "lead"
                }
            ],
            "description": "Library for counting the lines of code in PHP source code",
            "homepage": "https://github.com/sebastianbergmann/lines-of-code",
            "support": {
                "issues": "https://github.com/sebastianbergmann/lines-of-code/issues",
                "source": "https://github.com/sebastianbergmann/lines-of-code/tree/1.0.3"
            },
            "funding": [
                {
                    "url": "https://github.com/sebastianbergmann",
                    "type": "github"
                }
            ],
            "time": "2020-11-28T06:42:11+00:00"
        },
        {
            "name": "sebastian/object-enumerator",
            "version": "4.0.4",
            "source": {
                "type": "git",
                "url": "https://github.com/sebastianbergmann/object-enumerator.git",
                "reference": "5c9eeac41b290a3712d88851518825ad78f45c71"
            },
            "dist": {
                "type": "zip",
                "url": "https://api.github.com/repos/sebastianbergmann/object-enumerator/zipball/5c9eeac41b290a3712d88851518825ad78f45c71",
                "reference": "5c9eeac41b290a3712d88851518825ad78f45c71",
                "shasum": ""
            },
            "require": {
                "php": ">=7.3",
                "sebastian/object-reflector": "^2.0",
                "sebastian/recursion-context": "^4.0"
            },
            "require-dev": {
                "phpunit/phpunit": "^9.3"
            },
            "type": "library",
            "extra": {
                "branch-alias": {
                    "dev-master": "4.0-dev"
                }
            },
            "autoload": {
                "classmap": [
                    "src/"
                ]
            },
            "notification-url": "https://packagist.org/downloads/",
            "license": [
                "BSD-3-Clause"
            ],
            "authors": [
                {
                    "name": "Sebastian Bergmann",
                    "email": "sebastian@phpunit.de"
                }
            ],
            "description": "Traverses array structures and object graphs to enumerate all referenced objects",
            "homepage": "https://github.com/sebastianbergmann/object-enumerator/",
            "support": {
                "issues": "https://github.com/sebastianbergmann/object-enumerator/issues",
                "source": "https://github.com/sebastianbergmann/object-enumerator/tree/4.0.4"
            },
            "funding": [
                {
                    "url": "https://github.com/sebastianbergmann",
                    "type": "github"
                }
            ],
            "time": "2020-10-26T13:12:34+00:00"
        },
        {
            "name": "sebastian/object-reflector",
            "version": "2.0.4",
            "source": {
                "type": "git",
                "url": "https://github.com/sebastianbergmann/object-reflector.git",
                "reference": "b4f479ebdbf63ac605d183ece17d8d7fe49c15c7"
            },
            "dist": {
                "type": "zip",
                "url": "https://api.github.com/repos/sebastianbergmann/object-reflector/zipball/b4f479ebdbf63ac605d183ece17d8d7fe49c15c7",
                "reference": "b4f479ebdbf63ac605d183ece17d8d7fe49c15c7",
                "shasum": ""
            },
            "require": {
                "php": ">=7.3"
            },
            "require-dev": {
                "phpunit/phpunit": "^9.3"
            },
            "type": "library",
            "extra": {
                "branch-alias": {
                    "dev-master": "2.0-dev"
                }
            },
            "autoload": {
                "classmap": [
                    "src/"
                ]
            },
            "notification-url": "https://packagist.org/downloads/",
            "license": [
                "BSD-3-Clause"
            ],
            "authors": [
                {
                    "name": "Sebastian Bergmann",
                    "email": "sebastian@phpunit.de"
                }
            ],
            "description": "Allows reflection of object attributes, including inherited and non-public ones",
            "homepage": "https://github.com/sebastianbergmann/object-reflector/",
            "support": {
                "issues": "https://github.com/sebastianbergmann/object-reflector/issues",
                "source": "https://github.com/sebastianbergmann/object-reflector/tree/2.0.4"
            },
            "funding": [
                {
                    "url": "https://github.com/sebastianbergmann",
                    "type": "github"
                }
            ],
            "time": "2020-10-26T13:14:26+00:00"
        },
        {
            "name": "sebastian/recursion-context",
            "version": "4.0.4",
            "source": {
                "type": "git",
                "url": "https://github.com/sebastianbergmann/recursion-context.git",
                "reference": "cd9d8cf3c5804de4341c283ed787f099f5506172"
            },
            "dist": {
                "type": "zip",
                "url": "https://api.github.com/repos/sebastianbergmann/recursion-context/zipball/cd9d8cf3c5804de4341c283ed787f099f5506172",
                "reference": "cd9d8cf3c5804de4341c283ed787f099f5506172",
                "shasum": ""
            },
            "require": {
                "php": ">=7.3"
            },
            "require-dev": {
                "phpunit/phpunit": "^9.3"
            },
            "type": "library",
            "extra": {
                "branch-alias": {
                    "dev-master": "4.0-dev"
                }
            },
            "autoload": {
                "classmap": [
                    "src/"
                ]
            },
            "notification-url": "https://packagist.org/downloads/",
            "license": [
                "BSD-3-Clause"
            ],
            "authors": [
                {
                    "name": "Sebastian Bergmann",
                    "email": "sebastian@phpunit.de"
                },
                {
                    "name": "Jeff Welch",
                    "email": "whatthejeff@gmail.com"
                },
                {
                    "name": "Adam Harvey",
                    "email": "aharvey@php.net"
                }
            ],
            "description": "Provides functionality to recursively process PHP variables",
            "homepage": "http://www.github.com/sebastianbergmann/recursion-context",
            "support": {
                "issues": "https://github.com/sebastianbergmann/recursion-context/issues",
                "source": "https://github.com/sebastianbergmann/recursion-context/tree/4.0.4"
            },
            "funding": [
                {
                    "url": "https://github.com/sebastianbergmann",
                    "type": "github"
                }
            ],
            "time": "2020-10-26T13:17:30+00:00"
        },
        {
            "name": "sebastian/resource-operations",
            "version": "3.0.3",
            "source": {
                "type": "git",
                "url": "https://github.com/sebastianbergmann/resource-operations.git",
                "reference": "0f4443cb3a1d92ce809899753bc0d5d5a8dd19a8"
            },
            "dist": {
                "type": "zip",
                "url": "https://api.github.com/repos/sebastianbergmann/resource-operations/zipball/0f4443cb3a1d92ce809899753bc0d5d5a8dd19a8",
                "reference": "0f4443cb3a1d92ce809899753bc0d5d5a8dd19a8",
                "shasum": ""
            },
            "require": {
                "php": ">=7.3"
            },
            "require-dev": {
                "phpunit/phpunit": "^9.0"
            },
            "type": "library",
            "extra": {
                "branch-alias": {
                    "dev-master": "3.0-dev"
                }
            },
            "autoload": {
                "classmap": [
                    "src/"
                ]
            },
            "notification-url": "https://packagist.org/downloads/",
            "license": [
                "BSD-3-Clause"
            ],
            "authors": [
                {
                    "name": "Sebastian Bergmann",
                    "email": "sebastian@phpunit.de"
                }
            ],
            "description": "Provides a list of PHP built-in functions that operate on resources",
            "homepage": "https://www.github.com/sebastianbergmann/resource-operations",
            "support": {
                "issues": "https://github.com/sebastianbergmann/resource-operations/issues",
                "source": "https://github.com/sebastianbergmann/resource-operations/tree/3.0.3"
            },
            "funding": [
                {
                    "url": "https://github.com/sebastianbergmann",
                    "type": "github"
                }
            ],
            "time": "2020-09-28T06:45:17+00:00"
        },
        {
            "name": "sebastian/type",
            "version": "3.0.0",
            "source": {
                "type": "git",
                "url": "https://github.com/sebastianbergmann/type.git",
                "reference": "b233b84bc4465aff7b57cf1c4bc75c86d00d6dad"
            },
            "dist": {
                "type": "zip",
                "url": "https://api.github.com/repos/sebastianbergmann/type/zipball/b233b84bc4465aff7b57cf1c4bc75c86d00d6dad",
                "reference": "b233b84bc4465aff7b57cf1c4bc75c86d00d6dad",
                "shasum": ""
            },
            "require": {
                "php": ">=7.3"
            },
            "require-dev": {
                "phpunit/phpunit": "^9.5"
            },
            "type": "library",
            "extra": {
                "branch-alias": {
                    "dev-master": "3.0-dev"
                }
            },
            "autoload": {
                "classmap": [
                    "src/"
                ]
            },
            "notification-url": "https://packagist.org/downloads/",
            "license": [
                "BSD-3-Clause"
            ],
            "authors": [
                {
                    "name": "Sebastian Bergmann",
                    "email": "sebastian@phpunit.de",
                    "role": "lead"
                }
            ],
            "description": "Collection of value objects that represent the types of the PHP type system",
            "homepage": "https://github.com/sebastianbergmann/type",
            "support": {
                "issues": "https://github.com/sebastianbergmann/type/issues",
                "source": "https://github.com/sebastianbergmann/type/tree/3.0.0"
            },
            "funding": [
                {
                    "url": "https://github.com/sebastianbergmann",
                    "type": "github"
                }
            ],
            "time": "2022-03-15T09:54:48+00:00"
        },
        {
            "name": "sebastian/version",
            "version": "3.0.2",
            "source": {
                "type": "git",
                "url": "https://github.com/sebastianbergmann/version.git",
                "reference": "c6c1022351a901512170118436c764e473f6de8c"
            },
            "dist": {
                "type": "zip",
                "url": "https://api.github.com/repos/sebastianbergmann/version/zipball/c6c1022351a901512170118436c764e473f6de8c",
                "reference": "c6c1022351a901512170118436c764e473f6de8c",
                "shasum": ""
            },
            "require": {
                "php": ">=7.3"
            },
            "type": "library",
            "extra": {
                "branch-alias": {
                    "dev-master": "3.0-dev"
                }
            },
            "autoload": {
                "classmap": [
                    "src/"
                ]
            },
            "notification-url": "https://packagist.org/downloads/",
            "license": [
                "BSD-3-Clause"
            ],
            "authors": [
                {
                    "name": "Sebastian Bergmann",
                    "email": "sebastian@phpunit.de",
                    "role": "lead"
                }
            ],
            "description": "Library that helps with managing the version number of Git-hosted PHP projects",
            "homepage": "https://github.com/sebastianbergmann/version",
            "support": {
                "issues": "https://github.com/sebastianbergmann/version/issues",
                "source": "https://github.com/sebastianbergmann/version/tree/3.0.2"
            },
            "funding": [
                {
                    "url": "https://github.com/sebastianbergmann",
                    "type": "github"
                }
            ],
            "time": "2020-09-28T06:39:44+00:00"
        },
        {
            "name": "theseer/tokenizer",
            "version": "1.2.1",
            "source": {
                "type": "git",
                "url": "https://github.com/theseer/tokenizer.git",
                "reference": "34a41e998c2183e22995f158c581e7b5e755ab9e"
            },
            "dist": {
                "type": "zip",
                "url": "https://api.github.com/repos/theseer/tokenizer/zipball/34a41e998c2183e22995f158c581e7b5e755ab9e",
                "reference": "34a41e998c2183e22995f158c581e7b5e755ab9e",
                "shasum": ""
            },
            "require": {
                "ext-dom": "*",
                "ext-tokenizer": "*",
                "ext-xmlwriter": "*",
                "php": "^7.2 || ^8.0"
            },
            "type": "library",
            "autoload": {
                "classmap": [
                    "src/"
                ]
            },
            "notification-url": "https://packagist.org/downloads/",
            "license": [
                "BSD-3-Clause"
            ],
            "authors": [
                {
                    "name": "Arne Blankerts",
                    "email": "arne@blankerts.de",
                    "role": "Developer"
                }
            ],
            "description": "A small library for converting tokenized PHP source code into XML and potentially other formats",
            "support": {
                "issues": "https://github.com/theseer/tokenizer/issues",
                "source": "https://github.com/theseer/tokenizer/tree/1.2.1"
            },
            "funding": [
                {
                    "url": "https://github.com/theseer",
                    "type": "github"
                }
            ],
            "time": "2021-07-28T10:34:58+00:00"
        }
    ],
    "aliases": [],
    "minimum-stability": "dev",
    "stability-flags": {
        "jetbrains/phpstorm-stubs": 20,
        "phpstan/phpstan-deprecation-rules": 20,
        "phpstan/phpstan-strict-rules": 20
    },
    "prefer-stable": true,
    "prefer-lowest": false,
    "platform": {
        "php": "^8.1",
        "composer-runtime-api": "^2.0"
    },
    "platform-dev": [],
    "platform-overrides": {
        "php": "8.1.99"
    },
    "plugin-api-version": "2.3.0"
}<|MERGE_RESOLUTION|>--- conflicted
+++ resolved
@@ -4,11 +4,7 @@
         "Read more about it at https://getcomposer.org/doc/01-basic-usage.md#installing-dependencies",
         "This file is @generated automatically"
     ],
-<<<<<<< HEAD
-    "content-hash": "513d7d4678a1139d36ed2fb0cdcf664c",
-=======
-    "content-hash": "e4bc5483c113b65092857053fb4baf1d",
->>>>>>> 3673f332
+    "content-hash": "ee1abf7338a75d84f4063f888df31f25",
     "packages": [
         {
             "name": "clue/ndjson-react",
