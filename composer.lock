--- conflicted
+++ resolved
@@ -4,11 +4,7 @@
         "Read more about it at https://getcomposer.org/doc/01-basic-usage.md#installing-dependencies",
         "This file is @generated automatically"
     ],
-<<<<<<< HEAD
-    "content-hash": "bb8a067d196020db991b16d9604580e0",
-=======
-    "content-hash": "5c48b63dadedcaaf4997c53aed4cde59",
->>>>>>> 5a2e13ca
+    "content-hash": "f633504931c4379c9e4f1ae5bac9b988",
     "packages": [
         {
             "name": "clue/ndjson-react",
