{
    "_readme": [
        "This file locks the dependencies of your project to a known state",
        "Read more about it at https://getcomposer.org/doc/01-basic-usage.md#installing-dependencies",
        "This file is @generated automatically"
    ],
<<<<<<< HEAD
    "content-hash": "507cb43eb431bfbd75bc0cdcc2722306",
=======
    "content-hash": "4435bea5929c7b484c2452f101b1388e",
>>>>>>> 996f194e
    "packages": [
        {
            "name": "clue/ndjson-react",
            "version": "v1.3.0",
            "source": {
                "type": "git",
                "url": "https://github.com/clue/reactphp-ndjson.git",
                "reference": "392dc165fce93b5bb5c637b67e59619223c931b0"
            },
            "dist": {
                "type": "zip",
                "url": "https://api.github.com/repos/clue/reactphp-ndjson/zipball/392dc165fce93b5bb5c637b67e59619223c931b0",
                "reference": "392dc165fce93b5bb5c637b67e59619223c931b0",
                "shasum": ""
            },
            "require": {
                "php": ">=5.3",
                "react/stream": "^1.2"
            },
            "require-dev": {
                "phpunit/phpunit": "^9.5 || ^5.7 || ^4.8.35",
                "react/event-loop": "^1.2"
            },
            "type": "library",
            "autoload": {
                "psr-4": {
                    "Clue\\React\\NDJson\\": "src/"
                }
            },
            "notification-url": "https://packagist.org/downloads/",
            "license": [
                "MIT"
            ],
            "authors": [
                {
                    "name": "Christian Lück",
                    "email": "christian@clue.engineering"
                }
            ],
            "description": "Streaming newline-delimited JSON (NDJSON) parser and encoder for ReactPHP.",
            "homepage": "https://github.com/clue/reactphp-ndjson",
            "keywords": [
                "NDJSON",
                "json",
                "jsonlines",
                "newline",
                "reactphp",
                "streaming"
            ],
            "support": {
                "issues": "https://github.com/clue/reactphp-ndjson/issues",
                "source": "https://github.com/clue/reactphp-ndjson/tree/v1.3.0"
            },
            "funding": [
                {
                    "url": "https://clue.engineering/support",
                    "type": "custom"
                },
                {
                    "url": "https://github.com/clue",
                    "type": "github"
                }
            ],
            "time": "2022-12-23T10:58:28+00:00"
        },
        {
            "name": "composer/ca-bundle",
            "version": "1.3.7",
            "source": {
                "type": "git",
                "url": "https://github.com/composer/ca-bundle.git",
                "reference": "76e46335014860eec1aa5a724799a00a2e47cc85"
            },
            "dist": {
                "type": "zip",
                "url": "https://api.github.com/repos/composer/ca-bundle/zipball/76e46335014860eec1aa5a724799a00a2e47cc85",
                "reference": "76e46335014860eec1aa5a724799a00a2e47cc85",
                "shasum": ""
            },
            "require": {
                "ext-openssl": "*",
                "ext-pcre": "*",
                "php": "^5.3.2 || ^7.0 || ^8.0"
            },
            "require-dev": {
                "phpstan/phpstan": "^0.12.55",
                "psr/log": "^1.0",
                "symfony/phpunit-bridge": "^4.2 || ^5",
                "symfony/process": "^2.5 || ^3.0 || ^4.0 || ^5.0 || ^6.0"
            },
            "type": "library",
            "extra": {
                "branch-alias": {
                    "dev-main": "1.x-dev"
                }
            },
            "autoload": {
                "psr-4": {
                    "Composer\\CaBundle\\": "src"
                }
            },
            "notification-url": "https://packagist.org/downloads/",
            "license": [
                "MIT"
            ],
            "authors": [
                {
                    "name": "Jordi Boggiano",
                    "email": "j.boggiano@seld.be",
                    "homepage": "http://seld.be"
                }
            ],
            "description": "Lets you find a path to the system CA bundle, and includes a fallback to the Mozilla CA bundle.",
            "keywords": [
                "cabundle",
                "cacert",
                "certificate",
                "ssl",
                "tls"
            ],
            "support": {
                "irc": "irc://irc.freenode.org/composer",
                "issues": "https://github.com/composer/ca-bundle/issues",
                "source": "https://github.com/composer/ca-bundle/tree/1.3.7"
            },
            "funding": [
                {
                    "url": "https://packagist.com",
                    "type": "custom"
                },
                {
                    "url": "https://github.com/composer",
                    "type": "github"
                },
                {
                    "url": "https://tidelift.com/funding/github/packagist/composer/composer",
                    "type": "tidelift"
                }
            ],
            "time": "2023-08-30T09:31:38+00:00"
        },
        {
            "name": "composer/pcre",
            "version": "3.1.0",
            "source": {
                "type": "git",
                "url": "https://github.com/composer/pcre.git",
                "reference": "4bff79ddd77851fe3cdd11616ed3f92841ba5bd2"
            },
            "dist": {
                "type": "zip",
                "url": "https://api.github.com/repos/composer/pcre/zipball/4bff79ddd77851fe3cdd11616ed3f92841ba5bd2",
                "reference": "4bff79ddd77851fe3cdd11616ed3f92841ba5bd2",
                "shasum": ""
            },
            "require": {
                "php": "^7.4 || ^8.0"
            },
            "require-dev": {
                "phpstan/phpstan": "^1.3",
                "phpstan/phpstan-strict-rules": "^1.1",
                "symfony/phpunit-bridge": "^5"
            },
            "type": "library",
            "extra": {
                "branch-alias": {
                    "dev-main": "3.x-dev"
                }
            },
            "autoload": {
                "psr-4": {
                    "Composer\\Pcre\\": "src"
                }
            },
            "notification-url": "https://packagist.org/downloads/",
            "license": [
                "MIT"
            ],
            "authors": [
                {
                    "name": "Jordi Boggiano",
                    "email": "j.boggiano@seld.be",
                    "homepage": "http://seld.be"
                }
            ],
            "description": "PCRE wrapping library that offers type-safe preg_* replacements.",
            "keywords": [
                "PCRE",
                "preg",
                "regex",
                "regular expression"
            ],
            "support": {
                "issues": "https://github.com/composer/pcre/issues",
                "source": "https://github.com/composer/pcre/tree/3.1.0"
            },
            "funding": [
                {
                    "url": "https://packagist.com",
                    "type": "custom"
                },
                {
                    "url": "https://github.com/composer",
                    "type": "github"
                },
                {
                    "url": "https://tidelift.com/funding/github/packagist/composer/composer",
                    "type": "tidelift"
                }
            ],
            "time": "2022-11-17T09:50:14+00:00"
        },
        {
            "name": "composer/xdebug-handler",
            "version": "3.0.3",
            "source": {
                "type": "git",
                "url": "https://github.com/composer/xdebug-handler.git",
                "reference": "ced299686f41dce890debac69273b47ffe98a40c"
            },
            "dist": {
                "type": "zip",
                "url": "https://api.github.com/repos/composer/xdebug-handler/zipball/ced299686f41dce890debac69273b47ffe98a40c",
                "reference": "ced299686f41dce890debac69273b47ffe98a40c",
                "shasum": ""
            },
            "require": {
                "composer/pcre": "^1 || ^2 || ^3",
                "php": "^7.2.5 || ^8.0",
                "psr/log": "^1 || ^2 || ^3"
            },
            "require-dev": {
                "phpstan/phpstan": "^1.0",
                "phpstan/phpstan-strict-rules": "^1.1",
                "symfony/phpunit-bridge": "^6.0"
            },
            "type": "library",
            "autoload": {
                "psr-4": {
                    "Composer\\XdebugHandler\\": "src"
                }
            },
            "notification-url": "https://packagist.org/downloads/",
            "license": [
                "MIT"
            ],
            "authors": [
                {
                    "name": "John Stevenson",
                    "email": "john-stevenson@blueyonder.co.uk"
                }
            ],
            "description": "Restarts a process without Xdebug.",
            "keywords": [
                "Xdebug",
                "performance"
            ],
            "support": {
                "irc": "irc://irc.freenode.org/composer",
                "issues": "https://github.com/composer/xdebug-handler/issues",
                "source": "https://github.com/composer/xdebug-handler/tree/3.0.3"
            },
            "funding": [
                {
                    "url": "https://packagist.com",
                    "type": "custom"
                },
                {
                    "url": "https://github.com/composer",
                    "type": "github"
                },
                {
                    "url": "https://tidelift.com/funding/github/packagist/composer/composer",
                    "type": "tidelift"
                }
            ],
            "time": "2022-02-25T21:32:43+00:00"
        },
        {
            "name": "evenement/evenement",
            "version": "v3.0.1",
            "source": {
                "type": "git",
                "url": "https://github.com/igorw/evenement.git",
                "reference": "531bfb9d15f8aa57454f5f0285b18bec903b8fb7"
            },
            "dist": {
                "type": "zip",
                "url": "https://api.github.com/repos/igorw/evenement/zipball/531bfb9d15f8aa57454f5f0285b18bec903b8fb7",
                "reference": "531bfb9d15f8aa57454f5f0285b18bec903b8fb7",
                "shasum": ""
            },
            "require": {
                "php": ">=7.0"
            },
            "require-dev": {
                "phpunit/phpunit": "^6.0"
            },
            "type": "library",
            "autoload": {
                "psr-0": {
                    "Evenement": "src"
                }
            },
            "notification-url": "https://packagist.org/downloads/",
            "license": [
                "MIT"
            ],
            "authors": [
                {
                    "name": "Igor Wiedler",
                    "email": "igor@wiedler.ch"
                }
            ],
            "description": "Événement is a very simple event dispatching library for PHP",
            "keywords": [
                "event-dispatcher",
                "event-emitter"
            ],
            "support": {
                "issues": "https://github.com/igorw/evenement/issues",
                "source": "https://github.com/igorw/evenement/tree/master"
            },
            "time": "2017-07-23T21:35:13+00:00"
        },
        {
            "name": "fidry/cpu-core-counter",
            "version": "0.5.1",
            "source": {
                "type": "git",
                "url": "https://github.com/theofidry/cpu-core-counter.git",
                "reference": "b58e5a3933e541dc286cc91fc4f3898bbc6f1623"
            },
            "dist": {
                "type": "zip",
                "url": "https://api.github.com/repos/theofidry/cpu-core-counter/zipball/b58e5a3933e541dc286cc91fc4f3898bbc6f1623",
                "reference": "b58e5a3933e541dc286cc91fc4f3898bbc6f1623",
                "shasum": ""
            },
            "require": {
                "php": "^7.2 || ^8.0"
            },
            "require-dev": {
                "fidry/makefile": "^0.2.0",
                "phpstan/extension-installer": "^1.2.0",
                "phpstan/phpstan": "^1.9.2",
                "phpstan/phpstan-deprecation-rules": "^1.0.0",
                "phpstan/phpstan-phpunit": "^1.2.2",
                "phpstan/phpstan-strict-rules": "^1.4.4",
                "phpunit/phpunit": "^9.5.26 || ^8.5.31",
                "theofidry/php-cs-fixer-config": "^1.0",
                "webmozarts/strict-phpunit": "^7.5"
            },
            "type": "library",
            "autoload": {
                "psr-4": {
                    "Fidry\\CpuCoreCounter\\": "src/"
                }
            },
            "notification-url": "https://packagist.org/downloads/",
            "license": [
                "MIT"
            ],
            "authors": [
                {
                    "name": "Théo FIDRY",
                    "email": "theo.fidry@gmail.com"
                }
            ],
            "description": "Tiny utility to get the number of CPU cores.",
            "keywords": [
                "CPU",
                "core"
            ],
            "support": {
                "issues": "https://github.com/theofidry/cpu-core-counter/issues",
                "source": "https://github.com/theofidry/cpu-core-counter/tree/0.5.1"
            },
            "funding": [
                {
                    "url": "https://github.com/theofidry",
                    "type": "github"
                }
            ],
            "time": "2022-12-24T12:35:10+00:00"
        },
        {
            "name": "fig/http-message-util",
            "version": "1.1.5",
            "source": {
                "type": "git",
                "url": "https://github.com/php-fig/http-message-util.git",
                "reference": "9d94dc0154230ac39e5bf89398b324a86f63f765"
            },
            "dist": {
                "type": "zip",
                "url": "https://api.github.com/repos/php-fig/http-message-util/zipball/9d94dc0154230ac39e5bf89398b324a86f63f765",
                "reference": "9d94dc0154230ac39e5bf89398b324a86f63f765",
                "shasum": ""
            },
            "require": {
                "php": "^5.3 || ^7.0 || ^8.0"
            },
            "suggest": {
                "psr/http-message": "The package containing the PSR-7 interfaces"
            },
            "type": "library",
            "extra": {
                "branch-alias": {
                    "dev-master": "1.1.x-dev"
                }
            },
            "autoload": {
                "psr-4": {
                    "Fig\\Http\\Message\\": "src/"
                }
            },
            "notification-url": "https://packagist.org/downloads/",
            "license": [
                "MIT"
            ],
            "authors": [
                {
                    "name": "PHP-FIG",
                    "homepage": "https://www.php-fig.org/"
                }
            ],
            "description": "Utility classes and constants for use with PSR-7 (psr/http-message)",
            "keywords": [
                "http",
                "http-message",
                "psr",
                "psr-7",
                "request",
                "response"
            ],
            "support": {
                "issues": "https://github.com/php-fig/http-message-util/issues",
                "source": "https://github.com/php-fig/http-message-util/tree/1.1.5"
            },
            "time": "2020-11-24T22:02:12+00:00"
        },
        {
            "name": "hoa/compiler",
            "version": "3.17.08.08",
            "source": {
                "type": "git",
                "url": "https://github.com/hoaproject/Compiler.git",
                "reference": "aa09caf0bf28adae6654ca6ee415ee2f522672de"
            },
            "dist": {
                "type": "zip",
                "url": "https://api.github.com/repos/hoaproject/Compiler/zipball/aa09caf0bf28adae6654ca6ee415ee2f522672de",
                "reference": "aa09caf0bf28adae6654ca6ee415ee2f522672de",
                "shasum": ""
            },
            "require": {
                "hoa/consistency": "~1.0",
                "hoa/exception": "~1.0",
                "hoa/file": "~1.0",
                "hoa/iterator": "~2.0",
                "hoa/math": "~1.0",
                "hoa/protocol": "~1.0",
                "hoa/regex": "~1.0",
                "hoa/visitor": "~2.0"
            },
            "require-dev": {
                "hoa/json": "~2.0",
                "hoa/test": "~2.0"
            },
            "type": "library",
            "extra": {
                "branch-alias": {
                    "dev-master": "3.x-dev"
                }
            },
            "autoload": {
                "psr-4": {
                    "Hoa\\Compiler\\": "."
                }
            },
            "notification-url": "https://packagist.org/downloads/",
            "license": [
                "BSD-3-Clause"
            ],
            "authors": [
                {
                    "name": "Ivan Enderlin",
                    "email": "ivan.enderlin@hoa-project.net"
                },
                {
                    "name": "Hoa community",
                    "homepage": "https://hoa-project.net/"
                }
            ],
            "description": "The Hoa\\Compiler library.",
            "homepage": "https://hoa-project.net/",
            "keywords": [
                "algebraic",
                "ast",
                "compiler",
                "context-free",
                "coverage",
                "exhaustive",
                "grammar",
                "isotropic",
                "language",
                "lexer",
                "library",
                "ll1",
                "llk",
                "parser",
                "pp",
                "random",
                "regular",
                "rule",
                "sampler",
                "syntax",
                "token",
                "trace",
                "uniform"
            ],
            "support": {
                "docs": "https://central.hoa-project.net/Documentation/Library/Compiler",
                "email": "support@hoa-project.net",
                "forum": "https://users.hoa-project.net/",
                "irc": "irc://chat.freenode.net/hoaproject",
                "issues": "https://github.com/hoaproject/Compiler/issues",
                "source": "https://central.hoa-project.net/Resource/Library/Compiler"
            },
            "abandoned": true,
            "time": "2017-08-08T07:44:07+00:00"
        },
        {
            "name": "hoa/consistency",
            "version": "1.17.05.02",
            "source": {
                "type": "git",
                "url": "https://github.com/hoaproject/Consistency.git",
                "reference": "fd7d0adc82410507f332516faf655b6ed22e4c2f"
            },
            "dist": {
                "type": "zip",
                "url": "https://api.github.com/repos/hoaproject/Consistency/zipball/fd7d0adc82410507f332516faf655b6ed22e4c2f",
                "reference": "fd7d0adc82410507f332516faf655b6ed22e4c2f",
                "shasum": ""
            },
            "require": {
                "hoa/exception": "~1.0",
                "php": ">=5.5.0"
            },
            "require-dev": {
                "hoa/stream": "~1.0",
                "hoa/test": "~2.0"
            },
            "type": "library",
            "extra": {
                "branch-alias": {
                    "dev-master": "1.x-dev"
                }
            },
            "autoload": {
                "files": [
                    "Prelude.php"
                ],
                "psr-4": {
                    "Hoa\\Consistency\\": "."
                }
            },
            "notification-url": "https://packagist.org/downloads/",
            "license": [
                "BSD-3-Clause"
            ],
            "authors": [
                {
                    "name": "Ivan Enderlin",
                    "email": "ivan.enderlin@hoa-project.net"
                },
                {
                    "name": "Hoa community",
                    "homepage": "https://hoa-project.net/"
                }
            ],
            "description": "The Hoa\\Consistency library.",
            "homepage": "https://hoa-project.net/",
            "keywords": [
                "autoloader",
                "callable",
                "consistency",
                "entity",
                "flex",
                "keyword",
                "library"
            ],
            "support": {
                "docs": "https://central.hoa-project.net/Documentation/Library/Consistency",
                "email": "support@hoa-project.net",
                "forum": "https://users.hoa-project.net/",
                "irc": "irc://chat.freenode.net/hoaproject",
                "issues": "https://github.com/hoaproject/Consistency/issues",
                "source": "https://central.hoa-project.net/Resource/Library/Consistency"
            },
            "abandoned": true,
            "time": "2017-05-02T12:18:12+00:00"
        },
        {
            "name": "hoa/event",
            "version": "1.17.01.13",
            "source": {
                "type": "git",
                "url": "https://github.com/hoaproject/Event.git",
                "reference": "6c0060dced212ffa3af0e34bb46624f990b29c54"
            },
            "dist": {
                "type": "zip",
                "url": "https://api.github.com/repos/hoaproject/Event/zipball/6c0060dced212ffa3af0e34bb46624f990b29c54",
                "reference": "6c0060dced212ffa3af0e34bb46624f990b29c54",
                "shasum": ""
            },
            "require": {
                "hoa/consistency": "~1.0",
                "hoa/exception": "~1.0"
            },
            "require-dev": {
                "hoa/test": "~2.0"
            },
            "type": "library",
            "extra": {
                "branch-alias": {
                    "dev-master": "1.x-dev"
                }
            },
            "autoload": {
                "psr-4": {
                    "Hoa\\Event\\": "."
                }
            },
            "notification-url": "https://packagist.org/downloads/",
            "license": [
                "BSD-3-Clause"
            ],
            "authors": [
                {
                    "name": "Ivan Enderlin",
                    "email": "ivan.enderlin@hoa-project.net"
                },
                {
                    "name": "Hoa community",
                    "homepage": "https://hoa-project.net/"
                }
            ],
            "description": "The Hoa\\Event library.",
            "homepage": "https://hoa-project.net/",
            "keywords": [
                "event",
                "library",
                "listener",
                "observer"
            ],
            "support": {
                "docs": "https://central.hoa-project.net/Documentation/Library/Event",
                "email": "support@hoa-project.net",
                "forum": "https://users.hoa-project.net/",
                "irc": "irc://chat.freenode.net/hoaproject",
                "issues": "https://github.com/hoaproject/Event/issues",
                "source": "https://central.hoa-project.net/Resource/Library/Event"
            },
            "abandoned": true,
            "time": "2017-01-13T15:30:50+00:00"
        },
        {
            "name": "hoa/exception",
            "version": "1.17.01.16",
            "source": {
                "type": "git",
                "url": "https://github.com/hoaproject/Exception.git",
                "reference": "091727d46420a3d7468ef0595651488bfc3a458f"
            },
            "dist": {
                "type": "zip",
                "url": "https://api.github.com/repos/hoaproject/Exception/zipball/091727d46420a3d7468ef0595651488bfc3a458f",
                "reference": "091727d46420a3d7468ef0595651488bfc3a458f",
                "shasum": ""
            },
            "require": {
                "hoa/consistency": "~1.0",
                "hoa/event": "~1.0"
            },
            "require-dev": {
                "hoa/test": "~2.0"
            },
            "type": "library",
            "extra": {
                "branch-alias": {
                    "dev-master": "1.x-dev"
                }
            },
            "autoload": {
                "psr-4": {
                    "Hoa\\Exception\\": "."
                }
            },
            "notification-url": "https://packagist.org/downloads/",
            "license": [
                "BSD-3-Clause"
            ],
            "authors": [
                {
                    "name": "Ivan Enderlin",
                    "email": "ivan.enderlin@hoa-project.net"
                },
                {
                    "name": "Hoa community",
                    "homepage": "https://hoa-project.net/"
                }
            ],
            "description": "The Hoa\\Exception library.",
            "homepage": "https://hoa-project.net/",
            "keywords": [
                "exception",
                "library"
            ],
            "support": {
                "docs": "https://central.hoa-project.net/Documentation/Library/Exception",
                "email": "support@hoa-project.net",
                "forum": "https://users.hoa-project.net/",
                "irc": "irc://chat.freenode.net/hoaproject",
                "issues": "https://github.com/hoaproject/Exception/issues",
                "source": "https://central.hoa-project.net/Resource/Library/Exception"
            },
            "abandoned": true,
            "time": "2017-01-16T07:53:27+00:00"
        },
        {
            "name": "hoa/file",
            "version": "1.17.07.11",
            "source": {
                "type": "git",
                "url": "https://github.com/hoaproject/File.git",
                "reference": "35cb979b779bc54918d2f9a4e02ed6c7a1fa67ca"
            },
            "dist": {
                "type": "zip",
                "url": "https://api.github.com/repos/hoaproject/File/zipball/35cb979b779bc54918d2f9a4e02ed6c7a1fa67ca",
                "reference": "35cb979b779bc54918d2f9a4e02ed6c7a1fa67ca",
                "shasum": ""
            },
            "require": {
                "hoa/consistency": "~1.0",
                "hoa/event": "~1.0",
                "hoa/exception": "~1.0",
                "hoa/iterator": "~2.0",
                "hoa/stream": "~1.0"
            },
            "require-dev": {
                "hoa/test": "~2.0"
            },
            "type": "library",
            "extra": {
                "branch-alias": {
                    "dev-master": "1.x-dev"
                }
            },
            "autoload": {
                "psr-4": {
                    "Hoa\\File\\": "."
                }
            },
            "notification-url": "https://packagist.org/downloads/",
            "license": [
                "BSD-3-Clause"
            ],
            "authors": [
                {
                    "name": "Ivan Enderlin",
                    "email": "ivan.enderlin@hoa-project.net"
                },
                {
                    "name": "Hoa community",
                    "homepage": "https://hoa-project.net/"
                }
            ],
            "description": "The Hoa\\File library.",
            "homepage": "https://hoa-project.net/",
            "keywords": [
                "Socket",
                "directory",
                "file",
                "finder",
                "library",
                "link",
                "temporary"
            ],
            "support": {
                "docs": "https://central.hoa-project.net/Documentation/Library/File",
                "email": "support@hoa-project.net",
                "forum": "https://users.hoa-project.net/",
                "irc": "irc://chat.freenode.net/hoaproject",
                "issues": "https://github.com/hoaproject/File/issues",
                "source": "https://central.hoa-project.net/Resource/Library/File"
            },
            "abandoned": true,
            "time": "2017-07-11T07:42:15+00:00"
        },
        {
            "name": "hoa/iterator",
            "version": "2.17.01.10",
            "source": {
                "type": "git",
                "url": "https://github.com/hoaproject/Iterator.git",
                "reference": "d1120ba09cb4ccd049c86d10058ab94af245f0cc"
            },
            "dist": {
                "type": "zip",
                "url": "https://api.github.com/repos/hoaproject/Iterator/zipball/d1120ba09cb4ccd049c86d10058ab94af245f0cc",
                "reference": "d1120ba09cb4ccd049c86d10058ab94af245f0cc",
                "shasum": ""
            },
            "require": {
                "hoa/consistency": "~1.0",
                "hoa/exception": "~1.0"
            },
            "require-dev": {
                "hoa/test": "~2.0"
            },
            "type": "library",
            "extra": {
                "branch-alias": {
                    "dev-master": "2.x-dev"
                }
            },
            "autoload": {
                "psr-4": {
                    "Hoa\\Iterator\\": "."
                }
            },
            "notification-url": "https://packagist.org/downloads/",
            "license": [
                "BSD-3-Clause"
            ],
            "authors": [
                {
                    "name": "Ivan Enderlin",
                    "email": "ivan.enderlin@hoa-project.net"
                },
                {
                    "name": "Hoa community",
                    "homepage": "https://hoa-project.net/"
                }
            ],
            "description": "The Hoa\\Iterator library.",
            "homepage": "https://hoa-project.net/",
            "keywords": [
                "iterator",
                "library"
            ],
            "support": {
                "docs": "https://central.hoa-project.net/Documentation/Library/Iterator",
                "email": "support@hoa-project.net",
                "forum": "https://users.hoa-project.net/",
                "irc": "irc://chat.freenode.net/hoaproject",
                "issues": "https://github.com/hoaproject/Iterator/issues",
                "source": "https://central.hoa-project.net/Resource/Library/Iterator"
            },
            "abandoned": true,
            "time": "2017-01-10T10:34:47+00:00"
        },
        {
            "name": "hoa/math",
            "version": "1.17.05.16",
            "source": {
                "type": "git",
                "url": "https://github.com/hoaproject/Math.git",
                "reference": "7150785d30f5d565704912116a462e9f5bc83a0c"
            },
            "dist": {
                "type": "zip",
                "url": "https://api.github.com/repos/hoaproject/Math/zipball/7150785d30f5d565704912116a462e9f5bc83a0c",
                "reference": "7150785d30f5d565704912116a462e9f5bc83a0c",
                "shasum": ""
            },
            "require": {
                "hoa/compiler": "~3.0",
                "hoa/consistency": "~1.0",
                "hoa/exception": "~1.0",
                "hoa/iterator": "~2.0",
                "hoa/protocol": "~1.0",
                "hoa/zformat": "~1.0"
            },
            "require-dev": {
                "hoa/test": "~2.0"
            },
            "type": "library",
            "extra": {
                "branch-alias": {
                    "dev-master": "1.x-dev"
                }
            },
            "autoload": {
                "psr-4": {
                    "Hoa\\Math\\": "."
                }
            },
            "notification-url": "https://packagist.org/downloads/",
            "license": [
                "BSD-3-Clause"
            ],
            "authors": [
                {
                    "name": "Ivan Enderlin",
                    "email": "ivan.enderlin@hoa-project.net"
                },
                {
                    "name": "Hoa community",
                    "homepage": "https://hoa-project.net/"
                }
            ],
            "description": "The Hoa\\Math library.",
            "homepage": "https://hoa-project.net/",
            "keywords": [
                "arrangement",
                "combination",
                "combinatorics",
                "counting",
                "library",
                "math",
                "permutation",
                "sampler",
                "set"
            ],
            "support": {
                "docs": "https://central.hoa-project.net/Documentation/Library/Math",
                "email": "support@hoa-project.net",
                "forum": "https://users.hoa-project.net/",
                "irc": "irc://chat.freenode.net/hoaproject",
                "issues": "https://github.com/hoaproject/Math/issues",
                "source": "https://central.hoa-project.net/Resource/Library/Math"
            },
            "abandoned": true,
            "time": "2017-05-16T08:02:17+00:00"
        },
        {
            "name": "hoa/protocol",
            "version": "1.17.01.14",
            "source": {
                "type": "git",
                "url": "https://github.com/hoaproject/Protocol.git",
                "reference": "5c2cf972151c45f373230da170ea015deecf19e2"
            },
            "dist": {
                "type": "zip",
                "url": "https://api.github.com/repos/hoaproject/Protocol/zipball/5c2cf972151c45f373230da170ea015deecf19e2",
                "reference": "5c2cf972151c45f373230da170ea015deecf19e2",
                "shasum": ""
            },
            "require": {
                "hoa/consistency": "~1.0",
                "hoa/exception": "~1.0"
            },
            "require-dev": {
                "hoa/test": "~2.0"
            },
            "type": "library",
            "extra": {
                "branch-alias": {
                    "dev-master": "1.x-dev"
                }
            },
            "autoload": {
                "files": [
                    "Wrapper.php"
                ],
                "psr-4": {
                    "Hoa\\Protocol\\": "."
                }
            },
            "notification-url": "https://packagist.org/downloads/",
            "license": [
                "BSD-3-Clause"
            ],
            "authors": [
                {
                    "name": "Ivan Enderlin",
                    "email": "ivan.enderlin@hoa-project.net"
                },
                {
                    "name": "Hoa community",
                    "homepage": "https://hoa-project.net/"
                }
            ],
            "description": "The Hoa\\Protocol library.",
            "homepage": "https://hoa-project.net/",
            "keywords": [
                "library",
                "protocol",
                "resource",
                "stream",
                "wrapper"
            ],
            "support": {
                "docs": "https://central.hoa-project.net/Documentation/Library/Protocol",
                "email": "support@hoa-project.net",
                "forum": "https://users.hoa-project.net/",
                "irc": "irc://chat.freenode.net/hoaproject",
                "issues": "https://github.com/hoaproject/Protocol/issues",
                "source": "https://central.hoa-project.net/Resource/Library/Protocol"
            },
            "abandoned": true,
            "time": "2017-01-14T12:26:10+00:00"
        },
        {
            "name": "hoa/regex",
            "version": "1.17.01.13",
            "source": {
                "type": "git",
                "url": "https://github.com/hoaproject/Regex.git",
                "reference": "7e263a61b6fb45c1d03d8e5ef77668518abd5bec"
            },
            "dist": {
                "type": "zip",
                "url": "https://api.github.com/repos/hoaproject/Regex/zipball/7e263a61b6fb45c1d03d8e5ef77668518abd5bec",
                "reference": "7e263a61b6fb45c1d03d8e5ef77668518abd5bec",
                "shasum": ""
            },
            "require": {
                "hoa/consistency": "~1.0",
                "hoa/exception": "~1.0",
                "hoa/math": "~1.0",
                "hoa/protocol": "~1.0",
                "hoa/ustring": "~4.0",
                "hoa/visitor": "~2.0"
            },
            "type": "library",
            "extra": {
                "branch-alias": {
                    "dev-master": "1.x-dev"
                }
            },
            "autoload": {
                "psr-4": {
                    "Hoa\\Regex\\": "."
                }
            },
            "notification-url": "https://packagist.org/downloads/",
            "license": [
                "BSD-3-Clause"
            ],
            "authors": [
                {
                    "name": "Ivan Enderlin",
                    "email": "ivan.enderlin@hoa-project.net"
                },
                {
                    "name": "Hoa community",
                    "homepage": "https://hoa-project.net/"
                }
            ],
            "description": "The Hoa\\Regex library.",
            "homepage": "https://hoa-project.net/",
            "keywords": [
                "compiler",
                "library",
                "regex"
            ],
            "support": {
                "docs": "https://central.hoa-project.net/Documentation/Library/Regex",
                "email": "support@hoa-project.net",
                "forum": "https://users.hoa-project.net/",
                "irc": "irc://chat.freenode.net/hoaproject",
                "issues": "https://github.com/hoaproject/Regex/issues",
                "source": "https://central.hoa-project.net/Resource/Library/Regex"
            },
            "abandoned": true,
            "time": "2017-01-13T16:10:24+00:00"
        },
        {
            "name": "hoa/stream",
            "version": "1.17.02.21",
            "source": {
                "type": "git",
                "url": "https://github.com/hoaproject/Stream.git",
                "reference": "3293cfffca2de10525df51436adf88a559151d82"
            },
            "dist": {
                "type": "zip",
                "url": "https://api.github.com/repos/hoaproject/Stream/zipball/3293cfffca2de10525df51436adf88a559151d82",
                "reference": "3293cfffca2de10525df51436adf88a559151d82",
                "shasum": ""
            },
            "require": {
                "hoa/consistency": "~1.0",
                "hoa/event": "~1.0",
                "hoa/exception": "~1.0",
                "hoa/protocol": "~1.0"
            },
            "require-dev": {
                "hoa/test": "~2.0"
            },
            "type": "library",
            "extra": {
                "branch-alias": {
                    "dev-master": "1.x-dev"
                }
            },
            "autoload": {
                "psr-4": {
                    "Hoa\\Stream\\": "."
                }
            },
            "notification-url": "https://packagist.org/downloads/",
            "license": [
                "BSD-3-Clause"
            ],
            "authors": [
                {
                    "name": "Ivan Enderlin",
                    "email": "ivan.enderlin@hoa-project.net"
                },
                {
                    "name": "Hoa community",
                    "homepage": "https://hoa-project.net/"
                }
            ],
            "description": "The Hoa\\Stream library.",
            "homepage": "https://hoa-project.net/",
            "keywords": [
                "Context",
                "bucket",
                "composite",
                "filter",
                "in",
                "library",
                "out",
                "protocol",
                "stream",
                "wrapper"
            ],
            "support": {
                "docs": "https://central.hoa-project.net/Documentation/Library/Stream",
                "email": "support@hoa-project.net",
                "forum": "https://users.hoa-project.net/",
                "irc": "irc://chat.freenode.net/hoaproject",
                "issues": "https://github.com/hoaproject/Stream/issues",
                "source": "https://central.hoa-project.net/Resource/Library/Stream"
            },
            "abandoned": true,
            "time": "2017-02-21T16:01:06+00:00"
        },
        {
            "name": "hoa/ustring",
            "version": "4.17.01.16",
            "source": {
                "type": "git",
                "url": "https://github.com/hoaproject/Ustring.git",
                "reference": "e6326e2739178799b1fe3fdd92029f9517fa17a0"
            },
            "dist": {
                "type": "zip",
                "url": "https://api.github.com/repos/hoaproject/Ustring/zipball/e6326e2739178799b1fe3fdd92029f9517fa17a0",
                "reference": "e6326e2739178799b1fe3fdd92029f9517fa17a0",
                "shasum": ""
            },
            "require": {
                "hoa/consistency": "~1.0",
                "hoa/exception": "~1.0"
            },
            "require-dev": {
                "hoa/test": "~2.0"
            },
            "suggest": {
                "ext-iconv": "ext/iconv must be present (or a third implementation) to use Hoa\\Ustring::transcode().",
                "ext-intl": "To get a better Hoa\\Ustring::toAscii() and Hoa\\Ustring::compareTo()."
            },
            "type": "library",
            "extra": {
                "branch-alias": {
                    "dev-master": "4.x-dev"
                }
            },
            "autoload": {
                "psr-4": {
                    "Hoa\\Ustring\\": "."
                }
            },
            "notification-url": "https://packagist.org/downloads/",
            "license": [
                "BSD-3-Clause"
            ],
            "authors": [
                {
                    "name": "Ivan Enderlin",
                    "email": "ivan.enderlin@hoa-project.net"
                },
                {
                    "name": "Hoa community",
                    "homepage": "https://hoa-project.net/"
                }
            ],
            "description": "The Hoa\\Ustring library.",
            "homepage": "https://hoa-project.net/",
            "keywords": [
                "library",
                "search",
                "string",
                "unicode"
            ],
            "support": {
                "docs": "https://central.hoa-project.net/Documentation/Library/Ustring",
                "email": "support@hoa-project.net",
                "forum": "https://users.hoa-project.net/",
                "irc": "irc://chat.freenode.net/hoaproject",
                "issues": "https://github.com/hoaproject/Ustring/issues",
                "source": "https://central.hoa-project.net/Resource/Library/Ustring"
            },
            "abandoned": true,
            "time": "2017-01-16T07:08:25+00:00"
        },
        {
            "name": "hoa/visitor",
            "version": "2.17.01.16",
            "source": {
                "type": "git",
                "url": "https://github.com/hoaproject/Visitor.git",
                "reference": "c18fe1cbac98ae449e0d56e87469103ba08f224a"
            },
            "dist": {
                "type": "zip",
                "url": "https://api.github.com/repos/hoaproject/Visitor/zipball/c18fe1cbac98ae449e0d56e87469103ba08f224a",
                "reference": "c18fe1cbac98ae449e0d56e87469103ba08f224a",
                "shasum": ""
            },
            "require": {
                "hoa/consistency": "~1.0"
            },
            "require-dev": {
                "hoa/test": "~2.0"
            },
            "type": "library",
            "extra": {
                "branch-alias": {
                    "dev-master": "2.x-dev"
                }
            },
            "autoload": {
                "psr-4": {
                    "Hoa\\Visitor\\": "."
                }
            },
            "notification-url": "https://packagist.org/downloads/",
            "license": [
                "BSD-3-Clause"
            ],
            "authors": [
                {
                    "name": "Ivan Enderlin",
                    "email": "ivan.enderlin@hoa-project.net"
                },
                {
                    "name": "Hoa community",
                    "homepage": "https://hoa-project.net/"
                }
            ],
            "description": "The Hoa\\Visitor library.",
            "homepage": "https://hoa-project.net/",
            "keywords": [
                "library",
                "structure",
                "visit",
                "visitor"
            ],
            "support": {
                "docs": "https://central.hoa-project.net/Documentation/Library/Visitor",
                "email": "support@hoa-project.net",
                "forum": "https://users.hoa-project.net/",
                "irc": "irc://chat.freenode.net/hoaproject",
                "issues": "https://github.com/hoaproject/Visitor/issues",
                "source": "https://central.hoa-project.net/Resource/Library/Visitor"
            },
            "abandoned": true,
            "time": "2017-01-16T07:02:03+00:00"
        },
        {
            "name": "hoa/zformat",
            "version": "1.17.01.10",
            "source": {
                "type": "git",
                "url": "https://github.com/hoaproject/Zformat.git",
                "reference": "522c381a2a075d4b9dbb42eb4592dd09520e4ac2"
            },
            "dist": {
                "type": "zip",
                "url": "https://api.github.com/repos/hoaproject/Zformat/zipball/522c381a2a075d4b9dbb42eb4592dd09520e4ac2",
                "reference": "522c381a2a075d4b9dbb42eb4592dd09520e4ac2",
                "shasum": ""
            },
            "require": {
                "hoa/consistency": "~1.0",
                "hoa/exception": "~1.0"
            },
            "type": "library",
            "extra": {
                "branch-alias": {
                    "dev-master": "1.x-dev"
                }
            },
            "autoload": {
                "psr-4": {
                    "Hoa\\Zformat\\": "."
                }
            },
            "notification-url": "https://packagist.org/downloads/",
            "license": [
                "BSD-3-Clause"
            ],
            "authors": [
                {
                    "name": "Ivan Enderlin",
                    "email": "ivan.enderlin@hoa-project.net"
                },
                {
                    "name": "Hoa community",
                    "homepage": "https://hoa-project.net/"
                }
            ],
            "description": "The Hoa\\Zformat library.",
            "homepage": "https://hoa-project.net/",
            "keywords": [
                "library",
                "parameter",
                "zformat"
            ],
            "support": {
                "docs": "https://central.hoa-project.net/Documentation/Library/Zformat",
                "email": "support@hoa-project.net",
                "forum": "https://users.hoa-project.net/",
                "irc": "irc://chat.freenode.net/hoaproject",
                "issues": "https://github.com/hoaproject/Zformat/issues",
                "source": "https://central.hoa-project.net/Resource/Library/Zformat"
            },
            "abandoned": true,
            "time": "2017-01-10T10:39:54+00:00"
        },
        {
            "name": "jetbrains/phpstorm-stubs",
            "version": "dev-master",
            "source": {
                "type": "git",
                "url": "https://github.com/JetBrains/phpstorm-stubs.git",
                "reference": "7d4fe939ee65efc20cbefa2a64db593c924f1d5c"
            },
            "dist": {
                "type": "zip",
                "url": "https://api.github.com/repos/JetBrains/phpstorm-stubs/zipball/7d4fe939ee65efc20cbefa2a64db593c924f1d5c",
                "reference": "7d4fe939ee65efc20cbefa2a64db593c924f1d5c",
                "shasum": ""
            },
            "require-dev": {
                "friendsofphp/php-cs-fixer": "v3.46.0",
                "nikic/php-parser": "v5.0.0",
                "phpdocumentor/reflection-docblock": "5.3.0",
                "phpunit/phpunit": "10.5.5"
            },
            "default-branch": true,
            "type": "library",
            "autoload": {
                "files": [
                    "PhpStormStubsMap.php"
                ]
            },
            "notification-url": "https://packagist.org/downloads/",
            "license": [
                "Apache-2.0"
            ],
            "description": "PHP runtime & extensions header files for PhpStorm",
            "homepage": "https://www.jetbrains.com/phpstorm",
            "keywords": [
                "autocomplete",
                "code",
                "inference",
                "inspection",
                "jetbrains",
                "phpstorm",
                "stubs",
                "type"
            ],
            "support": {
                "source": "https://github.com/JetBrains/phpstorm-stubs/tree/master"
            },
            "time": "2024-03-24T12:22:58+00:00"
        },
        {
            "name": "nette/bootstrap",
            "version": "v3.1.4",
            "source": {
                "type": "git",
                "url": "https://github.com/nette/bootstrap.git",
                "reference": "1a7965b4ee401ad0e3f673b9c016d2481afdc280"
            },
            "dist": {
                "type": "zip",
                "url": "https://api.github.com/repos/nette/bootstrap/zipball/1a7965b4ee401ad0e3f673b9c016d2481afdc280",
                "reference": "1a7965b4ee401ad0e3f673b9c016d2481afdc280",
                "shasum": ""
            },
            "require": {
                "nette/di": "^3.0.5",
                "nette/utils": "^3.2.1 || ^4.0",
                "php": ">=7.2 <8.3"
            },
            "conflict": {
                "tracy/tracy": "<2.6"
            },
            "require-dev": {
                "latte/latte": "^2.8",
                "nette/application": "^3.1",
                "nette/caching": "^3.0",
                "nette/database": "^3.0",
                "nette/forms": "^3.0",
                "nette/http": "^3.0",
                "nette/mail": "^3.0",
                "nette/robot-loader": "^3.0",
                "nette/safe-stream": "^2.2",
                "nette/security": "^3.0",
                "nette/tester": "^2.0",
                "phpstan/phpstan-nette": "^0.12",
                "tracy/tracy": "^2.6"
            },
            "suggest": {
                "nette/robot-loader": "to use Configurator::createRobotLoader()",
                "tracy/tracy": "to use Configurator::enableTracy()"
            },
            "type": "library",
            "extra": {
                "branch-alias": {
                    "dev-master": "3.1-dev"
                }
            },
            "autoload": {
                "classmap": [
                    "src/"
                ]
            },
            "notification-url": "https://packagist.org/downloads/",
            "license": [
                "BSD-3-Clause",
                "GPL-2.0-only",
                "GPL-3.0-only"
            ],
            "authors": [
                {
                    "name": "David Grudl",
                    "homepage": "https://davidgrudl.com"
                },
                {
                    "name": "Nette Community",
                    "homepage": "https://nette.org/contributors"
                }
            ],
            "description": "🅱  Nette Bootstrap: the simple way to configure and bootstrap your Nette application.",
            "homepage": "https://nette.org",
            "keywords": [
                "bootstrapping",
                "configurator",
                "nette"
            ],
            "support": {
                "issues": "https://github.com/nette/bootstrap/issues",
                "source": "https://github.com/nette/bootstrap/tree/v3.1.4"
            },
            "time": "2022-12-14T15:23:02+00:00"
        },
        {
            "name": "nette/di",
            "version": "v3.1.5",
            "source": {
                "type": "git",
                "url": "https://github.com/nette/di.git",
                "reference": "00ea0afa643b3b4383a5cd1a322656c989ade498"
            },
            "dist": {
                "type": "zip",
                "url": "https://api.github.com/repos/nette/di/zipball/00ea0afa643b3b4383a5cd1a322656c989ade498",
                "reference": "00ea0afa643b3b4383a5cd1a322656c989ade498",
                "shasum": ""
            },
            "require": {
                "ext-tokenizer": "*",
                "nette/neon": "^3.3 || ^4.0",
                "nette/php-generator": "^3.5.4 || ^4.0",
                "nette/robot-loader": "^3.2 || ~4.0.0",
                "nette/schema": "^1.2",
                "nette/utils": "^3.2.5 || ~4.0.0",
                "php": "7.2 - 8.3"
            },
            "require-dev": {
                "nette/tester": "^2.4",
                "phpstan/phpstan": "^1.0",
                "tracy/tracy": "^2.9"
            },
            "type": "library",
            "extra": {
                "branch-alias": {
                    "dev-master": "3.1-dev"
                }
            },
            "autoload": {
                "classmap": [
                    "src/"
                ]
            },
            "notification-url": "https://packagist.org/downloads/",
            "license": [
                "BSD-3-Clause",
                "GPL-2.0-only",
                "GPL-3.0-only"
            ],
            "authors": [
                {
                    "name": "David Grudl",
                    "homepage": "https://davidgrudl.com"
                },
                {
                    "name": "Nette Community",
                    "homepage": "https://nette.org/contributors"
                }
            ],
            "description": "💎 Nette Dependency Injection Container: Flexible, compiled and full-featured DIC with perfectly usable autowiring and support for all new PHP features.",
            "homepage": "https://nette.org",
            "keywords": [
                "compiled",
                "di",
                "dic",
                "factory",
                "ioc",
                "nette",
                "static"
            ],
            "support": {
                "issues": "https://github.com/nette/di/issues",
                "source": "https://github.com/nette/di/tree/v3.1.5"
            },
            "time": "2023-10-02T19:58:38+00:00"
        },
        {
            "name": "nette/finder",
            "version": "v2.6.0",
            "source": {
                "type": "git",
                "url": "https://github.com/nette/finder.git",
                "reference": "991aefb42860abeab8e003970c3809a9d83cb932"
            },
            "dist": {
                "type": "zip",
                "url": "https://api.github.com/repos/nette/finder/zipball/991aefb42860abeab8e003970c3809a9d83cb932",
                "reference": "991aefb42860abeab8e003970c3809a9d83cb932",
                "shasum": ""
            },
            "require": {
                "nette/utils": "^2.4 || ^3.0",
                "php": ">=7.1"
            },
            "conflict": {
                "nette/nette": "<2.2"
            },
            "require-dev": {
                "nette/tester": "^2.0",
                "phpstan/phpstan": "^0.12",
                "tracy/tracy": "^2.3"
            },
            "type": "library",
            "extra": {
                "branch-alias": {
                    "dev-master": "2.6-dev"
                }
            },
            "autoload": {
                "classmap": [
                    "src/"
                ]
            },
            "notification-url": "https://packagist.org/downloads/",
            "license": [
                "BSD-3-Clause",
                "GPL-2.0-only",
                "GPL-3.0-only"
            ],
            "authors": [
                {
                    "name": "David Grudl",
                    "homepage": "https://davidgrudl.com"
                },
                {
                    "name": "Nette Community",
                    "homepage": "https://nette.org/contributors"
                }
            ],
            "description": "🔍 Nette Finder: find files and directories with an intuitive API.",
            "homepage": "https://nette.org",
            "keywords": [
                "filesystem",
                "glob",
                "iterator",
                "nette"
            ],
            "support": {
                "issues": "https://github.com/nette/finder/issues",
                "source": "https://github.com/nette/finder/tree/v2.6.0"
            },
            "time": "2022-10-13T01:31:15+00:00"
        },
        {
            "name": "nette/neon",
            "version": "v3.3.2",
            "source": {
                "type": "git",
                "url": "https://github.com/nette/neon.git",
                "reference": "54b287d8c2cdbe577b02e28ca1713e275b05ece2"
            },
            "dist": {
                "type": "zip",
                "url": "https://api.github.com/repos/nette/neon/zipball/54b287d8c2cdbe577b02e28ca1713e275b05ece2",
                "reference": "54b287d8c2cdbe577b02e28ca1713e275b05ece2",
                "shasum": ""
            },
            "require": {
                "ext-json": "*",
                "php": ">=7.1"
            },
            "require-dev": {
                "nette/tester": "^2.0",
                "phpstan/phpstan": "^0.12",
                "tracy/tracy": "^2.7"
            },
            "bin": [
                "bin/neon-lint"
            ],
            "type": "library",
            "extra": {
                "branch-alias": {
                    "dev-master": "3.3-dev"
                }
            },
            "autoload": {
                "classmap": [
                    "src/"
                ]
            },
            "notification-url": "https://packagist.org/downloads/",
            "license": [
                "BSD-3-Clause",
                "GPL-2.0-only",
                "GPL-3.0-only"
            ],
            "authors": [
                {
                    "name": "David Grudl",
                    "homepage": "https://davidgrudl.com"
                },
                {
                    "name": "Nette Community",
                    "homepage": "https://nette.org/contributors"
                }
            ],
            "description": "🍸 Nette NEON: encodes and decodes NEON file format.",
            "homepage": "https://ne-on.org",
            "keywords": [
                "export",
                "import",
                "neon",
                "nette",
                "yaml"
            ],
            "support": {
                "issues": "https://github.com/nette/neon/issues",
                "source": "https://github.com/nette/neon/tree/v3.3.2"
            },
            "time": "2021-11-25T15:57:41+00:00"
        },
        {
            "name": "nette/php-generator",
            "version": "v3.6.5",
            "source": {
                "type": "git",
                "url": "https://github.com/nette/php-generator.git",
                "reference": "9370403f9d9c25b51c4596ded1fbfe70347f7c82"
            },
            "dist": {
                "type": "zip",
                "url": "https://api.github.com/repos/nette/php-generator/zipball/9370403f9d9c25b51c4596ded1fbfe70347f7c82",
                "reference": "9370403f9d9c25b51c4596ded1fbfe70347f7c82",
                "shasum": ""
            },
            "require": {
                "nette/utils": "^3.1.2",
                "php": ">=7.2 <8.2"
            },
            "require-dev": {
                "nette/tester": "^2.4",
                "nikic/php-parser": "^4.13",
                "phpstan/phpstan": "^0.12",
                "tracy/tracy": "^2.8"
            },
            "suggest": {
                "nikic/php-parser": "to use ClassType::withBodiesFrom() & GlobalFunction::withBodyFrom()"
            },
            "type": "library",
            "extra": {
                "branch-alias": {
                    "dev-master": "3.6-dev"
                }
            },
            "autoload": {
                "classmap": [
                    "src/"
                ]
            },
            "notification-url": "https://packagist.org/downloads/",
            "license": [
                "BSD-3-Clause",
                "GPL-2.0-only",
                "GPL-3.0-only"
            ],
            "authors": [
                {
                    "name": "David Grudl",
                    "homepage": "https://davidgrudl.com"
                },
                {
                    "name": "Nette Community",
                    "homepage": "https://nette.org/contributors"
                }
            ],
            "description": "🐘 Nette PHP Generator: generates neat PHP code for you. Supports new PHP 8.1 features.",
            "homepage": "https://nette.org",
            "keywords": [
                "code",
                "nette",
                "php",
                "scaffolding"
            ],
            "support": {
                "issues": "https://github.com/nette/php-generator/issues",
                "source": "https://github.com/nette/php-generator/tree/v3.6.5"
            },
            "time": "2021-11-24T16:23:44+00:00"
        },
        {
            "name": "nette/robot-loader",
            "version": "v3.4.1",
            "source": {
                "type": "git",
                "url": "https://github.com/nette/robot-loader.git",
                "reference": "e2adc334cb958164c050f485d99c44c430f51fe2"
            },
            "dist": {
                "type": "zip",
                "url": "https://api.github.com/repos/nette/robot-loader/zipball/e2adc334cb958164c050f485d99c44c430f51fe2",
                "reference": "e2adc334cb958164c050f485d99c44c430f51fe2",
                "shasum": ""
            },
            "require": {
                "ext-tokenizer": "*",
                "nette/finder": "^2.5 || ^3.0",
                "nette/utils": "^3.0",
                "php": ">=7.1"
            },
            "require-dev": {
                "nette/tester": "^2.0",
                "phpstan/phpstan": "^0.12",
                "tracy/tracy": "^2.3"
            },
            "type": "library",
            "extra": {
                "branch-alias": {
                    "dev-master": "3.4-dev"
                }
            },
            "autoload": {
                "classmap": [
                    "src/"
                ]
            },
            "notification-url": "https://packagist.org/downloads/",
            "license": [
                "BSD-3-Clause",
                "GPL-2.0-only",
                "GPL-3.0-only"
            ],
            "authors": [
                {
                    "name": "David Grudl",
                    "homepage": "https://davidgrudl.com"
                },
                {
                    "name": "Nette Community",
                    "homepage": "https://nette.org/contributors"
                }
            ],
            "description": "🍀 Nette RobotLoader: high performance and comfortable autoloader that will search and autoload classes within your application.",
            "homepage": "https://nette.org",
            "keywords": [
                "autoload",
                "class",
                "interface",
                "nette",
                "trait"
            ],
            "support": {
                "issues": "https://github.com/nette/robot-loader/issues",
                "source": "https://github.com/nette/robot-loader/tree/v3.4.1"
            },
            "time": "2021-08-25T15:53:54+00:00"
        },
        {
            "name": "nette/schema",
            "version": "v1.2.5",
            "source": {
                "type": "git",
                "url": "https://github.com/nette/schema.git",
                "reference": "0462f0166e823aad657c9224d0f849ecac1ba10a"
            },
            "dist": {
                "type": "zip",
                "url": "https://api.github.com/repos/nette/schema/zipball/0462f0166e823aad657c9224d0f849ecac1ba10a",
                "reference": "0462f0166e823aad657c9224d0f849ecac1ba10a",
                "shasum": ""
            },
            "require": {
                "nette/utils": "^2.5.7 || ^3.1.5 ||  ^4.0",
                "php": "7.1 - 8.3"
            },
            "require-dev": {
                "nette/tester": "^2.3 || ^2.4",
                "phpstan/phpstan-nette": "^1.0",
                "tracy/tracy": "^2.7"
            },
            "type": "library",
            "extra": {
                "branch-alias": {
                    "dev-master": "1.2-dev"
                }
            },
            "autoload": {
                "classmap": [
                    "src/"
                ]
            },
            "notification-url": "https://packagist.org/downloads/",
            "license": [
                "BSD-3-Clause",
                "GPL-2.0-only",
                "GPL-3.0-only"
            ],
            "authors": [
                {
                    "name": "David Grudl",
                    "homepage": "https://davidgrudl.com"
                },
                {
                    "name": "Nette Community",
                    "homepage": "https://nette.org/contributors"
                }
            ],
            "description": "📐 Nette Schema: validating data structures against a given Schema.",
            "homepage": "https://nette.org",
            "keywords": [
                "config",
                "nette"
            ],
            "support": {
                "issues": "https://github.com/nette/schema/issues",
                "source": "https://github.com/nette/schema/tree/v1.2.5"
            },
            "time": "2023-10-05T20:37:59+00:00"
        },
        {
            "name": "nette/utils",
            "version": "v3.2.7",
            "source": {
                "type": "git",
                "url": "https://github.com/nette/utils.git",
                "reference": "0af4e3de4df9f1543534beab255ccf459e7a2c99"
            },
            "dist": {
                "type": "zip",
                "url": "https://api.github.com/repos/nette/utils/zipball/0af4e3de4df9f1543534beab255ccf459e7a2c99",
                "reference": "0af4e3de4df9f1543534beab255ccf459e7a2c99",
                "shasum": ""
            },
            "require": {
                "php": ">=7.2 <8.2"
            },
            "conflict": {
                "nette/di": "<3.0.6"
            },
            "require-dev": {
                "nette/tester": "~2.0",
                "phpstan/phpstan": "^1.0",
                "tracy/tracy": "^2.3"
            },
            "suggest": {
                "ext-gd": "to use Image",
                "ext-iconv": "to use Strings::webalize(), toAscii(), chr() and reverse()",
                "ext-intl": "to use Strings::webalize(), toAscii(), normalize() and compare()",
                "ext-json": "to use Nette\\Utils\\Json",
                "ext-mbstring": "to use Strings::lower() etc...",
                "ext-tokenizer": "to use Nette\\Utils\\Reflection::getUseStatements()",
                "ext-xml": "to use Strings::length() etc. when mbstring is not available"
            },
            "type": "library",
            "extra": {
                "branch-alias": {
                    "dev-master": "3.2-dev"
                }
            },
            "autoload": {
                "classmap": [
                    "src/"
                ]
            },
            "notification-url": "https://packagist.org/downloads/",
            "license": [
                "BSD-3-Clause",
                "GPL-2.0-only",
                "GPL-3.0-only"
            ],
            "authors": [
                {
                    "name": "David Grudl",
                    "homepage": "https://davidgrudl.com"
                },
                {
                    "name": "Nette Community",
                    "homepage": "https://nette.org/contributors"
                }
            ],
            "description": "🛠  Nette Utils: lightweight utilities for string & array manipulation, image handling, safe JSON encoding/decoding, validation, slug or strong password generating etc.",
            "homepage": "https://nette.org",
            "keywords": [
                "array",
                "core",
                "datetime",
                "images",
                "json",
                "nette",
                "paginator",
                "password",
                "slugify",
                "string",
                "unicode",
                "utf-8",
                "utility",
                "validation"
            ],
            "support": {
                "issues": "https://github.com/nette/utils/issues",
                "source": "https://github.com/nette/utils/tree/v3.2.7"
            },
            "time": "2022-01-24T11:29:14+00:00"
        },
        {
            "name": "nikic/php-parser",
            "version": "v4.19.1",
            "source": {
                "type": "git",
                "url": "https://github.com/nikic/PHP-Parser.git",
                "reference": "4e1b88d21c69391150ace211e9eaf05810858d0b"
            },
            "dist": {
                "type": "zip",
                "url": "https://api.github.com/repos/nikic/PHP-Parser/zipball/4e1b88d21c69391150ace211e9eaf05810858d0b",
                "reference": "4e1b88d21c69391150ace211e9eaf05810858d0b",
                "shasum": ""
            },
            "require": {
                "ext-tokenizer": "*",
                "php": ">=7.1"
            },
            "require-dev": {
                "ircmaxell/php-yacc": "^0.0.7",
                "phpunit/phpunit": "^6.5 || ^7.0 || ^8.0 || ^9.0"
            },
            "bin": [
                "bin/php-parse"
            ],
            "type": "library",
            "extra": {
                "branch-alias": {
                    "dev-master": "4.9-dev"
                }
            },
            "autoload": {
                "psr-4": {
                    "PhpParser\\": "lib/PhpParser"
                }
            },
            "notification-url": "https://packagist.org/downloads/",
            "license": [
                "BSD-3-Clause"
            ],
            "authors": [
                {
                    "name": "Nikita Popov"
                }
            ],
            "description": "A PHP parser written in PHP",
            "keywords": [
                "parser",
                "php"
            ],
            "support": {
                "issues": "https://github.com/nikic/PHP-Parser/issues",
                "source": "https://github.com/nikic/PHP-Parser/tree/v4.19.1"
            },
            "time": "2024-03-17T08:10:35+00:00"
        },
        {
            "name": "ondram/ci-detector",
            "version": "3.5.1",
            "source": {
                "type": "git",
                "url": "https://github.com/OndraM/ci-detector.git",
                "reference": "594e61252843b68998bddd48078c5058fe9028bd"
            },
            "dist": {
                "type": "zip",
                "url": "https://api.github.com/repos/OndraM/ci-detector/zipball/594e61252843b68998bddd48078c5058fe9028bd",
                "reference": "594e61252843b68998bddd48078c5058fe9028bd",
                "shasum": ""
            },
            "require": {
                "php": "^7.1 || ^8.0"
            },
            "require-dev": {
                "ergebnis/composer-normalize": "^2.2",
                "lmc/coding-standard": "^1.3 || ^2.0",
                "php-parallel-lint/php-parallel-lint": "^1.1",
                "phpstan/extension-installer": "^1.0.3",
                "phpstan/phpstan": "^0.12.0",
                "phpstan/phpstan-phpunit": "^0.12.1",
                "phpunit/phpunit": "^7.1 || ^8.0 || ^9.0"
            },
            "type": "library",
            "autoload": {
                "psr-4": {
                    "OndraM\\CiDetector\\": "src/"
                }
            },
            "notification-url": "https://packagist.org/downloads/",
            "license": [
                "MIT"
            ],
            "authors": [
                {
                    "name": "Ondřej Machulda",
                    "email": "ondrej.machulda@gmail.com"
                }
            ],
            "description": "Detect continuous integration environment and provide unified access to properties of current build",
            "keywords": [
                "CircleCI",
                "Codeship",
                "Wercker",
                "adapter",
                "appveyor",
                "aws",
                "aws codebuild",
                "bamboo",
                "bitbucket",
                "buddy",
                "ci-info",
                "codebuild",
                "continuous integration",
                "continuousphp",
                "drone",
                "github",
                "gitlab",
                "interface",
                "jenkins",
                "teamcity",
                "travis"
            ],
            "support": {
                "issues": "https://github.com/OndraM/ci-detector/issues",
                "source": "https://github.com/OndraM/ci-detector/tree/main"
            },
            "time": "2020-09-04T11:21:14+00:00"
        },
        {
            "name": "ondrejmirtes/better-reflection",
            "version": "6.25.0.6",
            "source": {
                "type": "git",
                "url": "https://github.com/ondrejmirtes/BetterReflection.git",
                "reference": "86f289060842977e2f484698cdf66d03879afb89"
            },
            "dist": {
                "type": "zip",
                "url": "https://api.github.com/repos/ondrejmirtes/BetterReflection/zipball/86f289060842977e2f484698cdf66d03879afb89",
                "reference": "86f289060842977e2f484698cdf66d03879afb89",
                "shasum": ""
            },
            "require": {
                "ext-json": "*",
                "jetbrains/phpstorm-stubs": "dev-master#217ed9356d07ef89109d3cd7d8c5df10aab4b0d4",
                "nikic/php-parser": "^4.18.0",
                "php": "^7.2 || ^8.0"
            },
            "conflict": {
                "thecodingmachine/safe": "<1.1.3"
            },
            "require-dev": {
                "doctrine/coding-standard": "^12.0.0",
                "phpstan/phpstan": "^1.10.60",
                "phpstan/phpstan-phpunit": "^1.3.16",
                "phpunit/phpunit": "^10.5.12",
                "rector/rector": "0.14.3",
                "vimeo/psalm": "5.23.0"
            },
            "suggest": {
                "composer/composer": "Required to use the ComposerSourceLocator"
            },
            "type": "library",
            "autoload": {
                "psr-4": {
                    "PHPStan\\BetterReflection\\": "src"
                }
            },
            "notification-url": "https://packagist.org/downloads/",
            "license": [
                "MIT"
            ],
            "authors": [
                {
                    "name": "James Titcumb",
                    "email": "james@asgrim.com",
                    "homepage": "https://github.com/asgrim"
                },
                {
                    "name": "Marco Pivetta",
                    "email": "ocramius@gmail.com",
                    "homepage": "https://ocramius.github.io/"
                },
                {
                    "name": "Gary Hockin",
                    "email": "gary@roave.com",
                    "homepage": "https://github.com/geeh"
                },
                {
                    "name": "Jaroslav Hanslík",
                    "email": "kukulich@kukulich.cz",
                    "homepage": "https://github.com/kukulich"
                }
            ],
            "description": "Better Reflection - an improved code reflection API",
            "support": {
                "source": "https://github.com/ondrejmirtes/BetterReflection/tree/6.25.0.6"
            },
            "time": "2024-03-26T18:04:08+00:00"
        },
        {
            "name": "phpstan/php-8-stubs",
            "version": "0.3.84",
            "source": {
                "type": "git",
                "url": "https://github.com/phpstan/php-8-stubs.git",
                "reference": "d713e9c3f6f8223d323efe9558b477ae92e989df"
            },
            "dist": {
                "type": "zip",
                "url": "https://api.github.com/repos/phpstan/php-8-stubs/zipball/d713e9c3f6f8223d323efe9558b477ae92e989df",
                "reference": "d713e9c3f6f8223d323efe9558b477ae92e989df",
                "shasum": ""
            },
            "type": "library",
            "autoload": {
                "classmap": [
                    "Php8StubsMap.php"
                ]
            },
            "notification-url": "https://packagist.org/downloads/",
            "license": [
                "MIT",
                "PHP-3.01"
            ],
            "description": "PHP stubs extracted from php-src",
            "support": {
                "issues": "https://github.com/phpstan/php-8-stubs/issues",
                "source": "https://github.com/phpstan/php-8-stubs/tree/0.3.84"
            },
            "time": "2023-12-30T11:29:15+00:00"
        },
        {
            "name": "phpstan/phpdoc-parser",
            "version": "1.27.0",
            "source": {
                "type": "git",
                "url": "https://github.com/phpstan/phpdoc-parser.git",
                "reference": "86e4d5a4b036f8f0be1464522f4c6b584c452757"
            },
            "dist": {
                "type": "zip",
                "url": "https://api.github.com/repos/phpstan/phpdoc-parser/zipball/86e4d5a4b036f8f0be1464522f4c6b584c452757",
                "reference": "86e4d5a4b036f8f0be1464522f4c6b584c452757",
                "shasum": ""
            },
            "require": {
                "php": "^7.2 || ^8.0"
            },
            "require-dev": {
                "doctrine/annotations": "^2.0",
                "nikic/php-parser": "^4.15",
                "php-parallel-lint/php-parallel-lint": "^1.2",
                "phpstan/extension-installer": "^1.0",
                "phpstan/phpstan": "^1.5",
                "phpstan/phpstan-phpunit": "^1.1",
                "phpstan/phpstan-strict-rules": "^1.0",
                "phpunit/phpunit": "^9.5",
                "symfony/process": "^5.2"
            },
            "type": "library",
            "autoload": {
                "psr-4": {
                    "PHPStan\\PhpDocParser\\": [
                        "src/"
                    ]
                }
            },
            "notification-url": "https://packagist.org/downloads/",
            "license": [
                "MIT"
            ],
            "description": "PHPDoc parser with support for nullable, intersection and generic types",
            "support": {
                "issues": "https://github.com/phpstan/phpdoc-parser/issues",
                "source": "https://github.com/phpstan/phpdoc-parser/tree/1.27.0"
            },
            "time": "2024-03-21T13:14:53+00:00"
        },
        {
            "name": "psr/container",
            "version": "1.1.2",
            "source": {
                "type": "git",
                "url": "https://github.com/php-fig/container.git",
                "reference": "513e0666f7216c7459170d56df27dfcefe1689ea"
            },
            "dist": {
                "type": "zip",
                "url": "https://api.github.com/repos/php-fig/container/zipball/513e0666f7216c7459170d56df27dfcefe1689ea",
                "reference": "513e0666f7216c7459170d56df27dfcefe1689ea",
                "shasum": ""
            },
            "require": {
                "php": ">=7.4.0"
            },
            "type": "library",
            "autoload": {
                "psr-4": {
                    "Psr\\Container\\": "src/"
                }
            },
            "notification-url": "https://packagist.org/downloads/",
            "license": [
                "MIT"
            ],
            "authors": [
                {
                    "name": "PHP-FIG",
                    "homepage": "https://www.php-fig.org/"
                }
            ],
            "description": "Common Container Interface (PHP FIG PSR-11)",
            "homepage": "https://github.com/php-fig/container",
            "keywords": [
                "PSR-11",
                "container",
                "container-interface",
                "container-interop",
                "psr"
            ],
            "support": {
                "issues": "https://github.com/php-fig/container/issues",
                "source": "https://github.com/php-fig/container/tree/1.1.2"
            },
            "time": "2021-11-05T16:50:12+00:00"
        },
        {
            "name": "psr/http-message",
            "version": "1.1",
            "source": {
                "type": "git",
                "url": "https://github.com/php-fig/http-message.git",
                "reference": "cb6ce4845ce34a8ad9e68117c10ee90a29919eba"
            },
            "dist": {
                "type": "zip",
                "url": "https://api.github.com/repos/php-fig/http-message/zipball/cb6ce4845ce34a8ad9e68117c10ee90a29919eba",
                "reference": "cb6ce4845ce34a8ad9e68117c10ee90a29919eba",
                "shasum": ""
            },
            "require": {
                "php": "^7.2 || ^8.0"
            },
            "type": "library",
            "extra": {
                "branch-alias": {
                    "dev-master": "1.1.x-dev"
                }
            },
            "autoload": {
                "psr-4": {
                    "Psr\\Http\\Message\\": "src/"
                }
            },
            "notification-url": "https://packagist.org/downloads/",
            "license": [
                "MIT"
            ],
            "authors": [
                {
                    "name": "PHP-FIG",
                    "homepage": "http://www.php-fig.org/"
                }
            ],
            "description": "Common interface for HTTP messages",
            "homepage": "https://github.com/php-fig/http-message",
            "keywords": [
                "http",
                "http-message",
                "psr",
                "psr-7",
                "request",
                "response"
            ],
            "support": {
                "source": "https://github.com/php-fig/http-message/tree/1.1"
            },
            "time": "2023-04-04T09:50:52+00:00"
        },
        {
            "name": "psr/log",
            "version": "1.1.3",
            "source": {
                "type": "git",
                "url": "https://github.com/php-fig/log.git",
                "reference": "0f73288fd15629204f9d42b7055f72dacbe811fc"
            },
            "dist": {
                "type": "zip",
                "url": "https://api.github.com/repos/php-fig/log/zipball/0f73288fd15629204f9d42b7055f72dacbe811fc",
                "reference": "0f73288fd15629204f9d42b7055f72dacbe811fc",
                "shasum": ""
            },
            "require": {
                "php": ">=5.3.0"
            },
            "type": "library",
            "extra": {
                "branch-alias": {
                    "dev-master": "1.1.x-dev"
                }
            },
            "autoload": {
                "psr-4": {
                    "Psr\\Log\\": "Psr/Log/"
                }
            },
            "notification-url": "https://packagist.org/downloads/",
            "license": [
                "MIT"
            ],
            "authors": [
                {
                    "name": "PHP-FIG",
                    "homepage": "http://www.php-fig.org/"
                }
            ],
            "description": "Common interface for logging libraries",
            "homepage": "https://github.com/php-fig/log",
            "keywords": [
                "log",
                "psr",
                "psr-3"
            ],
            "support": {
                "source": "https://github.com/php-fig/log/tree/1.1.3"
            },
            "time": "2020-03-23T09:12:05+00:00"
        },
        {
            "name": "react/async",
            "version": "v3.0.0",
            "source": {
                "type": "git",
                "url": "https://github.com/reactphp/async.git",
                "reference": "3c3b812be77aec14bf8300b052ba589c9a5bc95b"
            },
            "dist": {
                "type": "zip",
                "url": "https://api.github.com/repos/reactphp/async/zipball/3c3b812be77aec14bf8300b052ba589c9a5bc95b",
                "reference": "3c3b812be77aec14bf8300b052ba589c9a5bc95b",
                "shasum": ""
            },
            "require": {
                "php": ">=7.1",
                "react/event-loop": "^1.2",
                "react/promise": "^3.0 || ^2.8 || ^1.2.1"
            },
            "require-dev": {
                "phpunit/phpunit": "^9.3 || ^7.5"
            },
            "type": "library",
            "autoload": {
                "files": [
                    "src/functions_include.php"
                ]
            },
            "notification-url": "https://packagist.org/downloads/",
            "license": [
                "MIT"
            ],
            "authors": [
                {
                    "name": "Christian Lück",
                    "email": "christian@clue.engineering",
                    "homepage": "https://clue.engineering/"
                },
                {
                    "name": "Cees-Jan Kiewiet",
                    "email": "reactphp@ceesjankiewiet.nl",
                    "homepage": "https://wyrihaximus.net/"
                },
                {
                    "name": "Jan Sorgalla",
                    "email": "jsorgalla@gmail.com",
                    "homepage": "https://sorgalla.com/"
                },
                {
                    "name": "Chris Boden",
                    "email": "cboden@gmail.com",
                    "homepage": "https://cboden.dev/"
                }
            ],
            "description": "Async utilities for ReactPHP",
            "keywords": [
                "async",
                "reactphp"
            ],
            "support": {
                "issues": "https://github.com/reactphp/async/issues",
                "source": "https://github.com/reactphp/async/tree/v3.0.0"
            },
            "funding": [
                {
                    "url": "https://github.com/WyriHaximus",
                    "type": "github"
                },
                {
                    "url": "https://github.com/clue",
                    "type": "github"
                }
            ],
            "time": "2022-07-11T14:17:23+00:00"
        },
        {
            "name": "react/cache",
            "version": "v1.2.0",
            "source": {
                "type": "git",
                "url": "https://github.com/reactphp/cache.git",
                "reference": "d47c472b64aa5608225f47965a484b75c7817d5b"
            },
            "dist": {
                "type": "zip",
                "url": "https://api.github.com/repos/reactphp/cache/zipball/d47c472b64aa5608225f47965a484b75c7817d5b",
                "reference": "d47c472b64aa5608225f47965a484b75c7817d5b",
                "shasum": ""
            },
            "require": {
                "php": ">=5.3.0",
                "react/promise": "^3.0 || ^2.0 || ^1.1"
            },
            "require-dev": {
                "phpunit/phpunit": "^9.5 || ^5.7 || ^4.8.35"
            },
            "type": "library",
            "autoload": {
                "psr-4": {
                    "React\\Cache\\": "src/"
                }
            },
            "notification-url": "https://packagist.org/downloads/",
            "license": [
                "MIT"
            ],
            "authors": [
                {
                    "name": "Christian Lück",
                    "email": "christian@clue.engineering",
                    "homepage": "https://clue.engineering/"
                },
                {
                    "name": "Cees-Jan Kiewiet",
                    "email": "reactphp@ceesjankiewiet.nl",
                    "homepage": "https://wyrihaximus.net/"
                },
                {
                    "name": "Jan Sorgalla",
                    "email": "jsorgalla@gmail.com",
                    "homepage": "https://sorgalla.com/"
                },
                {
                    "name": "Chris Boden",
                    "email": "cboden@gmail.com",
                    "homepage": "https://cboden.dev/"
                }
            ],
            "description": "Async, Promise-based cache interface for ReactPHP",
            "keywords": [
                "cache",
                "caching",
                "promise",
                "reactphp"
            ],
            "support": {
                "issues": "https://github.com/reactphp/cache/issues",
                "source": "https://github.com/reactphp/cache/tree/v1.2.0"
            },
            "funding": [
                {
                    "url": "https://opencollective.com/reactphp",
                    "type": "open_collective"
                }
            ],
            "time": "2022-11-30T15:59:55+00:00"
        },
        {
            "name": "react/child-process",
            "version": "v0.6.5",
            "source": {
                "type": "git",
                "url": "https://github.com/reactphp/child-process.git",
                "reference": "e71eb1aa55f057c7a4a0d08d06b0b0a484bead43"
            },
            "dist": {
                "type": "zip",
                "url": "https://api.github.com/repos/reactphp/child-process/zipball/e71eb1aa55f057c7a4a0d08d06b0b0a484bead43",
                "reference": "e71eb1aa55f057c7a4a0d08d06b0b0a484bead43",
                "shasum": ""
            },
            "require": {
                "evenement/evenement": "^3.0 || ^2.0 || ^1.0",
                "php": ">=5.3.0",
                "react/event-loop": "^1.2",
                "react/stream": "^1.2"
            },
            "require-dev": {
                "phpunit/phpunit": "^9.3 || ^5.7 || ^4.8.35",
                "react/socket": "^1.8",
                "sebastian/environment": "^5.0 || ^3.0 || ^2.0 || ^1.0"
            },
            "type": "library",
            "autoload": {
                "psr-4": {
                    "React\\ChildProcess\\": "src"
                }
            },
            "notification-url": "https://packagist.org/downloads/",
            "license": [
                "MIT"
            ],
            "authors": [
                {
                    "name": "Christian Lück",
                    "email": "christian@clue.engineering",
                    "homepage": "https://clue.engineering/"
                },
                {
                    "name": "Cees-Jan Kiewiet",
                    "email": "reactphp@ceesjankiewiet.nl",
                    "homepage": "https://wyrihaximus.net/"
                },
                {
                    "name": "Jan Sorgalla",
                    "email": "jsorgalla@gmail.com",
                    "homepage": "https://sorgalla.com/"
                },
                {
                    "name": "Chris Boden",
                    "email": "cboden@gmail.com",
                    "homepage": "https://cboden.dev/"
                }
            ],
            "description": "Event-driven library for executing child processes with ReactPHP.",
            "keywords": [
                "event-driven",
                "process",
                "reactphp"
            ],
            "support": {
                "issues": "https://github.com/reactphp/child-process/issues",
                "source": "https://github.com/reactphp/child-process/tree/v0.6.5"
            },
            "funding": [
                {
                    "url": "https://github.com/WyriHaximus",
                    "type": "github"
                },
                {
                    "url": "https://github.com/clue",
                    "type": "github"
                }
            ],
            "time": "2022-09-16T13:41:56+00:00"
        },
        {
            "name": "react/dns",
            "version": "v1.10.0",
            "source": {
                "type": "git",
                "url": "https://github.com/reactphp/dns.git",
                "reference": "a5427e7dfa47713e438016905605819d101f238c"
            },
            "dist": {
                "type": "zip",
                "url": "https://api.github.com/repos/reactphp/dns/zipball/a5427e7dfa47713e438016905605819d101f238c",
                "reference": "a5427e7dfa47713e438016905605819d101f238c",
                "shasum": ""
            },
            "require": {
                "php": ">=5.3.0",
                "react/cache": "^1.0 || ^0.6 || ^0.5",
                "react/event-loop": "^1.2",
                "react/promise": "^3.0 || ^2.7 || ^1.2.1",
                "react/promise-timer": "^1.9"
            },
            "require-dev": {
                "phpunit/phpunit": "^9.3 || ^4.8.35",
                "react/async": "^4 || ^3 || ^2"
            },
            "type": "library",
            "autoload": {
                "psr-4": {
                    "React\\Dns\\": "src"
                }
            },
            "notification-url": "https://packagist.org/downloads/",
            "license": [
                "MIT"
            ],
            "authors": [
                {
                    "name": "Christian Lück",
                    "email": "christian@clue.engineering",
                    "homepage": "https://clue.engineering/"
                },
                {
                    "name": "Cees-Jan Kiewiet",
                    "email": "reactphp@ceesjankiewiet.nl",
                    "homepage": "https://wyrihaximus.net/"
                },
                {
                    "name": "Jan Sorgalla",
                    "email": "jsorgalla@gmail.com",
                    "homepage": "https://sorgalla.com/"
                },
                {
                    "name": "Chris Boden",
                    "email": "cboden@gmail.com",
                    "homepage": "https://cboden.dev/"
                }
            ],
            "description": "Async DNS resolver for ReactPHP",
            "keywords": [
                "async",
                "dns",
                "dns-resolver",
                "reactphp"
            ],
            "support": {
                "issues": "https://github.com/reactphp/dns/issues",
                "source": "https://github.com/reactphp/dns/tree/v1.10.0"
            },
            "funding": [
                {
                    "url": "https://github.com/WyriHaximus",
                    "type": "github"
                },
                {
                    "url": "https://github.com/clue",
                    "type": "github"
                }
            ],
            "time": "2022-09-08T12:22:46+00:00"
        },
        {
            "name": "react/event-loop",
            "version": "v1.4.0",
            "source": {
                "type": "git",
                "url": "https://github.com/reactphp/event-loop.git",
                "reference": "6e7e587714fff7a83dcc7025aee42ab3b265ae05"
            },
            "dist": {
                "type": "zip",
                "url": "https://api.github.com/repos/reactphp/event-loop/zipball/6e7e587714fff7a83dcc7025aee42ab3b265ae05",
                "reference": "6e7e587714fff7a83dcc7025aee42ab3b265ae05",
                "shasum": ""
            },
            "require": {
                "php": ">=5.3.0"
            },
            "require-dev": {
                "phpunit/phpunit": "^9.6 || ^5.7 || ^4.8.36"
            },
            "suggest": {
                "ext-pcntl": "For signal handling support when using the StreamSelectLoop"
            },
            "type": "library",
            "autoload": {
                "psr-4": {
                    "React\\EventLoop\\": "src/"
                }
            },
            "notification-url": "https://packagist.org/downloads/",
            "license": [
                "MIT"
            ],
            "authors": [
                {
                    "name": "Christian Lück",
                    "email": "christian@clue.engineering",
                    "homepage": "https://clue.engineering/"
                },
                {
                    "name": "Cees-Jan Kiewiet",
                    "email": "reactphp@ceesjankiewiet.nl",
                    "homepage": "https://wyrihaximus.net/"
                },
                {
                    "name": "Jan Sorgalla",
                    "email": "jsorgalla@gmail.com",
                    "homepage": "https://sorgalla.com/"
                },
                {
                    "name": "Chris Boden",
                    "email": "cboden@gmail.com",
                    "homepage": "https://cboden.dev/"
                }
            ],
            "description": "ReactPHP's core reactor event loop that libraries can use for evented I/O.",
            "keywords": [
                "asynchronous",
                "event-loop"
            ],
            "support": {
                "issues": "https://github.com/reactphp/event-loop/issues",
                "source": "https://github.com/reactphp/event-loop/tree/v1.4.0"
            },
            "funding": [
                {
                    "url": "https://opencollective.com/reactphp",
                    "type": "open_collective"
                }
            ],
            "time": "2023-05-05T10:11:24+00:00"
        },
        {
            "name": "react/http",
            "version": "v1.9.0",
            "source": {
                "type": "git",
                "url": "https://github.com/reactphp/http.git",
                "reference": "bb3154dbaf2dfe3f0467f956a05f614a69d5f1d0"
            },
            "dist": {
                "type": "zip",
                "url": "https://api.github.com/repos/reactphp/http/zipball/bb3154dbaf2dfe3f0467f956a05f614a69d5f1d0",
                "reference": "bb3154dbaf2dfe3f0467f956a05f614a69d5f1d0",
                "shasum": ""
            },
            "require": {
                "evenement/evenement": "^3.0 || ^2.0 || ^1.0",
                "fig/http-message-util": "^1.1",
                "php": ">=5.3.0",
                "psr/http-message": "^1.0",
                "react/event-loop": "^1.2",
                "react/promise": "^3 || ^2.3 || ^1.2.1",
                "react/socket": "^1.12",
                "react/stream": "^1.2",
                "ringcentral/psr7": "^1.2"
            },
            "require-dev": {
                "clue/http-proxy-react": "^1.8",
                "clue/reactphp-ssh-proxy": "^1.4",
                "clue/socks-react": "^1.4",
                "phpunit/phpunit": "^9.5 || ^5.7 || ^4.8.35",
                "react/async": "^4 || ^3 || ^2",
                "react/promise-stream": "^1.4",
                "react/promise-timer": "^1.9"
            },
            "type": "library",
            "autoload": {
                "psr-4": {
                    "React\\Http\\": "src/"
                }
            },
            "notification-url": "https://packagist.org/downloads/",
            "license": [
                "MIT"
            ],
            "authors": [
                {
                    "name": "Christian Lück",
                    "email": "christian@clue.engineering",
                    "homepage": "https://clue.engineering/"
                },
                {
                    "name": "Cees-Jan Kiewiet",
                    "email": "reactphp@ceesjankiewiet.nl",
                    "homepage": "https://wyrihaximus.net/"
                },
                {
                    "name": "Jan Sorgalla",
                    "email": "jsorgalla@gmail.com",
                    "homepage": "https://sorgalla.com/"
                },
                {
                    "name": "Chris Boden",
                    "email": "cboden@gmail.com",
                    "homepage": "https://cboden.dev/"
                }
            ],
            "description": "Event-driven, streaming HTTP client and server implementation for ReactPHP",
            "keywords": [
                "async",
                "client",
                "event-driven",
                "http",
                "http client",
                "http server",
                "https",
                "psr-7",
                "reactphp",
                "server",
                "streaming"
            ],
            "support": {
                "issues": "https://github.com/reactphp/http/issues",
                "source": "https://github.com/reactphp/http/tree/v1.9.0"
            },
            "funding": [
                {
                    "url": "https://opencollective.com/reactphp",
                    "type": "open_collective"
                }
            ],
            "time": "2023-04-26T10:29:24+00:00"
        },
        {
            "name": "react/promise",
            "version": "v2.10.0",
            "source": {
                "type": "git",
                "url": "https://github.com/reactphp/promise.git",
                "reference": "f913fb8cceba1e6644b7b90c4bfb678ed8a3ef38"
            },
            "dist": {
                "type": "zip",
                "url": "https://api.github.com/repos/reactphp/promise/zipball/f913fb8cceba1e6644b7b90c4bfb678ed8a3ef38",
                "reference": "f913fb8cceba1e6644b7b90c4bfb678ed8a3ef38",
                "shasum": ""
            },
            "require": {
                "php": ">=5.4.0"
            },
            "require-dev": {
                "phpunit/phpunit": "^9.5 || ^5.7 || ^4.8.36"
            },
            "type": "library",
            "autoload": {
                "files": [
                    "src/functions_include.php"
                ],
                "psr-4": {
                    "React\\Promise\\": "src/"
                }
            },
            "notification-url": "https://packagist.org/downloads/",
            "license": [
                "MIT"
            ],
            "authors": [
                {
                    "name": "Jan Sorgalla",
                    "email": "jsorgalla@gmail.com",
                    "homepage": "https://sorgalla.com/"
                },
                {
                    "name": "Christian Lück",
                    "email": "christian@clue.engineering",
                    "homepage": "https://clue.engineering/"
                },
                {
                    "name": "Cees-Jan Kiewiet",
                    "email": "reactphp@ceesjankiewiet.nl",
                    "homepage": "https://wyrihaximus.net/"
                },
                {
                    "name": "Chris Boden",
                    "email": "cboden@gmail.com",
                    "homepage": "https://cboden.dev/"
                }
            ],
            "description": "A lightweight implementation of CommonJS Promises/A for PHP",
            "keywords": [
                "promise",
                "promises"
            ],
            "support": {
                "issues": "https://github.com/reactphp/promise/issues",
                "source": "https://github.com/reactphp/promise/tree/v2.10.0"
            },
            "funding": [
                {
                    "url": "https://opencollective.com/reactphp",
                    "type": "open_collective"
                }
            ],
            "time": "2023-05-02T15:15:43+00:00"
        },
        {
            "name": "react/promise-timer",
            "version": "v1.9.0",
            "source": {
                "type": "git",
                "url": "https://github.com/reactphp/promise-timer.git",
                "reference": "aa7a73c74b8d8c0f622f5982ff7b0351bc29e495"
            },
            "dist": {
                "type": "zip",
                "url": "https://api.github.com/repos/reactphp/promise-timer/zipball/aa7a73c74b8d8c0f622f5982ff7b0351bc29e495",
                "reference": "aa7a73c74b8d8c0f622f5982ff7b0351bc29e495",
                "shasum": ""
            },
            "require": {
                "php": ">=5.3",
                "react/event-loop": "^1.2",
                "react/promise": "^3.0 || ^2.7.0 || ^1.2.1"
            },
            "require-dev": {
                "phpunit/phpunit": "^9.3 || ^5.7 || ^4.8.35"
            },
            "type": "library",
            "autoload": {
                "files": [
                    "src/functions_include.php"
                ],
                "psr-4": {
                    "React\\Promise\\Timer\\": "src/"
                }
            },
            "notification-url": "https://packagist.org/downloads/",
            "license": [
                "MIT"
            ],
            "authors": [
                {
                    "name": "Christian Lück",
                    "email": "christian@clue.engineering",
                    "homepage": "https://clue.engineering/"
                },
                {
                    "name": "Cees-Jan Kiewiet",
                    "email": "reactphp@ceesjankiewiet.nl",
                    "homepage": "https://wyrihaximus.net/"
                },
                {
                    "name": "Jan Sorgalla",
                    "email": "jsorgalla@gmail.com",
                    "homepage": "https://sorgalla.com/"
                },
                {
                    "name": "Chris Boden",
                    "email": "cboden@gmail.com",
                    "homepage": "https://cboden.dev/"
                }
            ],
            "description": "A trivial implementation of timeouts for Promises, built on top of ReactPHP.",
            "homepage": "https://github.com/reactphp/promise-timer",
            "keywords": [
                "async",
                "event-loop",
                "promise",
                "reactphp",
                "timeout",
                "timer"
            ],
            "support": {
                "issues": "https://github.com/reactphp/promise-timer/issues",
                "source": "https://github.com/reactphp/promise-timer/tree/v1.9.0"
            },
            "funding": [
                {
                    "url": "https://github.com/WyriHaximus",
                    "type": "github"
                },
                {
                    "url": "https://github.com/clue",
                    "type": "github"
                }
            ],
            "time": "2022-06-13T13:41:03+00:00"
        },
        {
            "name": "react/socket",
            "version": "v1.12.0",
            "source": {
                "type": "git",
                "url": "https://github.com/reactphp/socket.git",
                "reference": "81e1b4d7f5450ebd8d2e9a95bb008bb15ca95a7b"
            },
            "dist": {
                "type": "zip",
                "url": "https://api.github.com/repos/reactphp/socket/zipball/81e1b4d7f5450ebd8d2e9a95bb008bb15ca95a7b",
                "reference": "81e1b4d7f5450ebd8d2e9a95bb008bb15ca95a7b",
                "shasum": ""
            },
            "require": {
                "evenement/evenement": "^3.0 || ^2.0 || ^1.0",
                "php": ">=5.3.0",
                "react/dns": "^1.8",
                "react/event-loop": "^1.2",
                "react/promise": "^3 || ^2.6 || ^1.2.1",
                "react/promise-timer": "^1.9",
                "react/stream": "^1.2"
            },
            "require-dev": {
                "phpunit/phpunit": "^9.3 || ^5.7 || ^4.8.35",
                "react/async": "^4 || ^3 || ^2",
                "react/promise-stream": "^1.4"
            },
            "type": "library",
            "autoload": {
                "psr-4": {
                    "React\\Socket\\": "src"
                }
            },
            "notification-url": "https://packagist.org/downloads/",
            "license": [
                "MIT"
            ],
            "authors": [
                {
                    "name": "Christian Lück",
                    "email": "christian@clue.engineering",
                    "homepage": "https://clue.engineering/"
                },
                {
                    "name": "Cees-Jan Kiewiet",
                    "email": "reactphp@ceesjankiewiet.nl",
                    "homepage": "https://wyrihaximus.net/"
                },
                {
                    "name": "Jan Sorgalla",
                    "email": "jsorgalla@gmail.com",
                    "homepage": "https://sorgalla.com/"
                },
                {
                    "name": "Chris Boden",
                    "email": "cboden@gmail.com",
                    "homepage": "https://cboden.dev/"
                }
            ],
            "description": "Async, streaming plaintext TCP/IP and secure TLS socket server and client connections for ReactPHP",
            "keywords": [
                "Connection",
                "Socket",
                "async",
                "reactphp",
                "stream"
            ],
            "support": {
                "issues": "https://github.com/reactphp/socket/issues",
                "source": "https://github.com/reactphp/socket/tree/v1.12.0"
            },
            "funding": [
                {
                    "url": "https://github.com/WyriHaximus",
                    "type": "github"
                },
                {
                    "url": "https://github.com/clue",
                    "type": "github"
                }
            ],
            "time": "2022-08-25T12:32:25+00:00"
        },
        {
            "name": "react/stream",
            "version": "v1.2.0",
            "source": {
                "type": "git",
                "url": "https://github.com/reactphp/stream.git",
                "reference": "7a423506ee1903e89f1e08ec5f0ed430ff784ae9"
            },
            "dist": {
                "type": "zip",
                "url": "https://api.github.com/repos/reactphp/stream/zipball/7a423506ee1903e89f1e08ec5f0ed430ff784ae9",
                "reference": "7a423506ee1903e89f1e08ec5f0ed430ff784ae9",
                "shasum": ""
            },
            "require": {
                "evenement/evenement": "^3.0 || ^2.0 || ^1.0",
                "php": ">=5.3.8",
                "react/event-loop": "^1.2"
            },
            "require-dev": {
                "clue/stream-filter": "~1.2",
                "phpunit/phpunit": "^9.3 || ^5.7 || ^4.8.35"
            },
            "type": "library",
            "autoload": {
                "psr-4": {
                    "React\\Stream\\": "src"
                }
            },
            "notification-url": "https://packagist.org/downloads/",
            "license": [
                "MIT"
            ],
            "authors": [
                {
                    "name": "Christian Lück",
                    "email": "christian@clue.engineering",
                    "homepage": "https://clue.engineering/"
                },
                {
                    "name": "Cees-Jan Kiewiet",
                    "email": "reactphp@ceesjankiewiet.nl",
                    "homepage": "https://wyrihaximus.net/"
                },
                {
                    "name": "Jan Sorgalla",
                    "email": "jsorgalla@gmail.com",
                    "homepage": "https://sorgalla.com/"
                },
                {
                    "name": "Chris Boden",
                    "email": "cboden@gmail.com",
                    "homepage": "https://cboden.dev/"
                }
            ],
            "description": "Event-driven readable and writable streams for non-blocking I/O in ReactPHP",
            "keywords": [
                "event-driven",
                "io",
                "non-blocking",
                "pipe",
                "reactphp",
                "readable",
                "stream",
                "writable"
            ],
            "support": {
                "issues": "https://github.com/reactphp/stream/issues",
                "source": "https://github.com/reactphp/stream/tree/v1.2.0"
            },
            "funding": [
                {
                    "url": "https://github.com/WyriHaximus",
                    "type": "github"
                },
                {
                    "url": "https://github.com/clue",
                    "type": "github"
                }
            ],
            "time": "2021-07-11T12:37:55+00:00"
        },
        {
            "name": "ringcentral/psr7",
            "version": "1.3.0",
            "source": {
                "type": "git",
                "url": "https://github.com/ringcentral/psr7.git",
                "reference": "360faaec4b563958b673fb52bbe94e37f14bc686"
            },
            "dist": {
                "type": "zip",
                "url": "https://api.github.com/repos/ringcentral/psr7/zipball/360faaec4b563958b673fb52bbe94e37f14bc686",
                "reference": "360faaec4b563958b673fb52bbe94e37f14bc686",
                "shasum": ""
            },
            "require": {
                "php": ">=5.3",
                "psr/http-message": "~1.0"
            },
            "provide": {
                "psr/http-message-implementation": "1.0"
            },
            "require-dev": {
                "phpunit/phpunit": "~4.0"
            },
            "type": "library",
            "extra": {
                "branch-alias": {
                    "dev-master": "1.0-dev"
                }
            },
            "autoload": {
                "files": [
                    "src/functions_include.php"
                ],
                "psr-4": {
                    "RingCentral\\Psr7\\": "src/"
                }
            },
            "notification-url": "https://packagist.org/downloads/",
            "license": [
                "MIT"
            ],
            "authors": [
                {
                    "name": "Michael Dowling",
                    "email": "mtdowling@gmail.com",
                    "homepage": "https://github.com/mtdowling"
                }
            ],
            "description": "PSR-7 message implementation",
            "keywords": [
                "http",
                "message",
                "stream",
                "uri"
            ],
            "support": {
                "source": "https://github.com/ringcentral/psr7/tree/master"
            },
            "time": "2018-05-29T20:21:04+00:00"
        },
        {
            "name": "symfony/console",
            "version": "v5.4.28",
            "source": {
                "type": "git",
                "url": "https://github.com/symfony/console.git",
                "reference": "f4f71842f24c2023b91237c72a365306f3c58827"
            },
            "dist": {
                "type": "zip",
                "url": "https://api.github.com/repos/symfony/console/zipball/f4f71842f24c2023b91237c72a365306f3c58827",
                "reference": "f4f71842f24c2023b91237c72a365306f3c58827",
                "shasum": ""
            },
            "require": {
                "php": ">=7.2.5",
                "symfony/deprecation-contracts": "^2.1|^3",
                "symfony/polyfill-mbstring": "~1.0",
                "symfony/polyfill-php73": "^1.9",
                "symfony/polyfill-php80": "^1.16",
                "symfony/service-contracts": "^1.1|^2|^3",
                "symfony/string": "^5.1|^6.0"
            },
            "conflict": {
                "psr/log": ">=3",
                "symfony/dependency-injection": "<4.4",
                "symfony/dotenv": "<5.1",
                "symfony/event-dispatcher": "<4.4",
                "symfony/lock": "<4.4",
                "symfony/process": "<4.4"
            },
            "provide": {
                "psr/log-implementation": "1.0|2.0"
            },
            "require-dev": {
                "psr/log": "^1|^2",
                "symfony/config": "^4.4|^5.0|^6.0",
                "symfony/dependency-injection": "^4.4|^5.0|^6.0",
                "symfony/event-dispatcher": "^4.4|^5.0|^6.0",
                "symfony/lock": "^4.4|^5.0|^6.0",
                "symfony/process": "^4.4|^5.0|^6.0",
                "symfony/var-dumper": "^4.4|^5.0|^6.0"
            },
            "suggest": {
                "psr/log": "For using the console logger",
                "symfony/event-dispatcher": "",
                "symfony/lock": "",
                "symfony/process": ""
            },
            "type": "library",
            "autoload": {
                "psr-4": {
                    "Symfony\\Component\\Console\\": ""
                },
                "exclude-from-classmap": [
                    "/Tests/"
                ]
            },
            "notification-url": "https://packagist.org/downloads/",
            "license": [
                "MIT"
            ],
            "authors": [
                {
                    "name": "Fabien Potencier",
                    "email": "fabien@symfony.com"
                },
                {
                    "name": "Symfony Community",
                    "homepage": "https://symfony.com/contributors"
                }
            ],
            "description": "Eases the creation of beautiful and testable command line interfaces",
            "homepage": "https://symfony.com",
            "keywords": [
                "cli",
                "command-line",
                "console",
                "terminal"
            ],
            "support": {
                "source": "https://github.com/symfony/console/tree/v5.4.28"
            },
            "funding": [
                {
                    "url": "https://symfony.com/sponsor",
                    "type": "custom"
                },
                {
                    "url": "https://github.com/fabpot",
                    "type": "github"
                },
                {
                    "url": "https://tidelift.com/funding/github/packagist/symfony/symfony",
                    "type": "tidelift"
                }
            ],
            "time": "2023-08-07T06:12:30+00:00"
        },
        {
            "name": "symfony/deprecation-contracts",
            "version": "v3.3.0",
            "source": {
                "type": "git",
                "url": "https://github.com/symfony/deprecation-contracts.git",
                "reference": "7c3aff79d10325257a001fcf92d991f24fc967cf"
            },
            "dist": {
                "type": "zip",
                "url": "https://api.github.com/repos/symfony/deprecation-contracts/zipball/7c3aff79d10325257a001fcf92d991f24fc967cf",
                "reference": "7c3aff79d10325257a001fcf92d991f24fc967cf",
                "shasum": ""
            },
            "require": {
                "php": ">=8.1"
            },
            "type": "library",
            "extra": {
                "branch-alias": {
                    "dev-main": "3.4-dev"
                },
                "thanks": {
                    "name": "symfony/contracts",
                    "url": "https://github.com/symfony/contracts"
                }
            },
            "autoload": {
                "files": [
                    "function.php"
                ]
            },
            "notification-url": "https://packagist.org/downloads/",
            "license": [
                "MIT"
            ],
            "authors": [
                {
                    "name": "Nicolas Grekas",
                    "email": "p@tchwork.com"
                },
                {
                    "name": "Symfony Community",
                    "homepage": "https://symfony.com/contributors"
                }
            ],
            "description": "A generic function and convention to trigger deprecation notices",
            "homepage": "https://symfony.com",
            "support": {
                "source": "https://github.com/symfony/deprecation-contracts/tree/v3.3.0"
            },
            "funding": [
                {
                    "url": "https://symfony.com/sponsor",
                    "type": "custom"
                },
                {
                    "url": "https://github.com/fabpot",
                    "type": "github"
                },
                {
                    "url": "https://tidelift.com/funding/github/packagist/symfony/symfony",
                    "type": "tidelift"
                }
            ],
            "time": "2023-05-23T14:45:45+00:00"
        },
        {
            "name": "symfony/finder",
            "version": "v5.4.27",
            "source": {
                "type": "git",
                "url": "https://github.com/symfony/finder.git",
                "reference": "ff4bce3c33451e7ec778070e45bd23f74214cd5d"
            },
            "dist": {
                "type": "zip",
                "url": "https://api.github.com/repos/symfony/finder/zipball/ff4bce3c33451e7ec778070e45bd23f74214cd5d",
                "reference": "ff4bce3c33451e7ec778070e45bd23f74214cd5d",
                "shasum": ""
            },
            "require": {
                "php": ">=7.2.5",
                "symfony/deprecation-contracts": "^2.1|^3",
                "symfony/polyfill-php80": "^1.16"
            },
            "type": "library",
            "autoload": {
                "psr-4": {
                    "Symfony\\Component\\Finder\\": ""
                },
                "exclude-from-classmap": [
                    "/Tests/"
                ]
            },
            "notification-url": "https://packagist.org/downloads/",
            "license": [
                "MIT"
            ],
            "authors": [
                {
                    "name": "Fabien Potencier",
                    "email": "fabien@symfony.com"
                },
                {
                    "name": "Symfony Community",
                    "homepage": "https://symfony.com/contributors"
                }
            ],
            "description": "Finds files and directories via an intuitive fluent interface",
            "homepage": "https://symfony.com",
            "support": {
                "source": "https://github.com/symfony/finder/tree/v5.4.27"
            },
            "funding": [
                {
                    "url": "https://symfony.com/sponsor",
                    "type": "custom"
                },
                {
                    "url": "https://github.com/fabpot",
                    "type": "github"
                },
                {
                    "url": "https://tidelift.com/funding/github/packagist/symfony/symfony",
                    "type": "tidelift"
                }
            ],
            "time": "2023-07-31T08:02:31+00:00"
        },
        {
            "name": "symfony/polyfill-ctype",
            "version": "v1.28.0",
            "source": {
                "type": "git",
                "url": "https://github.com/symfony/polyfill-ctype.git",
                "reference": "ea208ce43cbb04af6867b4fdddb1bdbf84cc28cb"
            },
            "dist": {
                "type": "zip",
                "url": "https://api.github.com/repos/symfony/polyfill-ctype/zipball/ea208ce43cbb04af6867b4fdddb1bdbf84cc28cb",
                "reference": "ea208ce43cbb04af6867b4fdddb1bdbf84cc28cb",
                "shasum": ""
            },
            "require": {
                "php": ">=7.1"
            },
            "provide": {
                "ext-ctype": "*"
            },
            "suggest": {
                "ext-ctype": "For best performance"
            },
            "type": "library",
            "extra": {
                "branch-alias": {
                    "dev-main": "1.28-dev"
                },
                "thanks": {
                    "name": "symfony/polyfill",
                    "url": "https://github.com/symfony/polyfill"
                }
            },
            "autoload": {
                "files": [
                    "bootstrap.php"
                ],
                "psr-4": {
                    "Symfony\\Polyfill\\Ctype\\": ""
                }
            },
            "notification-url": "https://packagist.org/downloads/",
            "license": [
                "MIT"
            ],
            "authors": [
                {
                    "name": "Gert de Pagter",
                    "email": "BackEndTea@gmail.com"
                },
                {
                    "name": "Symfony Community",
                    "homepage": "https://symfony.com/contributors"
                }
            ],
            "description": "Symfony polyfill for ctype functions",
            "homepage": "https://symfony.com",
            "keywords": [
                "compatibility",
                "ctype",
                "polyfill",
                "portable"
            ],
            "support": {
                "source": "https://github.com/symfony/polyfill-ctype/tree/v1.28.0"
            },
            "funding": [
                {
                    "url": "https://symfony.com/sponsor",
                    "type": "custom"
                },
                {
                    "url": "https://github.com/fabpot",
                    "type": "github"
                },
                {
                    "url": "https://tidelift.com/funding/github/packagist/symfony/symfony",
                    "type": "tidelift"
                }
            ],
            "time": "2023-01-26T09:26:14+00:00"
        },
        {
            "name": "symfony/polyfill-intl-grapheme",
            "version": "v1.28.0",
            "source": {
                "type": "git",
                "url": "https://github.com/symfony/polyfill-intl-grapheme.git",
                "reference": "875e90aeea2777b6f135677f618529449334a612"
            },
            "dist": {
                "type": "zip",
                "url": "https://api.github.com/repos/symfony/polyfill-intl-grapheme/zipball/875e90aeea2777b6f135677f618529449334a612",
                "reference": "875e90aeea2777b6f135677f618529449334a612",
                "shasum": ""
            },
            "require": {
                "php": ">=7.1"
            },
            "suggest": {
                "ext-intl": "For best performance"
            },
            "type": "library",
            "extra": {
                "branch-alias": {
                    "dev-main": "1.28-dev"
                },
                "thanks": {
                    "name": "symfony/polyfill",
                    "url": "https://github.com/symfony/polyfill"
                }
            },
            "autoload": {
                "files": [
                    "bootstrap.php"
                ],
                "psr-4": {
                    "Symfony\\Polyfill\\Intl\\Grapheme\\": ""
                }
            },
            "notification-url": "https://packagist.org/downloads/",
            "license": [
                "MIT"
            ],
            "authors": [
                {
                    "name": "Nicolas Grekas",
                    "email": "p@tchwork.com"
                },
                {
                    "name": "Symfony Community",
                    "homepage": "https://symfony.com/contributors"
                }
            ],
            "description": "Symfony polyfill for intl's grapheme_* functions",
            "homepage": "https://symfony.com",
            "keywords": [
                "compatibility",
                "grapheme",
                "intl",
                "polyfill",
                "portable",
                "shim"
            ],
            "support": {
                "source": "https://github.com/symfony/polyfill-intl-grapheme/tree/v1.28.0"
            },
            "funding": [
                {
                    "url": "https://symfony.com/sponsor",
                    "type": "custom"
                },
                {
                    "url": "https://github.com/fabpot",
                    "type": "github"
                },
                {
                    "url": "https://tidelift.com/funding/github/packagist/symfony/symfony",
                    "type": "tidelift"
                }
            ],
            "time": "2023-01-26T09:26:14+00:00"
        },
        {
            "name": "symfony/polyfill-intl-normalizer",
            "version": "v1.28.0",
            "source": {
                "type": "git",
                "url": "https://github.com/symfony/polyfill-intl-normalizer.git",
                "reference": "8c4ad05dd0120b6a53c1ca374dca2ad0a1c4ed92"
            },
            "dist": {
                "type": "zip",
                "url": "https://api.github.com/repos/symfony/polyfill-intl-normalizer/zipball/8c4ad05dd0120b6a53c1ca374dca2ad0a1c4ed92",
                "reference": "8c4ad05dd0120b6a53c1ca374dca2ad0a1c4ed92",
                "shasum": ""
            },
            "require": {
                "php": ">=7.1"
            },
            "suggest": {
                "ext-intl": "For best performance"
            },
            "type": "library",
            "extra": {
                "branch-alias": {
                    "dev-main": "1.28-dev"
                },
                "thanks": {
                    "name": "symfony/polyfill",
                    "url": "https://github.com/symfony/polyfill"
                }
            },
            "autoload": {
                "files": [
                    "bootstrap.php"
                ],
                "psr-4": {
                    "Symfony\\Polyfill\\Intl\\Normalizer\\": ""
                },
                "classmap": [
                    "Resources/stubs"
                ]
            },
            "notification-url": "https://packagist.org/downloads/",
            "license": [
                "MIT"
            ],
            "authors": [
                {
                    "name": "Nicolas Grekas",
                    "email": "p@tchwork.com"
                },
                {
                    "name": "Symfony Community",
                    "homepage": "https://symfony.com/contributors"
                }
            ],
            "description": "Symfony polyfill for intl's Normalizer class and related functions",
            "homepage": "https://symfony.com",
            "keywords": [
                "compatibility",
                "intl",
                "normalizer",
                "polyfill",
                "portable",
                "shim"
            ],
            "support": {
                "source": "https://github.com/symfony/polyfill-intl-normalizer/tree/v1.28.0"
            },
            "funding": [
                {
                    "url": "https://symfony.com/sponsor",
                    "type": "custom"
                },
                {
                    "url": "https://github.com/fabpot",
                    "type": "github"
                },
                {
                    "url": "https://tidelift.com/funding/github/packagist/symfony/symfony",
                    "type": "tidelift"
                }
            ],
            "time": "2023-01-26T09:26:14+00:00"
        },
        {
            "name": "symfony/polyfill-mbstring",
            "version": "v1.28.0",
            "source": {
                "type": "git",
                "url": "https://github.com/symfony/polyfill-mbstring.git",
                "reference": "42292d99c55abe617799667f454222c54c60e229"
            },
            "dist": {
                "type": "zip",
                "url": "https://api.github.com/repos/symfony/polyfill-mbstring/zipball/42292d99c55abe617799667f454222c54c60e229",
                "reference": "42292d99c55abe617799667f454222c54c60e229",
                "shasum": ""
            },
            "require": {
                "php": ">=7.1"
            },
            "provide": {
                "ext-mbstring": "*"
            },
            "suggest": {
                "ext-mbstring": "For best performance"
            },
            "type": "library",
            "extra": {
                "branch-alias": {
                    "dev-main": "1.28-dev"
                },
                "thanks": {
                    "name": "symfony/polyfill",
                    "url": "https://github.com/symfony/polyfill"
                }
            },
            "autoload": {
                "files": [
                    "bootstrap.php"
                ],
                "psr-4": {
                    "Symfony\\Polyfill\\Mbstring\\": ""
                }
            },
            "notification-url": "https://packagist.org/downloads/",
            "license": [
                "MIT"
            ],
            "authors": [
                {
                    "name": "Nicolas Grekas",
                    "email": "p@tchwork.com"
                },
                {
                    "name": "Symfony Community",
                    "homepage": "https://symfony.com/contributors"
                }
            ],
            "description": "Symfony polyfill for the Mbstring extension",
            "homepage": "https://symfony.com",
            "keywords": [
                "compatibility",
                "mbstring",
                "polyfill",
                "portable",
                "shim"
            ],
            "support": {
                "source": "https://github.com/symfony/polyfill-mbstring/tree/v1.28.0"
            },
            "funding": [
                {
                    "url": "https://symfony.com/sponsor",
                    "type": "custom"
                },
                {
                    "url": "https://github.com/fabpot",
                    "type": "github"
                },
                {
                    "url": "https://tidelift.com/funding/github/packagist/symfony/symfony",
                    "type": "tidelift"
                }
            ],
            "time": "2023-07-28T09:04:16+00:00"
        },
        {
            "name": "symfony/polyfill-php73",
            "version": "v1.28.0",
            "source": {
                "type": "git",
                "url": "https://github.com/symfony/polyfill-php73.git",
                "reference": "fe2f306d1d9d346a7fee353d0d5012e401e984b5"
            },
            "dist": {
                "type": "zip",
                "url": "https://api.github.com/repos/symfony/polyfill-php73/zipball/fe2f306d1d9d346a7fee353d0d5012e401e984b5",
                "reference": "fe2f306d1d9d346a7fee353d0d5012e401e984b5",
                "shasum": ""
            },
            "require": {
                "php": ">=7.1"
            },
            "type": "library",
            "extra": {
                "branch-alias": {
                    "dev-main": "1.28-dev"
                },
                "thanks": {
                    "name": "symfony/polyfill",
                    "url": "https://github.com/symfony/polyfill"
                }
            },
            "autoload": {
                "files": [
                    "bootstrap.php"
                ],
                "psr-4": {
                    "Symfony\\Polyfill\\Php73\\": ""
                },
                "classmap": [
                    "Resources/stubs"
                ]
            },
            "notification-url": "https://packagist.org/downloads/",
            "license": [
                "MIT"
            ],
            "authors": [
                {
                    "name": "Nicolas Grekas",
                    "email": "p@tchwork.com"
                },
                {
                    "name": "Symfony Community",
                    "homepage": "https://symfony.com/contributors"
                }
            ],
            "description": "Symfony polyfill backporting some PHP 7.3+ features to lower PHP versions",
            "homepage": "https://symfony.com",
            "keywords": [
                "compatibility",
                "polyfill",
                "portable",
                "shim"
            ],
            "support": {
                "source": "https://github.com/symfony/polyfill-php73/tree/v1.28.0"
            },
            "funding": [
                {
                    "url": "https://symfony.com/sponsor",
                    "type": "custom"
                },
                {
                    "url": "https://github.com/fabpot",
                    "type": "github"
                },
                {
                    "url": "https://tidelift.com/funding/github/packagist/symfony/symfony",
                    "type": "tidelift"
                }
            ],
            "time": "2023-01-26T09:26:14+00:00"
        },
        {
            "name": "symfony/polyfill-php74",
            "version": "v1.28.0",
            "source": {
                "type": "git",
                "url": "https://github.com/symfony/polyfill-php74.git",
                "reference": "8b755b41a155c89f1af29cc33305538499fa05ea"
            },
            "dist": {
                "type": "zip",
                "url": "https://api.github.com/repos/symfony/polyfill-php74/zipball/8b755b41a155c89f1af29cc33305538499fa05ea",
                "reference": "8b755b41a155c89f1af29cc33305538499fa05ea",
                "shasum": ""
            },
            "require": {
                "php": ">=7.1"
            },
            "type": "library",
            "extra": {
                "branch-alias": {
                    "dev-main": "1.28-dev"
                },
                "thanks": {
                    "name": "symfony/polyfill",
                    "url": "https://github.com/symfony/polyfill"
                }
            },
            "autoload": {
                "files": [
                    "bootstrap.php"
                ],
                "psr-4": {
                    "Symfony\\Polyfill\\Php74\\": ""
                }
            },
            "notification-url": "https://packagist.org/downloads/",
            "license": [
                "MIT"
            ],
            "authors": [
                {
                    "name": "Ion Bazan",
                    "email": "ion.bazan@gmail.com"
                },
                {
                    "name": "Nicolas Grekas",
                    "email": "p@tchwork.com"
                },
                {
                    "name": "Symfony Community",
                    "homepage": "https://symfony.com/contributors"
                }
            ],
            "description": "Symfony polyfill backporting some PHP 7.4+ features to lower PHP versions",
            "homepage": "https://symfony.com",
            "keywords": [
                "compatibility",
                "polyfill",
                "portable",
                "shim"
            ],
            "support": {
                "source": "https://github.com/symfony/polyfill-php74/tree/v1.28.0"
            },
            "funding": [
                {
                    "url": "https://symfony.com/sponsor",
                    "type": "custom"
                },
                {
                    "url": "https://github.com/fabpot",
                    "type": "github"
                },
                {
                    "url": "https://tidelift.com/funding/github/packagist/symfony/symfony",
                    "type": "tidelift"
                }
            ],
            "time": "2023-01-26T09:26:14+00:00"
        },
        {
            "name": "symfony/polyfill-php80",
            "version": "v1.28.0",
            "source": {
                "type": "git",
                "url": "https://github.com/symfony/polyfill-php80.git",
                "reference": "6caa57379c4aec19c0a12a38b59b26487dcfe4b5"
            },
            "dist": {
                "type": "zip",
                "url": "https://api.github.com/repos/symfony/polyfill-php80/zipball/6caa57379c4aec19c0a12a38b59b26487dcfe4b5",
                "reference": "6caa57379c4aec19c0a12a38b59b26487dcfe4b5",
                "shasum": ""
            },
            "require": {
                "php": ">=7.1"
            },
            "type": "library",
            "extra": {
                "branch-alias": {
                    "dev-main": "1.28-dev"
                },
                "thanks": {
                    "name": "symfony/polyfill",
                    "url": "https://github.com/symfony/polyfill"
                }
            },
            "autoload": {
                "files": [
                    "bootstrap.php"
                ],
                "psr-4": {
                    "Symfony\\Polyfill\\Php80\\": ""
                },
                "classmap": [
                    "Resources/stubs"
                ]
            },
            "notification-url": "https://packagist.org/downloads/",
            "license": [
                "MIT"
            ],
            "authors": [
                {
                    "name": "Ion Bazan",
                    "email": "ion.bazan@gmail.com"
                },
                {
                    "name": "Nicolas Grekas",
                    "email": "p@tchwork.com"
                },
                {
                    "name": "Symfony Community",
                    "homepage": "https://symfony.com/contributors"
                }
            ],
            "description": "Symfony polyfill backporting some PHP 8.0+ features to lower PHP versions",
            "homepage": "https://symfony.com",
            "keywords": [
                "compatibility",
                "polyfill",
                "portable",
                "shim"
            ],
            "support": {
                "source": "https://github.com/symfony/polyfill-php80/tree/v1.28.0"
            },
            "funding": [
                {
                    "url": "https://symfony.com/sponsor",
                    "type": "custom"
                },
                {
                    "url": "https://github.com/fabpot",
                    "type": "github"
                },
                {
                    "url": "https://tidelift.com/funding/github/packagist/symfony/symfony",
                    "type": "tidelift"
                }
            ],
            "time": "2023-01-26T09:26:14+00:00"
        },
        {
            "name": "symfony/polyfill-php81",
            "version": "v1.28.0",
            "source": {
                "type": "git",
                "url": "https://github.com/symfony/polyfill-php81.git",
                "reference": "7581cd600fa9fd681b797d00b02f068e2f13263b"
            },
            "dist": {
                "type": "zip",
                "url": "https://api.github.com/repos/symfony/polyfill-php81/zipball/7581cd600fa9fd681b797d00b02f068e2f13263b",
                "reference": "7581cd600fa9fd681b797d00b02f068e2f13263b",
                "shasum": ""
            },
            "require": {
                "php": ">=7.1"
            },
            "type": "library",
            "extra": {
                "branch-alias": {
                    "dev-main": "1.28-dev"
                },
                "thanks": {
                    "name": "symfony/polyfill",
                    "url": "https://github.com/symfony/polyfill"
                }
            },
            "autoload": {
                "files": [
                    "bootstrap.php"
                ],
                "psr-4": {
                    "Symfony\\Polyfill\\Php81\\": ""
                },
                "classmap": [
                    "Resources/stubs"
                ]
            },
            "notification-url": "https://packagist.org/downloads/",
            "license": [
                "MIT"
            ],
            "authors": [
                {
                    "name": "Nicolas Grekas",
                    "email": "p@tchwork.com"
                },
                {
                    "name": "Symfony Community",
                    "homepage": "https://symfony.com/contributors"
                }
            ],
            "description": "Symfony polyfill backporting some PHP 8.1+ features to lower PHP versions",
            "homepage": "https://symfony.com",
            "keywords": [
                "compatibility",
                "polyfill",
                "portable",
                "shim"
            ],
            "support": {
                "source": "https://github.com/symfony/polyfill-php81/tree/v1.28.0"
            },
            "funding": [
                {
                    "url": "https://symfony.com/sponsor",
                    "type": "custom"
                },
                {
                    "url": "https://github.com/fabpot",
                    "type": "github"
                },
                {
                    "url": "https://tidelift.com/funding/github/packagist/symfony/symfony",
                    "type": "tidelift"
                }
            ],
            "time": "2023-01-26T09:26:14+00:00"
        },
        {
            "name": "symfony/process",
            "version": "v5.4.28",
            "source": {
                "type": "git",
                "url": "https://github.com/symfony/process.git",
                "reference": "45261e1fccad1b5447a8d7a8e67aa7b4a9798b7b"
            },
            "dist": {
                "type": "zip",
                "url": "https://api.github.com/repos/symfony/process/zipball/45261e1fccad1b5447a8d7a8e67aa7b4a9798b7b",
                "reference": "45261e1fccad1b5447a8d7a8e67aa7b4a9798b7b",
                "shasum": ""
            },
            "require": {
                "php": ">=7.2.5",
                "symfony/polyfill-php80": "^1.16"
            },
            "type": "library",
            "autoload": {
                "psr-4": {
                    "Symfony\\Component\\Process\\": ""
                },
                "exclude-from-classmap": [
                    "/Tests/"
                ]
            },
            "notification-url": "https://packagist.org/downloads/",
            "license": [
                "MIT"
            ],
            "authors": [
                {
                    "name": "Fabien Potencier",
                    "email": "fabien@symfony.com"
                },
                {
                    "name": "Symfony Community",
                    "homepage": "https://symfony.com/contributors"
                }
            ],
            "description": "Executes commands in sub-processes",
            "homepage": "https://symfony.com",
            "support": {
                "source": "https://github.com/symfony/process/tree/v5.4.28"
            },
            "funding": [
                {
                    "url": "https://symfony.com/sponsor",
                    "type": "custom"
                },
                {
                    "url": "https://github.com/fabpot",
                    "type": "github"
                },
                {
                    "url": "https://tidelift.com/funding/github/packagist/symfony/symfony",
                    "type": "tidelift"
                }
            ],
            "time": "2023-08-07T10:36:04+00:00"
        },
        {
            "name": "symfony/service-contracts",
            "version": "v2.5.2",
            "source": {
                "type": "git",
                "url": "https://github.com/symfony/service-contracts.git",
                "reference": "4b426aac47d6427cc1a1d0f7e2ac724627f5966c"
            },
            "dist": {
                "type": "zip",
                "url": "https://api.github.com/repos/symfony/service-contracts/zipball/4b426aac47d6427cc1a1d0f7e2ac724627f5966c",
                "reference": "4b426aac47d6427cc1a1d0f7e2ac724627f5966c",
                "shasum": ""
            },
            "require": {
                "php": ">=7.2.5",
                "psr/container": "^1.1",
                "symfony/deprecation-contracts": "^2.1|^3"
            },
            "conflict": {
                "ext-psr": "<1.1|>=2"
            },
            "suggest": {
                "symfony/service-implementation": ""
            },
            "type": "library",
            "extra": {
                "branch-alias": {
                    "dev-main": "2.5-dev"
                },
                "thanks": {
                    "name": "symfony/contracts",
                    "url": "https://github.com/symfony/contracts"
                }
            },
            "autoload": {
                "psr-4": {
                    "Symfony\\Contracts\\Service\\": ""
                }
            },
            "notification-url": "https://packagist.org/downloads/",
            "license": [
                "MIT"
            ],
            "authors": [
                {
                    "name": "Nicolas Grekas",
                    "email": "p@tchwork.com"
                },
                {
                    "name": "Symfony Community",
                    "homepage": "https://symfony.com/contributors"
                }
            ],
            "description": "Generic abstractions related to writing services",
            "homepage": "https://symfony.com",
            "keywords": [
                "abstractions",
                "contracts",
                "decoupling",
                "interfaces",
                "interoperability",
                "standards"
            ],
            "support": {
                "source": "https://github.com/symfony/service-contracts/tree/v2.5.2"
            },
            "funding": [
                {
                    "url": "https://symfony.com/sponsor",
                    "type": "custom"
                },
                {
                    "url": "https://github.com/fabpot",
                    "type": "github"
                },
                {
                    "url": "https://tidelift.com/funding/github/packagist/symfony/symfony",
                    "type": "tidelift"
                }
            ],
            "time": "2022-05-30T19:17:29+00:00"
        },
        {
            "name": "symfony/string",
            "version": "v5.4.26",
            "source": {
                "type": "git",
                "url": "https://github.com/symfony/string.git",
                "reference": "1181fe9270e373537475e826873b5867b863883c"
            },
            "dist": {
                "type": "zip",
                "url": "https://api.github.com/repos/symfony/string/zipball/1181fe9270e373537475e826873b5867b863883c",
                "reference": "1181fe9270e373537475e826873b5867b863883c",
                "shasum": ""
            },
            "require": {
                "php": ">=7.2.5",
                "symfony/polyfill-ctype": "~1.8",
                "symfony/polyfill-intl-grapheme": "~1.0",
                "symfony/polyfill-intl-normalizer": "~1.0",
                "symfony/polyfill-mbstring": "~1.0",
                "symfony/polyfill-php80": "~1.15"
            },
            "conflict": {
                "symfony/translation-contracts": ">=3.0"
            },
            "require-dev": {
                "symfony/error-handler": "^4.4|^5.0|^6.0",
                "symfony/http-client": "^4.4|^5.0|^6.0",
                "symfony/translation-contracts": "^1.1|^2",
                "symfony/var-exporter": "^4.4|^5.0|^6.0"
            },
            "type": "library",
            "autoload": {
                "files": [
                    "Resources/functions.php"
                ],
                "psr-4": {
                    "Symfony\\Component\\String\\": ""
                },
                "exclude-from-classmap": [
                    "/Tests/"
                ]
            },
            "notification-url": "https://packagist.org/downloads/",
            "license": [
                "MIT"
            ],
            "authors": [
                {
                    "name": "Nicolas Grekas",
                    "email": "p@tchwork.com"
                },
                {
                    "name": "Symfony Community",
                    "homepage": "https://symfony.com/contributors"
                }
            ],
            "description": "Provides an object-oriented API to strings and deals with bytes, UTF-8 code points and grapheme clusters in a unified way",
            "homepage": "https://symfony.com",
            "keywords": [
                "grapheme",
                "i18n",
                "string",
                "unicode",
                "utf-8",
                "utf8"
            ],
            "support": {
                "source": "https://github.com/symfony/string/tree/v5.4.26"
            },
            "funding": [
                {
                    "url": "https://symfony.com/sponsor",
                    "type": "custom"
                },
                {
                    "url": "https://github.com/fabpot",
                    "type": "github"
                },
                {
                    "url": "https://tidelift.com/funding/github/packagist/symfony/symfony",
                    "type": "tidelift"
                }
            ],
            "time": "2023-06-28T12:46:07+00:00"
        }
    ],
    "packages-dev": [
        {
            "name": "brianium/paratest",
            "version": "v6.6.3",
            "source": {
                "type": "git",
                "url": "https://github.com/paratestphp/paratest.git",
                "reference": "f2d781bb9136cda2f5e73ee778049e80ba681cf6"
            },
            "dist": {
                "type": "zip",
                "url": "https://api.github.com/repos/paratestphp/paratest/zipball/f2d781bb9136cda2f5e73ee778049e80ba681cf6",
                "reference": "f2d781bb9136cda2f5e73ee778049e80ba681cf6",
                "shasum": ""
            },
            "require": {
                "ext-dom": "*",
                "ext-pcre": "*",
                "ext-reflection": "*",
                "ext-simplexml": "*",
                "jean85/pretty-package-versions": "^2.0.5",
                "php": "^7.3 || ^8.0",
                "phpunit/php-code-coverage": "^9.2.16",
                "phpunit/php-file-iterator": "^3.0.6",
                "phpunit/php-timer": "^5.0.3",
                "phpunit/phpunit": "^9.5.23",
                "sebastian/environment": "^5.1.4",
                "symfony/console": "^5.4.9 || ^6.1.2",
                "symfony/polyfill-php80": "^v1.26.0",
                "symfony/process": "^5.4.8 || ^6.1.0"
            },
            "require-dev": {
                "doctrine/coding-standard": "^9.0.0",
                "ext-pcov": "*",
                "ext-posix": "*",
                "infection/infection": "^0.26.13",
                "malukenho/mcbumpface": "^1.1.5",
                "squizlabs/php_codesniffer": "^3.7.1",
                "symfony/filesystem": "^5.4.9 || ^6.1.0",
                "vimeo/psalm": "^4.26.0"
            },
            "bin": [
                "bin/paratest",
                "bin/paratest.bat",
                "bin/paratest_for_phpstorm"
            ],
            "type": "library",
            "autoload": {
                "psr-4": {
                    "ParaTest\\": [
                        "src/"
                    ]
                }
            },
            "notification-url": "https://packagist.org/downloads/",
            "license": [
                "MIT"
            ],
            "authors": [
                {
                    "name": "Brian Scaturro",
                    "email": "scaturrob@gmail.com",
                    "role": "Developer"
                },
                {
                    "name": "Filippo Tessarotto",
                    "email": "zoeslam@gmail.com",
                    "role": "Developer"
                }
            ],
            "description": "Parallel testing for PHP",
            "homepage": "https://github.com/paratestphp/paratest",
            "keywords": [
                "concurrent",
                "parallel",
                "phpunit",
                "testing"
            ],
            "support": {
                "issues": "https://github.com/paratestphp/paratest/issues",
                "source": "https://github.com/paratestphp/paratest/tree/v6.6.3"
            },
            "funding": [
                {
                    "url": "https://github.com/sponsors/Slamdunk",
                    "type": "github"
                },
                {
                    "url": "https://paypal.me/filippotessarotto",
                    "type": "paypal"
                }
            ],
            "time": "2022-08-25T05:44:14+00:00"
        },
        {
            "name": "cweagans/composer-patches",
            "version": "1.7.3",
            "source": {
                "type": "git",
                "url": "https://github.com/cweagans/composer-patches.git",
                "reference": "e190d4466fe2b103a55467dfa83fc2fecfcaf2db"
            },
            "dist": {
                "type": "zip",
                "url": "https://api.github.com/repos/cweagans/composer-patches/zipball/e190d4466fe2b103a55467dfa83fc2fecfcaf2db",
                "reference": "e190d4466fe2b103a55467dfa83fc2fecfcaf2db",
                "shasum": ""
            },
            "require": {
                "composer-plugin-api": "^1.0 || ^2.0",
                "php": ">=5.3.0"
            },
            "require-dev": {
                "composer/composer": "~1.0 || ~2.0",
                "phpunit/phpunit": "~4.6"
            },
            "type": "composer-plugin",
            "extra": {
                "class": "cweagans\\Composer\\Patches"
            },
            "autoload": {
                "psr-4": {
                    "cweagans\\Composer\\": "src"
                }
            },
            "notification-url": "https://packagist.org/downloads/",
            "license": [
                "BSD-3-Clause"
            ],
            "authors": [
                {
                    "name": "Cameron Eagans",
                    "email": "me@cweagans.net"
                }
            ],
            "description": "Provides a way to patch Composer packages.",
            "support": {
                "issues": "https://github.com/cweagans/composer-patches/issues",
                "source": "https://github.com/cweagans/composer-patches/tree/1.7.3"
            },
            "time": "2022-12-20T22:53:13+00:00"
        },
        {
            "name": "doctrine/instantiator",
            "version": "1.4.1",
            "source": {
                "type": "git",
                "url": "https://github.com/doctrine/instantiator.git",
                "reference": "10dcfce151b967d20fde1b34ae6640712c3891bc"
            },
            "dist": {
                "type": "zip",
                "url": "https://api.github.com/repos/doctrine/instantiator/zipball/10dcfce151b967d20fde1b34ae6640712c3891bc",
                "reference": "10dcfce151b967d20fde1b34ae6640712c3891bc",
                "shasum": ""
            },
            "require": {
                "php": "^7.1 || ^8.0"
            },
            "require-dev": {
                "doctrine/coding-standard": "^9",
                "ext-pdo": "*",
                "ext-phar": "*",
                "phpbench/phpbench": "^0.16 || ^1",
                "phpstan/phpstan": "^1.4",
                "phpstan/phpstan-phpunit": "^1",
                "phpunit/phpunit": "^7.5 || ^8.5 || ^9.5",
                "vimeo/psalm": "^4.22"
            },
            "type": "library",
            "autoload": {
                "psr-4": {
                    "Doctrine\\Instantiator\\": "src/Doctrine/Instantiator/"
                }
            },
            "notification-url": "https://packagist.org/downloads/",
            "license": [
                "MIT"
            ],
            "authors": [
                {
                    "name": "Marco Pivetta",
                    "email": "ocramius@gmail.com",
                    "homepage": "https://ocramius.github.io/"
                }
            ],
            "description": "A small, lightweight utility to instantiate objects in PHP without invoking their constructors",
            "homepage": "https://www.doctrine-project.org/projects/instantiator.html",
            "keywords": [
                "constructor",
                "instantiate"
            ],
            "support": {
                "issues": "https://github.com/doctrine/instantiator/issues",
                "source": "https://github.com/doctrine/instantiator/tree/1.4.1"
            },
            "funding": [
                {
                    "url": "https://www.doctrine-project.org/sponsorship.html",
                    "type": "custom"
                },
                {
                    "url": "https://www.patreon.com/phpdoctrine",
                    "type": "patreon"
                },
                {
                    "url": "https://tidelift.com/funding/github/packagist/doctrine%2Finstantiator",
                    "type": "tidelift"
                }
            ],
            "time": "2022-03-03T08:28:38+00:00"
        },
        {
            "name": "jean85/pretty-package-versions",
            "version": "2.0.5",
            "source": {
                "type": "git",
                "url": "https://github.com/Jean85/pretty-package-versions.git",
                "reference": "ae547e455a3d8babd07b96966b17d7fd21d9c6af"
            },
            "dist": {
                "type": "zip",
                "url": "https://api.github.com/repos/Jean85/pretty-package-versions/zipball/ae547e455a3d8babd07b96966b17d7fd21d9c6af",
                "reference": "ae547e455a3d8babd07b96966b17d7fd21d9c6af",
                "shasum": ""
            },
            "require": {
                "composer-runtime-api": "^2.0.0",
                "php": "^7.1|^8.0"
            },
            "require-dev": {
                "friendsofphp/php-cs-fixer": "^2.17",
                "jean85/composer-provided-replaced-stub-package": "^1.0",
                "phpstan/phpstan": "^0.12.66",
                "phpunit/phpunit": "^7.5|^8.5|^9.4",
                "vimeo/psalm": "^4.3"
            },
            "type": "library",
            "extra": {
                "branch-alias": {
                    "dev-master": "1.x-dev"
                }
            },
            "autoload": {
                "psr-4": {
                    "Jean85\\": "src/"
                }
            },
            "notification-url": "https://packagist.org/downloads/",
            "license": [
                "MIT"
            ],
            "authors": [
                {
                    "name": "Alessandro Lai",
                    "email": "alessandro.lai85@gmail.com"
                }
            ],
            "description": "A library to get pretty versions strings of installed dependencies",
            "keywords": [
                "composer",
                "package",
                "release",
                "versions"
            ],
            "support": {
                "issues": "https://github.com/Jean85/pretty-package-versions/issues",
                "source": "https://github.com/Jean85/pretty-package-versions/tree/2.0.5"
            },
            "time": "2021-10-08T21:21:46+00:00"
        },
        {
            "name": "myclabs/deep-copy",
            "version": "1.11.0",
            "source": {
                "type": "git",
                "url": "https://github.com/myclabs/DeepCopy.git",
                "reference": "14daed4296fae74d9e3201d2c4925d1acb7aa614"
            },
            "dist": {
                "type": "zip",
                "url": "https://api.github.com/repos/myclabs/DeepCopy/zipball/14daed4296fae74d9e3201d2c4925d1acb7aa614",
                "reference": "14daed4296fae74d9e3201d2c4925d1acb7aa614",
                "shasum": ""
            },
            "require": {
                "php": "^7.1 || ^8.0"
            },
            "conflict": {
                "doctrine/collections": "<1.6.8",
                "doctrine/common": "<2.13.3 || >=3,<3.2.2"
            },
            "require-dev": {
                "doctrine/collections": "^1.6.8",
                "doctrine/common": "^2.13.3 || ^3.2.2",
                "phpunit/phpunit": "^7.5.20 || ^8.5.23 || ^9.5.13"
            },
            "type": "library",
            "autoload": {
                "files": [
                    "src/DeepCopy/deep_copy.php"
                ],
                "psr-4": {
                    "DeepCopy\\": "src/DeepCopy/"
                }
            },
            "notification-url": "https://packagist.org/downloads/",
            "license": [
                "MIT"
            ],
            "description": "Create deep copies (clones) of your objects",
            "keywords": [
                "clone",
                "copy",
                "duplicate",
                "object",
                "object graph"
            ],
            "support": {
                "issues": "https://github.com/myclabs/DeepCopy/issues",
                "source": "https://github.com/myclabs/DeepCopy/tree/1.11.0"
            },
            "funding": [
                {
                    "url": "https://tidelift.com/funding/github/packagist/myclabs/deep-copy",
                    "type": "tidelift"
                }
            ],
            "time": "2022-03-03T13:19:32+00:00"
        },
        {
            "name": "ondrejmirtes/simple-downgrader",
            "version": "1.0.2",
            "source": {
                "type": "git",
                "url": "https://github.com/ondrejmirtes/simple-downgrader.git",
                "reference": "832aaae53dcfe358f63180494de8734244773d46"
            },
            "dist": {
                "type": "zip",
                "url": "https://api.github.com/repos/ondrejmirtes/simple-downgrader/zipball/832aaae53dcfe358f63180494de8734244773d46",
                "reference": "832aaae53dcfe358f63180494de8734244773d46",
                "shasum": ""
            },
            "require": {
                "nette/utils": "^3.2.5",
                "nikic/php-parser": "^4.18",
                "php": "^7.2|^8.0",
                "phpstan/phpdoc-parser": "^1.24.5",
                "symfony/console": "^5.4",
                "symfony/finder": "^5.4"
            },
            "require-dev": {
                "php-parallel-lint/php-parallel-lint": "^1.3",
                "phpstan/phpstan": "^1.10",
                "phpunit/phpunit": "^8.5.36"
            },
            "bin": [
                "bin/simple-downgrade"
            ],
            "type": "library",
            "autoload": {
                "psr-4": {
                    "SimpleDowngrader\\": [
                        "src/"
                    ]
                }
            },
            "notification-url": "https://packagist.org/downloads/",
            "license": [
                "MIT"
            ],
            "description": "Simple Downgrader",
            "support": {
                "issues": "https://github.com/ondrejmirtes/simple-downgrader/issues",
                "source": "https://github.com/ondrejmirtes/simple-downgrader/tree/1.0.2"
            },
            "time": "2024-02-12T19:22:32+00:00"
        },
        {
            "name": "phar-io/manifest",
            "version": "2.0.3",
            "source": {
                "type": "git",
                "url": "https://github.com/phar-io/manifest.git",
                "reference": "97803eca37d319dfa7826cc2437fc020857acb53"
            },
            "dist": {
                "type": "zip",
                "url": "https://api.github.com/repos/phar-io/manifest/zipball/97803eca37d319dfa7826cc2437fc020857acb53",
                "reference": "97803eca37d319dfa7826cc2437fc020857acb53",
                "shasum": ""
            },
            "require": {
                "ext-dom": "*",
                "ext-phar": "*",
                "ext-xmlwriter": "*",
                "phar-io/version": "^3.0.1",
                "php": "^7.2 || ^8.0"
            },
            "type": "library",
            "extra": {
                "branch-alias": {
                    "dev-master": "2.0.x-dev"
                }
            },
            "autoload": {
                "classmap": [
                    "src/"
                ]
            },
            "notification-url": "https://packagist.org/downloads/",
            "license": [
                "BSD-3-Clause"
            ],
            "authors": [
                {
                    "name": "Arne Blankerts",
                    "email": "arne@blankerts.de",
                    "role": "Developer"
                },
                {
                    "name": "Sebastian Heuer",
                    "email": "sebastian@phpeople.de",
                    "role": "Developer"
                },
                {
                    "name": "Sebastian Bergmann",
                    "email": "sebastian@phpunit.de",
                    "role": "Developer"
                }
            ],
            "description": "Component for reading phar.io manifest information from a PHP Archive (PHAR)",
            "support": {
                "issues": "https://github.com/phar-io/manifest/issues",
                "source": "https://github.com/phar-io/manifest/tree/2.0.3"
            },
            "time": "2021-07-20T11:28:43+00:00"
        },
        {
            "name": "phar-io/version",
            "version": "3.2.1",
            "source": {
                "type": "git",
                "url": "https://github.com/phar-io/version.git",
                "reference": "4f7fd7836c6f332bb2933569e566a0d6c4cbed74"
            },
            "dist": {
                "type": "zip",
                "url": "https://api.github.com/repos/phar-io/version/zipball/4f7fd7836c6f332bb2933569e566a0d6c4cbed74",
                "reference": "4f7fd7836c6f332bb2933569e566a0d6c4cbed74",
                "shasum": ""
            },
            "require": {
                "php": "^7.2 || ^8.0"
            },
            "type": "library",
            "autoload": {
                "classmap": [
                    "src/"
                ]
            },
            "notification-url": "https://packagist.org/downloads/",
            "license": [
                "BSD-3-Clause"
            ],
            "authors": [
                {
                    "name": "Arne Blankerts",
                    "email": "arne@blankerts.de",
                    "role": "Developer"
                },
                {
                    "name": "Sebastian Heuer",
                    "email": "sebastian@phpeople.de",
                    "role": "Developer"
                },
                {
                    "name": "Sebastian Bergmann",
                    "email": "sebastian@phpunit.de",
                    "role": "Developer"
                }
            ],
            "description": "Library for handling version information and constraints",
            "support": {
                "issues": "https://github.com/phar-io/version/issues",
                "source": "https://github.com/phar-io/version/tree/3.2.1"
            },
            "time": "2022-02-21T01:04:05+00:00"
        },
        {
            "name": "php-parallel-lint/php-parallel-lint",
            "version": "v1.3.2",
            "source": {
                "type": "git",
                "url": "https://github.com/php-parallel-lint/PHP-Parallel-Lint.git",
                "reference": "6483c9832e71973ed29cf71bd6b3f4fde438a9de"
            },
            "dist": {
                "type": "zip",
                "url": "https://api.github.com/repos/php-parallel-lint/PHP-Parallel-Lint/zipball/6483c9832e71973ed29cf71bd6b3f4fde438a9de",
                "reference": "6483c9832e71973ed29cf71bd6b3f4fde438a9de",
                "shasum": ""
            },
            "require": {
                "ext-json": "*",
                "php": ">=5.3.0"
            },
            "replace": {
                "grogy/php-parallel-lint": "*",
                "jakub-onderka/php-parallel-lint": "*"
            },
            "require-dev": {
                "nette/tester": "^1.3 || ^2.0",
                "php-parallel-lint/php-console-highlighter": "0.* || ^1.0",
                "squizlabs/php_codesniffer": "^3.6"
            },
            "suggest": {
                "php-parallel-lint/php-console-highlighter": "Highlight syntax in code snippet"
            },
            "bin": [
                "parallel-lint"
            ],
            "type": "library",
            "autoload": {
                "classmap": [
                    "./src/"
                ]
            },
            "notification-url": "https://packagist.org/downloads/",
            "license": [
                "BSD-2-Clause"
            ],
            "authors": [
                {
                    "name": "Jakub Onderka",
                    "email": "ahoj@jakubonderka.cz"
                }
            ],
            "description": "This tool check syntax of PHP files about 20x faster than serial check.",
            "homepage": "https://github.com/php-parallel-lint/PHP-Parallel-Lint",
            "support": {
                "issues": "https://github.com/php-parallel-lint/PHP-Parallel-Lint/issues",
                "source": "https://github.com/php-parallel-lint/PHP-Parallel-Lint/tree/v1.3.2"
            },
            "time": "2022-02-21T12:50:22+00:00"
        },
        {
            "name": "phpstan/phpstan-deprecation-rules",
            "version": "1.2.x-dev",
            "source": {
                "type": "git",
                "url": "https://github.com/phpstan/phpstan-deprecation-rules.git",
                "reference": "788ea1bd84f7848abf27ba29b92c6c9d285dfc95"
            },
            "dist": {
                "type": "zip",
                "url": "https://api.github.com/repos/phpstan/phpstan-deprecation-rules/zipball/788ea1bd84f7848abf27ba29b92c6c9d285dfc95",
                "reference": "788ea1bd84f7848abf27ba29b92c6c9d285dfc95",
                "shasum": ""
            },
            "require": {
                "php": "^7.2 || ^8.0",
                "phpstan/phpstan": "^1.11"
            },
            "require-dev": {
                "php-parallel-lint/php-parallel-lint": "^1.2",
                "phpstan/phpstan-phpunit": "^1.0",
                "phpunit/phpunit": "^9.5"
            },
            "default-branch": true,
            "type": "phpstan-extension",
            "extra": {
                "phpstan": {
                    "includes": [
                        "rules.neon"
                    ]
                }
            },
            "autoload": {
                "psr-4": {
                    "PHPStan\\": "src/"
                }
            },
            "notification-url": "https://packagist.org/downloads/",
            "license": [
                "MIT"
            ],
            "description": "PHPStan rules for detecting usage of deprecated classes, methods, properties, constants and traits.",
            "support": {
                "issues": "https://github.com/phpstan/phpstan-deprecation-rules/issues",
                "source": "https://github.com/phpstan/phpstan-deprecation-rules/tree/1.2.x"
            },
            "time": "2023-09-19T08:17:29+00:00"
        },
        {
            "name": "phpstan/phpstan-nette",
            "version": "1.2.9",
            "source": {
                "type": "git",
                "url": "https://github.com/phpstan/phpstan-nette.git",
                "reference": "0e3a6805917811d685e59bb83c2286315f2f6d78"
            },
            "dist": {
                "type": "zip",
                "url": "https://api.github.com/repos/phpstan/phpstan-nette/zipball/0e3a6805917811d685e59bb83c2286315f2f6d78",
                "reference": "0e3a6805917811d685e59bb83c2286315f2f6d78",
                "shasum": ""
            },
            "require": {
                "php": "^7.2 || ^8.0",
                "phpstan/phpstan": "^1.10"
            },
            "conflict": {
                "nette/application": "<2.3.0",
                "nette/component-model": "<2.3.0",
                "nette/di": "<2.3.0",
                "nette/forms": "<2.3.0",
                "nette/http": "<2.3.0",
                "nette/utils": "<2.3.0"
            },
            "require-dev": {
                "nette/application": "^3.0",
                "nette/forms": "^3.0",
                "nette/utils": "^2.3.0 || ^3.0.0",
                "nikic/php-parser": "^4.13.2",
                "php-parallel-lint/php-parallel-lint": "^1.2",
                "phpstan/phpstan-php-parser": "^1.1",
                "phpstan/phpstan-phpunit": "^1.0",
                "phpstan/phpstan-strict-rules": "^1.0",
                "phpunit/phpunit": "^9.5"
            },
            "type": "phpstan-extension",
            "extra": {
                "phpstan": {
                    "includes": [
                        "extension.neon",
                        "rules.neon"
                    ]
                }
            },
            "autoload": {
                "psr-4": {
                    "PHPStan\\": "src/"
                }
            },
            "notification-url": "https://packagist.org/downloads/",
            "license": [
                "MIT"
            ],
            "description": "Nette Framework class reflection extension for PHPStan",
            "support": {
                "issues": "https://github.com/phpstan/phpstan-nette/issues",
                "source": "https://github.com/phpstan/phpstan-nette/tree/1.2.9"
            },
            "time": "2023-04-12T14:11:53+00:00"
        },
        {
            "name": "phpstan/phpstan-phpunit",
            "version": "1.3.15",
            "source": {
                "type": "git",
                "url": "https://github.com/phpstan/phpstan-phpunit.git",
                "reference": "70ecacc64fe8090d8d2a33db5a51fe8e88acd93a"
            },
            "dist": {
                "type": "zip",
                "url": "https://api.github.com/repos/phpstan/phpstan-phpunit/zipball/70ecacc64fe8090d8d2a33db5a51fe8e88acd93a",
                "reference": "70ecacc64fe8090d8d2a33db5a51fe8e88acd93a",
                "shasum": ""
            },
            "require": {
                "php": "^7.2 || ^8.0",
                "phpstan/phpstan": "^1.10"
            },
            "conflict": {
                "phpunit/phpunit": "<7.0"
            },
            "require-dev": {
                "nikic/php-parser": "^4.13.0",
                "php-parallel-lint/php-parallel-lint": "^1.2",
                "phpstan/phpstan-strict-rules": "^1.5.1",
                "phpunit/phpunit": "^9.5"
            },
            "type": "phpstan-extension",
            "extra": {
                "phpstan": {
                    "includes": [
                        "extension.neon",
                        "rules.neon"
                    ]
                }
            },
            "autoload": {
                "psr-4": {
                    "PHPStan\\": "src/"
                }
            },
            "notification-url": "https://packagist.org/downloads/",
            "license": [
                "MIT"
            ],
            "description": "PHPUnit extensions and rules for PHPStan",
            "support": {
                "issues": "https://github.com/phpstan/phpstan-phpunit/issues",
                "source": "https://github.com/phpstan/phpstan-phpunit/tree/1.3.15"
            },
            "time": "2023-10-09T18:58:39+00:00"
        },
        {
            "name": "phpstan/phpstan-strict-rules",
            "version": "1.6.x-dev",
            "source": {
                "type": "git",
                "url": "https://github.com/phpstan/phpstan-strict-rules.git",
                "reference": "a3b0404c40197996b6ed32b2613e5a337fcbefd4"
            },
            "dist": {
                "type": "zip",
                "url": "https://api.github.com/repos/phpstan/phpstan-strict-rules/zipball/a3b0404c40197996b6ed32b2613e5a337fcbefd4",
                "reference": "a3b0404c40197996b6ed32b2613e5a337fcbefd4",
                "shasum": ""
            },
            "require": {
                "php": "^7.2 || ^8.0",
                "phpstan/phpstan": "^1.11"
            },
            "require-dev": {
                "nikic/php-parser": "^4.13.0",
                "php-parallel-lint/php-parallel-lint": "^1.2",
                "phpstan/phpstan-deprecation-rules": "^1.1",
                "phpstan/phpstan-phpunit": "^1.0",
                "phpunit/phpunit": "^9.5"
            },
            "default-branch": true,
            "type": "phpstan-extension",
            "extra": {
                "phpstan": {
                    "includes": [
                        "rules.neon"
                    ]
                }
            },
            "autoload": {
                "psr-4": {
                    "PHPStan\\": "src/"
                }
            },
            "notification-url": "https://packagist.org/downloads/",
            "license": [
                "MIT"
            ],
            "description": "Extra strict and opinionated rules for PHPStan",
            "support": {
                "issues": "https://github.com/phpstan/phpstan-strict-rules/issues",
                "source": "https://github.com/phpstan/phpstan-strict-rules/tree/1.6.x"
            },
            "time": "2023-10-30T14:35:14+00:00"
        },
        {
            "name": "phpunit/php-code-coverage",
            "version": "9.2.30",
            "source": {
                "type": "git",
                "url": "https://github.com/sebastianbergmann/php-code-coverage.git",
                "reference": "ca2bd87d2f9215904682a9cb9bb37dda98e76089"
            },
            "dist": {
                "type": "zip",
                "url": "https://api.github.com/repos/sebastianbergmann/php-code-coverage/zipball/ca2bd87d2f9215904682a9cb9bb37dda98e76089",
                "reference": "ca2bd87d2f9215904682a9cb9bb37dda98e76089",
                "shasum": ""
            },
            "require": {
                "ext-dom": "*",
                "ext-libxml": "*",
                "ext-xmlwriter": "*",
                "nikic/php-parser": "^4.18 || ^5.0",
                "php": ">=7.3",
                "phpunit/php-file-iterator": "^3.0.3",
                "phpunit/php-text-template": "^2.0.2",
                "sebastian/code-unit-reverse-lookup": "^2.0.2",
                "sebastian/complexity": "^2.0",
                "sebastian/environment": "^5.1.2",
                "sebastian/lines-of-code": "^1.0.3",
                "sebastian/version": "^3.0.1",
                "theseer/tokenizer": "^1.2.0"
            },
            "require-dev": {
                "phpunit/phpunit": "^9.3"
            },
            "suggest": {
                "ext-pcov": "PHP extension that provides line coverage",
                "ext-xdebug": "PHP extension that provides line coverage as well as branch and path coverage"
            },
            "type": "library",
            "extra": {
                "branch-alias": {
                    "dev-master": "9.2-dev"
                }
            },
            "autoload": {
                "classmap": [
                    "src/"
                ]
            },
            "notification-url": "https://packagist.org/downloads/",
            "license": [
                "BSD-3-Clause"
            ],
            "authors": [
                {
                    "name": "Sebastian Bergmann",
                    "email": "sebastian@phpunit.de",
                    "role": "lead"
                }
            ],
            "description": "Library that provides collection, processing, and rendering functionality for PHP code coverage information.",
            "homepage": "https://github.com/sebastianbergmann/php-code-coverage",
            "keywords": [
                "coverage",
                "testing",
                "xunit"
            ],
            "support": {
                "issues": "https://github.com/sebastianbergmann/php-code-coverage/issues",
                "security": "https://github.com/sebastianbergmann/php-code-coverage/security/policy",
                "source": "https://github.com/sebastianbergmann/php-code-coverage/tree/9.2.30"
            },
            "funding": [
                {
                    "url": "https://github.com/sebastianbergmann",
                    "type": "github"
                }
            ],
            "time": "2023-12-22T06:47:57+00:00"
        },
        {
            "name": "phpunit/php-file-iterator",
            "version": "3.0.6",
            "source": {
                "type": "git",
                "url": "https://github.com/sebastianbergmann/php-file-iterator.git",
                "reference": "cf1c2e7c203ac650e352f4cc675a7021e7d1b3cf"
            },
            "dist": {
                "type": "zip",
                "url": "https://api.github.com/repos/sebastianbergmann/php-file-iterator/zipball/cf1c2e7c203ac650e352f4cc675a7021e7d1b3cf",
                "reference": "cf1c2e7c203ac650e352f4cc675a7021e7d1b3cf",
                "shasum": ""
            },
            "require": {
                "php": ">=7.3"
            },
            "require-dev": {
                "phpunit/phpunit": "^9.3"
            },
            "type": "library",
            "extra": {
                "branch-alias": {
                    "dev-master": "3.0-dev"
                }
            },
            "autoload": {
                "classmap": [
                    "src/"
                ]
            },
            "notification-url": "https://packagist.org/downloads/",
            "license": [
                "BSD-3-Clause"
            ],
            "authors": [
                {
                    "name": "Sebastian Bergmann",
                    "email": "sebastian@phpunit.de",
                    "role": "lead"
                }
            ],
            "description": "FilterIterator implementation that filters files based on a list of suffixes.",
            "homepage": "https://github.com/sebastianbergmann/php-file-iterator/",
            "keywords": [
                "filesystem",
                "iterator"
            ],
            "support": {
                "issues": "https://github.com/sebastianbergmann/php-file-iterator/issues",
                "source": "https://github.com/sebastianbergmann/php-file-iterator/tree/3.0.6"
            },
            "funding": [
                {
                    "url": "https://github.com/sebastianbergmann",
                    "type": "github"
                }
            ],
            "time": "2021-12-02T12:48:52+00:00"
        },
        {
            "name": "phpunit/php-invoker",
            "version": "3.1.1",
            "source": {
                "type": "git",
                "url": "https://github.com/sebastianbergmann/php-invoker.git",
                "reference": "5a10147d0aaf65b58940a0b72f71c9ac0423cc67"
            },
            "dist": {
                "type": "zip",
                "url": "https://api.github.com/repos/sebastianbergmann/php-invoker/zipball/5a10147d0aaf65b58940a0b72f71c9ac0423cc67",
                "reference": "5a10147d0aaf65b58940a0b72f71c9ac0423cc67",
                "shasum": ""
            },
            "require": {
                "php": ">=7.3"
            },
            "require-dev": {
                "ext-pcntl": "*",
                "phpunit/phpunit": "^9.3"
            },
            "suggest": {
                "ext-pcntl": "*"
            },
            "type": "library",
            "extra": {
                "branch-alias": {
                    "dev-master": "3.1-dev"
                }
            },
            "autoload": {
                "classmap": [
                    "src/"
                ]
            },
            "notification-url": "https://packagist.org/downloads/",
            "license": [
                "BSD-3-Clause"
            ],
            "authors": [
                {
                    "name": "Sebastian Bergmann",
                    "email": "sebastian@phpunit.de",
                    "role": "lead"
                }
            ],
            "description": "Invoke callables with a timeout",
            "homepage": "https://github.com/sebastianbergmann/php-invoker/",
            "keywords": [
                "process"
            ],
            "support": {
                "issues": "https://github.com/sebastianbergmann/php-invoker/issues",
                "source": "https://github.com/sebastianbergmann/php-invoker/tree/3.1.1"
            },
            "funding": [
                {
                    "url": "https://github.com/sebastianbergmann",
                    "type": "github"
                }
            ],
            "time": "2020-09-28T05:58:55+00:00"
        },
        {
            "name": "phpunit/php-text-template",
            "version": "2.0.4",
            "source": {
                "type": "git",
                "url": "https://github.com/sebastianbergmann/php-text-template.git",
                "reference": "5da5f67fc95621df9ff4c4e5a84d6a8a2acf7c28"
            },
            "dist": {
                "type": "zip",
                "url": "https://api.github.com/repos/sebastianbergmann/php-text-template/zipball/5da5f67fc95621df9ff4c4e5a84d6a8a2acf7c28",
                "reference": "5da5f67fc95621df9ff4c4e5a84d6a8a2acf7c28",
                "shasum": ""
            },
            "require": {
                "php": ">=7.3"
            },
            "require-dev": {
                "phpunit/phpunit": "^9.3"
            },
            "type": "library",
            "extra": {
                "branch-alias": {
                    "dev-master": "2.0-dev"
                }
            },
            "autoload": {
                "classmap": [
                    "src/"
                ]
            },
            "notification-url": "https://packagist.org/downloads/",
            "license": [
                "BSD-3-Clause"
            ],
            "authors": [
                {
                    "name": "Sebastian Bergmann",
                    "email": "sebastian@phpunit.de",
                    "role": "lead"
                }
            ],
            "description": "Simple template engine.",
            "homepage": "https://github.com/sebastianbergmann/php-text-template/",
            "keywords": [
                "template"
            ],
            "support": {
                "issues": "https://github.com/sebastianbergmann/php-text-template/issues",
                "source": "https://github.com/sebastianbergmann/php-text-template/tree/2.0.4"
            },
            "funding": [
                {
                    "url": "https://github.com/sebastianbergmann",
                    "type": "github"
                }
            ],
            "time": "2020-10-26T05:33:50+00:00"
        },
        {
            "name": "phpunit/php-timer",
            "version": "5.0.3",
            "source": {
                "type": "git",
                "url": "https://github.com/sebastianbergmann/php-timer.git",
                "reference": "5a63ce20ed1b5bf577850e2c4e87f4aa902afbd2"
            },
            "dist": {
                "type": "zip",
                "url": "https://api.github.com/repos/sebastianbergmann/php-timer/zipball/5a63ce20ed1b5bf577850e2c4e87f4aa902afbd2",
                "reference": "5a63ce20ed1b5bf577850e2c4e87f4aa902afbd2",
                "shasum": ""
            },
            "require": {
                "php": ">=7.3"
            },
            "require-dev": {
                "phpunit/phpunit": "^9.3"
            },
            "type": "library",
            "extra": {
                "branch-alias": {
                    "dev-master": "5.0-dev"
                }
            },
            "autoload": {
                "classmap": [
                    "src/"
                ]
            },
            "notification-url": "https://packagist.org/downloads/",
            "license": [
                "BSD-3-Clause"
            ],
            "authors": [
                {
                    "name": "Sebastian Bergmann",
                    "email": "sebastian@phpunit.de",
                    "role": "lead"
                }
            ],
            "description": "Utility class for timing",
            "homepage": "https://github.com/sebastianbergmann/php-timer/",
            "keywords": [
                "timer"
            ],
            "support": {
                "issues": "https://github.com/sebastianbergmann/php-timer/issues",
                "source": "https://github.com/sebastianbergmann/php-timer/tree/5.0.3"
            },
            "funding": [
                {
                    "url": "https://github.com/sebastianbergmann",
                    "type": "github"
                }
            ],
            "time": "2020-10-26T13:16:10+00:00"
        },
        {
            "name": "phpunit/phpunit",
            "version": "9.5.23",
            "source": {
                "type": "git",
                "url": "https://github.com/sebastianbergmann/phpunit.git",
                "reference": "888556852e7e9bbeeedb9656afe46118765ade34"
            },
            "dist": {
                "type": "zip",
                "url": "https://api.github.com/repos/sebastianbergmann/phpunit/zipball/888556852e7e9bbeeedb9656afe46118765ade34",
                "reference": "888556852e7e9bbeeedb9656afe46118765ade34",
                "shasum": ""
            },
            "require": {
                "doctrine/instantiator": "^1.3.1",
                "ext-dom": "*",
                "ext-json": "*",
                "ext-libxml": "*",
                "ext-mbstring": "*",
                "ext-xml": "*",
                "ext-xmlwriter": "*",
                "myclabs/deep-copy": "^1.10.1",
                "phar-io/manifest": "^2.0.3",
                "phar-io/version": "^3.0.2",
                "php": ">=7.3",
                "phpunit/php-code-coverage": "^9.2.13",
                "phpunit/php-file-iterator": "^3.0.5",
                "phpunit/php-invoker": "^3.1.1",
                "phpunit/php-text-template": "^2.0.3",
                "phpunit/php-timer": "^5.0.2",
                "sebastian/cli-parser": "^1.0.1",
                "sebastian/code-unit": "^1.0.6",
                "sebastian/comparator": "^4.0.5",
                "sebastian/diff": "^4.0.3",
                "sebastian/environment": "^5.1.3",
                "sebastian/exporter": "^4.0.3",
                "sebastian/global-state": "^5.0.1",
                "sebastian/object-enumerator": "^4.0.3",
                "sebastian/resource-operations": "^3.0.3",
                "sebastian/type": "^3.0",
                "sebastian/version": "^3.0.2"
            },
            "suggest": {
                "ext-soap": "*",
                "ext-xdebug": "*"
            },
            "bin": [
                "phpunit"
            ],
            "type": "library",
            "extra": {
                "branch-alias": {
                    "dev-master": "9.5-dev"
                }
            },
            "autoload": {
                "files": [
                    "src/Framework/Assert/Functions.php"
                ],
                "classmap": [
                    "src/"
                ]
            },
            "notification-url": "https://packagist.org/downloads/",
            "license": [
                "BSD-3-Clause"
            ],
            "authors": [
                {
                    "name": "Sebastian Bergmann",
                    "email": "sebastian@phpunit.de",
                    "role": "lead"
                }
            ],
            "description": "The PHP Unit Testing framework.",
            "homepage": "https://phpunit.de/",
            "keywords": [
                "phpunit",
                "testing",
                "xunit"
            ],
            "support": {
                "issues": "https://github.com/sebastianbergmann/phpunit/issues",
                "source": "https://github.com/sebastianbergmann/phpunit/tree/9.5.23"
            },
            "funding": [
                {
                    "url": "https://phpunit.de/sponsors.html",
                    "type": "custom"
                },
                {
                    "url": "https://github.com/sebastianbergmann",
                    "type": "github"
                }
            ],
            "time": "2022-08-22T14:01:36+00:00"
        },
        {
            "name": "sebastian/cli-parser",
            "version": "1.0.1",
            "source": {
                "type": "git",
                "url": "https://github.com/sebastianbergmann/cli-parser.git",
                "reference": "442e7c7e687e42adc03470c7b668bc4b2402c0b2"
            },
            "dist": {
                "type": "zip",
                "url": "https://api.github.com/repos/sebastianbergmann/cli-parser/zipball/442e7c7e687e42adc03470c7b668bc4b2402c0b2",
                "reference": "442e7c7e687e42adc03470c7b668bc4b2402c0b2",
                "shasum": ""
            },
            "require": {
                "php": ">=7.3"
            },
            "require-dev": {
                "phpunit/phpunit": "^9.3"
            },
            "type": "library",
            "extra": {
                "branch-alias": {
                    "dev-master": "1.0-dev"
                }
            },
            "autoload": {
                "classmap": [
                    "src/"
                ]
            },
            "notification-url": "https://packagist.org/downloads/",
            "license": [
                "BSD-3-Clause"
            ],
            "authors": [
                {
                    "name": "Sebastian Bergmann",
                    "email": "sebastian@phpunit.de",
                    "role": "lead"
                }
            ],
            "description": "Library for parsing CLI options",
            "homepage": "https://github.com/sebastianbergmann/cli-parser",
            "support": {
                "issues": "https://github.com/sebastianbergmann/cli-parser/issues",
                "source": "https://github.com/sebastianbergmann/cli-parser/tree/1.0.1"
            },
            "funding": [
                {
                    "url": "https://github.com/sebastianbergmann",
                    "type": "github"
                }
            ],
            "time": "2020-09-28T06:08:49+00:00"
        },
        {
            "name": "sebastian/code-unit",
            "version": "1.0.8",
            "source": {
                "type": "git",
                "url": "https://github.com/sebastianbergmann/code-unit.git",
                "reference": "1fc9f64c0927627ef78ba436c9b17d967e68e120"
            },
            "dist": {
                "type": "zip",
                "url": "https://api.github.com/repos/sebastianbergmann/code-unit/zipball/1fc9f64c0927627ef78ba436c9b17d967e68e120",
                "reference": "1fc9f64c0927627ef78ba436c9b17d967e68e120",
                "shasum": ""
            },
            "require": {
                "php": ">=7.3"
            },
            "require-dev": {
                "phpunit/phpunit": "^9.3"
            },
            "type": "library",
            "extra": {
                "branch-alias": {
                    "dev-master": "1.0-dev"
                }
            },
            "autoload": {
                "classmap": [
                    "src/"
                ]
            },
            "notification-url": "https://packagist.org/downloads/",
            "license": [
                "BSD-3-Clause"
            ],
            "authors": [
                {
                    "name": "Sebastian Bergmann",
                    "email": "sebastian@phpunit.de",
                    "role": "lead"
                }
            ],
            "description": "Collection of value objects that represent the PHP code units",
            "homepage": "https://github.com/sebastianbergmann/code-unit",
            "support": {
                "issues": "https://github.com/sebastianbergmann/code-unit/issues",
                "source": "https://github.com/sebastianbergmann/code-unit/tree/1.0.8"
            },
            "funding": [
                {
                    "url": "https://github.com/sebastianbergmann",
                    "type": "github"
                }
            ],
            "time": "2020-10-26T13:08:54+00:00"
        },
        {
            "name": "sebastian/code-unit-reverse-lookup",
            "version": "2.0.3",
            "source": {
                "type": "git",
                "url": "https://github.com/sebastianbergmann/code-unit-reverse-lookup.git",
                "reference": "ac91f01ccec49fb77bdc6fd1e548bc70f7faa3e5"
            },
            "dist": {
                "type": "zip",
                "url": "https://api.github.com/repos/sebastianbergmann/code-unit-reverse-lookup/zipball/ac91f01ccec49fb77bdc6fd1e548bc70f7faa3e5",
                "reference": "ac91f01ccec49fb77bdc6fd1e548bc70f7faa3e5",
                "shasum": ""
            },
            "require": {
                "php": ">=7.3"
            },
            "require-dev": {
                "phpunit/phpunit": "^9.3"
            },
            "type": "library",
            "extra": {
                "branch-alias": {
                    "dev-master": "2.0-dev"
                }
            },
            "autoload": {
                "classmap": [
                    "src/"
                ]
            },
            "notification-url": "https://packagist.org/downloads/",
            "license": [
                "BSD-3-Clause"
            ],
            "authors": [
                {
                    "name": "Sebastian Bergmann",
                    "email": "sebastian@phpunit.de"
                }
            ],
            "description": "Looks up which function or method a line of code belongs to",
            "homepage": "https://github.com/sebastianbergmann/code-unit-reverse-lookup/",
            "support": {
                "issues": "https://github.com/sebastianbergmann/code-unit-reverse-lookup/issues",
                "source": "https://github.com/sebastianbergmann/code-unit-reverse-lookup/tree/2.0.3"
            },
            "funding": [
                {
                    "url": "https://github.com/sebastianbergmann",
                    "type": "github"
                }
            ],
            "time": "2020-09-28T05:30:19+00:00"
        },
        {
            "name": "sebastian/comparator",
            "version": "4.0.6",
            "source": {
                "type": "git",
                "url": "https://github.com/sebastianbergmann/comparator.git",
                "reference": "55f4261989e546dc112258c7a75935a81a7ce382"
            },
            "dist": {
                "type": "zip",
                "url": "https://api.github.com/repos/sebastianbergmann/comparator/zipball/55f4261989e546dc112258c7a75935a81a7ce382",
                "reference": "55f4261989e546dc112258c7a75935a81a7ce382",
                "shasum": ""
            },
            "require": {
                "php": ">=7.3",
                "sebastian/diff": "^4.0",
                "sebastian/exporter": "^4.0"
            },
            "require-dev": {
                "phpunit/phpunit": "^9.3"
            },
            "type": "library",
            "extra": {
                "branch-alias": {
                    "dev-master": "4.0-dev"
                }
            },
            "autoload": {
                "classmap": [
                    "src/"
                ]
            },
            "notification-url": "https://packagist.org/downloads/",
            "license": [
                "BSD-3-Clause"
            ],
            "authors": [
                {
                    "name": "Sebastian Bergmann",
                    "email": "sebastian@phpunit.de"
                },
                {
                    "name": "Jeff Welch",
                    "email": "whatthejeff@gmail.com"
                },
                {
                    "name": "Volker Dusch",
                    "email": "github@wallbash.com"
                },
                {
                    "name": "Bernhard Schussek",
                    "email": "bschussek@2bepublished.at"
                }
            ],
            "description": "Provides the functionality to compare PHP values for equality",
            "homepage": "https://github.com/sebastianbergmann/comparator",
            "keywords": [
                "comparator",
                "compare",
                "equality"
            ],
            "support": {
                "issues": "https://github.com/sebastianbergmann/comparator/issues",
                "source": "https://github.com/sebastianbergmann/comparator/tree/4.0.6"
            },
            "funding": [
                {
                    "url": "https://github.com/sebastianbergmann",
                    "type": "github"
                }
            ],
            "time": "2020-10-26T15:49:45+00:00"
        },
        {
            "name": "sebastian/complexity",
            "version": "2.0.3",
            "source": {
                "type": "git",
                "url": "https://github.com/sebastianbergmann/complexity.git",
                "reference": "25f207c40d62b8b7aa32f5ab026c53561964053a"
            },
            "dist": {
                "type": "zip",
                "url": "https://api.github.com/repos/sebastianbergmann/complexity/zipball/25f207c40d62b8b7aa32f5ab026c53561964053a",
                "reference": "25f207c40d62b8b7aa32f5ab026c53561964053a",
                "shasum": ""
            },
            "require": {
                "nikic/php-parser": "^4.18 || ^5.0",
                "php": ">=7.3"
            },
            "require-dev": {
                "phpunit/phpunit": "^9.3"
            },
            "type": "library",
            "extra": {
                "branch-alias": {
                    "dev-master": "2.0-dev"
                }
            },
            "autoload": {
                "classmap": [
                    "src/"
                ]
            },
            "notification-url": "https://packagist.org/downloads/",
            "license": [
                "BSD-3-Clause"
            ],
            "authors": [
                {
                    "name": "Sebastian Bergmann",
                    "email": "sebastian@phpunit.de",
                    "role": "lead"
                }
            ],
            "description": "Library for calculating the complexity of PHP code units",
            "homepage": "https://github.com/sebastianbergmann/complexity",
            "support": {
                "issues": "https://github.com/sebastianbergmann/complexity/issues",
                "source": "https://github.com/sebastianbergmann/complexity/tree/2.0.3"
            },
            "funding": [
                {
                    "url": "https://github.com/sebastianbergmann",
                    "type": "github"
                }
            ],
            "time": "2023-12-22T06:19:30+00:00"
        },
        {
            "name": "sebastian/diff",
            "version": "4.0.4",
            "source": {
                "type": "git",
                "url": "https://github.com/sebastianbergmann/diff.git",
                "reference": "3461e3fccc7cfdfc2720be910d3bd73c69be590d"
            },
            "dist": {
                "type": "zip",
                "url": "https://api.github.com/repos/sebastianbergmann/diff/zipball/3461e3fccc7cfdfc2720be910d3bd73c69be590d",
                "reference": "3461e3fccc7cfdfc2720be910d3bd73c69be590d",
                "shasum": ""
            },
            "require": {
                "php": ">=7.3"
            },
            "require-dev": {
                "phpunit/phpunit": "^9.3",
                "symfony/process": "^4.2 || ^5"
            },
            "type": "library",
            "extra": {
                "branch-alias": {
                    "dev-master": "4.0-dev"
                }
            },
            "autoload": {
                "classmap": [
                    "src/"
                ]
            },
            "notification-url": "https://packagist.org/downloads/",
            "license": [
                "BSD-3-Clause"
            ],
            "authors": [
                {
                    "name": "Sebastian Bergmann",
                    "email": "sebastian@phpunit.de"
                },
                {
                    "name": "Kore Nordmann",
                    "email": "mail@kore-nordmann.de"
                }
            ],
            "description": "Diff implementation",
            "homepage": "https://github.com/sebastianbergmann/diff",
            "keywords": [
                "diff",
                "udiff",
                "unidiff",
                "unified diff"
            ],
            "support": {
                "issues": "https://github.com/sebastianbergmann/diff/issues",
                "source": "https://github.com/sebastianbergmann/diff/tree/4.0.4"
            },
            "funding": [
                {
                    "url": "https://github.com/sebastianbergmann",
                    "type": "github"
                }
            ],
            "time": "2020-10-26T13:10:38+00:00"
        },
        {
            "name": "sebastian/environment",
            "version": "5.1.5",
            "source": {
                "type": "git",
                "url": "https://github.com/sebastianbergmann/environment.git",
                "reference": "830c43a844f1f8d5b7a1f6d6076b784454d8b7ed"
            },
            "dist": {
                "type": "zip",
                "url": "https://api.github.com/repos/sebastianbergmann/environment/zipball/830c43a844f1f8d5b7a1f6d6076b784454d8b7ed",
                "reference": "830c43a844f1f8d5b7a1f6d6076b784454d8b7ed",
                "shasum": ""
            },
            "require": {
                "php": ">=7.3"
            },
            "require-dev": {
                "phpunit/phpunit": "^9.3"
            },
            "suggest": {
                "ext-posix": "*"
            },
            "type": "library",
            "extra": {
                "branch-alias": {
                    "dev-master": "5.1-dev"
                }
            },
            "autoload": {
                "classmap": [
                    "src/"
                ]
            },
            "notification-url": "https://packagist.org/downloads/",
            "license": [
                "BSD-3-Clause"
            ],
            "authors": [
                {
                    "name": "Sebastian Bergmann",
                    "email": "sebastian@phpunit.de"
                }
            ],
            "description": "Provides functionality to handle HHVM/PHP environments",
            "homepage": "http://www.github.com/sebastianbergmann/environment",
            "keywords": [
                "Xdebug",
                "environment",
                "hhvm"
            ],
            "support": {
                "issues": "https://github.com/sebastianbergmann/environment/issues",
                "source": "https://github.com/sebastianbergmann/environment/tree/5.1.5"
            },
            "funding": [
                {
                    "url": "https://github.com/sebastianbergmann",
                    "type": "github"
                }
            ],
            "time": "2023-02-03T06:03:51+00:00"
        },
        {
            "name": "sebastian/exporter",
            "version": "4.0.4",
            "source": {
                "type": "git",
                "url": "https://github.com/sebastianbergmann/exporter.git",
                "reference": "65e8b7db476c5dd267e65eea9cab77584d3cfff9"
            },
            "dist": {
                "type": "zip",
                "url": "https://api.github.com/repos/sebastianbergmann/exporter/zipball/65e8b7db476c5dd267e65eea9cab77584d3cfff9",
                "reference": "65e8b7db476c5dd267e65eea9cab77584d3cfff9",
                "shasum": ""
            },
            "require": {
                "php": ">=7.3",
                "sebastian/recursion-context": "^4.0"
            },
            "require-dev": {
                "ext-mbstring": "*",
                "phpunit/phpunit": "^9.3"
            },
            "type": "library",
            "extra": {
                "branch-alias": {
                    "dev-master": "4.0-dev"
                }
            },
            "autoload": {
                "classmap": [
                    "src/"
                ]
            },
            "notification-url": "https://packagist.org/downloads/",
            "license": [
                "BSD-3-Clause"
            ],
            "authors": [
                {
                    "name": "Sebastian Bergmann",
                    "email": "sebastian@phpunit.de"
                },
                {
                    "name": "Jeff Welch",
                    "email": "whatthejeff@gmail.com"
                },
                {
                    "name": "Volker Dusch",
                    "email": "github@wallbash.com"
                },
                {
                    "name": "Adam Harvey",
                    "email": "aharvey@php.net"
                },
                {
                    "name": "Bernhard Schussek",
                    "email": "bschussek@gmail.com"
                }
            ],
            "description": "Provides the functionality to export PHP variables for visualization",
            "homepage": "https://www.github.com/sebastianbergmann/exporter",
            "keywords": [
                "export",
                "exporter"
            ],
            "support": {
                "issues": "https://github.com/sebastianbergmann/exporter/issues",
                "source": "https://github.com/sebastianbergmann/exporter/tree/4.0.4"
            },
            "funding": [
                {
                    "url": "https://github.com/sebastianbergmann",
                    "type": "github"
                }
            ],
            "time": "2021-11-11T14:18:36+00:00"
        },
        {
            "name": "sebastian/global-state",
            "version": "5.0.5",
            "source": {
                "type": "git",
                "url": "https://github.com/sebastianbergmann/global-state.git",
                "reference": "0ca8db5a5fc9c8646244e629625ac486fa286bf2"
            },
            "dist": {
                "type": "zip",
                "url": "https://api.github.com/repos/sebastianbergmann/global-state/zipball/0ca8db5a5fc9c8646244e629625ac486fa286bf2",
                "reference": "0ca8db5a5fc9c8646244e629625ac486fa286bf2",
                "shasum": ""
            },
            "require": {
                "php": ">=7.3",
                "sebastian/object-reflector": "^2.0",
                "sebastian/recursion-context": "^4.0"
            },
            "require-dev": {
                "ext-dom": "*",
                "phpunit/phpunit": "^9.3"
            },
            "suggest": {
                "ext-uopz": "*"
            },
            "type": "library",
            "extra": {
                "branch-alias": {
                    "dev-master": "5.0-dev"
                }
            },
            "autoload": {
                "classmap": [
                    "src/"
                ]
            },
            "notification-url": "https://packagist.org/downloads/",
            "license": [
                "BSD-3-Clause"
            ],
            "authors": [
                {
                    "name": "Sebastian Bergmann",
                    "email": "sebastian@phpunit.de"
                }
            ],
            "description": "Snapshotting of global state",
            "homepage": "http://www.github.com/sebastianbergmann/global-state",
            "keywords": [
                "global state"
            ],
            "support": {
                "issues": "https://github.com/sebastianbergmann/global-state/issues",
                "source": "https://github.com/sebastianbergmann/global-state/tree/5.0.5"
            },
            "funding": [
                {
                    "url": "https://github.com/sebastianbergmann",
                    "type": "github"
                }
            ],
            "time": "2022-02-14T08:28:10+00:00"
        },
        {
            "name": "sebastian/lines-of-code",
            "version": "1.0.4",
            "source": {
                "type": "git",
                "url": "https://github.com/sebastianbergmann/lines-of-code.git",
                "reference": "e1e4a170560925c26d424b6a03aed157e7dcc5c5"
            },
            "dist": {
                "type": "zip",
                "url": "https://api.github.com/repos/sebastianbergmann/lines-of-code/zipball/e1e4a170560925c26d424b6a03aed157e7dcc5c5",
                "reference": "e1e4a170560925c26d424b6a03aed157e7dcc5c5",
                "shasum": ""
            },
            "require": {
                "nikic/php-parser": "^4.18 || ^5.0",
                "php": ">=7.3"
            },
            "require-dev": {
                "phpunit/phpunit": "^9.3"
            },
            "type": "library",
            "extra": {
                "branch-alias": {
                    "dev-master": "1.0-dev"
                }
            },
            "autoload": {
                "classmap": [
                    "src/"
                ]
            },
            "notification-url": "https://packagist.org/downloads/",
            "license": [
                "BSD-3-Clause"
            ],
            "authors": [
                {
                    "name": "Sebastian Bergmann",
                    "email": "sebastian@phpunit.de",
                    "role": "lead"
                }
            ],
            "description": "Library for counting the lines of code in PHP source code",
            "homepage": "https://github.com/sebastianbergmann/lines-of-code",
            "support": {
                "issues": "https://github.com/sebastianbergmann/lines-of-code/issues",
                "source": "https://github.com/sebastianbergmann/lines-of-code/tree/1.0.4"
            },
            "funding": [
                {
                    "url": "https://github.com/sebastianbergmann",
                    "type": "github"
                }
            ],
            "time": "2023-12-22T06:20:34+00:00"
        },
        {
            "name": "sebastian/object-enumerator",
            "version": "4.0.4",
            "source": {
                "type": "git",
                "url": "https://github.com/sebastianbergmann/object-enumerator.git",
                "reference": "5c9eeac41b290a3712d88851518825ad78f45c71"
            },
            "dist": {
                "type": "zip",
                "url": "https://api.github.com/repos/sebastianbergmann/object-enumerator/zipball/5c9eeac41b290a3712d88851518825ad78f45c71",
                "reference": "5c9eeac41b290a3712d88851518825ad78f45c71",
                "shasum": ""
            },
            "require": {
                "php": ">=7.3",
                "sebastian/object-reflector": "^2.0",
                "sebastian/recursion-context": "^4.0"
            },
            "require-dev": {
                "phpunit/phpunit": "^9.3"
            },
            "type": "library",
            "extra": {
                "branch-alias": {
                    "dev-master": "4.0-dev"
                }
            },
            "autoload": {
                "classmap": [
                    "src/"
                ]
            },
            "notification-url": "https://packagist.org/downloads/",
            "license": [
                "BSD-3-Clause"
            ],
            "authors": [
                {
                    "name": "Sebastian Bergmann",
                    "email": "sebastian@phpunit.de"
                }
            ],
            "description": "Traverses array structures and object graphs to enumerate all referenced objects",
            "homepage": "https://github.com/sebastianbergmann/object-enumerator/",
            "support": {
                "issues": "https://github.com/sebastianbergmann/object-enumerator/issues",
                "source": "https://github.com/sebastianbergmann/object-enumerator/tree/4.0.4"
            },
            "funding": [
                {
                    "url": "https://github.com/sebastianbergmann",
                    "type": "github"
                }
            ],
            "time": "2020-10-26T13:12:34+00:00"
        },
        {
            "name": "sebastian/object-reflector",
            "version": "2.0.4",
            "source": {
                "type": "git",
                "url": "https://github.com/sebastianbergmann/object-reflector.git",
                "reference": "b4f479ebdbf63ac605d183ece17d8d7fe49c15c7"
            },
            "dist": {
                "type": "zip",
                "url": "https://api.github.com/repos/sebastianbergmann/object-reflector/zipball/b4f479ebdbf63ac605d183ece17d8d7fe49c15c7",
                "reference": "b4f479ebdbf63ac605d183ece17d8d7fe49c15c7",
                "shasum": ""
            },
            "require": {
                "php": ">=7.3"
            },
            "require-dev": {
                "phpunit/phpunit": "^9.3"
            },
            "type": "library",
            "extra": {
                "branch-alias": {
                    "dev-master": "2.0-dev"
                }
            },
            "autoload": {
                "classmap": [
                    "src/"
                ]
            },
            "notification-url": "https://packagist.org/downloads/",
            "license": [
                "BSD-3-Clause"
            ],
            "authors": [
                {
                    "name": "Sebastian Bergmann",
                    "email": "sebastian@phpunit.de"
                }
            ],
            "description": "Allows reflection of object attributes, including inherited and non-public ones",
            "homepage": "https://github.com/sebastianbergmann/object-reflector/",
            "support": {
                "issues": "https://github.com/sebastianbergmann/object-reflector/issues",
                "source": "https://github.com/sebastianbergmann/object-reflector/tree/2.0.4"
            },
            "funding": [
                {
                    "url": "https://github.com/sebastianbergmann",
                    "type": "github"
                }
            ],
            "time": "2020-10-26T13:14:26+00:00"
        },
        {
            "name": "sebastian/recursion-context",
            "version": "4.0.4",
            "source": {
                "type": "git",
                "url": "https://github.com/sebastianbergmann/recursion-context.git",
                "reference": "cd9d8cf3c5804de4341c283ed787f099f5506172"
            },
            "dist": {
                "type": "zip",
                "url": "https://api.github.com/repos/sebastianbergmann/recursion-context/zipball/cd9d8cf3c5804de4341c283ed787f099f5506172",
                "reference": "cd9d8cf3c5804de4341c283ed787f099f5506172",
                "shasum": ""
            },
            "require": {
                "php": ">=7.3"
            },
            "require-dev": {
                "phpunit/phpunit": "^9.3"
            },
            "type": "library",
            "extra": {
                "branch-alias": {
                    "dev-master": "4.0-dev"
                }
            },
            "autoload": {
                "classmap": [
                    "src/"
                ]
            },
            "notification-url": "https://packagist.org/downloads/",
            "license": [
                "BSD-3-Clause"
            ],
            "authors": [
                {
                    "name": "Sebastian Bergmann",
                    "email": "sebastian@phpunit.de"
                },
                {
                    "name": "Jeff Welch",
                    "email": "whatthejeff@gmail.com"
                },
                {
                    "name": "Adam Harvey",
                    "email": "aharvey@php.net"
                }
            ],
            "description": "Provides functionality to recursively process PHP variables",
            "homepage": "http://www.github.com/sebastianbergmann/recursion-context",
            "support": {
                "issues": "https://github.com/sebastianbergmann/recursion-context/issues",
                "source": "https://github.com/sebastianbergmann/recursion-context/tree/4.0.4"
            },
            "funding": [
                {
                    "url": "https://github.com/sebastianbergmann",
                    "type": "github"
                }
            ],
            "time": "2020-10-26T13:17:30+00:00"
        },
        {
            "name": "sebastian/resource-operations",
            "version": "3.0.3",
            "source": {
                "type": "git",
                "url": "https://github.com/sebastianbergmann/resource-operations.git",
                "reference": "0f4443cb3a1d92ce809899753bc0d5d5a8dd19a8"
            },
            "dist": {
                "type": "zip",
                "url": "https://api.github.com/repos/sebastianbergmann/resource-operations/zipball/0f4443cb3a1d92ce809899753bc0d5d5a8dd19a8",
                "reference": "0f4443cb3a1d92ce809899753bc0d5d5a8dd19a8",
                "shasum": ""
            },
            "require": {
                "php": ">=7.3"
            },
            "require-dev": {
                "phpunit/phpunit": "^9.0"
            },
            "type": "library",
            "extra": {
                "branch-alias": {
                    "dev-master": "3.0-dev"
                }
            },
            "autoload": {
                "classmap": [
                    "src/"
                ]
            },
            "notification-url": "https://packagist.org/downloads/",
            "license": [
                "BSD-3-Clause"
            ],
            "authors": [
                {
                    "name": "Sebastian Bergmann",
                    "email": "sebastian@phpunit.de"
                }
            ],
            "description": "Provides a list of PHP built-in functions that operate on resources",
            "homepage": "https://www.github.com/sebastianbergmann/resource-operations",
            "support": {
                "issues": "https://github.com/sebastianbergmann/resource-operations/issues",
                "source": "https://github.com/sebastianbergmann/resource-operations/tree/3.0.3"
            },
            "funding": [
                {
                    "url": "https://github.com/sebastianbergmann",
                    "type": "github"
                }
            ],
            "time": "2020-09-28T06:45:17+00:00"
        },
        {
            "name": "sebastian/type",
            "version": "3.0.0",
            "source": {
                "type": "git",
                "url": "https://github.com/sebastianbergmann/type.git",
                "reference": "b233b84bc4465aff7b57cf1c4bc75c86d00d6dad"
            },
            "dist": {
                "type": "zip",
                "url": "https://api.github.com/repos/sebastianbergmann/type/zipball/b233b84bc4465aff7b57cf1c4bc75c86d00d6dad",
                "reference": "b233b84bc4465aff7b57cf1c4bc75c86d00d6dad",
                "shasum": ""
            },
            "require": {
                "php": ">=7.3"
            },
            "require-dev": {
                "phpunit/phpunit": "^9.5"
            },
            "type": "library",
            "extra": {
                "branch-alias": {
                    "dev-master": "3.0-dev"
                }
            },
            "autoload": {
                "classmap": [
                    "src/"
                ]
            },
            "notification-url": "https://packagist.org/downloads/",
            "license": [
                "BSD-3-Clause"
            ],
            "authors": [
                {
                    "name": "Sebastian Bergmann",
                    "email": "sebastian@phpunit.de",
                    "role": "lead"
                }
            ],
            "description": "Collection of value objects that represent the types of the PHP type system",
            "homepage": "https://github.com/sebastianbergmann/type",
            "support": {
                "issues": "https://github.com/sebastianbergmann/type/issues",
                "source": "https://github.com/sebastianbergmann/type/tree/3.0.0"
            },
            "funding": [
                {
                    "url": "https://github.com/sebastianbergmann",
                    "type": "github"
                }
            ],
            "time": "2022-03-15T09:54:48+00:00"
        },
        {
            "name": "sebastian/version",
            "version": "3.0.2",
            "source": {
                "type": "git",
                "url": "https://github.com/sebastianbergmann/version.git",
                "reference": "c6c1022351a901512170118436c764e473f6de8c"
            },
            "dist": {
                "type": "zip",
                "url": "https://api.github.com/repos/sebastianbergmann/version/zipball/c6c1022351a901512170118436c764e473f6de8c",
                "reference": "c6c1022351a901512170118436c764e473f6de8c",
                "shasum": ""
            },
            "require": {
                "php": ">=7.3"
            },
            "type": "library",
            "extra": {
                "branch-alias": {
                    "dev-master": "3.0-dev"
                }
            },
            "autoload": {
                "classmap": [
                    "src/"
                ]
            },
            "notification-url": "https://packagist.org/downloads/",
            "license": [
                "BSD-3-Clause"
            ],
            "authors": [
                {
                    "name": "Sebastian Bergmann",
                    "email": "sebastian@phpunit.de",
                    "role": "lead"
                }
            ],
            "description": "Library that helps with managing the version number of Git-hosted PHP projects",
            "homepage": "https://github.com/sebastianbergmann/version",
            "support": {
                "issues": "https://github.com/sebastianbergmann/version/issues",
                "source": "https://github.com/sebastianbergmann/version/tree/3.0.2"
            },
            "funding": [
                {
                    "url": "https://github.com/sebastianbergmann",
                    "type": "github"
                }
            ],
            "time": "2020-09-28T06:39:44+00:00"
        },
        {
            "name": "shipmonk/composer-dependency-analyser",
            "version": "1.3.1",
            "source": {
                "type": "git",
                "url": "https://github.com/shipmonk-rnd/composer-dependency-analyser.git",
                "reference": "b67036e64429bcddbbb65ba218f031d58ffda02e"
            },
            "dist": {
                "type": "zip",
                "url": "https://api.github.com/repos/shipmonk-rnd/composer-dependency-analyser/zipball/b67036e64429bcddbbb65ba218f031d58ffda02e",
                "reference": "b67036e64429bcddbbb65ba218f031d58ffda02e",
                "shasum": ""
            },
            "require": {
                "ext-json": "*",
                "php": "^7.2 || ^8.0"
            },
            "require-dev": {
                "editorconfig-checker/editorconfig-checker": "^10.3.0",
                "ergebnis/composer-normalize": "^2.19",
                "phpstan/phpstan": "^1.10.30",
                "phpstan/phpstan-phpunit": "^1.1.1",
                "phpstan/phpstan-strict-rules": "^1.2.3",
                "phpunit/phpunit": "^8.5.28 || ^9.5.20",
                "shipmonk/name-collision-detector": "^2.0.0",
                "slevomat/coding-standard": "^8.0.1"
            },
            "bin": [
                "bin/composer-dependency-analyser"
            ],
            "type": "library",
            "autoload": {
                "psr-4": {
                    "ShipMonk\\ComposerDependencyAnalyser\\": "src/"
                }
            },
            "notification-url": "https://packagist.org/downloads/",
            "license": [
                "MIT"
            ],
            "description": "Fast detection of composer dependency issues (dead dependencies, shadow dependencies, misplaced dependencies)",
            "keywords": [
                "analyser",
                "composer",
                "composer dependency",
                "dead code",
                "dead dependency",
                "detector",
                "dev",
                "misplaced dependency",
                "shadow dependency",
                "static analysis",
                "unused code",
                "unused dependency"
            ],
            "support": {
                "issues": "https://github.com/shipmonk-rnd/composer-dependency-analyser/issues",
                "source": "https://github.com/shipmonk-rnd/composer-dependency-analyser/tree/1.3.1"
            },
            "time": "2024-03-05T20:19:03+00:00"
        },
        {
            "name": "shipmonk/name-collision-detector",
            "version": "2.1.0",
            "source": {
                "type": "git",
                "url": "https://github.com/shipmonk-rnd/name-collision-detector.git",
                "reference": "322993a0b057457ab363929c3ca37bce6eb4affb"
            },
            "dist": {
                "type": "zip",
                "url": "https://api.github.com/repos/shipmonk-rnd/name-collision-detector/zipball/322993a0b057457ab363929c3ca37bce6eb4affb",
                "reference": "322993a0b057457ab363929c3ca37bce6eb4affb",
                "shasum": ""
            },
            "require": {
                "ext-tokenizer": "*",
                "nette/schema": "^1.1.0",
                "php": "^7.2 || ^8.0"
            },
            "require-dev": {
                "editorconfig-checker/editorconfig-checker": "^10.3.0",
                "ergebnis/composer-normalize": "^2.19",
                "phpstan/phpstan": "^1.8.7",
                "phpstan/phpstan-phpunit": "^1.1.1",
                "phpstan/phpstan-strict-rules": "^1.2.3",
                "phpunit/phpunit": "^8.5.28 || ^9.5.20",
                "slevomat/coding-standard": "^8.0.1"
            },
            "bin": [
                "bin/detect-collisions"
            ],
            "type": "library",
            "autoload": {
                "psr-4": {
                    "ShipMonk\\NameCollision\\": "src/"
                }
            },
            "notification-url": "https://packagist.org/downloads/",
            "license": [
                "MIT"
            ],
            "description": "Simple tool to find ambiguous classes or any other name duplicates within your project.",
            "keywords": [
                "ambiguous",
                "autoload",
                "autoloading",
                "classname",
                "collision",
                "namespace"
            ],
            "support": {
                "issues": "https://github.com/shipmonk-rnd/name-collision-detector/issues",
                "source": "https://github.com/shipmonk-rnd/name-collision-detector/tree/2.1.0"
            },
            "time": "2023-10-09T12:15:58+00:00"
        },
        {
            "name": "theseer/tokenizer",
            "version": "1.2.1",
            "source": {
                "type": "git",
                "url": "https://github.com/theseer/tokenizer.git",
                "reference": "34a41e998c2183e22995f158c581e7b5e755ab9e"
            },
            "dist": {
                "type": "zip",
                "url": "https://api.github.com/repos/theseer/tokenizer/zipball/34a41e998c2183e22995f158c581e7b5e755ab9e",
                "reference": "34a41e998c2183e22995f158c581e7b5e755ab9e",
                "shasum": ""
            },
            "require": {
                "ext-dom": "*",
                "ext-tokenizer": "*",
                "ext-xmlwriter": "*",
                "php": "^7.2 || ^8.0"
            },
            "type": "library",
            "autoload": {
                "classmap": [
                    "src/"
                ]
            },
            "notification-url": "https://packagist.org/downloads/",
            "license": [
                "BSD-3-Clause"
            ],
            "authors": [
                {
                    "name": "Arne Blankerts",
                    "email": "arne@blankerts.de",
                    "role": "Developer"
                }
            ],
            "description": "A small library for converting tokenized PHP source code into XML and potentially other formats",
            "support": {
                "issues": "https://github.com/theseer/tokenizer/issues",
                "source": "https://github.com/theseer/tokenizer/tree/1.2.1"
            },
            "funding": [
                {
                    "url": "https://github.com/theseer",
                    "type": "github"
                }
            ],
            "time": "2021-07-28T10:34:58+00:00"
        }
    ],
    "aliases": [],
    "minimum-stability": "dev",
    "stability-flags": {
        "jetbrains/phpstorm-stubs": 20
    },
    "prefer-stable": true,
    "prefer-lowest": false,
    "platform": {
        "php": "^8.1",
        "composer-runtime-api": "^2.0"
    },
    "platform-dev": [],
    "platform-overrides": {
        "php": "8.1.99"
    },
    "plugin-api-version": "2.6.0"
}<|MERGE_RESOLUTION|>--- conflicted
+++ resolved
@@ -4,11 +4,7 @@
         "Read more about it at https://getcomposer.org/doc/01-basic-usage.md#installing-dependencies",
         "This file is @generated automatically"
     ],
-<<<<<<< HEAD
-    "content-hash": "507cb43eb431bfbd75bc0cdcc2722306",
-=======
-    "content-hash": "4435bea5929c7b484c2452f101b1388e",
->>>>>>> 996f194e
+    "content-hash": "6dc6e808e4885f2b3f3559eedd3cf0eb",
     "packages": [
         {
             "name": "clue/ndjson-react",
