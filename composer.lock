{
    "_readme": [
        "This file locks the dependencies of your project to a known state",
        "Read more about it at https://getcomposer.org/doc/01-basic-usage.md#installing-dependencies",
        "This file is @generated automatically"
    ],
<<<<<<< HEAD
    "content-hash": "1a80a9dcccad9a4e8efdaaa3d40b7a94",
=======
    "content-hash": "50862a1dd4679def3f28fc4c37e8dc28",
>>>>>>> 7f872729
    "packages": [
        {
            "name": "clue/ndjson-react",
            "version": "v1.3.0",
            "source": {
                "type": "git",
                "url": "https://github.com/clue/reactphp-ndjson.git",
                "reference": "392dc165fce93b5bb5c637b67e59619223c931b0"
            },
            "dist": {
                "type": "zip",
                "url": "https://api.github.com/repos/clue/reactphp-ndjson/zipball/392dc165fce93b5bb5c637b67e59619223c931b0",
                "reference": "392dc165fce93b5bb5c637b67e59619223c931b0",
                "shasum": ""
            },
            "require": {
                "php": ">=5.3",
                "react/stream": "^1.2"
            },
            "require-dev": {
                "phpunit/phpunit": "^9.5 || ^5.7 || ^4.8.35",
                "react/event-loop": "^1.2"
            },
            "type": "library",
            "autoload": {
                "psr-4": {
                    "Clue\\React\\NDJson\\": "src/"
                }
            },
            "notification-url": "https://packagist.org/downloads/",
            "license": [
                "MIT"
            ],
            "authors": [
                {
                    "name": "Christian Lück",
                    "email": "christian@clue.engineering"
                }
            ],
            "description": "Streaming newline-delimited JSON (NDJSON) parser and encoder for ReactPHP.",
            "homepage": "https://github.com/clue/reactphp-ndjson",
            "keywords": [
                "NDJSON",
                "json",
                "jsonlines",
                "newline",
                "reactphp",
                "streaming"
            ],
            "support": {
                "issues": "https://github.com/clue/reactphp-ndjson/issues",
                "source": "https://github.com/clue/reactphp-ndjson/tree/v1.3.0"
            },
            "funding": [
                {
                    "url": "https://clue.engineering/support",
                    "type": "custom"
                },
                {
                    "url": "https://github.com/clue",
                    "type": "github"
                }
            ],
            "time": "2022-12-23T10:58:28+00:00"
        },
        {
            "name": "composer/ca-bundle",
            "version": "1.3.7",
            "source": {
                "type": "git",
                "url": "https://github.com/composer/ca-bundle.git",
                "reference": "76e46335014860eec1aa5a724799a00a2e47cc85"
            },
            "dist": {
                "type": "zip",
                "url": "https://api.github.com/repos/composer/ca-bundle/zipball/76e46335014860eec1aa5a724799a00a2e47cc85",
                "reference": "76e46335014860eec1aa5a724799a00a2e47cc85",
                "shasum": ""
            },
            "require": {
                "ext-openssl": "*",
                "ext-pcre": "*",
                "php": "^5.3.2 || ^7.0 || ^8.0"
            },
            "require-dev": {
                "phpstan/phpstan": "^0.12.55",
                "psr/log": "^1.0",
                "symfony/phpunit-bridge": "^4.2 || ^5",
                "symfony/process": "^2.5 || ^3.0 || ^4.0 || ^5.0 || ^6.0"
            },
            "type": "library",
            "extra": {
                "branch-alias": {
                    "dev-main": "1.x-dev"
                }
            },
            "autoload": {
                "psr-4": {
                    "Composer\\CaBundle\\": "src"
                }
            },
            "notification-url": "https://packagist.org/downloads/",
            "license": [
                "MIT"
            ],
            "authors": [
                {
                    "name": "Jordi Boggiano",
                    "email": "j.boggiano@seld.be",
                    "homepage": "http://seld.be"
                }
            ],
            "description": "Lets you find a path to the system CA bundle, and includes a fallback to the Mozilla CA bundle.",
            "keywords": [
                "cabundle",
                "cacert",
                "certificate",
                "ssl",
                "tls"
            ],
            "support": {
                "irc": "irc://irc.freenode.org/composer",
                "issues": "https://github.com/composer/ca-bundle/issues",
                "source": "https://github.com/composer/ca-bundle/tree/1.3.7"
            },
            "funding": [
                {
                    "url": "https://packagist.com",
                    "type": "custom"
                },
                {
                    "url": "https://github.com/composer",
                    "type": "github"
                },
                {
                    "url": "https://tidelift.com/funding/github/packagist/composer/composer",
                    "type": "tidelift"
                }
            ],
            "time": "2023-08-30T09:31:38+00:00"
        },
        {
            "name": "composer/pcre",
            "version": "3.1.0",
            "source": {
                "type": "git",
                "url": "https://github.com/composer/pcre.git",
                "reference": "4bff79ddd77851fe3cdd11616ed3f92841ba5bd2"
            },
            "dist": {
                "type": "zip",
                "url": "https://api.github.com/repos/composer/pcre/zipball/4bff79ddd77851fe3cdd11616ed3f92841ba5bd2",
                "reference": "4bff79ddd77851fe3cdd11616ed3f92841ba5bd2",
                "shasum": ""
            },
            "require": {
                "php": "^7.4 || ^8.0"
            },
            "require-dev": {
                "phpstan/phpstan": "^1.3",
                "phpstan/phpstan-strict-rules": "^1.1",
                "symfony/phpunit-bridge": "^5"
            },
            "type": "library",
            "extra": {
                "branch-alias": {
                    "dev-main": "3.x-dev"
                }
            },
            "autoload": {
                "psr-4": {
                    "Composer\\Pcre\\": "src"
                }
            },
            "notification-url": "https://packagist.org/downloads/",
            "license": [
                "MIT"
            ],
            "authors": [
                {
                    "name": "Jordi Boggiano",
                    "email": "j.boggiano@seld.be",
                    "homepage": "http://seld.be"
                }
            ],
            "description": "PCRE wrapping library that offers type-safe preg_* replacements.",
            "keywords": [
                "PCRE",
                "preg",
                "regex",
                "regular expression"
            ],
            "support": {
                "issues": "https://github.com/composer/pcre/issues",
                "source": "https://github.com/composer/pcre/tree/3.1.0"
            },
            "funding": [
                {
                    "url": "https://packagist.com",
                    "type": "custom"
                },
                {
                    "url": "https://github.com/composer",
                    "type": "github"
                },
                {
                    "url": "https://tidelift.com/funding/github/packagist/composer/composer",
                    "type": "tidelift"
                }
            ],
            "time": "2022-11-17T09:50:14+00:00"
        },
        {
            "name": "composer/xdebug-handler",
            "version": "3.0.3",
            "source": {
                "type": "git",
                "url": "https://github.com/composer/xdebug-handler.git",
                "reference": "ced299686f41dce890debac69273b47ffe98a40c"
            },
            "dist": {
                "type": "zip",
                "url": "https://api.github.com/repos/composer/xdebug-handler/zipball/ced299686f41dce890debac69273b47ffe98a40c",
                "reference": "ced299686f41dce890debac69273b47ffe98a40c",
                "shasum": ""
            },
            "require": {
                "composer/pcre": "^1 || ^2 || ^3",
                "php": "^7.2.5 || ^8.0",
                "psr/log": "^1 || ^2 || ^3"
            },
            "require-dev": {
                "phpstan/phpstan": "^1.0",
                "phpstan/phpstan-strict-rules": "^1.1",
                "symfony/phpunit-bridge": "^6.0"
            },
            "type": "library",
            "autoload": {
                "psr-4": {
                    "Composer\\XdebugHandler\\": "src"
                }
            },
            "notification-url": "https://packagist.org/downloads/",
            "license": [
                "MIT"
            ],
            "authors": [
                {
                    "name": "John Stevenson",
                    "email": "john-stevenson@blueyonder.co.uk"
                }
            ],
            "description": "Restarts a process without Xdebug.",
            "keywords": [
                "Xdebug",
                "performance"
            ],
            "support": {
                "irc": "irc://irc.freenode.org/composer",
                "issues": "https://github.com/composer/xdebug-handler/issues",
                "source": "https://github.com/composer/xdebug-handler/tree/3.0.3"
            },
            "funding": [
                {
                    "url": "https://packagist.com",
                    "type": "custom"
                },
                {
                    "url": "https://github.com/composer",
                    "type": "github"
                },
                {
                    "url": "https://tidelift.com/funding/github/packagist/composer/composer",
                    "type": "tidelift"
                }
            ],
            "time": "2022-02-25T21:32:43+00:00"
        },
        {
            "name": "evenement/evenement",
            "version": "v3.0.1",
            "source": {
                "type": "git",
                "url": "https://github.com/igorw/evenement.git",
                "reference": "531bfb9d15f8aa57454f5f0285b18bec903b8fb7"
            },
            "dist": {
                "type": "zip",
                "url": "https://api.github.com/repos/igorw/evenement/zipball/531bfb9d15f8aa57454f5f0285b18bec903b8fb7",
                "reference": "531bfb9d15f8aa57454f5f0285b18bec903b8fb7",
                "shasum": ""
            },
            "require": {
                "php": ">=7.0"
            },
            "require-dev": {
                "phpunit/phpunit": "^6.0"
            },
            "type": "library",
            "autoload": {
                "psr-0": {
                    "Evenement": "src"
                }
            },
            "notification-url": "https://packagist.org/downloads/",
            "license": [
                "MIT"
            ],
            "authors": [
                {
                    "name": "Igor Wiedler",
                    "email": "igor@wiedler.ch"
                }
            ],
            "description": "Événement is a very simple event dispatching library for PHP",
            "keywords": [
                "event-dispatcher",
                "event-emitter"
            ],
            "support": {
                "issues": "https://github.com/igorw/evenement/issues",
                "source": "https://github.com/igorw/evenement/tree/master"
            },
            "time": "2017-07-23T21:35:13+00:00"
        },
        {
            "name": "fidry/cpu-core-counter",
            "version": "0.5.1",
            "source": {
                "type": "git",
                "url": "https://github.com/theofidry/cpu-core-counter.git",
                "reference": "b58e5a3933e541dc286cc91fc4f3898bbc6f1623"
            },
            "dist": {
                "type": "zip",
                "url": "https://api.github.com/repos/theofidry/cpu-core-counter/zipball/b58e5a3933e541dc286cc91fc4f3898bbc6f1623",
                "reference": "b58e5a3933e541dc286cc91fc4f3898bbc6f1623",
                "shasum": ""
            },
            "require": {
                "php": "^7.2 || ^8.0"
            },
            "require-dev": {
                "fidry/makefile": "^0.2.0",
                "phpstan/extension-installer": "^1.2.0",
                "phpstan/phpstan": "^1.9.2",
                "phpstan/phpstan-deprecation-rules": "^1.0.0",
                "phpstan/phpstan-phpunit": "^1.2.2",
                "phpstan/phpstan-strict-rules": "^1.4.4",
                "phpunit/phpunit": "^9.5.26 || ^8.5.31",
                "theofidry/php-cs-fixer-config": "^1.0",
                "webmozarts/strict-phpunit": "^7.5"
            },
            "type": "library",
            "autoload": {
                "psr-4": {
                    "Fidry\\CpuCoreCounter\\": "src/"
                }
            },
            "notification-url": "https://packagist.org/downloads/",
            "license": [
                "MIT"
            ],
            "authors": [
                {
                    "name": "Théo FIDRY",
                    "email": "theo.fidry@gmail.com"
                }
            ],
            "description": "Tiny utility to get the number of CPU cores.",
            "keywords": [
                "CPU",
                "core"
            ],
            "support": {
                "issues": "https://github.com/theofidry/cpu-core-counter/issues",
                "source": "https://github.com/theofidry/cpu-core-counter/tree/0.5.1"
            },
            "funding": [
                {
                    "url": "https://github.com/theofidry",
                    "type": "github"
                }
            ],
            "time": "2022-12-24T12:35:10+00:00"
        },
        {
            "name": "fig/http-message-util",
            "version": "1.1.5",
            "source": {
                "type": "git",
                "url": "https://github.com/php-fig/http-message-util.git",
                "reference": "9d94dc0154230ac39e5bf89398b324a86f63f765"
            },
            "dist": {
                "type": "zip",
                "url": "https://api.github.com/repos/php-fig/http-message-util/zipball/9d94dc0154230ac39e5bf89398b324a86f63f765",
                "reference": "9d94dc0154230ac39e5bf89398b324a86f63f765",
                "shasum": ""
            },
            "require": {
                "php": "^5.3 || ^7.0 || ^8.0"
            },
            "suggest": {
                "psr/http-message": "The package containing the PSR-7 interfaces"
            },
            "type": "library",
            "extra": {
                "branch-alias": {
                    "dev-master": "1.1.x-dev"
                }
            },
            "autoload": {
                "psr-4": {
                    "Fig\\Http\\Message\\": "src/"
                }
            },
            "notification-url": "https://packagist.org/downloads/",
            "license": [
                "MIT"
            ],
            "authors": [
                {
                    "name": "PHP-FIG",
                    "homepage": "https://www.php-fig.org/"
                }
            ],
            "description": "Utility classes and constants for use with PSR-7 (psr/http-message)",
            "keywords": [
                "http",
                "http-message",
                "psr",
                "psr-7",
                "request",
                "response"
            ],
            "support": {
                "issues": "https://github.com/php-fig/http-message-util/issues",
                "source": "https://github.com/php-fig/http-message-util/tree/1.1.5"
            },
            "time": "2020-11-24T22:02:12+00:00"
        },
        {
            "name": "hoa/compiler",
            "version": "3.17.08.08",
            "source": {
                "type": "git",
                "url": "https://github.com/hoaproject/Compiler.git",
                "reference": "aa09caf0bf28adae6654ca6ee415ee2f522672de"
            },
            "dist": {
                "type": "zip",
                "url": "https://api.github.com/repos/hoaproject/Compiler/zipball/aa09caf0bf28adae6654ca6ee415ee2f522672de",
                "reference": "aa09caf0bf28adae6654ca6ee415ee2f522672de",
                "shasum": ""
            },
            "require": {
                "hoa/consistency": "~1.0",
                "hoa/exception": "~1.0",
                "hoa/file": "~1.0",
                "hoa/iterator": "~2.0",
                "hoa/math": "~1.0",
                "hoa/protocol": "~1.0",
                "hoa/regex": "~1.0",
                "hoa/visitor": "~2.0"
            },
            "require-dev": {
                "hoa/json": "~2.0",
                "hoa/test": "~2.0"
            },
            "type": "library",
            "extra": {
                "branch-alias": {
                    "dev-master": "3.x-dev"
                }
            },
            "autoload": {
                "psr-4": {
                    "Hoa\\Compiler\\": "."
                }
            },
            "notification-url": "https://packagist.org/downloads/",
            "license": [
                "BSD-3-Clause"
            ],
            "authors": [
                {
                    "name": "Ivan Enderlin",
                    "email": "ivan.enderlin@hoa-project.net"
                },
                {
                    "name": "Hoa community",
                    "homepage": "https://hoa-project.net/"
                }
            ],
            "description": "The Hoa\\Compiler library.",
            "homepage": "https://hoa-project.net/",
            "keywords": [
                "algebraic",
                "ast",
                "compiler",
                "context-free",
                "coverage",
                "exhaustive",
                "grammar",
                "isotropic",
                "language",
                "lexer",
                "library",
                "ll1",
                "llk",
                "parser",
                "pp",
                "random",
                "regular",
                "rule",
                "sampler",
                "syntax",
                "token",
                "trace",
                "uniform"
            ],
            "support": {
                "docs": "https://central.hoa-project.net/Documentation/Library/Compiler",
                "email": "support@hoa-project.net",
                "forum": "https://users.hoa-project.net/",
                "irc": "irc://chat.freenode.net/hoaproject",
                "issues": "https://github.com/hoaproject/Compiler/issues",
                "source": "https://central.hoa-project.net/Resource/Library/Compiler"
            },
            "abandoned": true,
            "time": "2017-08-08T07:44:07+00:00"
        },
        {
            "name": "hoa/consistency",
            "version": "1.17.05.02",
            "source": {
                "type": "git",
                "url": "https://github.com/hoaproject/Consistency.git",
                "reference": "fd7d0adc82410507f332516faf655b6ed22e4c2f"
            },
            "dist": {
                "type": "zip",
                "url": "https://api.github.com/repos/hoaproject/Consistency/zipball/fd7d0adc82410507f332516faf655b6ed22e4c2f",
                "reference": "fd7d0adc82410507f332516faf655b6ed22e4c2f",
                "shasum": ""
            },
            "require": {
                "hoa/exception": "~1.0",
                "php": ">=5.5.0"
            },
            "require-dev": {
                "hoa/stream": "~1.0",
                "hoa/test": "~2.0"
            },
            "type": "library",
            "extra": {
                "branch-alias": {
                    "dev-master": "1.x-dev"
                }
            },
            "autoload": {
                "psr-4": {
                    "Hoa\\Consistency\\": "."
                },
                "files": [
                    "Prelude.php"
                ]
            },
            "notification-url": "https://packagist.org/downloads/",
            "license": [
                "BSD-3-Clause"
            ],
            "authors": [
                {
                    "name": "Ivan Enderlin",
                    "email": "ivan.enderlin@hoa-project.net"
                },
                {
                    "name": "Hoa community",
                    "homepage": "https://hoa-project.net/"
                }
            ],
            "description": "The Hoa\\Consistency library.",
            "homepage": "https://hoa-project.net/",
            "keywords": [
                "autoloader",
                "callable",
                "consistency",
                "entity",
                "flex",
                "keyword",
                "library"
            ],
            "support": {
                "docs": "https://central.hoa-project.net/Documentation/Library/Consistency",
                "email": "support@hoa-project.net",
                "forum": "https://users.hoa-project.net/",
                "irc": "irc://chat.freenode.net/hoaproject",
                "issues": "https://github.com/hoaproject/Consistency/issues",
                "source": "https://central.hoa-project.net/Resource/Library/Consistency"
            },
            "abandoned": true,
            "time": "2017-05-02T12:18:12+00:00"
        },
        {
            "name": "hoa/event",
            "version": "1.17.01.13",
            "source": {
                "type": "git",
                "url": "https://github.com/hoaproject/Event.git",
                "reference": "6c0060dced212ffa3af0e34bb46624f990b29c54"
            },
            "dist": {
                "type": "zip",
                "url": "https://api.github.com/repos/hoaproject/Event/zipball/6c0060dced212ffa3af0e34bb46624f990b29c54",
                "reference": "6c0060dced212ffa3af0e34bb46624f990b29c54",
                "shasum": ""
            },
            "require": {
                "hoa/consistency": "~1.0",
                "hoa/exception": "~1.0"
            },
            "require-dev": {
                "hoa/test": "~2.0"
            },
            "type": "library",
            "extra": {
                "branch-alias": {
                    "dev-master": "1.x-dev"
                }
            },
            "autoload": {
                "psr-4": {
                    "Hoa\\Event\\": "."
                }
            },
            "notification-url": "https://packagist.org/downloads/",
            "license": [
                "BSD-3-Clause"
            ],
            "authors": [
                {
                    "name": "Ivan Enderlin",
                    "email": "ivan.enderlin@hoa-project.net"
                },
                {
                    "name": "Hoa community",
                    "homepage": "https://hoa-project.net/"
                }
            ],
            "description": "The Hoa\\Event library.",
            "homepage": "https://hoa-project.net/",
            "keywords": [
                "event",
                "library",
                "listener",
                "observer"
            ],
            "support": {
                "docs": "https://central.hoa-project.net/Documentation/Library/Event",
                "email": "support@hoa-project.net",
                "forum": "https://users.hoa-project.net/",
                "irc": "irc://chat.freenode.net/hoaproject",
                "issues": "https://github.com/hoaproject/Event/issues",
                "source": "https://central.hoa-project.net/Resource/Library/Event"
            },
            "abandoned": true,
            "time": "2017-01-13T15:30:50+00:00"
        },
        {
            "name": "hoa/exception",
            "version": "1.17.01.16",
            "source": {
                "type": "git",
                "url": "https://github.com/hoaproject/Exception.git",
                "reference": "091727d46420a3d7468ef0595651488bfc3a458f"
            },
            "dist": {
                "type": "zip",
                "url": "https://api.github.com/repos/hoaproject/Exception/zipball/091727d46420a3d7468ef0595651488bfc3a458f",
                "reference": "091727d46420a3d7468ef0595651488bfc3a458f",
                "shasum": ""
            },
            "require": {
                "hoa/consistency": "~1.0",
                "hoa/event": "~1.0"
            },
            "require-dev": {
                "hoa/test": "~2.0"
            },
            "type": "library",
            "extra": {
                "branch-alias": {
                    "dev-master": "1.x-dev"
                }
            },
            "autoload": {
                "psr-4": {
                    "Hoa\\Exception\\": "."
                }
            },
            "notification-url": "https://packagist.org/downloads/",
            "license": [
                "BSD-3-Clause"
            ],
            "authors": [
                {
                    "name": "Ivan Enderlin",
                    "email": "ivan.enderlin@hoa-project.net"
                },
                {
                    "name": "Hoa community",
                    "homepage": "https://hoa-project.net/"
                }
            ],
            "description": "The Hoa\\Exception library.",
            "homepage": "https://hoa-project.net/",
            "keywords": [
                "exception",
                "library"
            ],
            "support": {
                "docs": "https://central.hoa-project.net/Documentation/Library/Exception",
                "email": "support@hoa-project.net",
                "forum": "https://users.hoa-project.net/",
                "irc": "irc://chat.freenode.net/hoaproject",
                "issues": "https://github.com/hoaproject/Exception/issues",
                "source": "https://central.hoa-project.net/Resource/Library/Exception"
            },
            "abandoned": true,
            "time": "2017-01-16T07:53:27+00:00"
        },
        {
            "name": "hoa/file",
            "version": "1.17.07.11",
            "source": {
                "type": "git",
                "url": "https://github.com/hoaproject/File.git",
                "reference": "35cb979b779bc54918d2f9a4e02ed6c7a1fa67ca"
            },
            "dist": {
                "type": "zip",
                "url": "https://api.github.com/repos/hoaproject/File/zipball/35cb979b779bc54918d2f9a4e02ed6c7a1fa67ca",
                "reference": "35cb979b779bc54918d2f9a4e02ed6c7a1fa67ca",
                "shasum": ""
            },
            "require": {
                "hoa/consistency": "~1.0",
                "hoa/event": "~1.0",
                "hoa/exception": "~1.0",
                "hoa/iterator": "~2.0",
                "hoa/stream": "~1.0"
            },
            "require-dev": {
                "hoa/test": "~2.0"
            },
            "type": "library",
            "extra": {
                "branch-alias": {
                    "dev-master": "1.x-dev"
                }
            },
            "autoload": {
                "psr-4": {
                    "Hoa\\File\\": "."
                }
            },
            "notification-url": "https://packagist.org/downloads/",
            "license": [
                "BSD-3-Clause"
            ],
            "authors": [
                {
                    "name": "Ivan Enderlin",
                    "email": "ivan.enderlin@hoa-project.net"
                },
                {
                    "name": "Hoa community",
                    "homepage": "https://hoa-project.net/"
                }
            ],
            "description": "The Hoa\\File library.",
            "homepage": "https://hoa-project.net/",
            "keywords": [
                "Socket",
                "directory",
                "file",
                "finder",
                "library",
                "link",
                "temporary"
            ],
            "support": {
                "docs": "https://central.hoa-project.net/Documentation/Library/File",
                "email": "support@hoa-project.net",
                "forum": "https://users.hoa-project.net/",
                "irc": "irc://chat.freenode.net/hoaproject",
                "issues": "https://github.com/hoaproject/File/issues",
                "source": "https://central.hoa-project.net/Resource/Library/File"
            },
            "abandoned": true,
            "time": "2017-07-11T07:42:15+00:00"
        },
        {
            "name": "hoa/iterator",
            "version": "2.17.01.10",
            "source": {
                "type": "git",
                "url": "https://github.com/hoaproject/Iterator.git",
                "reference": "d1120ba09cb4ccd049c86d10058ab94af245f0cc"
            },
            "dist": {
                "type": "zip",
                "url": "https://api.github.com/repos/hoaproject/Iterator/zipball/d1120ba09cb4ccd049c86d10058ab94af245f0cc",
                "reference": "d1120ba09cb4ccd049c86d10058ab94af245f0cc",
                "shasum": ""
            },
            "require": {
                "hoa/consistency": "~1.0",
                "hoa/exception": "~1.0"
            },
            "require-dev": {
                "hoa/test": "~2.0"
            },
            "type": "library",
            "extra": {
                "branch-alias": {
                    "dev-master": "2.x-dev"
                }
            },
            "autoload": {
                "psr-4": {
                    "Hoa\\Iterator\\": "."
                }
            },
            "notification-url": "https://packagist.org/downloads/",
            "license": [
                "BSD-3-Clause"
            ],
            "authors": [
                {
                    "name": "Ivan Enderlin",
                    "email": "ivan.enderlin@hoa-project.net"
                },
                {
                    "name": "Hoa community",
                    "homepage": "https://hoa-project.net/"
                }
            ],
            "description": "The Hoa\\Iterator library.",
            "homepage": "https://hoa-project.net/",
            "keywords": [
                "iterator",
                "library"
            ],
            "support": {
                "docs": "https://central.hoa-project.net/Documentation/Library/Iterator",
                "email": "support@hoa-project.net",
                "forum": "https://users.hoa-project.net/",
                "irc": "irc://chat.freenode.net/hoaproject",
                "issues": "https://github.com/hoaproject/Iterator/issues",
                "source": "https://central.hoa-project.net/Resource/Library/Iterator"
            },
            "abandoned": true,
            "time": "2017-01-10T10:34:47+00:00"
        },
        {
            "name": "hoa/math",
            "version": "1.17.05.16",
            "source": {
                "type": "git",
                "url": "https://github.com/hoaproject/Math.git",
                "reference": "7150785d30f5d565704912116a462e9f5bc83a0c"
            },
            "dist": {
                "type": "zip",
                "url": "https://api.github.com/repos/hoaproject/Math/zipball/7150785d30f5d565704912116a462e9f5bc83a0c",
                "reference": "7150785d30f5d565704912116a462e9f5bc83a0c",
                "shasum": ""
            },
            "require": {
                "hoa/compiler": "~3.0",
                "hoa/consistency": "~1.0",
                "hoa/exception": "~1.0",
                "hoa/iterator": "~2.0",
                "hoa/protocol": "~1.0",
                "hoa/zformat": "~1.0"
            },
            "require-dev": {
                "hoa/test": "~2.0"
            },
            "type": "library",
            "extra": {
                "branch-alias": {
                    "dev-master": "1.x-dev"
                }
            },
            "autoload": {
                "psr-4": {
                    "Hoa\\Math\\": "."
                }
            },
            "notification-url": "https://packagist.org/downloads/",
            "license": [
                "BSD-3-Clause"
            ],
            "authors": [
                {
                    "name": "Ivan Enderlin",
                    "email": "ivan.enderlin@hoa-project.net"
                },
                {
                    "name": "Hoa community",
                    "homepage": "https://hoa-project.net/"
                }
            ],
            "description": "The Hoa\\Math library.",
            "homepage": "https://hoa-project.net/",
            "keywords": [
                "arrangement",
                "combination",
                "combinatorics",
                "counting",
                "library",
                "math",
                "permutation",
                "sampler",
                "set"
            ],
            "support": {
                "docs": "https://central.hoa-project.net/Documentation/Library/Math",
                "email": "support@hoa-project.net",
                "forum": "https://users.hoa-project.net/",
                "irc": "irc://chat.freenode.net/hoaproject",
                "issues": "https://github.com/hoaproject/Math/issues",
                "source": "https://central.hoa-project.net/Resource/Library/Math"
            },
            "abandoned": true,
            "time": "2017-05-16T08:02:17+00:00"
        },
        {
            "name": "hoa/protocol",
            "version": "1.17.01.14",
            "source": {
                "type": "git",
                "url": "https://github.com/hoaproject/Protocol.git",
                "reference": "5c2cf972151c45f373230da170ea015deecf19e2"
            },
            "dist": {
                "type": "zip",
                "url": "https://api.github.com/repos/hoaproject/Protocol/zipball/5c2cf972151c45f373230da170ea015deecf19e2",
                "reference": "5c2cf972151c45f373230da170ea015deecf19e2",
                "shasum": ""
            },
            "require": {
                "hoa/consistency": "~1.0",
                "hoa/exception": "~1.0"
            },
            "require-dev": {
                "hoa/test": "~2.0"
            },
            "type": "library",
            "extra": {
                "branch-alias": {
                    "dev-master": "1.x-dev"
                }
            },
            "autoload": {
                "psr-4": {
                    "Hoa\\Protocol\\": "."
                },
                "files": [
                    "Wrapper.php"
                ]
            },
            "notification-url": "https://packagist.org/downloads/",
            "license": [
                "BSD-3-Clause"
            ],
            "authors": [
                {
                    "name": "Ivan Enderlin",
                    "email": "ivan.enderlin@hoa-project.net"
                },
                {
                    "name": "Hoa community",
                    "homepage": "https://hoa-project.net/"
                }
            ],
            "description": "The Hoa\\Protocol library.",
            "homepage": "https://hoa-project.net/",
            "keywords": [
                "library",
                "protocol",
                "resource",
                "stream",
                "wrapper"
            ],
            "support": {
                "docs": "https://central.hoa-project.net/Documentation/Library/Protocol",
                "email": "support@hoa-project.net",
                "forum": "https://users.hoa-project.net/",
                "irc": "irc://chat.freenode.net/hoaproject",
                "issues": "https://github.com/hoaproject/Protocol/issues",
                "source": "https://central.hoa-project.net/Resource/Library/Protocol"
            },
            "abandoned": true,
            "time": "2017-01-14T12:26:10+00:00"
        },
        {
            "name": "hoa/regex",
            "version": "1.17.01.13",
            "source": {
                "type": "git",
                "url": "https://github.com/hoaproject/Regex.git",
                "reference": "7e263a61b6fb45c1d03d8e5ef77668518abd5bec"
            },
            "dist": {
                "type": "zip",
                "url": "https://api.github.com/repos/hoaproject/Regex/zipball/7e263a61b6fb45c1d03d8e5ef77668518abd5bec",
                "reference": "7e263a61b6fb45c1d03d8e5ef77668518abd5bec",
                "shasum": ""
            },
            "require": {
                "hoa/consistency": "~1.0",
                "hoa/exception": "~1.0",
                "hoa/math": "~1.0",
                "hoa/protocol": "~1.0",
                "hoa/ustring": "~4.0",
                "hoa/visitor": "~2.0"
            },
            "type": "library",
            "extra": {
                "branch-alias": {
                    "dev-master": "1.x-dev"
                }
            },
            "autoload": {
                "psr-4": {
                    "Hoa\\Regex\\": "."
                }
            },
            "notification-url": "https://packagist.org/downloads/",
            "license": [
                "BSD-3-Clause"
            ],
            "authors": [
                {
                    "name": "Ivan Enderlin",
                    "email": "ivan.enderlin@hoa-project.net"
                },
                {
                    "name": "Hoa community",
                    "homepage": "https://hoa-project.net/"
                }
            ],
            "description": "The Hoa\\Regex library.",
            "homepage": "https://hoa-project.net/",
            "keywords": [
                "compiler",
                "library",
                "regex"
            ],
            "support": {
                "docs": "https://central.hoa-project.net/Documentation/Library/Regex",
                "email": "support@hoa-project.net",
                "forum": "https://users.hoa-project.net/",
                "irc": "irc://chat.freenode.net/hoaproject",
                "issues": "https://github.com/hoaproject/Regex/issues",
                "source": "https://central.hoa-project.net/Resource/Library/Regex"
            },
            "abandoned": true,
            "time": "2017-01-13T16:10:24+00:00"
        },
        {
            "name": "hoa/stream",
            "version": "1.17.02.21",
            "source": {
                "type": "git",
                "url": "https://github.com/hoaproject/Stream.git",
                "reference": "3293cfffca2de10525df51436adf88a559151d82"
            },
            "dist": {
                "type": "zip",
                "url": "https://api.github.com/repos/hoaproject/Stream/zipball/3293cfffca2de10525df51436adf88a559151d82",
                "reference": "3293cfffca2de10525df51436adf88a559151d82",
                "shasum": ""
            },
            "require": {
                "hoa/consistency": "~1.0",
                "hoa/event": "~1.0",
                "hoa/exception": "~1.0",
                "hoa/protocol": "~1.0"
            },
            "require-dev": {
                "hoa/test": "~2.0"
            },
            "type": "library",
            "extra": {
                "branch-alias": {
                    "dev-master": "1.x-dev"
                }
            },
            "autoload": {
                "psr-4": {
                    "Hoa\\Stream\\": "."
                }
            },
            "notification-url": "https://packagist.org/downloads/",
            "license": [
                "BSD-3-Clause"
            ],
            "authors": [
                {
                    "name": "Ivan Enderlin",
                    "email": "ivan.enderlin@hoa-project.net"
                },
                {
                    "name": "Hoa community",
                    "homepage": "https://hoa-project.net/"
                }
            ],
            "description": "The Hoa\\Stream library.",
            "homepage": "https://hoa-project.net/",
            "keywords": [
                "Context",
                "bucket",
                "composite",
                "filter",
                "in",
                "library",
                "out",
                "protocol",
                "stream",
                "wrapper"
            ],
            "support": {
                "docs": "https://central.hoa-project.net/Documentation/Library/Stream",
                "email": "support@hoa-project.net",
                "forum": "https://users.hoa-project.net/",
                "irc": "irc://chat.freenode.net/hoaproject",
                "issues": "https://github.com/hoaproject/Stream/issues",
                "source": "https://central.hoa-project.net/Resource/Library/Stream"
            },
            "abandoned": true,
            "time": "2017-02-21T16:01:06+00:00"
        },
        {
            "name": "hoa/ustring",
            "version": "4.17.01.16",
            "source": {
                "type": "git",
                "url": "https://github.com/hoaproject/Ustring.git",
                "reference": "e6326e2739178799b1fe3fdd92029f9517fa17a0"
            },
            "dist": {
                "type": "zip",
                "url": "https://api.github.com/repos/hoaproject/Ustring/zipball/e6326e2739178799b1fe3fdd92029f9517fa17a0",
                "reference": "e6326e2739178799b1fe3fdd92029f9517fa17a0",
                "shasum": ""
            },
            "require": {
                "hoa/consistency": "~1.0",
                "hoa/exception": "~1.0"
            },
            "require-dev": {
                "hoa/test": "~2.0"
            },
            "suggest": {
                "ext-iconv": "ext/iconv must be present (or a third implementation) to use Hoa\\Ustring::transcode().",
                "ext-intl": "To get a better Hoa\\Ustring::toAscii() and Hoa\\Ustring::compareTo()."
            },
            "type": "library",
            "extra": {
                "branch-alias": {
                    "dev-master": "4.x-dev"
                }
            },
            "autoload": {
                "psr-4": {
                    "Hoa\\Ustring\\": "."
                }
            },
            "notification-url": "https://packagist.org/downloads/",
            "license": [
                "BSD-3-Clause"
            ],
            "authors": [
                {
                    "name": "Ivan Enderlin",
                    "email": "ivan.enderlin@hoa-project.net"
                },
                {
                    "name": "Hoa community",
                    "homepage": "https://hoa-project.net/"
                }
            ],
            "description": "The Hoa\\Ustring library.",
            "homepage": "https://hoa-project.net/",
            "keywords": [
                "library",
                "search",
                "string",
                "unicode"
            ],
            "support": {
                "docs": "https://central.hoa-project.net/Documentation/Library/Ustring",
                "email": "support@hoa-project.net",
                "forum": "https://users.hoa-project.net/",
                "irc": "irc://chat.freenode.net/hoaproject",
                "issues": "https://github.com/hoaproject/Ustring/issues",
                "source": "https://central.hoa-project.net/Resource/Library/Ustring"
            },
            "abandoned": true,
            "time": "2017-01-16T07:08:25+00:00"
        },
        {
            "name": "hoa/visitor",
            "version": "2.17.01.16",
            "source": {
                "type": "git",
                "url": "https://github.com/hoaproject/Visitor.git",
                "reference": "c18fe1cbac98ae449e0d56e87469103ba08f224a"
            },
            "dist": {
                "type": "zip",
                "url": "https://api.github.com/repos/hoaproject/Visitor/zipball/c18fe1cbac98ae449e0d56e87469103ba08f224a",
                "reference": "c18fe1cbac98ae449e0d56e87469103ba08f224a",
                "shasum": ""
            },
            "require": {
                "hoa/consistency": "~1.0"
            },
            "require-dev": {
                "hoa/test": "~2.0"
            },
            "type": "library",
            "extra": {
                "branch-alias": {
                    "dev-master": "2.x-dev"
                }
            },
            "autoload": {
                "psr-4": {
                    "Hoa\\Visitor\\": "."
                }
            },
            "notification-url": "https://packagist.org/downloads/",
            "license": [
                "BSD-3-Clause"
            ],
            "authors": [
                {
                    "name": "Ivan Enderlin",
                    "email": "ivan.enderlin@hoa-project.net"
                },
                {
                    "name": "Hoa community",
                    "homepage": "https://hoa-project.net/"
                }
            ],
            "description": "The Hoa\\Visitor library.",
            "homepage": "https://hoa-project.net/",
            "keywords": [
                "library",
                "structure",
                "visit",
                "visitor"
            ],
            "support": {
                "docs": "https://central.hoa-project.net/Documentation/Library/Visitor",
                "email": "support@hoa-project.net",
                "forum": "https://users.hoa-project.net/",
                "irc": "irc://chat.freenode.net/hoaproject",
                "issues": "https://github.com/hoaproject/Visitor/issues",
                "source": "https://central.hoa-project.net/Resource/Library/Visitor"
            },
            "abandoned": true,
            "time": "2017-01-16T07:02:03+00:00"
        },
        {
            "name": "hoa/zformat",
            "version": "1.17.01.10",
            "source": {
                "type": "git",
                "url": "https://github.com/hoaproject/Zformat.git",
                "reference": "522c381a2a075d4b9dbb42eb4592dd09520e4ac2"
            },
            "dist": {
                "type": "zip",
                "url": "https://api.github.com/repos/hoaproject/Zformat/zipball/522c381a2a075d4b9dbb42eb4592dd09520e4ac2",
                "reference": "522c381a2a075d4b9dbb42eb4592dd09520e4ac2",
                "shasum": ""
            },
            "require": {
                "hoa/consistency": "~1.0",
                "hoa/exception": "~1.0"
            },
            "type": "library",
            "extra": {
                "branch-alias": {
                    "dev-master": "1.x-dev"
                }
            },
            "autoload": {
                "psr-4": {
                    "Hoa\\Zformat\\": "."
                }
            },
            "notification-url": "https://packagist.org/downloads/",
            "license": [
                "BSD-3-Clause"
            ],
            "authors": [
                {
                    "name": "Ivan Enderlin",
                    "email": "ivan.enderlin@hoa-project.net"
                },
                {
                    "name": "Hoa community",
                    "homepage": "https://hoa-project.net/"
                }
            ],
            "description": "The Hoa\\Zformat library.",
            "homepage": "https://hoa-project.net/",
            "keywords": [
                "library",
                "parameter",
                "zformat"
            ],
            "support": {
                "docs": "https://central.hoa-project.net/Documentation/Library/Zformat",
                "email": "support@hoa-project.net",
                "forum": "https://users.hoa-project.net/",
                "irc": "irc://chat.freenode.net/hoaproject",
                "issues": "https://github.com/hoaproject/Zformat/issues",
                "source": "https://central.hoa-project.net/Resource/Library/Zformat"
            },
            "abandoned": true,
            "time": "2017-01-10T10:39:54+00:00"
        },
        {
            "name": "jetbrains/phpstorm-stubs",
            "version": "dev-master",
            "source": {
                "type": "git",
                "url": "https://github.com/JetBrains/phpstorm-stubs.git",
                "reference": "130d3e99502179e65e09a032649f0327b58db003"
            },
            "dist": {
                "type": "zip",
                "url": "https://api.github.com/repos/JetBrains/phpstorm-stubs/zipball/130d3e99502179e65e09a032649f0327b58db003",
                "reference": "130d3e99502179e65e09a032649f0327b58db003",
                "shasum": ""
            },
            "require-dev": {
                "friendsofphp/php-cs-fixer": "@stable",
                "nikic/php-parser": "@stable",
                "php": "^8.0",
                "phpdocumentor/reflection-docblock": "@stable",
                "phpunit/phpunit": "^9.6"
            },
            "default-branch": true,
            "type": "library",
            "autoload": {
                "files": [
                    "PhpStormStubsMap.php"
                ]
            },
            "notification-url": "https://packagist.org/downloads/",
            "license": [
                "Apache-2.0"
            ],
            "description": "PHP runtime & extensions header files for PhpStorm",
            "homepage": "https://www.jetbrains.com/phpstorm",
            "keywords": [
                "autocomplete",
                "code",
                "inference",
                "inspection",
                "jetbrains",
                "phpstorm",
                "stubs",
                "type"
            ],
            "support": {
                "source": "https://github.com/JetBrains/phpstorm-stubs/tree/master"
            },
            "time": "2023-11-13T10:31:56+00:00"
        },
        {
            "name": "nette/bootstrap",
            "version": "v3.1.4",
            "source": {
                "type": "git",
                "url": "https://github.com/nette/bootstrap.git",
                "reference": "1a7965b4ee401ad0e3f673b9c016d2481afdc280"
            },
            "dist": {
                "type": "zip",
                "url": "https://api.github.com/repos/nette/bootstrap/zipball/1a7965b4ee401ad0e3f673b9c016d2481afdc280",
                "reference": "1a7965b4ee401ad0e3f673b9c016d2481afdc280",
                "shasum": ""
            },
            "require": {
                "nette/di": "^3.0.5",
                "nette/utils": "^3.2.1 || ^4.0",
                "php": ">=7.2 <8.3"
            },
            "conflict": {
                "tracy/tracy": "<2.6"
            },
            "require-dev": {
                "latte/latte": "^2.8",
                "nette/application": "^3.1",
                "nette/caching": "^3.0",
                "nette/database": "^3.0",
                "nette/forms": "^3.0",
                "nette/http": "^3.0",
                "nette/mail": "^3.0",
                "nette/robot-loader": "^3.0",
                "nette/safe-stream": "^2.2",
                "nette/security": "^3.0",
                "nette/tester": "^2.0",
                "phpstan/phpstan-nette": "^0.12",
                "tracy/tracy": "^2.6"
            },
            "suggest": {
                "nette/robot-loader": "to use Configurator::createRobotLoader()",
                "tracy/tracy": "to use Configurator::enableTracy()"
            },
            "type": "library",
            "extra": {
                "branch-alias": {
                    "dev-master": "3.1-dev"
                }
            },
            "autoload": {
                "classmap": [
                    "src/"
                ]
            },
            "notification-url": "https://packagist.org/downloads/",
            "license": [
                "BSD-3-Clause",
                "GPL-2.0-only",
                "GPL-3.0-only"
            ],
            "authors": [
                {
                    "name": "David Grudl",
                    "homepage": "https://davidgrudl.com"
                },
                {
                    "name": "Nette Community",
                    "homepage": "https://nette.org/contributors"
                }
            ],
            "description": "🅱  Nette Bootstrap: the simple way to configure and bootstrap your Nette application.",
            "homepage": "https://nette.org",
            "keywords": [
                "bootstrapping",
                "configurator",
                "nette"
            ],
            "support": {
                "issues": "https://github.com/nette/bootstrap/issues",
                "source": "https://github.com/nette/bootstrap/tree/v3.1.4"
            },
            "time": "2022-12-14T15:23:02+00:00"
        },
        {
            "name": "nette/di",
            "version": "v3.1.5",
            "source": {
                "type": "git",
                "url": "https://github.com/nette/di.git",
                "reference": "00ea0afa643b3b4383a5cd1a322656c989ade498"
            },
            "dist": {
                "type": "zip",
                "url": "https://api.github.com/repos/nette/di/zipball/00ea0afa643b3b4383a5cd1a322656c989ade498",
                "reference": "00ea0afa643b3b4383a5cd1a322656c989ade498",
                "shasum": ""
            },
            "require": {
                "ext-tokenizer": "*",
                "nette/neon": "^3.3 || ^4.0",
                "nette/php-generator": "^3.5.4 || ^4.0",
                "nette/robot-loader": "^3.2 || ~4.0.0",
                "nette/schema": "^1.2",
                "nette/utils": "^3.2.5 || ~4.0.0",
                "php": "7.2 - 8.3"
            },
            "require-dev": {
                "nette/tester": "^2.4",
                "phpstan/phpstan": "^1.0",
                "tracy/tracy": "^2.9"
            },
            "type": "library",
            "extra": {
                "branch-alias": {
                    "dev-master": "3.1-dev"
                }
            },
            "autoload": {
                "classmap": [
                    "src/"
                ]
            },
            "notification-url": "https://packagist.org/downloads/",
            "license": [
                "BSD-3-Clause",
                "GPL-2.0-only",
                "GPL-3.0-only"
            ],
            "authors": [
                {
                    "name": "David Grudl",
                    "homepage": "https://davidgrudl.com"
                },
                {
                    "name": "Nette Community",
                    "homepage": "https://nette.org/contributors"
                }
            ],
            "description": "💎 Nette Dependency Injection Container: Flexible, compiled and full-featured DIC with perfectly usable autowiring and support for all new PHP features.",
            "homepage": "https://nette.org",
            "keywords": [
                "compiled",
                "di",
                "dic",
                "factory",
                "ioc",
                "nette",
                "static"
            ],
            "support": {
                "issues": "https://github.com/nette/di/issues",
                "source": "https://github.com/nette/di/tree/v3.1.5"
            },
            "time": "2023-10-02T19:58:38+00:00"
        },
        {
            "name": "nette/finder",
            "version": "v2.6.0",
            "source": {
                "type": "git",
                "url": "https://github.com/nette/finder.git",
                "reference": "991aefb42860abeab8e003970c3809a9d83cb932"
            },
            "dist": {
                "type": "zip",
                "url": "https://api.github.com/repos/nette/finder/zipball/991aefb42860abeab8e003970c3809a9d83cb932",
                "reference": "991aefb42860abeab8e003970c3809a9d83cb932",
                "shasum": ""
            },
            "require": {
                "nette/utils": "^2.4 || ^3.0",
                "php": ">=7.1"
            },
            "conflict": {
                "nette/nette": "<2.2"
            },
            "require-dev": {
                "nette/tester": "^2.0",
                "phpstan/phpstan": "^0.12",
                "tracy/tracy": "^2.3"
            },
            "type": "library",
            "extra": {
                "branch-alias": {
                    "dev-master": "2.6-dev"
                }
            },
            "autoload": {
                "classmap": [
                    "src/"
                ]
            },
            "notification-url": "https://packagist.org/downloads/",
            "license": [
                "BSD-3-Clause",
                "GPL-2.0-only",
                "GPL-3.0-only"
            ],
            "authors": [
                {
                    "name": "David Grudl",
                    "homepage": "https://davidgrudl.com"
                },
                {
                    "name": "Nette Community",
                    "homepage": "https://nette.org/contributors"
                }
            ],
            "description": "🔍 Nette Finder: find files and directories with an intuitive API.",
            "homepage": "https://nette.org",
            "keywords": [
                "filesystem",
                "glob",
                "iterator",
                "nette"
            ],
            "support": {
                "issues": "https://github.com/nette/finder/issues",
                "source": "https://github.com/nette/finder/tree/v2.6.0"
            },
            "time": "2022-10-13T01:31:15+00:00"
        },
        {
            "name": "nette/neon",
            "version": "v3.3.2",
            "source": {
                "type": "git",
                "url": "https://github.com/nette/neon.git",
                "reference": "54b287d8c2cdbe577b02e28ca1713e275b05ece2"
            },
            "dist": {
                "type": "zip",
                "url": "https://api.github.com/repos/nette/neon/zipball/54b287d8c2cdbe577b02e28ca1713e275b05ece2",
                "reference": "54b287d8c2cdbe577b02e28ca1713e275b05ece2",
                "shasum": ""
            },
            "require": {
                "ext-json": "*",
                "php": ">=7.1"
            },
            "require-dev": {
                "nette/tester": "^2.0",
                "phpstan/phpstan": "^0.12",
                "tracy/tracy": "^2.7"
            },
            "bin": [
                "bin/neon-lint"
            ],
            "type": "library",
            "extra": {
                "branch-alias": {
                    "dev-master": "3.3-dev"
                }
            },
            "autoload": {
                "classmap": [
                    "src/"
                ]
            },
            "notification-url": "https://packagist.org/downloads/",
            "license": [
                "BSD-3-Clause",
                "GPL-2.0-only",
                "GPL-3.0-only"
            ],
            "authors": [
                {
                    "name": "David Grudl",
                    "homepage": "https://davidgrudl.com"
                },
                {
                    "name": "Nette Community",
                    "homepage": "https://nette.org/contributors"
                }
            ],
            "description": "🍸 Nette NEON: encodes and decodes NEON file format.",
            "homepage": "https://ne-on.org",
            "keywords": [
                "export",
                "import",
                "neon",
                "nette",
                "yaml"
            ],
            "support": {
                "issues": "https://github.com/nette/neon/issues",
                "source": "https://github.com/nette/neon/tree/v3.3.2"
            },
            "time": "2021-11-25T15:57:41+00:00"
        },
        {
            "name": "nette/php-generator",
            "version": "v3.6.5",
            "source": {
                "type": "git",
                "url": "https://github.com/nette/php-generator.git",
                "reference": "9370403f9d9c25b51c4596ded1fbfe70347f7c82"
            },
            "dist": {
                "type": "zip",
                "url": "https://api.github.com/repos/nette/php-generator/zipball/9370403f9d9c25b51c4596ded1fbfe70347f7c82",
                "reference": "9370403f9d9c25b51c4596ded1fbfe70347f7c82",
                "shasum": ""
            },
            "require": {
                "nette/utils": "^3.1.2",
                "php": ">=7.2 <8.2"
            },
            "require-dev": {
                "nette/tester": "^2.4",
                "nikic/php-parser": "^4.13",
                "phpstan/phpstan": "^0.12",
                "tracy/tracy": "^2.8"
            },
            "suggest": {
                "nikic/php-parser": "to use ClassType::withBodiesFrom() & GlobalFunction::withBodyFrom()"
            },
            "type": "library",
            "extra": {
                "branch-alias": {
                    "dev-master": "3.6-dev"
                }
            },
            "autoload": {
                "classmap": [
                    "src/"
                ]
            },
            "notification-url": "https://packagist.org/downloads/",
            "license": [
                "BSD-3-Clause",
                "GPL-2.0-only",
                "GPL-3.0-only"
            ],
            "authors": [
                {
                    "name": "David Grudl",
                    "homepage": "https://davidgrudl.com"
                },
                {
                    "name": "Nette Community",
                    "homepage": "https://nette.org/contributors"
                }
            ],
            "description": "🐘 Nette PHP Generator: generates neat PHP code for you. Supports new PHP 8.1 features.",
            "homepage": "https://nette.org",
            "keywords": [
                "code",
                "nette",
                "php",
                "scaffolding"
            ],
            "support": {
                "issues": "https://github.com/nette/php-generator/issues",
                "source": "https://github.com/nette/php-generator/tree/v3.6.5"
            },
            "time": "2021-11-24T16:23:44+00:00"
        },
        {
            "name": "nette/robot-loader",
            "version": "v3.4.1",
            "source": {
                "type": "git",
                "url": "https://github.com/nette/robot-loader.git",
                "reference": "e2adc334cb958164c050f485d99c44c430f51fe2"
            },
            "dist": {
                "type": "zip",
                "url": "https://api.github.com/repos/nette/robot-loader/zipball/e2adc334cb958164c050f485d99c44c430f51fe2",
                "reference": "e2adc334cb958164c050f485d99c44c430f51fe2",
                "shasum": ""
            },
            "require": {
                "ext-tokenizer": "*",
                "nette/finder": "^2.5 || ^3.0",
                "nette/utils": "^3.0",
                "php": ">=7.1"
            },
            "require-dev": {
                "nette/tester": "^2.0",
                "phpstan/phpstan": "^0.12",
                "tracy/tracy": "^2.3"
            },
            "type": "library",
            "extra": {
                "branch-alias": {
                    "dev-master": "3.4-dev"
                }
            },
            "autoload": {
                "classmap": [
                    "src/"
                ]
            },
            "notification-url": "https://packagist.org/downloads/",
            "license": [
                "BSD-3-Clause",
                "GPL-2.0-only",
                "GPL-3.0-only"
            ],
            "authors": [
                {
                    "name": "David Grudl",
                    "homepage": "https://davidgrudl.com"
                },
                {
                    "name": "Nette Community",
                    "homepage": "https://nette.org/contributors"
                }
            ],
            "description": "🍀 Nette RobotLoader: high performance and comfortable autoloader that will search and autoload classes within your application.",
            "homepage": "https://nette.org",
            "keywords": [
                "autoload",
                "class",
                "interface",
                "nette",
                "trait"
            ],
            "support": {
                "issues": "https://github.com/nette/robot-loader/issues",
                "source": "https://github.com/nette/robot-loader/tree/v3.4.1"
            },
            "time": "2021-08-25T15:53:54+00:00"
        },
        {
            "name": "nette/schema",
            "version": "v1.2.5",
            "source": {
                "type": "git",
                "url": "https://github.com/nette/schema.git",
                "reference": "0462f0166e823aad657c9224d0f849ecac1ba10a"
            },
            "dist": {
                "type": "zip",
                "url": "https://api.github.com/repos/nette/schema/zipball/0462f0166e823aad657c9224d0f849ecac1ba10a",
                "reference": "0462f0166e823aad657c9224d0f849ecac1ba10a",
                "shasum": ""
            },
            "require": {
                "nette/utils": "^2.5.7 || ^3.1.5 ||  ^4.0",
                "php": "7.1 - 8.3"
            },
            "require-dev": {
                "nette/tester": "^2.3 || ^2.4",
                "phpstan/phpstan-nette": "^1.0",
                "tracy/tracy": "^2.7"
            },
            "type": "library",
            "extra": {
                "branch-alias": {
                    "dev-master": "1.2-dev"
                }
            },
            "autoload": {
                "classmap": [
                    "src/"
                ]
            },
            "notification-url": "https://packagist.org/downloads/",
            "license": [
                "BSD-3-Clause",
                "GPL-2.0-only",
                "GPL-3.0-only"
            ],
            "authors": [
                {
                    "name": "David Grudl",
                    "homepage": "https://davidgrudl.com"
                },
                {
                    "name": "Nette Community",
                    "homepage": "https://nette.org/contributors"
                }
            ],
            "description": "📐 Nette Schema: validating data structures against a given Schema.",
            "homepage": "https://nette.org",
            "keywords": [
                "config",
                "nette"
            ],
            "support": {
                "issues": "https://github.com/nette/schema/issues",
                "source": "https://github.com/nette/schema/tree/v1.2.5"
            },
            "time": "2023-10-05T20:37:59+00:00"
        },
        {
            "name": "nette/utils",
            "version": "v3.2.7",
            "source": {
                "type": "git",
                "url": "https://github.com/nette/utils.git",
                "reference": "0af4e3de4df9f1543534beab255ccf459e7a2c99"
            },
            "dist": {
                "type": "zip",
                "url": "https://api.github.com/repos/nette/utils/zipball/0af4e3de4df9f1543534beab255ccf459e7a2c99",
                "reference": "0af4e3de4df9f1543534beab255ccf459e7a2c99",
                "shasum": ""
            },
            "require": {
                "php": ">=7.2 <8.2"
            },
            "conflict": {
                "nette/di": "<3.0.6"
            },
            "require-dev": {
                "nette/tester": "~2.0",
                "phpstan/phpstan": "^1.0",
                "tracy/tracy": "^2.3"
            },
            "suggest": {
                "ext-gd": "to use Image",
                "ext-iconv": "to use Strings::webalize(), toAscii(), chr() and reverse()",
                "ext-intl": "to use Strings::webalize(), toAscii(), normalize() and compare()",
                "ext-json": "to use Nette\\Utils\\Json",
                "ext-mbstring": "to use Strings::lower() etc...",
                "ext-tokenizer": "to use Nette\\Utils\\Reflection::getUseStatements()",
                "ext-xml": "to use Strings::length() etc. when mbstring is not available"
            },
            "type": "library",
            "extra": {
                "branch-alias": {
                    "dev-master": "3.2-dev"
                }
            },
            "autoload": {
                "classmap": [
                    "src/"
                ]
            },
            "notification-url": "https://packagist.org/downloads/",
            "license": [
                "BSD-3-Clause",
                "GPL-2.0-only",
                "GPL-3.0-only"
            ],
            "authors": [
                {
                    "name": "David Grudl",
                    "homepage": "https://davidgrudl.com"
                },
                {
                    "name": "Nette Community",
                    "homepage": "https://nette.org/contributors"
                }
            ],
            "description": "🛠  Nette Utils: lightweight utilities for string & array manipulation, image handling, safe JSON encoding/decoding, validation, slug or strong password generating etc.",
            "homepage": "https://nette.org",
            "keywords": [
                "array",
                "core",
                "datetime",
                "images",
                "json",
                "nette",
                "paginator",
                "password",
                "slugify",
                "string",
                "unicode",
                "utf-8",
                "utility",
                "validation"
            ],
            "support": {
                "issues": "https://github.com/nette/utils/issues",
                "source": "https://github.com/nette/utils/tree/v3.2.7"
            },
            "time": "2022-01-24T11:29:14+00:00"
        },
        {
            "name": "nikic/php-parser",
            "version": "v4.17.1",
            "source": {
                "type": "git",
                "url": "https://github.com/nikic/PHP-Parser.git",
                "reference": "a6303e50c90c355c7eeee2c4a8b27fe8dc8fef1d"
            },
            "dist": {
                "type": "zip",
                "url": "https://api.github.com/repos/nikic/PHP-Parser/zipball/a6303e50c90c355c7eeee2c4a8b27fe8dc8fef1d",
                "reference": "a6303e50c90c355c7eeee2c4a8b27fe8dc8fef1d",
                "shasum": ""
            },
            "require": {
                "ext-tokenizer": "*",
                "php": ">=7.0"
            },
            "require-dev": {
                "ircmaxell/php-yacc": "^0.0.7",
                "phpunit/phpunit": "^6.5 || ^7.0 || ^8.0 || ^9.0"
            },
            "bin": [
                "bin/php-parse"
            ],
            "type": "library",
            "extra": {
                "branch-alias": {
                    "dev-master": "4.9-dev"
                }
            },
            "autoload": {
                "psr-4": {
                    "PhpParser\\": "lib/PhpParser"
                }
            },
            "notification-url": "https://packagist.org/downloads/",
            "license": [
                "BSD-3-Clause"
            ],
            "authors": [
                {
                    "name": "Nikita Popov"
                }
            ],
            "description": "A PHP parser written in PHP",
            "keywords": [
                "parser",
                "php"
            ],
            "support": {
                "issues": "https://github.com/nikic/PHP-Parser/issues",
                "source": "https://github.com/nikic/PHP-Parser/tree/v4.17.1"
            },
            "time": "2023-08-13T19:53:39+00:00"
        },
        {
            "name": "ondram/ci-detector",
            "version": "3.5.1",
            "source": {
                "type": "git",
                "url": "https://github.com/OndraM/ci-detector.git",
                "reference": "594e61252843b68998bddd48078c5058fe9028bd"
            },
            "dist": {
                "type": "zip",
                "url": "https://api.github.com/repos/OndraM/ci-detector/zipball/594e61252843b68998bddd48078c5058fe9028bd",
                "reference": "594e61252843b68998bddd48078c5058fe9028bd",
                "shasum": ""
            },
            "require": {
                "php": "^7.1 || ^8.0"
            },
            "require-dev": {
                "ergebnis/composer-normalize": "^2.2",
                "lmc/coding-standard": "^1.3 || ^2.0",
                "php-parallel-lint/php-parallel-lint": "^1.1",
                "phpstan/extension-installer": "^1.0.3",
                "phpstan/phpstan": "^0.12.0",
                "phpstan/phpstan-phpunit": "^0.12.1",
                "phpunit/phpunit": "^7.1 || ^8.0 || ^9.0"
            },
            "type": "library",
            "autoload": {
                "psr-4": {
                    "OndraM\\CiDetector\\": "src/"
                }
            },
            "notification-url": "https://packagist.org/downloads/",
            "license": [
                "MIT"
            ],
            "authors": [
                {
                    "name": "Ondřej Machulda",
                    "email": "ondrej.machulda@gmail.com"
                }
            ],
            "description": "Detect continuous integration environment and provide unified access to properties of current build",
            "keywords": [
                "CircleCI",
                "Codeship",
                "Wercker",
                "adapter",
                "appveyor",
                "aws",
                "aws codebuild",
                "bamboo",
                "bitbucket",
                "buddy",
                "ci-info",
                "codebuild",
                "continuous integration",
                "continuousphp",
                "drone",
                "github",
                "gitlab",
                "interface",
                "jenkins",
                "teamcity",
                "travis"
            ],
            "support": {
                "issues": "https://github.com/OndraM/ci-detector/issues",
                "source": "https://github.com/OndraM/ci-detector/tree/main"
            },
            "time": "2020-09-04T11:21:14+00:00"
        },
        {
            "name": "ondrejmirtes/better-reflection",
            "version": "6.14.0.8",
            "source": {
                "type": "git",
                "url": "https://github.com/ondrejmirtes/BetterReflection.git",
                "reference": "03cae90976cb786a305fd527904f36d85ccc3c78"
            },
            "dist": {
                "type": "zip",
                "url": "https://api.github.com/repos/ondrejmirtes/BetterReflection/zipball/03cae90976cb786a305fd527904f36d85ccc3c78",
                "reference": "03cae90976cb786a305fd527904f36d85ccc3c78",
                "shasum": ""
            },
            "require": {
                "ext-json": "*",
                "jetbrains/phpstorm-stubs": "dev-master#7b055d8634d2143a909f2c5141ec70c82b8b9254",
                "nikic/php-parser": "^4.17.1",
                "php": "^7.2 || ^8.0"
            },
            "conflict": {
                "thecodingmachine/safe": "<1.1.3"
            },
            "require-dev": {
                "doctrine/coding-standard": "^12.0.0",
                "phpstan/phpstan": "^1.10.33",
                "phpstan/phpstan-phpunit": "^1.3.14",
                "phpunit/phpunit": "^10.3.3",
                "rector/rector": "0.14.3",
                "vimeo/psalm": "5.15.0"
            },
            "suggest": {
                "composer/composer": "Required to use the ComposerSourceLocator"
            },
            "type": "library",
            "autoload": {
                "psr-4": {
                    "PHPStan\\BetterReflection\\": "src"
                }
            },
            "notification-url": "https://packagist.org/downloads/",
            "license": [
                "MIT"
            ],
            "authors": [
                {
                    "name": "James Titcumb",
                    "email": "james@asgrim.com",
                    "homepage": "https://github.com/asgrim"
                },
                {
                    "name": "Marco Pivetta",
                    "email": "ocramius@gmail.com",
                    "homepage": "https://ocramius.github.io/"
                },
                {
                    "name": "Gary Hockin",
                    "email": "gary@roave.com",
                    "homepage": "https://github.com/geeh"
                },
                {
                    "name": "Jaroslav Hanslík",
                    "email": "kukulich@kukulich.cz",
                    "homepage": "https://github.com/kukulich"
                }
            ],
            "description": "Better Reflection - an improved code reflection API",
            "support": {
                "source": "https://github.com/ondrejmirtes/BetterReflection/tree/6.14.0.8"
            },
            "time": "2023-11-13T10:14:31+00:00"
        },
        {
            "name": "phpstan/php-8-stubs",
            "version": "0.3.79",
            "source": {
                "type": "git",
                "url": "https://github.com/phpstan/php-8-stubs.git",
                "reference": "4025fc1b30ab8c54491511c25b103a01d3e00001"
            },
            "dist": {
                "type": "zip",
                "url": "https://api.github.com/repos/phpstan/php-8-stubs/zipball/4025fc1b30ab8c54491511c25b103a01d3e00001",
                "reference": "4025fc1b30ab8c54491511c25b103a01d3e00001",
                "shasum": ""
            },
            "type": "library",
            "autoload": {
                "classmap": [
                    "Php8StubsMap.php"
                ]
            },
            "notification-url": "https://packagist.org/downloads/",
            "license": [
                "MIT",
                "PHP-3.01"
            ],
            "description": "PHP stubs extracted from php-src",
            "support": {
                "issues": "https://github.com/phpstan/php-8-stubs/issues",
                "source": "https://github.com/phpstan/php-8-stubs/tree/0.3.79"
            },
            "time": "2023-11-11T00:14:08+00:00"
        },
        {
            "name": "phpstan/phpdoc-parser",
            "version": "1.24.2",
            "source": {
                "type": "git",
                "url": "https://github.com/phpstan/phpdoc-parser.git",
                "reference": "bcad8d995980440892759db0c32acae7c8e79442"
            },
            "dist": {
                "type": "zip",
                "url": "https://api.github.com/repos/phpstan/phpdoc-parser/zipball/bcad8d995980440892759db0c32acae7c8e79442",
                "reference": "bcad8d995980440892759db0c32acae7c8e79442",
                "shasum": ""
            },
            "require": {
                "php": "^7.2 || ^8.0"
            },
            "require-dev": {
                "doctrine/annotations": "^2.0",
                "nikic/php-parser": "^4.15",
                "php-parallel-lint/php-parallel-lint": "^1.2",
                "phpstan/extension-installer": "^1.0",
                "phpstan/phpstan": "^1.5",
                "phpstan/phpstan-phpunit": "^1.1",
                "phpstan/phpstan-strict-rules": "^1.0",
                "phpunit/phpunit": "^9.5",
                "symfony/process": "^5.2"
            },
            "type": "library",
            "autoload": {
                "psr-4": {
                    "PHPStan\\PhpDocParser\\": [
                        "src/"
                    ]
                }
            },
            "notification-url": "https://packagist.org/downloads/",
            "license": [
                "MIT"
            ],
            "description": "PHPDoc parser with support for nullable, intersection and generic types",
            "support": {
                "issues": "https://github.com/phpstan/phpdoc-parser/issues",
                "source": "https://github.com/phpstan/phpdoc-parser/tree/1.24.2"
            },
            "time": "2023-09-26T12:28:12+00:00"
        },
        {
            "name": "psr/container",
            "version": "1.1.2",
            "source": {
                "type": "git",
                "url": "https://github.com/php-fig/container.git",
                "reference": "513e0666f7216c7459170d56df27dfcefe1689ea"
            },
            "dist": {
                "type": "zip",
                "url": "https://api.github.com/repos/php-fig/container/zipball/513e0666f7216c7459170d56df27dfcefe1689ea",
                "reference": "513e0666f7216c7459170d56df27dfcefe1689ea",
                "shasum": ""
            },
            "require": {
                "php": ">=7.4.0"
            },
            "type": "library",
            "autoload": {
                "psr-4": {
                    "Psr\\Container\\": "src/"
                }
            },
            "notification-url": "https://packagist.org/downloads/",
            "license": [
                "MIT"
            ],
            "authors": [
                {
                    "name": "PHP-FIG",
                    "homepage": "https://www.php-fig.org/"
                }
            ],
            "description": "Common Container Interface (PHP FIG PSR-11)",
            "homepage": "https://github.com/php-fig/container",
            "keywords": [
                "PSR-11",
                "container",
                "container-interface",
                "container-interop",
                "psr"
            ],
            "support": {
                "issues": "https://github.com/php-fig/container/issues",
                "source": "https://github.com/php-fig/container/tree/1.1.2"
            },
            "time": "2021-11-05T16:50:12+00:00"
        },
        {
            "name": "psr/http-message",
            "version": "1.0.1",
            "source": {
                "type": "git",
                "url": "https://github.com/php-fig/http-message.git",
                "reference": "f6561bf28d520154e4b0ec72be95418abe6d9363"
            },
            "dist": {
                "type": "zip",
                "url": "https://api.github.com/repos/php-fig/http-message/zipball/f6561bf28d520154e4b0ec72be95418abe6d9363",
                "reference": "f6561bf28d520154e4b0ec72be95418abe6d9363",
                "shasum": ""
            },
            "require": {
                "php": ">=5.3.0"
            },
            "type": "library",
            "extra": {
                "branch-alias": {
                    "dev-master": "1.0.x-dev"
                }
            },
            "autoload": {
                "psr-4": {
                    "Psr\\Http\\Message\\": "src/"
                }
            },
            "notification-url": "https://packagist.org/downloads/",
            "license": [
                "MIT"
            ],
            "authors": [
                {
                    "name": "PHP-FIG",
                    "homepage": "http://www.php-fig.org/"
                }
            ],
            "description": "Common interface for HTTP messages",
            "homepage": "https://github.com/php-fig/http-message",
            "keywords": [
                "http",
                "http-message",
                "psr",
                "psr-7",
                "request",
                "response"
            ],
            "support": {
                "source": "https://github.com/php-fig/http-message/tree/master"
            },
            "time": "2016-08-06T14:39:51+00:00"
        },
        {
            "name": "psr/log",
            "version": "1.1.3",
            "source": {
                "type": "git",
                "url": "https://github.com/php-fig/log.git",
                "reference": "0f73288fd15629204f9d42b7055f72dacbe811fc"
            },
            "dist": {
                "type": "zip",
                "url": "https://api.github.com/repos/php-fig/log/zipball/0f73288fd15629204f9d42b7055f72dacbe811fc",
                "reference": "0f73288fd15629204f9d42b7055f72dacbe811fc",
                "shasum": ""
            },
            "require": {
                "php": ">=5.3.0"
            },
            "type": "library",
            "extra": {
                "branch-alias": {
                    "dev-master": "1.1.x-dev"
                }
            },
            "autoload": {
                "psr-4": {
                    "Psr\\Log\\": "Psr/Log/"
                }
            },
            "notification-url": "https://packagist.org/downloads/",
            "license": [
                "MIT"
            ],
            "authors": [
                {
                    "name": "PHP-FIG",
                    "homepage": "http://www.php-fig.org/"
                }
            ],
            "description": "Common interface for logging libraries",
            "homepage": "https://github.com/php-fig/log",
            "keywords": [
                "log",
                "psr",
                "psr-3"
            ],
            "support": {
                "source": "https://github.com/php-fig/log/tree/1.1.3"
            },
            "time": "2020-03-23T09:12:05+00:00"
        },
        {
            "name": "react/async",
            "version": "v3.0.0",
            "source": {
                "type": "git",
                "url": "https://github.com/reactphp/async.git",
                "reference": "3c3b812be77aec14bf8300b052ba589c9a5bc95b"
            },
            "dist": {
                "type": "zip",
                "url": "https://api.github.com/repos/reactphp/async/zipball/3c3b812be77aec14bf8300b052ba589c9a5bc95b",
                "reference": "3c3b812be77aec14bf8300b052ba589c9a5bc95b",
                "shasum": ""
            },
            "require": {
                "php": ">=7.1",
                "react/event-loop": "^1.2",
                "react/promise": "^3.0 || ^2.8 || ^1.2.1"
            },
            "require-dev": {
                "phpunit/phpunit": "^9.3 || ^7.5"
            },
            "type": "library",
            "autoload": {
                "files": [
                    "src/functions_include.php"
                ]
            },
            "notification-url": "https://packagist.org/downloads/",
            "license": [
                "MIT"
            ],
            "authors": [
                {
                    "name": "Christian Lück",
                    "email": "christian@clue.engineering",
                    "homepage": "https://clue.engineering/"
                },
                {
                    "name": "Cees-Jan Kiewiet",
                    "email": "reactphp@ceesjankiewiet.nl",
                    "homepage": "https://wyrihaximus.net/"
                },
                {
                    "name": "Jan Sorgalla",
                    "email": "jsorgalla@gmail.com",
                    "homepage": "https://sorgalla.com/"
                },
                {
                    "name": "Chris Boden",
                    "email": "cboden@gmail.com",
                    "homepage": "https://cboden.dev/"
                }
            ],
            "description": "Async utilities for ReactPHP",
            "keywords": [
                "async",
                "reactphp"
            ],
            "support": {
                "issues": "https://github.com/reactphp/async/issues",
                "source": "https://github.com/reactphp/async/tree/v3.0.0"
            },
            "funding": [
                {
                    "url": "https://github.com/WyriHaximus",
                    "type": "github"
                },
                {
                    "url": "https://github.com/clue",
                    "type": "github"
                }
            ],
            "time": "2022-07-11T14:17:23+00:00"
        },
        {
            "name": "react/cache",
            "version": "v1.2.0",
            "source": {
                "type": "git",
                "url": "https://github.com/reactphp/cache.git",
                "reference": "d47c472b64aa5608225f47965a484b75c7817d5b"
            },
            "dist": {
                "type": "zip",
                "url": "https://api.github.com/repos/reactphp/cache/zipball/d47c472b64aa5608225f47965a484b75c7817d5b",
                "reference": "d47c472b64aa5608225f47965a484b75c7817d5b",
                "shasum": ""
            },
            "require": {
                "php": ">=5.3.0",
                "react/promise": "^3.0 || ^2.0 || ^1.1"
            },
            "require-dev": {
                "phpunit/phpunit": "^9.5 || ^5.7 || ^4.8.35"
            },
            "type": "library",
            "autoload": {
                "psr-4": {
                    "React\\Cache\\": "src/"
                }
            },
            "notification-url": "https://packagist.org/downloads/",
            "license": [
                "MIT"
            ],
            "authors": [
                {
                    "name": "Christian Lück",
                    "email": "christian@clue.engineering",
                    "homepage": "https://clue.engineering/"
                },
                {
                    "name": "Cees-Jan Kiewiet",
                    "email": "reactphp@ceesjankiewiet.nl",
                    "homepage": "https://wyrihaximus.net/"
                },
                {
                    "name": "Jan Sorgalla",
                    "email": "jsorgalla@gmail.com",
                    "homepage": "https://sorgalla.com/"
                },
                {
                    "name": "Chris Boden",
                    "email": "cboden@gmail.com",
                    "homepage": "https://cboden.dev/"
                }
            ],
            "description": "Async, Promise-based cache interface for ReactPHP",
            "keywords": [
                "cache",
                "caching",
                "promise",
                "reactphp"
            ],
            "support": {
                "issues": "https://github.com/reactphp/cache/issues",
                "source": "https://github.com/reactphp/cache/tree/v1.2.0"
            },
            "funding": [
                {
                    "url": "https://opencollective.com/reactphp",
                    "type": "open_collective"
                }
            ],
            "time": "2022-11-30T15:59:55+00:00"
        },
        {
            "name": "react/child-process",
            "version": "v0.6.5",
            "source": {
                "type": "git",
                "url": "https://github.com/reactphp/child-process.git",
                "reference": "e71eb1aa55f057c7a4a0d08d06b0b0a484bead43"
            },
            "dist": {
                "type": "zip",
                "url": "https://api.github.com/repos/reactphp/child-process/zipball/e71eb1aa55f057c7a4a0d08d06b0b0a484bead43",
                "reference": "e71eb1aa55f057c7a4a0d08d06b0b0a484bead43",
                "shasum": ""
            },
            "require": {
                "evenement/evenement": "^3.0 || ^2.0 || ^1.0",
                "php": ">=5.3.0",
                "react/event-loop": "^1.2",
                "react/stream": "^1.2"
            },
            "require-dev": {
                "phpunit/phpunit": "^9.3 || ^5.7 || ^4.8.35",
                "react/socket": "^1.8",
                "sebastian/environment": "^5.0 || ^3.0 || ^2.0 || ^1.0"
            },
            "type": "library",
            "autoload": {
                "psr-4": {
                    "React\\ChildProcess\\": "src"
                }
            },
            "notification-url": "https://packagist.org/downloads/",
            "license": [
                "MIT"
            ],
            "authors": [
                {
                    "name": "Christian Lück",
                    "email": "christian@clue.engineering",
                    "homepage": "https://clue.engineering/"
                },
                {
                    "name": "Cees-Jan Kiewiet",
                    "email": "reactphp@ceesjankiewiet.nl",
                    "homepage": "https://wyrihaximus.net/"
                },
                {
                    "name": "Jan Sorgalla",
                    "email": "jsorgalla@gmail.com",
                    "homepage": "https://sorgalla.com/"
                },
                {
                    "name": "Chris Boden",
                    "email": "cboden@gmail.com",
                    "homepage": "https://cboden.dev/"
                }
            ],
            "description": "Event-driven library for executing child processes with ReactPHP.",
            "keywords": [
                "event-driven",
                "process",
                "reactphp"
            ],
            "support": {
                "issues": "https://github.com/reactphp/child-process/issues",
                "source": "https://github.com/reactphp/child-process/tree/v0.6.5"
            },
            "funding": [
                {
                    "url": "https://github.com/WyriHaximus",
                    "type": "github"
                },
                {
                    "url": "https://github.com/clue",
                    "type": "github"
                }
            ],
            "time": "2022-09-16T13:41:56+00:00"
        },
        {
            "name": "react/dns",
            "version": "v1.10.0",
            "source": {
                "type": "git",
                "url": "https://github.com/reactphp/dns.git",
                "reference": "a5427e7dfa47713e438016905605819d101f238c"
            },
            "dist": {
                "type": "zip",
                "url": "https://api.github.com/repos/reactphp/dns/zipball/a5427e7dfa47713e438016905605819d101f238c",
                "reference": "a5427e7dfa47713e438016905605819d101f238c",
                "shasum": ""
            },
            "require": {
                "php": ">=5.3.0",
                "react/cache": "^1.0 || ^0.6 || ^0.5",
                "react/event-loop": "^1.2",
                "react/promise": "^3.0 || ^2.7 || ^1.2.1",
                "react/promise-timer": "^1.9"
            },
            "require-dev": {
                "phpunit/phpunit": "^9.3 || ^4.8.35",
                "react/async": "^4 || ^3 || ^2"
            },
            "type": "library",
            "autoload": {
                "psr-4": {
                    "React\\Dns\\": "src"
                }
            },
            "notification-url": "https://packagist.org/downloads/",
            "license": [
                "MIT"
            ],
            "authors": [
                {
                    "name": "Christian Lück",
                    "email": "christian@clue.engineering",
                    "homepage": "https://clue.engineering/"
                },
                {
                    "name": "Cees-Jan Kiewiet",
                    "email": "reactphp@ceesjankiewiet.nl",
                    "homepage": "https://wyrihaximus.net/"
                },
                {
                    "name": "Jan Sorgalla",
                    "email": "jsorgalla@gmail.com",
                    "homepage": "https://sorgalla.com/"
                },
                {
                    "name": "Chris Boden",
                    "email": "cboden@gmail.com",
                    "homepage": "https://cboden.dev/"
                }
            ],
            "description": "Async DNS resolver for ReactPHP",
            "keywords": [
                "async",
                "dns",
                "dns-resolver",
                "reactphp"
            ],
            "support": {
                "issues": "https://github.com/reactphp/dns/issues",
                "source": "https://github.com/reactphp/dns/tree/v1.10.0"
            },
            "funding": [
                {
                    "url": "https://github.com/WyriHaximus",
                    "type": "github"
                },
                {
                    "url": "https://github.com/clue",
                    "type": "github"
                }
            ],
            "time": "2022-09-08T12:22:46+00:00"
        },
        {
            "name": "react/event-loop",
            "version": "v1.4.0",
            "source": {
                "type": "git",
                "url": "https://github.com/reactphp/event-loop.git",
                "reference": "6e7e587714fff7a83dcc7025aee42ab3b265ae05"
            },
            "dist": {
                "type": "zip",
                "url": "https://api.github.com/repos/reactphp/event-loop/zipball/6e7e587714fff7a83dcc7025aee42ab3b265ae05",
                "reference": "6e7e587714fff7a83dcc7025aee42ab3b265ae05",
                "shasum": ""
            },
            "require": {
                "php": ">=5.3.0"
            },
            "require-dev": {
                "phpunit/phpunit": "^9.6 || ^5.7 || ^4.8.36"
            },
            "suggest": {
                "ext-pcntl": "For signal handling support when using the StreamSelectLoop"
            },
            "type": "library",
            "autoload": {
                "psr-4": {
                    "React\\EventLoop\\": "src/"
                }
            },
            "notification-url": "https://packagist.org/downloads/",
            "license": [
                "MIT"
            ],
            "authors": [
                {
                    "name": "Christian Lück",
                    "email": "christian@clue.engineering",
                    "homepage": "https://clue.engineering/"
                },
                {
                    "name": "Cees-Jan Kiewiet",
                    "email": "reactphp@ceesjankiewiet.nl",
                    "homepage": "https://wyrihaximus.net/"
                },
                {
                    "name": "Jan Sorgalla",
                    "email": "jsorgalla@gmail.com",
                    "homepage": "https://sorgalla.com/"
                },
                {
                    "name": "Chris Boden",
                    "email": "cboden@gmail.com",
                    "homepage": "https://cboden.dev/"
                }
            ],
            "description": "ReactPHP's core reactor event loop that libraries can use for evented I/O.",
            "keywords": [
                "asynchronous",
                "event-loop"
            ],
            "support": {
                "issues": "https://github.com/reactphp/event-loop/issues",
                "source": "https://github.com/reactphp/event-loop/tree/v1.4.0"
            },
            "funding": [
                {
                    "url": "https://opencollective.com/reactphp",
                    "type": "open_collective"
                }
            ],
            "time": "2023-05-05T10:11:24+00:00"
        },
        {
            "name": "react/http",
            "version": "v1.9.0",
            "source": {
                "type": "git",
                "url": "https://github.com/reactphp/http.git",
                "reference": "bb3154dbaf2dfe3f0467f956a05f614a69d5f1d0"
            },
            "dist": {
                "type": "zip",
                "url": "https://api.github.com/repos/reactphp/http/zipball/bb3154dbaf2dfe3f0467f956a05f614a69d5f1d0",
                "reference": "bb3154dbaf2dfe3f0467f956a05f614a69d5f1d0",
                "shasum": ""
            },
            "require": {
                "evenement/evenement": "^3.0 || ^2.0 || ^1.0",
                "fig/http-message-util": "^1.1",
                "php": ">=5.3.0",
                "psr/http-message": "^1.0",
                "react/event-loop": "^1.2",
                "react/promise": "^3 || ^2.3 || ^1.2.1",
                "react/socket": "^1.12",
                "react/stream": "^1.2",
                "ringcentral/psr7": "^1.2"
            },
            "require-dev": {
                "clue/http-proxy-react": "^1.8",
                "clue/reactphp-ssh-proxy": "^1.4",
                "clue/socks-react": "^1.4",
                "phpunit/phpunit": "^9.5 || ^5.7 || ^4.8.35",
                "react/async": "^4 || ^3 || ^2",
                "react/promise-stream": "^1.4",
                "react/promise-timer": "^1.9"
            },
            "type": "library",
            "autoload": {
                "psr-4": {
                    "React\\Http\\": "src/"
                }
            },
            "notification-url": "https://packagist.org/downloads/",
            "license": [
                "MIT"
            ],
            "authors": [
                {
                    "name": "Christian Lück",
                    "email": "christian@clue.engineering",
                    "homepage": "https://clue.engineering/"
                },
                {
                    "name": "Cees-Jan Kiewiet",
                    "email": "reactphp@ceesjankiewiet.nl",
                    "homepage": "https://wyrihaximus.net/"
                },
                {
                    "name": "Jan Sorgalla",
                    "email": "jsorgalla@gmail.com",
                    "homepage": "https://sorgalla.com/"
                },
                {
                    "name": "Chris Boden",
                    "email": "cboden@gmail.com",
                    "homepage": "https://cboden.dev/"
                }
            ],
            "description": "Event-driven, streaming HTTP client and server implementation for ReactPHP",
            "keywords": [
                "async",
                "client",
                "event-driven",
                "http",
                "http client",
                "http server",
                "https",
                "psr-7",
                "reactphp",
                "server",
                "streaming"
            ],
            "support": {
                "issues": "https://github.com/reactphp/http/issues",
                "source": "https://github.com/reactphp/http/tree/v1.9.0"
            },
            "funding": [
                {
                    "url": "https://opencollective.com/reactphp",
                    "type": "open_collective"
                }
            ],
            "time": "2023-04-26T10:29:24+00:00"
        },
        {
            "name": "react/promise",
            "version": "v2.10.0",
            "source": {
                "type": "git",
                "url": "https://github.com/reactphp/promise.git",
                "reference": "f913fb8cceba1e6644b7b90c4bfb678ed8a3ef38"
            },
            "dist": {
                "type": "zip",
                "url": "https://api.github.com/repos/reactphp/promise/zipball/f913fb8cceba1e6644b7b90c4bfb678ed8a3ef38",
                "reference": "f913fb8cceba1e6644b7b90c4bfb678ed8a3ef38",
                "shasum": ""
            },
            "require": {
                "php": ">=5.4.0"
            },
            "require-dev": {
                "phpunit/phpunit": "^9.5 || ^5.7 || ^4.8.36"
            },
            "type": "library",
            "autoload": {
                "files": [
                    "src/functions_include.php"
                ],
                "psr-4": {
                    "React\\Promise\\": "src/"
                }
            },
            "notification-url": "https://packagist.org/downloads/",
            "license": [
                "MIT"
            ],
            "authors": [
                {
                    "name": "Jan Sorgalla",
                    "email": "jsorgalla@gmail.com",
                    "homepage": "https://sorgalla.com/"
                },
                {
                    "name": "Christian Lück",
                    "email": "christian@clue.engineering",
                    "homepage": "https://clue.engineering/"
                },
                {
                    "name": "Cees-Jan Kiewiet",
                    "email": "reactphp@ceesjankiewiet.nl",
                    "homepage": "https://wyrihaximus.net/"
                },
                {
                    "name": "Chris Boden",
                    "email": "cboden@gmail.com",
                    "homepage": "https://cboden.dev/"
                }
            ],
            "description": "A lightweight implementation of CommonJS Promises/A for PHP",
            "keywords": [
                "promise",
                "promises"
            ],
            "support": {
                "issues": "https://github.com/reactphp/promise/issues",
                "source": "https://github.com/reactphp/promise/tree/v2.10.0"
            },
            "funding": [
                {
                    "url": "https://opencollective.com/reactphp",
                    "type": "open_collective"
                }
            ],
            "time": "2023-05-02T15:15:43+00:00"
        },
        {
            "name": "react/promise-timer",
            "version": "v1.9.0",
            "source": {
                "type": "git",
                "url": "https://github.com/reactphp/promise-timer.git",
                "reference": "aa7a73c74b8d8c0f622f5982ff7b0351bc29e495"
            },
            "dist": {
                "type": "zip",
                "url": "https://api.github.com/repos/reactphp/promise-timer/zipball/aa7a73c74b8d8c0f622f5982ff7b0351bc29e495",
                "reference": "aa7a73c74b8d8c0f622f5982ff7b0351bc29e495",
                "shasum": ""
            },
            "require": {
                "php": ">=5.3",
                "react/event-loop": "^1.2",
                "react/promise": "^3.0 || ^2.7.0 || ^1.2.1"
            },
            "require-dev": {
                "phpunit/phpunit": "^9.3 || ^5.7 || ^4.8.35"
            },
            "type": "library",
            "autoload": {
                "files": [
                    "src/functions_include.php"
                ],
                "psr-4": {
                    "React\\Promise\\Timer\\": "src/"
                }
            },
            "notification-url": "https://packagist.org/downloads/",
            "license": [
                "MIT"
            ],
            "authors": [
                {
                    "name": "Christian Lück",
                    "email": "christian@clue.engineering",
                    "homepage": "https://clue.engineering/"
                },
                {
                    "name": "Cees-Jan Kiewiet",
                    "email": "reactphp@ceesjankiewiet.nl",
                    "homepage": "https://wyrihaximus.net/"
                },
                {
                    "name": "Jan Sorgalla",
                    "email": "jsorgalla@gmail.com",
                    "homepage": "https://sorgalla.com/"
                },
                {
                    "name": "Chris Boden",
                    "email": "cboden@gmail.com",
                    "homepage": "https://cboden.dev/"
                }
            ],
            "description": "A trivial implementation of timeouts for Promises, built on top of ReactPHP.",
            "homepage": "https://github.com/reactphp/promise-timer",
            "keywords": [
                "async",
                "event-loop",
                "promise",
                "reactphp",
                "timeout",
                "timer"
            ],
            "support": {
                "issues": "https://github.com/reactphp/promise-timer/issues",
                "source": "https://github.com/reactphp/promise-timer/tree/v1.9.0"
            },
            "funding": [
                {
                    "url": "https://github.com/WyriHaximus",
                    "type": "github"
                },
                {
                    "url": "https://github.com/clue",
                    "type": "github"
                }
            ],
            "time": "2022-06-13T13:41:03+00:00"
        },
        {
            "name": "react/socket",
            "version": "v1.12.0",
            "source": {
                "type": "git",
                "url": "https://github.com/reactphp/socket.git",
                "reference": "81e1b4d7f5450ebd8d2e9a95bb008bb15ca95a7b"
            },
            "dist": {
                "type": "zip",
                "url": "https://api.github.com/repos/reactphp/socket/zipball/81e1b4d7f5450ebd8d2e9a95bb008bb15ca95a7b",
                "reference": "81e1b4d7f5450ebd8d2e9a95bb008bb15ca95a7b",
                "shasum": ""
            },
            "require": {
                "evenement/evenement": "^3.0 || ^2.0 || ^1.0",
                "php": ">=5.3.0",
                "react/dns": "^1.8",
                "react/event-loop": "^1.2",
                "react/promise": "^3 || ^2.6 || ^1.2.1",
                "react/promise-timer": "^1.9",
                "react/stream": "^1.2"
            },
            "require-dev": {
                "phpunit/phpunit": "^9.3 || ^5.7 || ^4.8.35",
                "react/async": "^4 || ^3 || ^2",
                "react/promise-stream": "^1.4"
            },
            "type": "library",
            "autoload": {
                "psr-4": {
                    "React\\Socket\\": "src"
                }
            },
            "notification-url": "https://packagist.org/downloads/",
            "license": [
                "MIT"
            ],
            "authors": [
                {
                    "name": "Christian Lück",
                    "email": "christian@clue.engineering",
                    "homepage": "https://clue.engineering/"
                },
                {
                    "name": "Cees-Jan Kiewiet",
                    "email": "reactphp@ceesjankiewiet.nl",
                    "homepage": "https://wyrihaximus.net/"
                },
                {
                    "name": "Jan Sorgalla",
                    "email": "jsorgalla@gmail.com",
                    "homepage": "https://sorgalla.com/"
                },
                {
                    "name": "Chris Boden",
                    "email": "cboden@gmail.com",
                    "homepage": "https://cboden.dev/"
                }
            ],
            "description": "Async, streaming plaintext TCP/IP and secure TLS socket server and client connections for ReactPHP",
            "keywords": [
                "Connection",
                "Socket",
                "async",
                "reactphp",
                "stream"
            ],
            "support": {
                "issues": "https://github.com/reactphp/socket/issues",
                "source": "https://github.com/reactphp/socket/tree/v1.12.0"
            },
            "funding": [
                {
                    "url": "https://github.com/WyriHaximus",
                    "type": "github"
                },
                {
                    "url": "https://github.com/clue",
                    "type": "github"
                }
            ],
            "time": "2022-08-25T12:32:25+00:00"
        },
        {
            "name": "react/stream",
            "version": "v1.2.0",
            "source": {
                "type": "git",
                "url": "https://github.com/reactphp/stream.git",
                "reference": "7a423506ee1903e89f1e08ec5f0ed430ff784ae9"
            },
            "dist": {
                "type": "zip",
                "url": "https://api.github.com/repos/reactphp/stream/zipball/7a423506ee1903e89f1e08ec5f0ed430ff784ae9",
                "reference": "7a423506ee1903e89f1e08ec5f0ed430ff784ae9",
                "shasum": ""
            },
            "require": {
                "evenement/evenement": "^3.0 || ^2.0 || ^1.0",
                "php": ">=5.3.8",
                "react/event-loop": "^1.2"
            },
            "require-dev": {
                "clue/stream-filter": "~1.2",
                "phpunit/phpunit": "^9.3 || ^5.7 || ^4.8.35"
            },
            "type": "library",
            "autoload": {
                "psr-4": {
                    "React\\Stream\\": "src"
                }
            },
            "notification-url": "https://packagist.org/downloads/",
            "license": [
                "MIT"
            ],
            "authors": [
                {
                    "name": "Christian Lück",
                    "email": "christian@clue.engineering",
                    "homepage": "https://clue.engineering/"
                },
                {
                    "name": "Cees-Jan Kiewiet",
                    "email": "reactphp@ceesjankiewiet.nl",
                    "homepage": "https://wyrihaximus.net/"
                },
                {
                    "name": "Jan Sorgalla",
                    "email": "jsorgalla@gmail.com",
                    "homepage": "https://sorgalla.com/"
                },
                {
                    "name": "Chris Boden",
                    "email": "cboden@gmail.com",
                    "homepage": "https://cboden.dev/"
                }
            ],
            "description": "Event-driven readable and writable streams for non-blocking I/O in ReactPHP",
            "keywords": [
                "event-driven",
                "io",
                "non-blocking",
                "pipe",
                "reactphp",
                "readable",
                "stream",
                "writable"
            ],
            "support": {
                "issues": "https://github.com/reactphp/stream/issues",
                "source": "https://github.com/reactphp/stream/tree/v1.2.0"
            },
            "funding": [
                {
                    "url": "https://github.com/WyriHaximus",
                    "type": "github"
                },
                {
                    "url": "https://github.com/clue",
                    "type": "github"
                }
            ],
            "time": "2021-07-11T12:37:55+00:00"
        },
        {
            "name": "ringcentral/psr7",
            "version": "1.3.0",
            "source": {
                "type": "git",
                "url": "https://github.com/ringcentral/psr7.git",
                "reference": "360faaec4b563958b673fb52bbe94e37f14bc686"
            },
            "dist": {
                "type": "zip",
                "url": "https://api.github.com/repos/ringcentral/psr7/zipball/360faaec4b563958b673fb52bbe94e37f14bc686",
                "reference": "360faaec4b563958b673fb52bbe94e37f14bc686",
                "shasum": ""
            },
            "require": {
                "php": ">=5.3",
                "psr/http-message": "~1.0"
            },
            "provide": {
                "psr/http-message-implementation": "1.0"
            },
            "require-dev": {
                "phpunit/phpunit": "~4.0"
            },
            "type": "library",
            "extra": {
                "branch-alias": {
                    "dev-master": "1.0-dev"
                }
            },
            "autoload": {
                "files": [
                    "src/functions_include.php"
                ],
                "psr-4": {
                    "RingCentral\\Psr7\\": "src/"
                }
            },
            "notification-url": "https://packagist.org/downloads/",
            "license": [
                "MIT"
            ],
            "authors": [
                {
                    "name": "Michael Dowling",
                    "email": "mtdowling@gmail.com",
                    "homepage": "https://github.com/mtdowling"
                }
            ],
            "description": "PSR-7 message implementation",
            "keywords": [
                "http",
                "message",
                "stream",
                "uri"
            ],
            "support": {
                "source": "https://github.com/ringcentral/psr7/tree/master"
            },
            "time": "2018-05-29T20:21:04+00:00"
        },
        {
            "name": "symfony/console",
            "version": "v5.4.28",
            "source": {
                "type": "git",
                "url": "https://github.com/symfony/console.git",
                "reference": "f4f71842f24c2023b91237c72a365306f3c58827"
            },
            "dist": {
                "type": "zip",
                "url": "https://api.github.com/repos/symfony/console/zipball/f4f71842f24c2023b91237c72a365306f3c58827",
                "reference": "f4f71842f24c2023b91237c72a365306f3c58827",
                "shasum": ""
            },
            "require": {
                "php": ">=7.2.5",
                "symfony/deprecation-contracts": "^2.1|^3",
                "symfony/polyfill-mbstring": "~1.0",
                "symfony/polyfill-php73": "^1.9",
                "symfony/polyfill-php80": "^1.16",
                "symfony/service-contracts": "^1.1|^2|^3",
                "symfony/string": "^5.1|^6.0"
            },
            "conflict": {
                "psr/log": ">=3",
                "symfony/dependency-injection": "<4.4",
                "symfony/dotenv": "<5.1",
                "symfony/event-dispatcher": "<4.4",
                "symfony/lock": "<4.4",
                "symfony/process": "<4.4"
            },
            "provide": {
                "psr/log-implementation": "1.0|2.0"
            },
            "require-dev": {
                "psr/log": "^1|^2",
                "symfony/config": "^4.4|^5.0|^6.0",
                "symfony/dependency-injection": "^4.4|^5.0|^6.0",
                "symfony/event-dispatcher": "^4.4|^5.0|^6.0",
                "symfony/lock": "^4.4|^5.0|^6.0",
                "symfony/process": "^4.4|^5.0|^6.0",
                "symfony/var-dumper": "^4.4|^5.0|^6.0"
            },
            "suggest": {
                "psr/log": "For using the console logger",
                "symfony/event-dispatcher": "",
                "symfony/lock": "",
                "symfony/process": ""
            },
            "type": "library",
            "autoload": {
                "psr-4": {
                    "Symfony\\Component\\Console\\": ""
                },
                "exclude-from-classmap": [
                    "/Tests/"
                ]
            },
            "notification-url": "https://packagist.org/downloads/",
            "license": [
                "MIT"
            ],
            "authors": [
                {
                    "name": "Fabien Potencier",
                    "email": "fabien@symfony.com"
                },
                {
                    "name": "Symfony Community",
                    "homepage": "https://symfony.com/contributors"
                }
            ],
            "description": "Eases the creation of beautiful and testable command line interfaces",
            "homepage": "https://symfony.com",
            "keywords": [
                "cli",
                "command-line",
                "console",
                "terminal"
            ],
            "support": {
                "source": "https://github.com/symfony/console/tree/v5.4.28"
            },
            "funding": [
                {
                    "url": "https://symfony.com/sponsor",
                    "type": "custom"
                },
                {
                    "url": "https://github.com/fabpot",
                    "type": "github"
                },
                {
                    "url": "https://tidelift.com/funding/github/packagist/symfony/symfony",
                    "type": "tidelift"
                }
            ],
            "time": "2023-08-07T06:12:30+00:00"
        },
        {
            "name": "symfony/deprecation-contracts",
            "version": "v3.3.0",
            "source": {
                "type": "git",
                "url": "https://github.com/symfony/deprecation-contracts.git",
                "reference": "7c3aff79d10325257a001fcf92d991f24fc967cf"
            },
            "dist": {
                "type": "zip",
                "url": "https://api.github.com/repos/symfony/deprecation-contracts/zipball/7c3aff79d10325257a001fcf92d991f24fc967cf",
                "reference": "7c3aff79d10325257a001fcf92d991f24fc967cf",
                "shasum": ""
            },
            "require": {
                "php": ">=8.1"
            },
            "type": "library",
            "extra": {
                "branch-alias": {
                    "dev-main": "3.4-dev"
                },
                "thanks": {
                    "name": "symfony/contracts",
                    "url": "https://github.com/symfony/contracts"
                }
            },
            "autoload": {
                "files": [
                    "function.php"
                ]
            },
            "notification-url": "https://packagist.org/downloads/",
            "license": [
                "MIT"
            ],
            "authors": [
                {
                    "name": "Nicolas Grekas",
                    "email": "p@tchwork.com"
                },
                {
                    "name": "Symfony Community",
                    "homepage": "https://symfony.com/contributors"
                }
            ],
            "description": "A generic function and convention to trigger deprecation notices",
            "homepage": "https://symfony.com",
            "support": {
                "source": "https://github.com/symfony/deprecation-contracts/tree/v3.3.0"
            },
            "funding": [
                {
                    "url": "https://symfony.com/sponsor",
                    "type": "custom"
                },
                {
                    "url": "https://github.com/fabpot",
                    "type": "github"
                },
                {
                    "url": "https://tidelift.com/funding/github/packagist/symfony/symfony",
                    "type": "tidelift"
                }
            ],
            "time": "2023-05-23T14:45:45+00:00"
        },
        {
            "name": "symfony/finder",
            "version": "v5.4.27",
            "source": {
                "type": "git",
                "url": "https://github.com/symfony/finder.git",
                "reference": "ff4bce3c33451e7ec778070e45bd23f74214cd5d"
            },
            "dist": {
                "type": "zip",
                "url": "https://api.github.com/repos/symfony/finder/zipball/ff4bce3c33451e7ec778070e45bd23f74214cd5d",
                "reference": "ff4bce3c33451e7ec778070e45bd23f74214cd5d",
                "shasum": ""
            },
            "require": {
                "php": ">=7.2.5",
                "symfony/deprecation-contracts": "^2.1|^3",
                "symfony/polyfill-php80": "^1.16"
            },
            "type": "library",
            "autoload": {
                "psr-4": {
                    "Symfony\\Component\\Finder\\": ""
                },
                "exclude-from-classmap": [
                    "/Tests/"
                ]
            },
            "notification-url": "https://packagist.org/downloads/",
            "license": [
                "MIT"
            ],
            "authors": [
                {
                    "name": "Fabien Potencier",
                    "email": "fabien@symfony.com"
                },
                {
                    "name": "Symfony Community",
                    "homepage": "https://symfony.com/contributors"
                }
            ],
            "description": "Finds files and directories via an intuitive fluent interface",
            "homepage": "https://symfony.com",
            "support": {
                "source": "https://github.com/symfony/finder/tree/v5.4.27"
            },
            "funding": [
                {
                    "url": "https://symfony.com/sponsor",
                    "type": "custom"
                },
                {
                    "url": "https://github.com/fabpot",
                    "type": "github"
                },
                {
                    "url": "https://tidelift.com/funding/github/packagist/symfony/symfony",
                    "type": "tidelift"
                }
            ],
            "time": "2023-07-31T08:02:31+00:00"
        },
        {
            "name": "symfony/polyfill-ctype",
            "version": "v1.28.0",
            "source": {
                "type": "git",
                "url": "https://github.com/symfony/polyfill-ctype.git",
                "reference": "ea208ce43cbb04af6867b4fdddb1bdbf84cc28cb"
            },
            "dist": {
                "type": "zip",
                "url": "https://api.github.com/repos/symfony/polyfill-ctype/zipball/ea208ce43cbb04af6867b4fdddb1bdbf84cc28cb",
                "reference": "ea208ce43cbb04af6867b4fdddb1bdbf84cc28cb",
                "shasum": ""
            },
            "require": {
                "php": ">=7.1"
            },
            "provide": {
                "ext-ctype": "*"
            },
            "suggest": {
                "ext-ctype": "For best performance"
            },
            "type": "library",
            "extra": {
                "branch-alias": {
                    "dev-main": "1.28-dev"
                },
                "thanks": {
                    "name": "symfony/polyfill",
                    "url": "https://github.com/symfony/polyfill"
                }
            },
            "autoload": {
                "files": [
                    "bootstrap.php"
                ],
                "psr-4": {
                    "Symfony\\Polyfill\\Ctype\\": ""
                }
            },
            "notification-url": "https://packagist.org/downloads/",
            "license": [
                "MIT"
            ],
            "authors": [
                {
                    "name": "Gert de Pagter",
                    "email": "BackEndTea@gmail.com"
                },
                {
                    "name": "Symfony Community",
                    "homepage": "https://symfony.com/contributors"
                }
            ],
            "description": "Symfony polyfill for ctype functions",
            "homepage": "https://symfony.com",
            "keywords": [
                "compatibility",
                "ctype",
                "polyfill",
                "portable"
            ],
            "support": {
                "source": "https://github.com/symfony/polyfill-ctype/tree/v1.28.0"
            },
            "funding": [
                {
                    "url": "https://symfony.com/sponsor",
                    "type": "custom"
                },
                {
                    "url": "https://github.com/fabpot",
                    "type": "github"
                },
                {
                    "url": "https://tidelift.com/funding/github/packagist/symfony/symfony",
                    "type": "tidelift"
                }
            ],
            "time": "2023-01-26T09:26:14+00:00"
        },
        {
            "name": "symfony/polyfill-intl-grapheme",
            "version": "v1.28.0",
            "source": {
                "type": "git",
                "url": "https://github.com/symfony/polyfill-intl-grapheme.git",
                "reference": "875e90aeea2777b6f135677f618529449334a612"
            },
            "dist": {
                "type": "zip",
                "url": "https://api.github.com/repos/symfony/polyfill-intl-grapheme/zipball/875e90aeea2777b6f135677f618529449334a612",
                "reference": "875e90aeea2777b6f135677f618529449334a612",
                "shasum": ""
            },
            "require": {
                "php": ">=7.1"
            },
            "suggest": {
                "ext-intl": "For best performance"
            },
            "type": "library",
            "extra": {
                "branch-alias": {
                    "dev-main": "1.28-dev"
                },
                "thanks": {
                    "name": "symfony/polyfill",
                    "url": "https://github.com/symfony/polyfill"
                }
            },
            "autoload": {
                "files": [
                    "bootstrap.php"
                ],
                "psr-4": {
                    "Symfony\\Polyfill\\Intl\\Grapheme\\": ""
                }
            },
            "notification-url": "https://packagist.org/downloads/",
            "license": [
                "MIT"
            ],
            "authors": [
                {
                    "name": "Nicolas Grekas",
                    "email": "p@tchwork.com"
                },
                {
                    "name": "Symfony Community",
                    "homepage": "https://symfony.com/contributors"
                }
            ],
            "description": "Symfony polyfill for intl's grapheme_* functions",
            "homepage": "https://symfony.com",
            "keywords": [
                "compatibility",
                "grapheme",
                "intl",
                "polyfill",
                "portable",
                "shim"
            ],
            "support": {
                "source": "https://github.com/symfony/polyfill-intl-grapheme/tree/v1.28.0"
            },
            "funding": [
                {
                    "url": "https://symfony.com/sponsor",
                    "type": "custom"
                },
                {
                    "url": "https://github.com/fabpot",
                    "type": "github"
                },
                {
                    "url": "https://tidelift.com/funding/github/packagist/symfony/symfony",
                    "type": "tidelift"
                }
            ],
            "time": "2023-01-26T09:26:14+00:00"
        },
        {
            "name": "symfony/polyfill-intl-normalizer",
            "version": "v1.28.0",
            "source": {
                "type": "git",
                "url": "https://github.com/symfony/polyfill-intl-normalizer.git",
                "reference": "8c4ad05dd0120b6a53c1ca374dca2ad0a1c4ed92"
            },
            "dist": {
                "type": "zip",
                "url": "https://api.github.com/repos/symfony/polyfill-intl-normalizer/zipball/8c4ad05dd0120b6a53c1ca374dca2ad0a1c4ed92",
                "reference": "8c4ad05dd0120b6a53c1ca374dca2ad0a1c4ed92",
                "shasum": ""
            },
            "require": {
                "php": ">=7.1"
            },
            "suggest": {
                "ext-intl": "For best performance"
            },
            "type": "library",
            "extra": {
                "branch-alias": {
                    "dev-main": "1.28-dev"
                },
                "thanks": {
                    "name": "symfony/polyfill",
                    "url": "https://github.com/symfony/polyfill"
                }
            },
            "autoload": {
                "files": [
                    "bootstrap.php"
                ],
                "psr-4": {
                    "Symfony\\Polyfill\\Intl\\Normalizer\\": ""
                },
                "classmap": [
                    "Resources/stubs"
                ]
            },
            "notification-url": "https://packagist.org/downloads/",
            "license": [
                "MIT"
            ],
            "authors": [
                {
                    "name": "Nicolas Grekas",
                    "email": "p@tchwork.com"
                },
                {
                    "name": "Symfony Community",
                    "homepage": "https://symfony.com/contributors"
                }
            ],
            "description": "Symfony polyfill for intl's Normalizer class and related functions",
            "homepage": "https://symfony.com",
            "keywords": [
                "compatibility",
                "intl",
                "normalizer",
                "polyfill",
                "portable",
                "shim"
            ],
            "support": {
                "source": "https://github.com/symfony/polyfill-intl-normalizer/tree/v1.28.0"
            },
            "funding": [
                {
                    "url": "https://symfony.com/sponsor",
                    "type": "custom"
                },
                {
                    "url": "https://github.com/fabpot",
                    "type": "github"
                },
                {
                    "url": "https://tidelift.com/funding/github/packagist/symfony/symfony",
                    "type": "tidelift"
                }
            ],
            "time": "2023-01-26T09:26:14+00:00"
        },
        {
            "name": "symfony/polyfill-mbstring",
            "version": "v1.28.0",
            "source": {
                "type": "git",
                "url": "https://github.com/symfony/polyfill-mbstring.git",
                "reference": "42292d99c55abe617799667f454222c54c60e229"
            },
            "dist": {
                "type": "zip",
                "url": "https://api.github.com/repos/symfony/polyfill-mbstring/zipball/42292d99c55abe617799667f454222c54c60e229",
                "reference": "42292d99c55abe617799667f454222c54c60e229",
                "shasum": ""
            },
            "require": {
                "php": ">=7.1"
            },
            "provide": {
                "ext-mbstring": "*"
            },
            "suggest": {
                "ext-mbstring": "For best performance"
            },
            "type": "library",
            "extra": {
                "branch-alias": {
                    "dev-main": "1.28-dev"
                },
                "thanks": {
                    "name": "symfony/polyfill",
                    "url": "https://github.com/symfony/polyfill"
                }
            },
            "autoload": {
                "files": [
                    "bootstrap.php"
                ],
                "psr-4": {
                    "Symfony\\Polyfill\\Mbstring\\": ""
                }
            },
            "notification-url": "https://packagist.org/downloads/",
            "license": [
                "MIT"
            ],
            "authors": [
                {
                    "name": "Nicolas Grekas",
                    "email": "p@tchwork.com"
                },
                {
                    "name": "Symfony Community",
                    "homepage": "https://symfony.com/contributors"
                }
            ],
            "description": "Symfony polyfill for the Mbstring extension",
            "homepage": "https://symfony.com",
            "keywords": [
                "compatibility",
                "mbstring",
                "polyfill",
                "portable",
                "shim"
            ],
            "support": {
                "source": "https://github.com/symfony/polyfill-mbstring/tree/v1.28.0"
            },
            "funding": [
                {
                    "url": "https://symfony.com/sponsor",
                    "type": "custom"
                },
                {
                    "url": "https://github.com/fabpot",
                    "type": "github"
                },
                {
                    "url": "https://tidelift.com/funding/github/packagist/symfony/symfony",
                    "type": "tidelift"
                }
            ],
            "time": "2023-07-28T09:04:16+00:00"
        },
        {
            "name": "symfony/polyfill-php73",
            "version": "v1.28.0",
            "source": {
                "type": "git",
                "url": "https://github.com/symfony/polyfill-php73.git",
                "reference": "fe2f306d1d9d346a7fee353d0d5012e401e984b5"
            },
            "dist": {
                "type": "zip",
                "url": "https://api.github.com/repos/symfony/polyfill-php73/zipball/fe2f306d1d9d346a7fee353d0d5012e401e984b5",
                "reference": "fe2f306d1d9d346a7fee353d0d5012e401e984b5",
                "shasum": ""
            },
            "require": {
                "php": ">=7.1"
            },
            "type": "library",
            "extra": {
                "branch-alias": {
                    "dev-main": "1.28-dev"
                },
                "thanks": {
                    "name": "symfony/polyfill",
                    "url": "https://github.com/symfony/polyfill"
                }
            },
            "autoload": {
                "files": [
                    "bootstrap.php"
                ],
                "psr-4": {
                    "Symfony\\Polyfill\\Php73\\": ""
                },
                "classmap": [
                    "Resources/stubs"
                ]
            },
            "notification-url": "https://packagist.org/downloads/",
            "license": [
                "MIT"
            ],
            "authors": [
                {
                    "name": "Nicolas Grekas",
                    "email": "p@tchwork.com"
                },
                {
                    "name": "Symfony Community",
                    "homepage": "https://symfony.com/contributors"
                }
            ],
            "description": "Symfony polyfill backporting some PHP 7.3+ features to lower PHP versions",
            "homepage": "https://symfony.com",
            "keywords": [
                "compatibility",
                "polyfill",
                "portable",
                "shim"
            ],
            "support": {
                "source": "https://github.com/symfony/polyfill-php73/tree/v1.28.0"
            },
            "funding": [
                {
                    "url": "https://symfony.com/sponsor",
                    "type": "custom"
                },
                {
                    "url": "https://github.com/fabpot",
                    "type": "github"
                },
                {
                    "url": "https://tidelift.com/funding/github/packagist/symfony/symfony",
                    "type": "tidelift"
                }
            ],
            "time": "2023-01-26T09:26:14+00:00"
        },
        {
            "name": "symfony/polyfill-php74",
            "version": "v1.28.0",
            "source": {
                "type": "git",
                "url": "https://github.com/symfony/polyfill-php74.git",
                "reference": "8b755b41a155c89f1af29cc33305538499fa05ea"
            },
            "dist": {
                "type": "zip",
                "url": "https://api.github.com/repos/symfony/polyfill-php74/zipball/8b755b41a155c89f1af29cc33305538499fa05ea",
                "reference": "8b755b41a155c89f1af29cc33305538499fa05ea",
                "shasum": ""
            },
            "require": {
                "php": ">=7.1"
            },
            "type": "library",
            "extra": {
                "branch-alias": {
                    "dev-main": "1.28-dev"
                },
                "thanks": {
                    "name": "symfony/polyfill",
                    "url": "https://github.com/symfony/polyfill"
                }
            },
            "autoload": {
                "files": [
                    "bootstrap.php"
                ],
                "psr-4": {
                    "Symfony\\Polyfill\\Php74\\": ""
                }
            },
            "notification-url": "https://packagist.org/downloads/",
            "license": [
                "MIT"
            ],
            "authors": [
                {
                    "name": "Ion Bazan",
                    "email": "ion.bazan@gmail.com"
                },
                {
                    "name": "Nicolas Grekas",
                    "email": "p@tchwork.com"
                },
                {
                    "name": "Symfony Community",
                    "homepage": "https://symfony.com/contributors"
                }
            ],
            "description": "Symfony polyfill backporting some PHP 7.4+ features to lower PHP versions",
            "homepage": "https://symfony.com",
            "keywords": [
                "compatibility",
                "polyfill",
                "portable",
                "shim"
            ],
            "support": {
                "source": "https://github.com/symfony/polyfill-php74/tree/v1.28.0"
            },
            "funding": [
                {
                    "url": "https://symfony.com/sponsor",
                    "type": "custom"
                },
                {
                    "url": "https://github.com/fabpot",
                    "type": "github"
                },
                {
                    "url": "https://tidelift.com/funding/github/packagist/symfony/symfony",
                    "type": "tidelift"
                }
            ],
            "time": "2023-01-26T09:26:14+00:00"
        },
        {
            "name": "symfony/polyfill-php80",
            "version": "v1.28.0",
            "source": {
                "type": "git",
                "url": "https://github.com/symfony/polyfill-php80.git",
                "reference": "6caa57379c4aec19c0a12a38b59b26487dcfe4b5"
            },
            "dist": {
                "type": "zip",
                "url": "https://api.github.com/repos/symfony/polyfill-php80/zipball/6caa57379c4aec19c0a12a38b59b26487dcfe4b5",
                "reference": "6caa57379c4aec19c0a12a38b59b26487dcfe4b5",
                "shasum": ""
            },
            "require": {
                "php": ">=7.1"
            },
            "type": "library",
            "extra": {
                "branch-alias": {
                    "dev-main": "1.28-dev"
                },
                "thanks": {
                    "name": "symfony/polyfill",
                    "url": "https://github.com/symfony/polyfill"
                }
            },
            "autoload": {
                "files": [
                    "bootstrap.php"
                ],
                "psr-4": {
                    "Symfony\\Polyfill\\Php80\\": ""
                },
                "classmap": [
                    "Resources/stubs"
                ]
            },
            "notification-url": "https://packagist.org/downloads/",
            "license": [
                "MIT"
            ],
            "authors": [
                {
                    "name": "Ion Bazan",
                    "email": "ion.bazan@gmail.com"
                },
                {
                    "name": "Nicolas Grekas",
                    "email": "p@tchwork.com"
                },
                {
                    "name": "Symfony Community",
                    "homepage": "https://symfony.com/contributors"
                }
            ],
            "description": "Symfony polyfill backporting some PHP 8.0+ features to lower PHP versions",
            "homepage": "https://symfony.com",
            "keywords": [
                "compatibility",
                "polyfill",
                "portable",
                "shim"
            ],
            "support": {
                "source": "https://github.com/symfony/polyfill-php80/tree/v1.28.0"
            },
            "funding": [
                {
                    "url": "https://symfony.com/sponsor",
                    "type": "custom"
                },
                {
                    "url": "https://github.com/fabpot",
                    "type": "github"
                },
                {
                    "url": "https://tidelift.com/funding/github/packagist/symfony/symfony",
                    "type": "tidelift"
                }
            ],
            "time": "2023-01-26T09:26:14+00:00"
        },
        {
            "name": "symfony/polyfill-php81",
            "version": "v1.28.0",
            "source": {
                "type": "git",
                "url": "https://github.com/symfony/polyfill-php81.git",
                "reference": "7581cd600fa9fd681b797d00b02f068e2f13263b"
            },
            "dist": {
                "type": "zip",
                "url": "https://api.github.com/repos/symfony/polyfill-php81/zipball/7581cd600fa9fd681b797d00b02f068e2f13263b",
                "reference": "7581cd600fa9fd681b797d00b02f068e2f13263b",
                "shasum": ""
            },
            "require": {
                "php": ">=7.1"
            },
            "type": "library",
            "extra": {
                "branch-alias": {
                    "dev-main": "1.28-dev"
                },
                "thanks": {
                    "name": "symfony/polyfill",
                    "url": "https://github.com/symfony/polyfill"
                }
            },
            "autoload": {
                "files": [
                    "bootstrap.php"
                ],
                "psr-4": {
                    "Symfony\\Polyfill\\Php81\\": ""
                },
                "classmap": [
                    "Resources/stubs"
                ]
            },
            "notification-url": "https://packagist.org/downloads/",
            "license": [
                "MIT"
            ],
            "authors": [
                {
                    "name": "Nicolas Grekas",
                    "email": "p@tchwork.com"
                },
                {
                    "name": "Symfony Community",
                    "homepage": "https://symfony.com/contributors"
                }
            ],
            "description": "Symfony polyfill backporting some PHP 8.1+ features to lower PHP versions",
            "homepage": "https://symfony.com",
            "keywords": [
                "compatibility",
                "polyfill",
                "portable",
                "shim"
            ],
            "support": {
                "source": "https://github.com/symfony/polyfill-php81/tree/v1.28.0"
            },
            "funding": [
                {
                    "url": "https://symfony.com/sponsor",
                    "type": "custom"
                },
                {
                    "url": "https://github.com/fabpot",
                    "type": "github"
                },
                {
                    "url": "https://tidelift.com/funding/github/packagist/symfony/symfony",
                    "type": "tidelift"
                }
            ],
            "time": "2023-01-26T09:26:14+00:00"
        },
        {
            "name": "symfony/process",
            "version": "v5.4.28",
            "source": {
                "type": "git",
                "url": "https://github.com/symfony/process.git",
                "reference": "45261e1fccad1b5447a8d7a8e67aa7b4a9798b7b"
            },
            "dist": {
                "type": "zip",
                "url": "https://api.github.com/repos/symfony/process/zipball/45261e1fccad1b5447a8d7a8e67aa7b4a9798b7b",
                "reference": "45261e1fccad1b5447a8d7a8e67aa7b4a9798b7b",
                "shasum": ""
            },
            "require": {
                "php": ">=7.2.5",
                "symfony/polyfill-php80": "^1.16"
            },
            "type": "library",
            "autoload": {
                "psr-4": {
                    "Symfony\\Component\\Process\\": ""
                },
                "exclude-from-classmap": [
                    "/Tests/"
                ]
            },
            "notification-url": "https://packagist.org/downloads/",
            "license": [
                "MIT"
            ],
            "authors": [
                {
                    "name": "Fabien Potencier",
                    "email": "fabien@symfony.com"
                },
                {
                    "name": "Symfony Community",
                    "homepage": "https://symfony.com/contributors"
                }
            ],
            "description": "Executes commands in sub-processes",
            "homepage": "https://symfony.com",
            "support": {
                "source": "https://github.com/symfony/process/tree/v5.4.28"
            },
            "funding": [
                {
                    "url": "https://symfony.com/sponsor",
                    "type": "custom"
                },
                {
                    "url": "https://github.com/fabpot",
                    "type": "github"
                },
                {
                    "url": "https://tidelift.com/funding/github/packagist/symfony/symfony",
                    "type": "tidelift"
                }
            ],
            "time": "2023-08-07T10:36:04+00:00"
        },
        {
            "name": "symfony/service-contracts",
            "version": "v2.5.2",
            "source": {
                "type": "git",
                "url": "https://github.com/symfony/service-contracts.git",
                "reference": "4b426aac47d6427cc1a1d0f7e2ac724627f5966c"
            },
            "dist": {
                "type": "zip",
                "url": "https://api.github.com/repos/symfony/service-contracts/zipball/4b426aac47d6427cc1a1d0f7e2ac724627f5966c",
                "reference": "4b426aac47d6427cc1a1d0f7e2ac724627f5966c",
                "shasum": ""
            },
            "require": {
                "php": ">=7.2.5",
                "psr/container": "^1.1",
                "symfony/deprecation-contracts": "^2.1|^3"
            },
            "conflict": {
                "ext-psr": "<1.1|>=2"
            },
            "suggest": {
                "symfony/service-implementation": ""
            },
            "type": "library",
            "extra": {
                "branch-alias": {
                    "dev-main": "2.5-dev"
                },
                "thanks": {
                    "name": "symfony/contracts",
                    "url": "https://github.com/symfony/contracts"
                }
            },
            "autoload": {
                "psr-4": {
                    "Symfony\\Contracts\\Service\\": ""
                }
            },
            "notification-url": "https://packagist.org/downloads/",
            "license": [
                "MIT"
            ],
            "authors": [
                {
                    "name": "Nicolas Grekas",
                    "email": "p@tchwork.com"
                },
                {
                    "name": "Symfony Community",
                    "homepage": "https://symfony.com/contributors"
                }
            ],
            "description": "Generic abstractions related to writing services",
            "homepage": "https://symfony.com",
            "keywords": [
                "abstractions",
                "contracts",
                "decoupling",
                "interfaces",
                "interoperability",
                "standards"
            ],
            "support": {
                "source": "https://github.com/symfony/service-contracts/tree/v2.5.2"
            },
            "funding": [
                {
                    "url": "https://symfony.com/sponsor",
                    "type": "custom"
                },
                {
                    "url": "https://github.com/fabpot",
                    "type": "github"
                },
                {
                    "url": "https://tidelift.com/funding/github/packagist/symfony/symfony",
                    "type": "tidelift"
                }
            ],
            "time": "2022-05-30T19:17:29+00:00"
        },
        {
            "name": "symfony/string",
            "version": "v5.4.26",
            "source": {
                "type": "git",
                "url": "https://github.com/symfony/string.git",
                "reference": "1181fe9270e373537475e826873b5867b863883c"
            },
            "dist": {
                "type": "zip",
                "url": "https://api.github.com/repos/symfony/string/zipball/1181fe9270e373537475e826873b5867b863883c",
                "reference": "1181fe9270e373537475e826873b5867b863883c",
                "shasum": ""
            },
            "require": {
                "php": ">=7.2.5",
                "symfony/polyfill-ctype": "~1.8",
                "symfony/polyfill-intl-grapheme": "~1.0",
                "symfony/polyfill-intl-normalizer": "~1.0",
                "symfony/polyfill-mbstring": "~1.0",
                "symfony/polyfill-php80": "~1.15"
            },
            "conflict": {
                "symfony/translation-contracts": ">=3.0"
            },
            "require-dev": {
                "symfony/error-handler": "^4.4|^5.0|^6.0",
                "symfony/http-client": "^4.4|^5.0|^6.0",
                "symfony/translation-contracts": "^1.1|^2",
                "symfony/var-exporter": "^4.4|^5.0|^6.0"
            },
            "type": "library",
            "autoload": {
                "files": [
                    "Resources/functions.php"
                ],
                "psr-4": {
                    "Symfony\\Component\\String\\": ""
                },
                "exclude-from-classmap": [
                    "/Tests/"
                ]
            },
            "notification-url": "https://packagist.org/downloads/",
            "license": [
                "MIT"
            ],
            "authors": [
                {
                    "name": "Nicolas Grekas",
                    "email": "p@tchwork.com"
                },
                {
                    "name": "Symfony Community",
                    "homepage": "https://symfony.com/contributors"
                }
            ],
            "description": "Provides an object-oriented API to strings and deals with bytes, UTF-8 code points and grapheme clusters in a unified way",
            "homepage": "https://symfony.com",
            "keywords": [
                "grapheme",
                "i18n",
                "string",
                "unicode",
                "utf-8",
                "utf8"
            ],
            "support": {
                "source": "https://github.com/symfony/string/tree/v5.4.26"
            },
            "funding": [
                {
                    "url": "https://symfony.com/sponsor",
                    "type": "custom"
                },
                {
                    "url": "https://github.com/fabpot",
                    "type": "github"
                },
                {
                    "url": "https://tidelift.com/funding/github/packagist/symfony/symfony",
                    "type": "tidelift"
                }
            ],
            "time": "2023-06-28T12:46:07+00:00"
        }
    ],
    "packages-dev": [
        {
            "name": "brianium/paratest",
            "version": "v6.6.3",
            "source": {
                "type": "git",
                "url": "https://github.com/paratestphp/paratest.git",
                "reference": "f2d781bb9136cda2f5e73ee778049e80ba681cf6"
            },
            "dist": {
                "type": "zip",
                "url": "https://api.github.com/repos/paratestphp/paratest/zipball/f2d781bb9136cda2f5e73ee778049e80ba681cf6",
                "reference": "f2d781bb9136cda2f5e73ee778049e80ba681cf6",
                "shasum": ""
            },
            "require": {
                "ext-dom": "*",
                "ext-pcre": "*",
                "ext-reflection": "*",
                "ext-simplexml": "*",
                "jean85/pretty-package-versions": "^2.0.5",
                "php": "^7.3 || ^8.0",
                "phpunit/php-code-coverage": "^9.2.16",
                "phpunit/php-file-iterator": "^3.0.6",
                "phpunit/php-timer": "^5.0.3",
                "phpunit/phpunit": "^9.5.23",
                "sebastian/environment": "^5.1.4",
                "symfony/console": "^5.4.9 || ^6.1.2",
                "symfony/polyfill-php80": "^v1.26.0",
                "symfony/process": "^5.4.8 || ^6.1.0"
            },
            "require-dev": {
                "doctrine/coding-standard": "^9.0.0",
                "ext-pcov": "*",
                "ext-posix": "*",
                "infection/infection": "^0.26.13",
                "malukenho/mcbumpface": "^1.1.5",
                "squizlabs/php_codesniffer": "^3.7.1",
                "symfony/filesystem": "^5.4.9 || ^6.1.0",
                "vimeo/psalm": "^4.26.0"
            },
            "bin": [
                "bin/paratest",
                "bin/paratest.bat",
                "bin/paratest_for_phpstorm"
            ],
            "type": "library",
            "autoload": {
                "psr-4": {
                    "ParaTest\\": [
                        "src/"
                    ]
                }
            },
            "notification-url": "https://packagist.org/downloads/",
            "license": [
                "MIT"
            ],
            "authors": [
                {
                    "name": "Brian Scaturro",
                    "email": "scaturrob@gmail.com",
                    "role": "Developer"
                },
                {
                    "name": "Filippo Tessarotto",
                    "email": "zoeslam@gmail.com",
                    "role": "Developer"
                }
            ],
            "description": "Parallel testing for PHP",
            "homepage": "https://github.com/paratestphp/paratest",
            "keywords": [
                "concurrent",
                "parallel",
                "phpunit",
                "testing"
            ],
            "support": {
                "issues": "https://github.com/paratestphp/paratest/issues",
                "source": "https://github.com/paratestphp/paratest/tree/v6.6.3"
            },
            "funding": [
                {
                    "url": "https://github.com/sponsors/Slamdunk",
                    "type": "github"
                },
                {
                    "url": "https://paypal.me/filippotessarotto",
                    "type": "paypal"
                }
            ],
            "time": "2022-08-25T05:44:14+00:00"
        },
        {
            "name": "cweagans/composer-patches",
            "version": "1.7.3",
            "source": {
                "type": "git",
                "url": "https://github.com/cweagans/composer-patches.git",
                "reference": "e190d4466fe2b103a55467dfa83fc2fecfcaf2db"
            },
            "dist": {
                "type": "zip",
                "url": "https://api.github.com/repos/cweagans/composer-patches/zipball/e190d4466fe2b103a55467dfa83fc2fecfcaf2db",
                "reference": "e190d4466fe2b103a55467dfa83fc2fecfcaf2db",
                "shasum": ""
            },
            "require": {
                "composer-plugin-api": "^1.0 || ^2.0",
                "php": ">=5.3.0"
            },
            "require-dev": {
                "composer/composer": "~1.0 || ~2.0",
                "phpunit/phpunit": "~4.6"
            },
            "type": "composer-plugin",
            "extra": {
                "class": "cweagans\\Composer\\Patches"
            },
            "autoload": {
                "psr-4": {
                    "cweagans\\Composer\\": "src"
                }
            },
            "notification-url": "https://packagist.org/downloads/",
            "license": [
                "BSD-3-Clause"
            ],
            "authors": [
                {
                    "name": "Cameron Eagans",
                    "email": "me@cweagans.net"
                }
            ],
            "description": "Provides a way to patch Composer packages.",
            "support": {
                "issues": "https://github.com/cweagans/composer-patches/issues",
                "source": "https://github.com/cweagans/composer-patches/tree/1.7.3"
            },
            "time": "2022-12-20T22:53:13+00:00"
        },
        {
            "name": "doctrine/instantiator",
            "version": "1.4.1",
            "source": {
                "type": "git",
                "url": "https://github.com/doctrine/instantiator.git",
                "reference": "10dcfce151b967d20fde1b34ae6640712c3891bc"
            },
            "dist": {
                "type": "zip",
                "url": "https://api.github.com/repos/doctrine/instantiator/zipball/10dcfce151b967d20fde1b34ae6640712c3891bc",
                "reference": "10dcfce151b967d20fde1b34ae6640712c3891bc",
                "shasum": ""
            },
            "require": {
                "php": "^7.1 || ^8.0"
            },
            "require-dev": {
                "doctrine/coding-standard": "^9",
                "ext-pdo": "*",
                "ext-phar": "*",
                "phpbench/phpbench": "^0.16 || ^1",
                "phpstan/phpstan": "^1.4",
                "phpstan/phpstan-phpunit": "^1",
                "phpunit/phpunit": "^7.5 || ^8.5 || ^9.5",
                "vimeo/psalm": "^4.22"
            },
            "type": "library",
            "autoload": {
                "psr-4": {
                    "Doctrine\\Instantiator\\": "src/Doctrine/Instantiator/"
                }
            },
            "notification-url": "https://packagist.org/downloads/",
            "license": [
                "MIT"
            ],
            "authors": [
                {
                    "name": "Marco Pivetta",
                    "email": "ocramius@gmail.com",
                    "homepage": "https://ocramius.github.io/"
                }
            ],
            "description": "A small, lightweight utility to instantiate objects in PHP without invoking their constructors",
            "homepage": "https://www.doctrine-project.org/projects/instantiator.html",
            "keywords": [
                "constructor",
                "instantiate"
            ],
            "support": {
                "issues": "https://github.com/doctrine/instantiator/issues",
                "source": "https://github.com/doctrine/instantiator/tree/1.4.1"
            },
            "funding": [
                {
                    "url": "https://www.doctrine-project.org/sponsorship.html",
                    "type": "custom"
                },
                {
                    "url": "https://www.patreon.com/phpdoctrine",
                    "type": "patreon"
                },
                {
                    "url": "https://tidelift.com/funding/github/packagist/doctrine%2Finstantiator",
                    "type": "tidelift"
                }
            ],
            "time": "2022-03-03T08:28:38+00:00"
        },
        {
            "name": "jean85/pretty-package-versions",
            "version": "2.0.5",
            "source": {
                "type": "git",
                "url": "https://github.com/Jean85/pretty-package-versions.git",
                "reference": "ae547e455a3d8babd07b96966b17d7fd21d9c6af"
            },
            "dist": {
                "type": "zip",
                "url": "https://api.github.com/repos/Jean85/pretty-package-versions/zipball/ae547e455a3d8babd07b96966b17d7fd21d9c6af",
                "reference": "ae547e455a3d8babd07b96966b17d7fd21d9c6af",
                "shasum": ""
            },
            "require": {
                "composer-runtime-api": "^2.0.0",
                "php": "^7.1|^8.0"
            },
            "require-dev": {
                "friendsofphp/php-cs-fixer": "^2.17",
                "jean85/composer-provided-replaced-stub-package": "^1.0",
                "phpstan/phpstan": "^0.12.66",
                "phpunit/phpunit": "^7.5|^8.5|^9.4",
                "vimeo/psalm": "^4.3"
            },
            "type": "library",
            "extra": {
                "branch-alias": {
                    "dev-master": "1.x-dev"
                }
            },
            "autoload": {
                "psr-4": {
                    "Jean85\\": "src/"
                }
            },
            "notification-url": "https://packagist.org/downloads/",
            "license": [
                "MIT"
            ],
            "authors": [
                {
                    "name": "Alessandro Lai",
                    "email": "alessandro.lai85@gmail.com"
                }
            ],
            "description": "A library to get pretty versions strings of installed dependencies",
            "keywords": [
                "composer",
                "package",
                "release",
                "versions"
            ],
            "support": {
                "issues": "https://github.com/Jean85/pretty-package-versions/issues",
                "source": "https://github.com/Jean85/pretty-package-versions/tree/2.0.5"
            },
            "time": "2021-10-08T21:21:46+00:00"
        },
        {
            "name": "myclabs/deep-copy",
            "version": "1.11.0",
            "source": {
                "type": "git",
                "url": "https://github.com/myclabs/DeepCopy.git",
                "reference": "14daed4296fae74d9e3201d2c4925d1acb7aa614"
            },
            "dist": {
                "type": "zip",
                "url": "https://api.github.com/repos/myclabs/DeepCopy/zipball/14daed4296fae74d9e3201d2c4925d1acb7aa614",
                "reference": "14daed4296fae74d9e3201d2c4925d1acb7aa614",
                "shasum": ""
            },
            "require": {
                "php": "^7.1 || ^8.0"
            },
            "conflict": {
                "doctrine/collections": "<1.6.8",
                "doctrine/common": "<2.13.3 || >=3,<3.2.2"
            },
            "require-dev": {
                "doctrine/collections": "^1.6.8",
                "doctrine/common": "^2.13.3 || ^3.2.2",
                "phpunit/phpunit": "^7.5.20 || ^8.5.23 || ^9.5.13"
            },
            "type": "library",
            "autoload": {
                "files": [
                    "src/DeepCopy/deep_copy.php"
                ],
                "psr-4": {
                    "DeepCopy\\": "src/DeepCopy/"
                }
            },
            "notification-url": "https://packagist.org/downloads/",
            "license": [
                "MIT"
            ],
            "description": "Create deep copies (clones) of your objects",
            "keywords": [
                "clone",
                "copy",
                "duplicate",
                "object",
                "object graph"
            ],
            "support": {
                "issues": "https://github.com/myclabs/DeepCopy/issues",
                "source": "https://github.com/myclabs/DeepCopy/tree/1.11.0"
            },
            "funding": [
                {
                    "url": "https://tidelift.com/funding/github/packagist/myclabs/deep-copy",
                    "type": "tidelift"
                }
            ],
            "time": "2022-03-03T13:19:32+00:00"
        },
        {
            "name": "phar-io/manifest",
            "version": "2.0.3",
            "source": {
                "type": "git",
                "url": "https://github.com/phar-io/manifest.git",
                "reference": "97803eca37d319dfa7826cc2437fc020857acb53"
            },
            "dist": {
                "type": "zip",
                "url": "https://api.github.com/repos/phar-io/manifest/zipball/97803eca37d319dfa7826cc2437fc020857acb53",
                "reference": "97803eca37d319dfa7826cc2437fc020857acb53",
                "shasum": ""
            },
            "require": {
                "ext-dom": "*",
                "ext-phar": "*",
                "ext-xmlwriter": "*",
                "phar-io/version": "^3.0.1",
                "php": "^7.2 || ^8.0"
            },
            "type": "library",
            "extra": {
                "branch-alias": {
                    "dev-master": "2.0.x-dev"
                }
            },
            "autoload": {
                "classmap": [
                    "src/"
                ]
            },
            "notification-url": "https://packagist.org/downloads/",
            "license": [
                "BSD-3-Clause"
            ],
            "authors": [
                {
                    "name": "Arne Blankerts",
                    "email": "arne@blankerts.de",
                    "role": "Developer"
                },
                {
                    "name": "Sebastian Heuer",
                    "email": "sebastian@phpeople.de",
                    "role": "Developer"
                },
                {
                    "name": "Sebastian Bergmann",
                    "email": "sebastian@phpunit.de",
                    "role": "Developer"
                }
            ],
            "description": "Component for reading phar.io manifest information from a PHP Archive (PHAR)",
            "support": {
                "issues": "https://github.com/phar-io/manifest/issues",
                "source": "https://github.com/phar-io/manifest/tree/2.0.3"
            },
            "time": "2021-07-20T11:28:43+00:00"
        },
        {
            "name": "phar-io/version",
            "version": "3.2.1",
            "source": {
                "type": "git",
                "url": "https://github.com/phar-io/version.git",
                "reference": "4f7fd7836c6f332bb2933569e566a0d6c4cbed74"
            },
            "dist": {
                "type": "zip",
                "url": "https://api.github.com/repos/phar-io/version/zipball/4f7fd7836c6f332bb2933569e566a0d6c4cbed74",
                "reference": "4f7fd7836c6f332bb2933569e566a0d6c4cbed74",
                "shasum": ""
            },
            "require": {
                "php": "^7.2 || ^8.0"
            },
            "type": "library",
            "autoload": {
                "classmap": [
                    "src/"
                ]
            },
            "notification-url": "https://packagist.org/downloads/",
            "license": [
                "BSD-3-Clause"
            ],
            "authors": [
                {
                    "name": "Arne Blankerts",
                    "email": "arne@blankerts.de",
                    "role": "Developer"
                },
                {
                    "name": "Sebastian Heuer",
                    "email": "sebastian@phpeople.de",
                    "role": "Developer"
                },
                {
                    "name": "Sebastian Bergmann",
                    "email": "sebastian@phpunit.de",
                    "role": "Developer"
                }
            ],
            "description": "Library for handling version information and constraints",
            "support": {
                "issues": "https://github.com/phar-io/version/issues",
                "source": "https://github.com/phar-io/version/tree/3.2.1"
            },
            "time": "2022-02-21T01:04:05+00:00"
        },
        {
            "name": "php-parallel-lint/php-parallel-lint",
            "version": "v1.3.2",
            "source": {
                "type": "git",
                "url": "https://github.com/php-parallel-lint/PHP-Parallel-Lint.git",
                "reference": "6483c9832e71973ed29cf71bd6b3f4fde438a9de"
            },
            "dist": {
                "type": "zip",
                "url": "https://api.github.com/repos/php-parallel-lint/PHP-Parallel-Lint/zipball/6483c9832e71973ed29cf71bd6b3f4fde438a9de",
                "reference": "6483c9832e71973ed29cf71bd6b3f4fde438a9de",
                "shasum": ""
            },
            "require": {
                "ext-json": "*",
                "php": ">=5.3.0"
            },
            "replace": {
                "grogy/php-parallel-lint": "*",
                "jakub-onderka/php-parallel-lint": "*"
            },
            "require-dev": {
                "nette/tester": "^1.3 || ^2.0",
                "php-parallel-lint/php-console-highlighter": "0.* || ^1.0",
                "squizlabs/php_codesniffer": "^3.6"
            },
            "suggest": {
                "php-parallel-lint/php-console-highlighter": "Highlight syntax in code snippet"
            },
            "bin": [
                "parallel-lint"
            ],
            "type": "library",
            "autoload": {
                "classmap": [
                    "./src/"
                ]
            },
            "notification-url": "https://packagist.org/downloads/",
            "license": [
                "BSD-2-Clause"
            ],
            "authors": [
                {
                    "name": "Jakub Onderka",
                    "email": "ahoj@jakubonderka.cz"
                }
            ],
            "description": "This tool check syntax of PHP files about 20x faster than serial check.",
            "homepage": "https://github.com/php-parallel-lint/PHP-Parallel-Lint",
            "support": {
                "issues": "https://github.com/php-parallel-lint/PHP-Parallel-Lint/issues",
                "source": "https://github.com/php-parallel-lint/PHP-Parallel-Lint/tree/v1.3.2"
            },
            "time": "2022-02-21T12:50:22+00:00"
        },
        {
            "name": "phpstan/phpstan-deprecation-rules",
            "version": "1.2.x-dev",
            "source": {
                "type": "git",
                "url": "https://github.com/phpstan/phpstan-deprecation-rules.git",
                "reference": "788ea1bd84f7848abf27ba29b92c6c9d285dfc95"
            },
            "dist": {
                "type": "zip",
                "url": "https://api.github.com/repos/phpstan/phpstan-deprecation-rules/zipball/788ea1bd84f7848abf27ba29b92c6c9d285dfc95",
                "reference": "788ea1bd84f7848abf27ba29b92c6c9d285dfc95",
                "shasum": ""
            },
            "require": {
                "php": "^7.2 || ^8.0",
                "phpstan/phpstan": "^1.11"
            },
            "require-dev": {
                "php-parallel-lint/php-parallel-lint": "^1.2",
                "phpstan/phpstan-phpunit": "^1.0",
                "phpunit/phpunit": "^9.5"
            },
            "default-branch": true,
            "type": "phpstan-extension",
            "extra": {
                "phpstan": {
                    "includes": [
                        "rules.neon"
                    ]
                }
            },
            "autoload": {
                "psr-4": {
                    "PHPStan\\": "src/"
                }
            },
            "notification-url": "https://packagist.org/downloads/",
            "license": [
                "MIT"
            ],
            "description": "PHPStan rules for detecting usage of deprecated classes, methods, properties, constants and traits.",
            "support": {
                "issues": "https://github.com/phpstan/phpstan-deprecation-rules/issues",
                "source": "https://github.com/phpstan/phpstan-deprecation-rules/tree/1.2.x"
            },
            "time": "2023-09-19T08:17:29+00:00"
        },
        {
            "name": "phpstan/phpstan-nette",
            "version": "1.2.9",
            "source": {
                "type": "git",
                "url": "https://github.com/phpstan/phpstan-nette.git",
                "reference": "0e3a6805917811d685e59bb83c2286315f2f6d78"
            },
            "dist": {
                "type": "zip",
                "url": "https://api.github.com/repos/phpstan/phpstan-nette/zipball/0e3a6805917811d685e59bb83c2286315f2f6d78",
                "reference": "0e3a6805917811d685e59bb83c2286315f2f6d78",
                "shasum": ""
            },
            "require": {
                "php": "^7.2 || ^8.0",
                "phpstan/phpstan": "^1.10"
            },
            "conflict": {
                "nette/application": "<2.3.0",
                "nette/component-model": "<2.3.0",
                "nette/di": "<2.3.0",
                "nette/forms": "<2.3.0",
                "nette/http": "<2.3.0",
                "nette/utils": "<2.3.0"
            },
            "require-dev": {
                "nette/application": "^3.0",
                "nette/forms": "^3.0",
                "nette/utils": "^2.3.0 || ^3.0.0",
                "nikic/php-parser": "^4.13.2",
                "php-parallel-lint/php-parallel-lint": "^1.2",
                "phpstan/phpstan-php-parser": "^1.1",
                "phpstan/phpstan-phpunit": "^1.0",
                "phpstan/phpstan-strict-rules": "^1.0",
                "phpunit/phpunit": "^9.5"
            },
            "type": "phpstan-extension",
            "extra": {
                "phpstan": {
                    "includes": [
                        "extension.neon",
                        "rules.neon"
                    ]
                }
            },
            "autoload": {
                "psr-4": {
                    "PHPStan\\": "src/"
                }
            },
            "notification-url": "https://packagist.org/downloads/",
            "license": [
                "MIT"
            ],
            "description": "Nette Framework class reflection extension for PHPStan",
            "support": {
                "issues": "https://github.com/phpstan/phpstan-nette/issues",
                "source": "https://github.com/phpstan/phpstan-nette/tree/1.2.9"
            },
            "time": "2023-04-12T14:11:53+00:00"
        },
        {
            "name": "phpstan/phpstan-phpunit",
            "version": "1.3.15",
            "source": {
                "type": "git",
                "url": "https://github.com/phpstan/phpstan-phpunit.git",
                "reference": "70ecacc64fe8090d8d2a33db5a51fe8e88acd93a"
            },
            "dist": {
                "type": "zip",
                "url": "https://api.github.com/repos/phpstan/phpstan-phpunit/zipball/70ecacc64fe8090d8d2a33db5a51fe8e88acd93a",
                "reference": "70ecacc64fe8090d8d2a33db5a51fe8e88acd93a",
                "shasum": ""
            },
            "require": {
                "php": "^7.2 || ^8.0",
                "phpstan/phpstan": "^1.10"
            },
            "conflict": {
                "phpunit/phpunit": "<7.0"
            },
            "require-dev": {
                "nikic/php-parser": "^4.13.0",
                "php-parallel-lint/php-parallel-lint": "^1.2",
                "phpstan/phpstan-strict-rules": "^1.5.1",
                "phpunit/phpunit": "^9.5"
            },
            "type": "phpstan-extension",
            "extra": {
                "phpstan": {
                    "includes": [
                        "extension.neon",
                        "rules.neon"
                    ]
                }
            },
            "autoload": {
                "psr-4": {
                    "PHPStan\\": "src/"
                }
            },
            "notification-url": "https://packagist.org/downloads/",
            "license": [
                "MIT"
            ],
            "description": "PHPUnit extensions and rules for PHPStan",
            "support": {
                "issues": "https://github.com/phpstan/phpstan-phpunit/issues",
                "source": "https://github.com/phpstan/phpstan-phpunit/tree/1.3.15"
            },
            "time": "2023-10-09T18:58:39+00:00"
        },
        {
            "name": "phpstan/phpstan-strict-rules",
            "version": "1.6.x-dev",
            "source": {
                "type": "git",
                "url": "https://github.com/phpstan/phpstan-strict-rules.git",
                "reference": "a3b0404c40197996b6ed32b2613e5a337fcbefd4"
            },
            "dist": {
                "type": "zip",
                "url": "https://api.github.com/repos/phpstan/phpstan-strict-rules/zipball/a3b0404c40197996b6ed32b2613e5a337fcbefd4",
                "reference": "a3b0404c40197996b6ed32b2613e5a337fcbefd4",
                "shasum": ""
            },
            "require": {
                "php": "^7.2 || ^8.0",
                "phpstan/phpstan": "^1.11"
            },
            "require-dev": {
                "nikic/php-parser": "^4.13.0",
                "php-parallel-lint/php-parallel-lint": "^1.2",
                "phpstan/phpstan-deprecation-rules": "^1.1",
                "phpstan/phpstan-phpunit": "^1.0",
                "phpunit/phpunit": "^9.5"
            },
            "default-branch": true,
            "type": "phpstan-extension",
            "extra": {
                "phpstan": {
                    "includes": [
                        "rules.neon"
                    ]
                }
            },
            "autoload": {
                "psr-4": {
                    "PHPStan\\": "src/"
                }
            },
            "notification-url": "https://packagist.org/downloads/",
            "license": [
                "MIT"
            ],
            "description": "Extra strict and opinionated rules for PHPStan",
            "support": {
                "issues": "https://github.com/phpstan/phpstan-strict-rules/issues",
                "source": "https://github.com/phpstan/phpstan-strict-rules/tree/1.6.x"
            },
            "time": "2023-10-30T14:35:14+00:00"
        },
        {
            "name": "phpunit/php-code-coverage",
            "version": "9.2.26",
            "source": {
                "type": "git",
                "url": "https://github.com/sebastianbergmann/php-code-coverage.git",
                "reference": "443bc6912c9bd5b409254a40f4b0f4ced7c80ea1"
            },
            "dist": {
                "type": "zip",
                "url": "https://api.github.com/repos/sebastianbergmann/php-code-coverage/zipball/443bc6912c9bd5b409254a40f4b0f4ced7c80ea1",
                "reference": "443bc6912c9bd5b409254a40f4b0f4ced7c80ea1",
                "shasum": ""
            },
            "require": {
                "ext-dom": "*",
                "ext-libxml": "*",
                "ext-xmlwriter": "*",
                "nikic/php-parser": "^4.15",
                "php": ">=7.3",
                "phpunit/php-file-iterator": "^3.0.3",
                "phpunit/php-text-template": "^2.0.2",
                "sebastian/code-unit-reverse-lookup": "^2.0.2",
                "sebastian/complexity": "^2.0",
                "sebastian/environment": "^5.1.2",
                "sebastian/lines-of-code": "^1.0.3",
                "sebastian/version": "^3.0.1",
                "theseer/tokenizer": "^1.2.0"
            },
            "require-dev": {
                "phpunit/phpunit": "^9.3"
            },
            "suggest": {
                "ext-pcov": "PHP extension that provides line coverage",
                "ext-xdebug": "PHP extension that provides line coverage as well as branch and path coverage"
            },
            "type": "library",
            "extra": {
                "branch-alias": {
                    "dev-master": "9.2-dev"
                }
            },
            "autoload": {
                "classmap": [
                    "src/"
                ]
            },
            "notification-url": "https://packagist.org/downloads/",
            "license": [
                "BSD-3-Clause"
            ],
            "authors": [
                {
                    "name": "Sebastian Bergmann",
                    "email": "sebastian@phpunit.de",
                    "role": "lead"
                }
            ],
            "description": "Library that provides collection, processing, and rendering functionality for PHP code coverage information.",
            "homepage": "https://github.com/sebastianbergmann/php-code-coverage",
            "keywords": [
                "coverage",
                "testing",
                "xunit"
            ],
            "support": {
                "issues": "https://github.com/sebastianbergmann/php-code-coverage/issues",
                "source": "https://github.com/sebastianbergmann/php-code-coverage/tree/9.2.26"
            },
            "funding": [
                {
                    "url": "https://github.com/sebastianbergmann",
                    "type": "github"
                }
            ],
            "time": "2023-03-06T12:58:08+00:00"
        },
        {
            "name": "phpunit/php-file-iterator",
            "version": "3.0.6",
            "source": {
                "type": "git",
                "url": "https://github.com/sebastianbergmann/php-file-iterator.git",
                "reference": "cf1c2e7c203ac650e352f4cc675a7021e7d1b3cf"
            },
            "dist": {
                "type": "zip",
                "url": "https://api.github.com/repos/sebastianbergmann/php-file-iterator/zipball/cf1c2e7c203ac650e352f4cc675a7021e7d1b3cf",
                "reference": "cf1c2e7c203ac650e352f4cc675a7021e7d1b3cf",
                "shasum": ""
            },
            "require": {
                "php": ">=7.3"
            },
            "require-dev": {
                "phpunit/phpunit": "^9.3"
            },
            "type": "library",
            "extra": {
                "branch-alias": {
                    "dev-master": "3.0-dev"
                }
            },
            "autoload": {
                "classmap": [
                    "src/"
                ]
            },
            "notification-url": "https://packagist.org/downloads/",
            "license": [
                "BSD-3-Clause"
            ],
            "authors": [
                {
                    "name": "Sebastian Bergmann",
                    "email": "sebastian@phpunit.de",
                    "role": "lead"
                }
            ],
            "description": "FilterIterator implementation that filters files based on a list of suffixes.",
            "homepage": "https://github.com/sebastianbergmann/php-file-iterator/",
            "keywords": [
                "filesystem",
                "iterator"
            ],
            "support": {
                "issues": "https://github.com/sebastianbergmann/php-file-iterator/issues",
                "source": "https://github.com/sebastianbergmann/php-file-iterator/tree/3.0.6"
            },
            "funding": [
                {
                    "url": "https://github.com/sebastianbergmann",
                    "type": "github"
                }
            ],
            "time": "2021-12-02T12:48:52+00:00"
        },
        {
            "name": "phpunit/php-invoker",
            "version": "3.1.1",
            "source": {
                "type": "git",
                "url": "https://github.com/sebastianbergmann/php-invoker.git",
                "reference": "5a10147d0aaf65b58940a0b72f71c9ac0423cc67"
            },
            "dist": {
                "type": "zip",
                "url": "https://api.github.com/repos/sebastianbergmann/php-invoker/zipball/5a10147d0aaf65b58940a0b72f71c9ac0423cc67",
                "reference": "5a10147d0aaf65b58940a0b72f71c9ac0423cc67",
                "shasum": ""
            },
            "require": {
                "php": ">=7.3"
            },
            "require-dev": {
                "ext-pcntl": "*",
                "phpunit/phpunit": "^9.3"
            },
            "suggest": {
                "ext-pcntl": "*"
            },
            "type": "library",
            "extra": {
                "branch-alias": {
                    "dev-master": "3.1-dev"
                }
            },
            "autoload": {
                "classmap": [
                    "src/"
                ]
            },
            "notification-url": "https://packagist.org/downloads/",
            "license": [
                "BSD-3-Clause"
            ],
            "authors": [
                {
                    "name": "Sebastian Bergmann",
                    "email": "sebastian@phpunit.de",
                    "role": "lead"
                }
            ],
            "description": "Invoke callables with a timeout",
            "homepage": "https://github.com/sebastianbergmann/php-invoker/",
            "keywords": [
                "process"
            ],
            "support": {
                "issues": "https://github.com/sebastianbergmann/php-invoker/issues",
                "source": "https://github.com/sebastianbergmann/php-invoker/tree/3.1.1"
            },
            "funding": [
                {
                    "url": "https://github.com/sebastianbergmann",
                    "type": "github"
                }
            ],
            "time": "2020-09-28T05:58:55+00:00"
        },
        {
            "name": "phpunit/php-text-template",
            "version": "2.0.4",
            "source": {
                "type": "git",
                "url": "https://github.com/sebastianbergmann/php-text-template.git",
                "reference": "5da5f67fc95621df9ff4c4e5a84d6a8a2acf7c28"
            },
            "dist": {
                "type": "zip",
                "url": "https://api.github.com/repos/sebastianbergmann/php-text-template/zipball/5da5f67fc95621df9ff4c4e5a84d6a8a2acf7c28",
                "reference": "5da5f67fc95621df9ff4c4e5a84d6a8a2acf7c28",
                "shasum": ""
            },
            "require": {
                "php": ">=7.3"
            },
            "require-dev": {
                "phpunit/phpunit": "^9.3"
            },
            "type": "library",
            "extra": {
                "branch-alias": {
                    "dev-master": "2.0-dev"
                }
            },
            "autoload": {
                "classmap": [
                    "src/"
                ]
            },
            "notification-url": "https://packagist.org/downloads/",
            "license": [
                "BSD-3-Clause"
            ],
            "authors": [
                {
                    "name": "Sebastian Bergmann",
                    "email": "sebastian@phpunit.de",
                    "role": "lead"
                }
            ],
            "description": "Simple template engine.",
            "homepage": "https://github.com/sebastianbergmann/php-text-template/",
            "keywords": [
                "template"
            ],
            "support": {
                "issues": "https://github.com/sebastianbergmann/php-text-template/issues",
                "source": "https://github.com/sebastianbergmann/php-text-template/tree/2.0.4"
            },
            "funding": [
                {
                    "url": "https://github.com/sebastianbergmann",
                    "type": "github"
                }
            ],
            "time": "2020-10-26T05:33:50+00:00"
        },
        {
            "name": "phpunit/php-timer",
            "version": "5.0.3",
            "source": {
                "type": "git",
                "url": "https://github.com/sebastianbergmann/php-timer.git",
                "reference": "5a63ce20ed1b5bf577850e2c4e87f4aa902afbd2"
            },
            "dist": {
                "type": "zip",
                "url": "https://api.github.com/repos/sebastianbergmann/php-timer/zipball/5a63ce20ed1b5bf577850e2c4e87f4aa902afbd2",
                "reference": "5a63ce20ed1b5bf577850e2c4e87f4aa902afbd2",
                "shasum": ""
            },
            "require": {
                "php": ">=7.3"
            },
            "require-dev": {
                "phpunit/phpunit": "^9.3"
            },
            "type": "library",
            "extra": {
                "branch-alias": {
                    "dev-master": "5.0-dev"
                }
            },
            "autoload": {
                "classmap": [
                    "src/"
                ]
            },
            "notification-url": "https://packagist.org/downloads/",
            "license": [
                "BSD-3-Clause"
            ],
            "authors": [
                {
                    "name": "Sebastian Bergmann",
                    "email": "sebastian@phpunit.de",
                    "role": "lead"
                }
            ],
            "description": "Utility class for timing",
            "homepage": "https://github.com/sebastianbergmann/php-timer/",
            "keywords": [
                "timer"
            ],
            "support": {
                "issues": "https://github.com/sebastianbergmann/php-timer/issues",
                "source": "https://github.com/sebastianbergmann/php-timer/tree/5.0.3"
            },
            "funding": [
                {
                    "url": "https://github.com/sebastianbergmann",
                    "type": "github"
                }
            ],
            "time": "2020-10-26T13:16:10+00:00"
        },
        {
            "name": "phpunit/phpunit",
            "version": "9.5.23",
            "source": {
                "type": "git",
                "url": "https://github.com/sebastianbergmann/phpunit.git",
                "reference": "888556852e7e9bbeeedb9656afe46118765ade34"
            },
            "dist": {
                "type": "zip",
                "url": "https://api.github.com/repos/sebastianbergmann/phpunit/zipball/888556852e7e9bbeeedb9656afe46118765ade34",
                "reference": "888556852e7e9bbeeedb9656afe46118765ade34",
                "shasum": ""
            },
            "require": {
                "doctrine/instantiator": "^1.3.1",
                "ext-dom": "*",
                "ext-json": "*",
                "ext-libxml": "*",
                "ext-mbstring": "*",
                "ext-xml": "*",
                "ext-xmlwriter": "*",
                "myclabs/deep-copy": "^1.10.1",
                "phar-io/manifest": "^2.0.3",
                "phar-io/version": "^3.0.2",
                "php": ">=7.3",
                "phpunit/php-code-coverage": "^9.2.13",
                "phpunit/php-file-iterator": "^3.0.5",
                "phpunit/php-invoker": "^3.1.1",
                "phpunit/php-text-template": "^2.0.3",
                "phpunit/php-timer": "^5.0.2",
                "sebastian/cli-parser": "^1.0.1",
                "sebastian/code-unit": "^1.0.6",
                "sebastian/comparator": "^4.0.5",
                "sebastian/diff": "^4.0.3",
                "sebastian/environment": "^5.1.3",
                "sebastian/exporter": "^4.0.3",
                "sebastian/global-state": "^5.0.1",
                "sebastian/object-enumerator": "^4.0.3",
                "sebastian/resource-operations": "^3.0.3",
                "sebastian/type": "^3.0",
                "sebastian/version": "^3.0.2"
            },
            "suggest": {
                "ext-soap": "*",
                "ext-xdebug": "*"
            },
            "bin": [
                "phpunit"
            ],
            "type": "library",
            "extra": {
                "branch-alias": {
                    "dev-master": "9.5-dev"
                }
            },
            "autoload": {
                "files": [
                    "src/Framework/Assert/Functions.php"
                ],
                "classmap": [
                    "src/"
                ]
            },
            "notification-url": "https://packagist.org/downloads/",
            "license": [
                "BSD-3-Clause"
            ],
            "authors": [
                {
                    "name": "Sebastian Bergmann",
                    "email": "sebastian@phpunit.de",
                    "role": "lead"
                }
            ],
            "description": "The PHP Unit Testing framework.",
            "homepage": "https://phpunit.de/",
            "keywords": [
                "phpunit",
                "testing",
                "xunit"
            ],
            "support": {
                "issues": "https://github.com/sebastianbergmann/phpunit/issues",
                "source": "https://github.com/sebastianbergmann/phpunit/tree/9.5.23"
            },
            "funding": [
                {
                    "url": "https://phpunit.de/sponsors.html",
                    "type": "custom"
                },
                {
                    "url": "https://github.com/sebastianbergmann",
                    "type": "github"
                }
            ],
            "time": "2022-08-22T14:01:36+00:00"
        },
        {
            "name": "rector/rector",
            "version": "0.17.13",
            "source": {
                "type": "git",
                "url": "https://github.com/rectorphp/rector.git",
                "reference": "e2003ba7c5bda06d7bb419cf4be8dae5f8672132"
            },
            "dist": {
                "type": "zip",
                "url": "https://api.github.com/repos/rectorphp/rector/zipball/e2003ba7c5bda06d7bb419cf4be8dae5f8672132",
                "reference": "e2003ba7c5bda06d7bb419cf4be8dae5f8672132",
                "shasum": ""
            },
            "require": {
                "php": "^7.2|^8.0",
                "phpstan/phpstan": "^1.10.26"
            },
            "conflict": {
                "rector/rector-doctrine": "*",
                "rector/rector-downgrade-php": "*",
                "rector/rector-phpunit": "*",
                "rector/rector-symfony": "*"
            },
            "bin": [
                "bin/rector"
            ],
            "type": "library",
            "autoload": {
                "files": [
                    "bootstrap.php"
                ]
            },
            "notification-url": "https://packagist.org/downloads/",
            "license": [
                "MIT"
            ],
            "description": "Instant Upgrade and Automated Refactoring of any PHP code",
            "keywords": [
                "automation",
                "dev",
                "migration",
                "refactoring"
            ],
            "support": {
                "issues": "https://github.com/rectorphp/rector/issues",
                "source": "https://github.com/rectorphp/rector/tree/0.17.13"
            },
            "funding": [
                {
                    "url": "https://github.com/tomasvotruba",
                    "type": "github"
                }
            ],
            "time": "2023-08-14T16:33:29+00:00"
        },
        {
            "name": "sebastian/cli-parser",
            "version": "1.0.1",
            "source": {
                "type": "git",
                "url": "https://github.com/sebastianbergmann/cli-parser.git",
                "reference": "442e7c7e687e42adc03470c7b668bc4b2402c0b2"
            },
            "dist": {
                "type": "zip",
                "url": "https://api.github.com/repos/sebastianbergmann/cli-parser/zipball/442e7c7e687e42adc03470c7b668bc4b2402c0b2",
                "reference": "442e7c7e687e42adc03470c7b668bc4b2402c0b2",
                "shasum": ""
            },
            "require": {
                "php": ">=7.3"
            },
            "require-dev": {
                "phpunit/phpunit": "^9.3"
            },
            "type": "library",
            "extra": {
                "branch-alias": {
                    "dev-master": "1.0-dev"
                }
            },
            "autoload": {
                "classmap": [
                    "src/"
                ]
            },
            "notification-url": "https://packagist.org/downloads/",
            "license": [
                "BSD-3-Clause"
            ],
            "authors": [
                {
                    "name": "Sebastian Bergmann",
                    "email": "sebastian@phpunit.de",
                    "role": "lead"
                }
            ],
            "description": "Library for parsing CLI options",
            "homepage": "https://github.com/sebastianbergmann/cli-parser",
            "support": {
                "issues": "https://github.com/sebastianbergmann/cli-parser/issues",
                "source": "https://github.com/sebastianbergmann/cli-parser/tree/1.0.1"
            },
            "funding": [
                {
                    "url": "https://github.com/sebastianbergmann",
                    "type": "github"
                }
            ],
            "time": "2020-09-28T06:08:49+00:00"
        },
        {
            "name": "sebastian/code-unit",
            "version": "1.0.8",
            "source": {
                "type": "git",
                "url": "https://github.com/sebastianbergmann/code-unit.git",
                "reference": "1fc9f64c0927627ef78ba436c9b17d967e68e120"
            },
            "dist": {
                "type": "zip",
                "url": "https://api.github.com/repos/sebastianbergmann/code-unit/zipball/1fc9f64c0927627ef78ba436c9b17d967e68e120",
                "reference": "1fc9f64c0927627ef78ba436c9b17d967e68e120",
                "shasum": ""
            },
            "require": {
                "php": ">=7.3"
            },
            "require-dev": {
                "phpunit/phpunit": "^9.3"
            },
            "type": "library",
            "extra": {
                "branch-alias": {
                    "dev-master": "1.0-dev"
                }
            },
            "autoload": {
                "classmap": [
                    "src/"
                ]
            },
            "notification-url": "https://packagist.org/downloads/",
            "license": [
                "BSD-3-Clause"
            ],
            "authors": [
                {
                    "name": "Sebastian Bergmann",
                    "email": "sebastian@phpunit.de",
                    "role": "lead"
                }
            ],
            "description": "Collection of value objects that represent the PHP code units",
            "homepage": "https://github.com/sebastianbergmann/code-unit",
            "support": {
                "issues": "https://github.com/sebastianbergmann/code-unit/issues",
                "source": "https://github.com/sebastianbergmann/code-unit/tree/1.0.8"
            },
            "funding": [
                {
                    "url": "https://github.com/sebastianbergmann",
                    "type": "github"
                }
            ],
            "time": "2020-10-26T13:08:54+00:00"
        },
        {
            "name": "sebastian/code-unit-reverse-lookup",
            "version": "2.0.3",
            "source": {
                "type": "git",
                "url": "https://github.com/sebastianbergmann/code-unit-reverse-lookup.git",
                "reference": "ac91f01ccec49fb77bdc6fd1e548bc70f7faa3e5"
            },
            "dist": {
                "type": "zip",
                "url": "https://api.github.com/repos/sebastianbergmann/code-unit-reverse-lookup/zipball/ac91f01ccec49fb77bdc6fd1e548bc70f7faa3e5",
                "reference": "ac91f01ccec49fb77bdc6fd1e548bc70f7faa3e5",
                "shasum": ""
            },
            "require": {
                "php": ">=7.3"
            },
            "require-dev": {
                "phpunit/phpunit": "^9.3"
            },
            "type": "library",
            "extra": {
                "branch-alias": {
                    "dev-master": "2.0-dev"
                }
            },
            "autoload": {
                "classmap": [
                    "src/"
                ]
            },
            "notification-url": "https://packagist.org/downloads/",
            "license": [
                "BSD-3-Clause"
            ],
            "authors": [
                {
                    "name": "Sebastian Bergmann",
                    "email": "sebastian@phpunit.de"
                }
            ],
            "description": "Looks up which function or method a line of code belongs to",
            "homepage": "https://github.com/sebastianbergmann/code-unit-reverse-lookup/",
            "support": {
                "issues": "https://github.com/sebastianbergmann/code-unit-reverse-lookup/issues",
                "source": "https://github.com/sebastianbergmann/code-unit-reverse-lookup/tree/2.0.3"
            },
            "funding": [
                {
                    "url": "https://github.com/sebastianbergmann",
                    "type": "github"
                }
            ],
            "time": "2020-09-28T05:30:19+00:00"
        },
        {
            "name": "sebastian/comparator",
            "version": "4.0.6",
            "source": {
                "type": "git",
                "url": "https://github.com/sebastianbergmann/comparator.git",
                "reference": "55f4261989e546dc112258c7a75935a81a7ce382"
            },
            "dist": {
                "type": "zip",
                "url": "https://api.github.com/repos/sebastianbergmann/comparator/zipball/55f4261989e546dc112258c7a75935a81a7ce382",
                "reference": "55f4261989e546dc112258c7a75935a81a7ce382",
                "shasum": ""
            },
            "require": {
                "php": ">=7.3",
                "sebastian/diff": "^4.0",
                "sebastian/exporter": "^4.0"
            },
            "require-dev": {
                "phpunit/phpunit": "^9.3"
            },
            "type": "library",
            "extra": {
                "branch-alias": {
                    "dev-master": "4.0-dev"
                }
            },
            "autoload": {
                "classmap": [
                    "src/"
                ]
            },
            "notification-url": "https://packagist.org/downloads/",
            "license": [
                "BSD-3-Clause"
            ],
            "authors": [
                {
                    "name": "Sebastian Bergmann",
                    "email": "sebastian@phpunit.de"
                },
                {
                    "name": "Jeff Welch",
                    "email": "whatthejeff@gmail.com"
                },
                {
                    "name": "Volker Dusch",
                    "email": "github@wallbash.com"
                },
                {
                    "name": "Bernhard Schussek",
                    "email": "bschussek@2bepublished.at"
                }
            ],
            "description": "Provides the functionality to compare PHP values for equality",
            "homepage": "https://github.com/sebastianbergmann/comparator",
            "keywords": [
                "comparator",
                "compare",
                "equality"
            ],
            "support": {
                "issues": "https://github.com/sebastianbergmann/comparator/issues",
                "source": "https://github.com/sebastianbergmann/comparator/tree/4.0.6"
            },
            "funding": [
                {
                    "url": "https://github.com/sebastianbergmann",
                    "type": "github"
                }
            ],
            "time": "2020-10-26T15:49:45+00:00"
        },
        {
            "name": "sebastian/complexity",
            "version": "2.0.2",
            "source": {
                "type": "git",
                "url": "https://github.com/sebastianbergmann/complexity.git",
                "reference": "739b35e53379900cc9ac327b2147867b8b6efd88"
            },
            "dist": {
                "type": "zip",
                "url": "https://api.github.com/repos/sebastianbergmann/complexity/zipball/739b35e53379900cc9ac327b2147867b8b6efd88",
                "reference": "739b35e53379900cc9ac327b2147867b8b6efd88",
                "shasum": ""
            },
            "require": {
                "nikic/php-parser": "^4.7",
                "php": ">=7.3"
            },
            "require-dev": {
                "phpunit/phpunit": "^9.3"
            },
            "type": "library",
            "extra": {
                "branch-alias": {
                    "dev-master": "2.0-dev"
                }
            },
            "autoload": {
                "classmap": [
                    "src/"
                ]
            },
            "notification-url": "https://packagist.org/downloads/",
            "license": [
                "BSD-3-Clause"
            ],
            "authors": [
                {
                    "name": "Sebastian Bergmann",
                    "email": "sebastian@phpunit.de",
                    "role": "lead"
                }
            ],
            "description": "Library for calculating the complexity of PHP code units",
            "homepage": "https://github.com/sebastianbergmann/complexity",
            "support": {
                "issues": "https://github.com/sebastianbergmann/complexity/issues",
                "source": "https://github.com/sebastianbergmann/complexity/tree/2.0.2"
            },
            "funding": [
                {
                    "url": "https://github.com/sebastianbergmann",
                    "type": "github"
                }
            ],
            "time": "2020-10-26T15:52:27+00:00"
        },
        {
            "name": "sebastian/diff",
            "version": "4.0.4",
            "source": {
                "type": "git",
                "url": "https://github.com/sebastianbergmann/diff.git",
                "reference": "3461e3fccc7cfdfc2720be910d3bd73c69be590d"
            },
            "dist": {
                "type": "zip",
                "url": "https://api.github.com/repos/sebastianbergmann/diff/zipball/3461e3fccc7cfdfc2720be910d3bd73c69be590d",
                "reference": "3461e3fccc7cfdfc2720be910d3bd73c69be590d",
                "shasum": ""
            },
            "require": {
                "php": ">=7.3"
            },
            "require-dev": {
                "phpunit/phpunit": "^9.3",
                "symfony/process": "^4.2 || ^5"
            },
            "type": "library",
            "extra": {
                "branch-alias": {
                    "dev-master": "4.0-dev"
                }
            },
            "autoload": {
                "classmap": [
                    "src/"
                ]
            },
            "notification-url": "https://packagist.org/downloads/",
            "license": [
                "BSD-3-Clause"
            ],
            "authors": [
                {
                    "name": "Sebastian Bergmann",
                    "email": "sebastian@phpunit.de"
                },
                {
                    "name": "Kore Nordmann",
                    "email": "mail@kore-nordmann.de"
                }
            ],
            "description": "Diff implementation",
            "homepage": "https://github.com/sebastianbergmann/diff",
            "keywords": [
                "diff",
                "udiff",
                "unidiff",
                "unified diff"
            ],
            "support": {
                "issues": "https://github.com/sebastianbergmann/diff/issues",
                "source": "https://github.com/sebastianbergmann/diff/tree/4.0.4"
            },
            "funding": [
                {
                    "url": "https://github.com/sebastianbergmann",
                    "type": "github"
                }
            ],
            "time": "2020-10-26T13:10:38+00:00"
        },
        {
            "name": "sebastian/environment",
            "version": "5.1.5",
            "source": {
                "type": "git",
                "url": "https://github.com/sebastianbergmann/environment.git",
                "reference": "830c43a844f1f8d5b7a1f6d6076b784454d8b7ed"
            },
            "dist": {
                "type": "zip",
                "url": "https://api.github.com/repos/sebastianbergmann/environment/zipball/830c43a844f1f8d5b7a1f6d6076b784454d8b7ed",
                "reference": "830c43a844f1f8d5b7a1f6d6076b784454d8b7ed",
                "shasum": ""
            },
            "require": {
                "php": ">=7.3"
            },
            "require-dev": {
                "phpunit/phpunit": "^9.3"
            },
            "suggest": {
                "ext-posix": "*"
            },
            "type": "library",
            "extra": {
                "branch-alias": {
                    "dev-master": "5.1-dev"
                }
            },
            "autoload": {
                "classmap": [
                    "src/"
                ]
            },
            "notification-url": "https://packagist.org/downloads/",
            "license": [
                "BSD-3-Clause"
            ],
            "authors": [
                {
                    "name": "Sebastian Bergmann",
                    "email": "sebastian@phpunit.de"
                }
            ],
            "description": "Provides functionality to handle HHVM/PHP environments",
            "homepage": "http://www.github.com/sebastianbergmann/environment",
            "keywords": [
                "Xdebug",
                "environment",
                "hhvm"
            ],
            "support": {
                "issues": "https://github.com/sebastianbergmann/environment/issues",
                "source": "https://github.com/sebastianbergmann/environment/tree/5.1.5"
            },
            "funding": [
                {
                    "url": "https://github.com/sebastianbergmann",
                    "type": "github"
                }
            ],
            "time": "2023-02-03T06:03:51+00:00"
        },
        {
            "name": "sebastian/exporter",
            "version": "4.0.4",
            "source": {
                "type": "git",
                "url": "https://github.com/sebastianbergmann/exporter.git",
                "reference": "65e8b7db476c5dd267e65eea9cab77584d3cfff9"
            },
            "dist": {
                "type": "zip",
                "url": "https://api.github.com/repos/sebastianbergmann/exporter/zipball/65e8b7db476c5dd267e65eea9cab77584d3cfff9",
                "reference": "65e8b7db476c5dd267e65eea9cab77584d3cfff9",
                "shasum": ""
            },
            "require": {
                "php": ">=7.3",
                "sebastian/recursion-context": "^4.0"
            },
            "require-dev": {
                "ext-mbstring": "*",
                "phpunit/phpunit": "^9.3"
            },
            "type": "library",
            "extra": {
                "branch-alias": {
                    "dev-master": "4.0-dev"
                }
            },
            "autoload": {
                "classmap": [
                    "src/"
                ]
            },
            "notification-url": "https://packagist.org/downloads/",
            "license": [
                "BSD-3-Clause"
            ],
            "authors": [
                {
                    "name": "Sebastian Bergmann",
                    "email": "sebastian@phpunit.de"
                },
                {
                    "name": "Jeff Welch",
                    "email": "whatthejeff@gmail.com"
                },
                {
                    "name": "Volker Dusch",
                    "email": "github@wallbash.com"
                },
                {
                    "name": "Adam Harvey",
                    "email": "aharvey@php.net"
                },
                {
                    "name": "Bernhard Schussek",
                    "email": "bschussek@gmail.com"
                }
            ],
            "description": "Provides the functionality to export PHP variables for visualization",
            "homepage": "https://www.github.com/sebastianbergmann/exporter",
            "keywords": [
                "export",
                "exporter"
            ],
            "support": {
                "issues": "https://github.com/sebastianbergmann/exporter/issues",
                "source": "https://github.com/sebastianbergmann/exporter/tree/4.0.4"
            },
            "funding": [
                {
                    "url": "https://github.com/sebastianbergmann",
                    "type": "github"
                }
            ],
            "time": "2021-11-11T14:18:36+00:00"
        },
        {
            "name": "sebastian/global-state",
            "version": "5.0.5",
            "source": {
                "type": "git",
                "url": "https://github.com/sebastianbergmann/global-state.git",
                "reference": "0ca8db5a5fc9c8646244e629625ac486fa286bf2"
            },
            "dist": {
                "type": "zip",
                "url": "https://api.github.com/repos/sebastianbergmann/global-state/zipball/0ca8db5a5fc9c8646244e629625ac486fa286bf2",
                "reference": "0ca8db5a5fc9c8646244e629625ac486fa286bf2",
                "shasum": ""
            },
            "require": {
                "php": ">=7.3",
                "sebastian/object-reflector": "^2.0",
                "sebastian/recursion-context": "^4.0"
            },
            "require-dev": {
                "ext-dom": "*",
                "phpunit/phpunit": "^9.3"
            },
            "suggest": {
                "ext-uopz": "*"
            },
            "type": "library",
            "extra": {
                "branch-alias": {
                    "dev-master": "5.0-dev"
                }
            },
            "autoload": {
                "classmap": [
                    "src/"
                ]
            },
            "notification-url": "https://packagist.org/downloads/",
            "license": [
                "BSD-3-Clause"
            ],
            "authors": [
                {
                    "name": "Sebastian Bergmann",
                    "email": "sebastian@phpunit.de"
                }
            ],
            "description": "Snapshotting of global state",
            "homepage": "http://www.github.com/sebastianbergmann/global-state",
            "keywords": [
                "global state"
            ],
            "support": {
                "issues": "https://github.com/sebastianbergmann/global-state/issues",
                "source": "https://github.com/sebastianbergmann/global-state/tree/5.0.5"
            },
            "funding": [
                {
                    "url": "https://github.com/sebastianbergmann",
                    "type": "github"
                }
            ],
            "time": "2022-02-14T08:28:10+00:00"
        },
        {
            "name": "sebastian/lines-of-code",
            "version": "1.0.3",
            "source": {
                "type": "git",
                "url": "https://github.com/sebastianbergmann/lines-of-code.git",
                "reference": "c1c2e997aa3146983ed888ad08b15470a2e22ecc"
            },
            "dist": {
                "type": "zip",
                "url": "https://api.github.com/repos/sebastianbergmann/lines-of-code/zipball/c1c2e997aa3146983ed888ad08b15470a2e22ecc",
                "reference": "c1c2e997aa3146983ed888ad08b15470a2e22ecc",
                "shasum": ""
            },
            "require": {
                "nikic/php-parser": "^4.6",
                "php": ">=7.3"
            },
            "require-dev": {
                "phpunit/phpunit": "^9.3"
            },
            "type": "library",
            "extra": {
                "branch-alias": {
                    "dev-master": "1.0-dev"
                }
            },
            "autoload": {
                "classmap": [
                    "src/"
                ]
            },
            "notification-url": "https://packagist.org/downloads/",
            "license": [
                "BSD-3-Clause"
            ],
            "authors": [
                {
                    "name": "Sebastian Bergmann",
                    "email": "sebastian@phpunit.de",
                    "role": "lead"
                }
            ],
            "description": "Library for counting the lines of code in PHP source code",
            "homepage": "https://github.com/sebastianbergmann/lines-of-code",
            "support": {
                "issues": "https://github.com/sebastianbergmann/lines-of-code/issues",
                "source": "https://github.com/sebastianbergmann/lines-of-code/tree/1.0.3"
            },
            "funding": [
                {
                    "url": "https://github.com/sebastianbergmann",
                    "type": "github"
                }
            ],
            "time": "2020-11-28T06:42:11+00:00"
        },
        {
            "name": "sebastian/object-enumerator",
            "version": "4.0.4",
            "source": {
                "type": "git",
                "url": "https://github.com/sebastianbergmann/object-enumerator.git",
                "reference": "5c9eeac41b290a3712d88851518825ad78f45c71"
            },
            "dist": {
                "type": "zip",
                "url": "https://api.github.com/repos/sebastianbergmann/object-enumerator/zipball/5c9eeac41b290a3712d88851518825ad78f45c71",
                "reference": "5c9eeac41b290a3712d88851518825ad78f45c71",
                "shasum": ""
            },
            "require": {
                "php": ">=7.3",
                "sebastian/object-reflector": "^2.0",
                "sebastian/recursion-context": "^4.0"
            },
            "require-dev": {
                "phpunit/phpunit": "^9.3"
            },
            "type": "library",
            "extra": {
                "branch-alias": {
                    "dev-master": "4.0-dev"
                }
            },
            "autoload": {
                "classmap": [
                    "src/"
                ]
            },
            "notification-url": "https://packagist.org/downloads/",
            "license": [
                "BSD-3-Clause"
            ],
            "authors": [
                {
                    "name": "Sebastian Bergmann",
                    "email": "sebastian@phpunit.de"
                }
            ],
            "description": "Traverses array structures and object graphs to enumerate all referenced objects",
            "homepage": "https://github.com/sebastianbergmann/object-enumerator/",
            "support": {
                "issues": "https://github.com/sebastianbergmann/object-enumerator/issues",
                "source": "https://github.com/sebastianbergmann/object-enumerator/tree/4.0.4"
            },
            "funding": [
                {
                    "url": "https://github.com/sebastianbergmann",
                    "type": "github"
                }
            ],
            "time": "2020-10-26T13:12:34+00:00"
        },
        {
            "name": "sebastian/object-reflector",
            "version": "2.0.4",
            "source": {
                "type": "git",
                "url": "https://github.com/sebastianbergmann/object-reflector.git",
                "reference": "b4f479ebdbf63ac605d183ece17d8d7fe49c15c7"
            },
            "dist": {
                "type": "zip",
                "url": "https://api.github.com/repos/sebastianbergmann/object-reflector/zipball/b4f479ebdbf63ac605d183ece17d8d7fe49c15c7",
                "reference": "b4f479ebdbf63ac605d183ece17d8d7fe49c15c7",
                "shasum": ""
            },
            "require": {
                "php": ">=7.3"
            },
            "require-dev": {
                "phpunit/phpunit": "^9.3"
            },
            "type": "library",
            "extra": {
                "branch-alias": {
                    "dev-master": "2.0-dev"
                }
            },
            "autoload": {
                "classmap": [
                    "src/"
                ]
            },
            "notification-url": "https://packagist.org/downloads/",
            "license": [
                "BSD-3-Clause"
            ],
            "authors": [
                {
                    "name": "Sebastian Bergmann",
                    "email": "sebastian@phpunit.de"
                }
            ],
            "description": "Allows reflection of object attributes, including inherited and non-public ones",
            "homepage": "https://github.com/sebastianbergmann/object-reflector/",
            "support": {
                "issues": "https://github.com/sebastianbergmann/object-reflector/issues",
                "source": "https://github.com/sebastianbergmann/object-reflector/tree/2.0.4"
            },
            "funding": [
                {
                    "url": "https://github.com/sebastianbergmann",
                    "type": "github"
                }
            ],
            "time": "2020-10-26T13:14:26+00:00"
        },
        {
            "name": "sebastian/recursion-context",
            "version": "4.0.4",
            "source": {
                "type": "git",
                "url": "https://github.com/sebastianbergmann/recursion-context.git",
                "reference": "cd9d8cf3c5804de4341c283ed787f099f5506172"
            },
            "dist": {
                "type": "zip",
                "url": "https://api.github.com/repos/sebastianbergmann/recursion-context/zipball/cd9d8cf3c5804de4341c283ed787f099f5506172",
                "reference": "cd9d8cf3c5804de4341c283ed787f099f5506172",
                "shasum": ""
            },
            "require": {
                "php": ">=7.3"
            },
            "require-dev": {
                "phpunit/phpunit": "^9.3"
            },
            "type": "library",
            "extra": {
                "branch-alias": {
                    "dev-master": "4.0-dev"
                }
            },
            "autoload": {
                "classmap": [
                    "src/"
                ]
            },
            "notification-url": "https://packagist.org/downloads/",
            "license": [
                "BSD-3-Clause"
            ],
            "authors": [
                {
                    "name": "Sebastian Bergmann",
                    "email": "sebastian@phpunit.de"
                },
                {
                    "name": "Jeff Welch",
                    "email": "whatthejeff@gmail.com"
                },
                {
                    "name": "Adam Harvey",
                    "email": "aharvey@php.net"
                }
            ],
            "description": "Provides functionality to recursively process PHP variables",
            "homepage": "http://www.github.com/sebastianbergmann/recursion-context",
            "support": {
                "issues": "https://github.com/sebastianbergmann/recursion-context/issues",
                "source": "https://github.com/sebastianbergmann/recursion-context/tree/4.0.4"
            },
            "funding": [
                {
                    "url": "https://github.com/sebastianbergmann",
                    "type": "github"
                }
            ],
            "time": "2020-10-26T13:17:30+00:00"
        },
        {
            "name": "sebastian/resource-operations",
            "version": "3.0.3",
            "source": {
                "type": "git",
                "url": "https://github.com/sebastianbergmann/resource-operations.git",
                "reference": "0f4443cb3a1d92ce809899753bc0d5d5a8dd19a8"
            },
            "dist": {
                "type": "zip",
                "url": "https://api.github.com/repos/sebastianbergmann/resource-operations/zipball/0f4443cb3a1d92ce809899753bc0d5d5a8dd19a8",
                "reference": "0f4443cb3a1d92ce809899753bc0d5d5a8dd19a8",
                "shasum": ""
            },
            "require": {
                "php": ">=7.3"
            },
            "require-dev": {
                "phpunit/phpunit": "^9.0"
            },
            "type": "library",
            "extra": {
                "branch-alias": {
                    "dev-master": "3.0-dev"
                }
            },
            "autoload": {
                "classmap": [
                    "src/"
                ]
            },
            "notification-url": "https://packagist.org/downloads/",
            "license": [
                "BSD-3-Clause"
            ],
            "authors": [
                {
                    "name": "Sebastian Bergmann",
                    "email": "sebastian@phpunit.de"
                }
            ],
            "description": "Provides a list of PHP built-in functions that operate on resources",
            "homepage": "https://www.github.com/sebastianbergmann/resource-operations",
            "support": {
                "issues": "https://github.com/sebastianbergmann/resource-operations/issues",
                "source": "https://github.com/sebastianbergmann/resource-operations/tree/3.0.3"
            },
            "funding": [
                {
                    "url": "https://github.com/sebastianbergmann",
                    "type": "github"
                }
            ],
            "time": "2020-09-28T06:45:17+00:00"
        },
        {
            "name": "sebastian/type",
            "version": "3.0.0",
            "source": {
                "type": "git",
                "url": "https://github.com/sebastianbergmann/type.git",
                "reference": "b233b84bc4465aff7b57cf1c4bc75c86d00d6dad"
            },
            "dist": {
                "type": "zip",
                "url": "https://api.github.com/repos/sebastianbergmann/type/zipball/b233b84bc4465aff7b57cf1c4bc75c86d00d6dad",
                "reference": "b233b84bc4465aff7b57cf1c4bc75c86d00d6dad",
                "shasum": ""
            },
            "require": {
                "php": ">=7.3"
            },
            "require-dev": {
                "phpunit/phpunit": "^9.5"
            },
            "type": "library",
            "extra": {
                "branch-alias": {
                    "dev-master": "3.0-dev"
                }
            },
            "autoload": {
                "classmap": [
                    "src/"
                ]
            },
            "notification-url": "https://packagist.org/downloads/",
            "license": [
                "BSD-3-Clause"
            ],
            "authors": [
                {
                    "name": "Sebastian Bergmann",
                    "email": "sebastian@phpunit.de",
                    "role": "lead"
                }
            ],
            "description": "Collection of value objects that represent the types of the PHP type system",
            "homepage": "https://github.com/sebastianbergmann/type",
            "support": {
                "issues": "https://github.com/sebastianbergmann/type/issues",
                "source": "https://github.com/sebastianbergmann/type/tree/3.0.0"
            },
            "funding": [
                {
                    "url": "https://github.com/sebastianbergmann",
                    "type": "github"
                }
            ],
            "time": "2022-03-15T09:54:48+00:00"
        },
        {
            "name": "sebastian/version",
            "version": "3.0.2",
            "source": {
                "type": "git",
                "url": "https://github.com/sebastianbergmann/version.git",
                "reference": "c6c1022351a901512170118436c764e473f6de8c"
            },
            "dist": {
                "type": "zip",
                "url": "https://api.github.com/repos/sebastianbergmann/version/zipball/c6c1022351a901512170118436c764e473f6de8c",
                "reference": "c6c1022351a901512170118436c764e473f6de8c",
                "shasum": ""
            },
            "require": {
                "php": ">=7.3"
            },
            "type": "library",
            "extra": {
                "branch-alias": {
                    "dev-master": "3.0-dev"
                }
            },
            "autoload": {
                "classmap": [
                    "src/"
                ]
            },
            "notification-url": "https://packagist.org/downloads/",
            "license": [
                "BSD-3-Clause"
            ],
            "authors": [
                {
                    "name": "Sebastian Bergmann",
                    "email": "sebastian@phpunit.de",
                    "role": "lead"
                }
            ],
            "description": "Library that helps with managing the version number of Git-hosted PHP projects",
            "homepage": "https://github.com/sebastianbergmann/version",
            "support": {
                "issues": "https://github.com/sebastianbergmann/version/issues",
                "source": "https://github.com/sebastianbergmann/version/tree/3.0.2"
            },
            "funding": [
                {
                    "url": "https://github.com/sebastianbergmann",
                    "type": "github"
                }
            ],
            "time": "2020-09-28T06:39:44+00:00"
        },
        {
            "name": "shipmonk/name-collision-detector",
            "version": "2.0.0",
            "source": {
                "type": "git",
                "url": "https://github.com/shipmonk-rnd/name-collision-detector.git",
                "reference": "034b32f263edb71d08c15591d35544c2189d9fca"
            },
            "dist": {
                "type": "zip",
                "url": "https://api.github.com/repos/shipmonk-rnd/name-collision-detector/zipball/034b32f263edb71d08c15591d35544c2189d9fca",
                "reference": "034b32f263edb71d08c15591d35544c2189d9fca",
                "shasum": ""
            },
            "require": {
                "ext-tokenizer": "*",
                "nette/schema": "^1.1.0",
                "php": "^7.2 || ^8.0"
            },
            "require-dev": {
                "editorconfig-checker/editorconfig-checker": "^10.3.0",
                "ergebnis/composer-normalize": "^2.19",
                "phpstan/phpstan": "^1.8.7",
                "phpstan/phpstan-phpunit": "^1.1.1",
                "phpstan/phpstan-strict-rules": "^1.2.3",
                "phpunit/phpunit": "^8.5.28 || ^9.5.20",
                "slevomat/coding-standard": "^8.0.1"
            },
            "bin": [
                "bin/detect-collisions"
            ],
            "type": "library",
            "autoload": {
                "psr-4": {
                    "ShipMonk\\NameCollision\\": "src/"
                }
            },
            "notification-url": "https://packagist.org/downloads/",
            "license": [
                "MIT"
            ],
            "description": "Simple tool to find ambiguous classes or any other name duplicates within your project.",
            "keywords": [
                "ambiguous",
                "autoload",
                "autoloading",
                "classname",
                "collision",
                "namespace"
            ],
            "support": {
                "issues": "https://github.com/shipmonk-rnd/name-collision-detector/issues",
                "source": "https://github.com/shipmonk-rnd/name-collision-detector/tree/2.0.0"
            },
            "time": "2023-09-14T09:44:51+00:00"
        },
        {
            "name": "theseer/tokenizer",
            "version": "1.2.1",
            "source": {
                "type": "git",
                "url": "https://github.com/theseer/tokenizer.git",
                "reference": "34a41e998c2183e22995f158c581e7b5e755ab9e"
            },
            "dist": {
                "type": "zip",
                "url": "https://api.github.com/repos/theseer/tokenizer/zipball/34a41e998c2183e22995f158c581e7b5e755ab9e",
                "reference": "34a41e998c2183e22995f158c581e7b5e755ab9e",
                "shasum": ""
            },
            "require": {
                "ext-dom": "*",
                "ext-tokenizer": "*",
                "ext-xmlwriter": "*",
                "php": "^7.2 || ^8.0"
            },
            "type": "library",
            "autoload": {
                "classmap": [
                    "src/"
                ]
            },
            "notification-url": "https://packagist.org/downloads/",
            "license": [
                "BSD-3-Clause"
            ],
            "authors": [
                {
                    "name": "Arne Blankerts",
                    "email": "arne@blankerts.de",
                    "role": "Developer"
                }
            ],
            "description": "A small library for converting tokenized PHP source code into XML and potentially other formats",
            "support": {
                "issues": "https://github.com/theseer/tokenizer/issues",
                "source": "https://github.com/theseer/tokenizer/tree/1.2.1"
            },
            "funding": [
                {
                    "url": "https://github.com/theseer",
                    "type": "github"
                }
            ],
            "time": "2021-07-28T10:34:58+00:00"
        }
    ],
    "aliases": [],
    "minimum-stability": "dev",
    "stability-flags": {
        "jetbrains/phpstorm-stubs": 20
    },
    "prefer-stable": true,
    "prefer-lowest": false,
    "platform": {
        "php": "^8.1",
        "composer-runtime-api": "^2.0"
    },
    "platform-dev": [],
    "platform-overrides": {
        "php": "8.1.99"
    },
    "plugin-api-version": "2.6.0"
}<|MERGE_RESOLUTION|>--- conflicted
+++ resolved
@@ -4,11 +4,7 @@
         "Read more about it at https://getcomposer.org/doc/01-basic-usage.md#installing-dependencies",
         "This file is @generated automatically"
     ],
-<<<<<<< HEAD
-    "content-hash": "1a80a9dcccad9a4e8efdaaa3d40b7a94",
-=======
-    "content-hash": "50862a1dd4679def3f28fc4c37e8dc28",
->>>>>>> 7f872729
+    "content-hash": "d27a6525e4c790dc7b55924fa00e4a1f",
     "packages": [
         {
             "name": "clue/ndjson-react",
