{
    "_readme": [
        "This file locks the dependencies of your project to a known state",
        "Read more about it at https://getcomposer.org/doc/01-basic-usage.md#installing-dependencies",
        "This file is @generated automatically"
    ],
<<<<<<< HEAD
    "content-hash": "16deaa9752a6b5b629ef3551500a7481",
=======
    "content-hash": "5bc89371e393f8020acce72b79fe173b",
>>>>>>> b366fd96
    "packages": [
        {
            "name": "clue/ndjson-react",
            "version": "v1.3.0",
            "source": {
                "type": "git",
                "url": "https://github.com/clue/reactphp-ndjson.git",
                "reference": "392dc165fce93b5bb5c637b67e59619223c931b0"
            },
            "dist": {
                "type": "zip",
                "url": "https://api.github.com/repos/clue/reactphp-ndjson/zipball/392dc165fce93b5bb5c637b67e59619223c931b0",
                "reference": "392dc165fce93b5bb5c637b67e59619223c931b0",
                "shasum": ""
            },
            "require": {
                "php": ">=5.3",
                "react/stream": "^1.2"
            },
            "require-dev": {
                "phpunit/phpunit": "^9.5 || ^5.7 || ^4.8.35",
                "react/event-loop": "^1.2"
            },
            "type": "library",
            "autoload": {
                "psr-4": {
                    "Clue\\React\\NDJson\\": "src/"
                }
            },
            "notification-url": "https://packagist.org/downloads/",
            "license": [
                "MIT"
            ],
            "authors": [
                {
                    "name": "Christian Lück",
                    "email": "christian@clue.engineering"
                }
            ],
            "description": "Streaming newline-delimited JSON (NDJSON) parser and encoder for ReactPHP.",
            "homepage": "https://github.com/clue/reactphp-ndjson",
            "keywords": [
                "NDJSON",
                "json",
                "jsonlines",
                "newline",
                "reactphp",
                "streaming"
            ],
            "support": {
                "issues": "https://github.com/clue/reactphp-ndjson/issues",
                "source": "https://github.com/clue/reactphp-ndjson/tree/v1.3.0"
            },
            "funding": [
                {
                    "url": "https://clue.engineering/support",
                    "type": "custom"
                },
                {
                    "url": "https://github.com/clue",
                    "type": "github"
                }
            ],
            "time": "2022-12-23T10:58:28+00:00"
        },
        {
            "name": "composer/ca-bundle",
            "version": "1.3.7",
            "source": {
                "type": "git",
                "url": "https://github.com/composer/ca-bundle.git",
                "reference": "76e46335014860eec1aa5a724799a00a2e47cc85"
            },
            "dist": {
                "type": "zip",
                "url": "https://api.github.com/repos/composer/ca-bundle/zipball/76e46335014860eec1aa5a724799a00a2e47cc85",
                "reference": "76e46335014860eec1aa5a724799a00a2e47cc85",
                "shasum": ""
            },
            "require": {
                "ext-openssl": "*",
                "ext-pcre": "*",
                "php": "^5.3.2 || ^7.0 || ^8.0"
            },
            "require-dev": {
                "phpstan/phpstan": "^0.12.55",
                "psr/log": "^1.0",
                "symfony/phpunit-bridge": "^4.2 || ^5",
                "symfony/process": "^2.5 || ^3.0 || ^4.0 || ^5.0 || ^6.0"
            },
            "type": "library",
            "extra": {
                "branch-alias": {
                    "dev-main": "1.x-dev"
                }
            },
            "autoload": {
                "psr-4": {
                    "Composer\\CaBundle\\": "src"
                }
            },
            "notification-url": "https://packagist.org/downloads/",
            "license": [
                "MIT"
            ],
            "authors": [
                {
                    "name": "Jordi Boggiano",
                    "email": "j.boggiano@seld.be",
                    "homepage": "http://seld.be"
                }
            ],
            "description": "Lets you find a path to the system CA bundle, and includes a fallback to the Mozilla CA bundle.",
            "keywords": [
                "cabundle",
                "cacert",
                "certificate",
                "ssl",
                "tls"
            ],
            "support": {
                "irc": "irc://irc.freenode.org/composer",
                "issues": "https://github.com/composer/ca-bundle/issues",
                "source": "https://github.com/composer/ca-bundle/tree/1.3.7"
            },
            "funding": [
                {
                    "url": "https://packagist.com",
                    "type": "custom"
                },
                {
                    "url": "https://github.com/composer",
                    "type": "github"
                },
                {
                    "url": "https://tidelift.com/funding/github/packagist/composer/composer",
                    "type": "tidelift"
                }
            ],
            "time": "2023-08-30T09:31:38+00:00"
        },
        {
            "name": "composer/pcre",
            "version": "3.1.0",
            "source": {
                "type": "git",
                "url": "https://github.com/composer/pcre.git",
                "reference": "4bff79ddd77851fe3cdd11616ed3f92841ba5bd2"
            },
            "dist": {
                "type": "zip",
                "url": "https://api.github.com/repos/composer/pcre/zipball/4bff79ddd77851fe3cdd11616ed3f92841ba5bd2",
                "reference": "4bff79ddd77851fe3cdd11616ed3f92841ba5bd2",
                "shasum": ""
            },
            "require": {
                "php": "^7.4 || ^8.0"
            },
            "require-dev": {
                "phpstan/phpstan": "^1.3",
                "phpstan/phpstan-strict-rules": "^1.1",
                "symfony/phpunit-bridge": "^5"
            },
            "type": "library",
            "extra": {
                "branch-alias": {
                    "dev-main": "3.x-dev"
                }
            },
            "autoload": {
                "psr-4": {
                    "Composer\\Pcre\\": "src"
                }
            },
            "notification-url": "https://packagist.org/downloads/",
            "license": [
                "MIT"
            ],
            "authors": [
                {
                    "name": "Jordi Boggiano",
                    "email": "j.boggiano@seld.be",
                    "homepage": "http://seld.be"
                }
            ],
            "description": "PCRE wrapping library that offers type-safe preg_* replacements.",
            "keywords": [
                "PCRE",
                "preg",
                "regex",
                "regular expression"
            ],
            "support": {
                "issues": "https://github.com/composer/pcre/issues",
                "source": "https://github.com/composer/pcre/tree/3.1.0"
            },
            "funding": [
                {
                    "url": "https://packagist.com",
                    "type": "custom"
                },
                {
                    "url": "https://github.com/composer",
                    "type": "github"
                },
                {
                    "url": "https://tidelift.com/funding/github/packagist/composer/composer",
                    "type": "tidelift"
                }
            ],
            "time": "2022-11-17T09:50:14+00:00"
        },
        {
            "name": "composer/xdebug-handler",
            "version": "3.0.3",
            "source": {
                "type": "git",
                "url": "https://github.com/composer/xdebug-handler.git",
                "reference": "ced299686f41dce890debac69273b47ffe98a40c"
            },
            "dist": {
                "type": "zip",
                "url": "https://api.github.com/repos/composer/xdebug-handler/zipball/ced299686f41dce890debac69273b47ffe98a40c",
                "reference": "ced299686f41dce890debac69273b47ffe98a40c",
                "shasum": ""
            },
            "require": {
                "composer/pcre": "^1 || ^2 || ^3",
                "php": "^7.2.5 || ^8.0",
                "psr/log": "^1 || ^2 || ^3"
            },
            "require-dev": {
                "phpstan/phpstan": "^1.0",
                "phpstan/phpstan-strict-rules": "^1.1",
                "symfony/phpunit-bridge": "^6.0"
            },
            "type": "library",
            "autoload": {
                "psr-4": {
                    "Composer\\XdebugHandler\\": "src"
                }
            },
            "notification-url": "https://packagist.org/downloads/",
            "license": [
                "MIT"
            ],
            "authors": [
                {
                    "name": "John Stevenson",
                    "email": "john-stevenson@blueyonder.co.uk"
                }
            ],
            "description": "Restarts a process without Xdebug.",
            "keywords": [
                "Xdebug",
                "performance"
            ],
            "support": {
                "irc": "irc://irc.freenode.org/composer",
                "issues": "https://github.com/composer/xdebug-handler/issues",
                "source": "https://github.com/composer/xdebug-handler/tree/3.0.3"
            },
            "funding": [
                {
                    "url": "https://packagist.com",
                    "type": "custom"
                },
                {
                    "url": "https://github.com/composer",
                    "type": "github"
                },
                {
                    "url": "https://tidelift.com/funding/github/packagist/composer/composer",
                    "type": "tidelift"
                }
            ],
            "time": "2022-02-25T21:32:43+00:00"
        },
        {
            "name": "evenement/evenement",
            "version": "v3.0.1",
            "source": {
                "type": "git",
                "url": "https://github.com/igorw/evenement.git",
                "reference": "531bfb9d15f8aa57454f5f0285b18bec903b8fb7"
            },
            "dist": {
                "type": "zip",
                "url": "https://api.github.com/repos/igorw/evenement/zipball/531bfb9d15f8aa57454f5f0285b18bec903b8fb7",
                "reference": "531bfb9d15f8aa57454f5f0285b18bec903b8fb7",
                "shasum": ""
            },
            "require": {
                "php": ">=7.0"
            },
            "require-dev": {
                "phpunit/phpunit": "^6.0"
            },
            "type": "library",
            "autoload": {
                "psr-0": {
                    "Evenement": "src"
                }
            },
            "notification-url": "https://packagist.org/downloads/",
            "license": [
                "MIT"
            ],
            "authors": [
                {
                    "name": "Igor Wiedler",
                    "email": "igor@wiedler.ch"
                }
            ],
            "description": "Événement is a very simple event dispatching library for PHP",
            "keywords": [
                "event-dispatcher",
                "event-emitter"
            ],
            "support": {
                "issues": "https://github.com/igorw/evenement/issues",
                "source": "https://github.com/igorw/evenement/tree/master"
            },
            "time": "2017-07-23T21:35:13+00:00"
        },
        {
            "name": "fidry/cpu-core-counter",
            "version": "0.5.1",
            "source": {
                "type": "git",
                "url": "https://github.com/theofidry/cpu-core-counter.git",
                "reference": "b58e5a3933e541dc286cc91fc4f3898bbc6f1623"
            },
            "dist": {
                "type": "zip",
                "url": "https://api.github.com/repos/theofidry/cpu-core-counter/zipball/b58e5a3933e541dc286cc91fc4f3898bbc6f1623",
                "reference": "b58e5a3933e541dc286cc91fc4f3898bbc6f1623",
                "shasum": ""
            },
            "require": {
                "php": "^7.2 || ^8.0"
            },
            "require-dev": {
                "fidry/makefile": "^0.2.0",
                "phpstan/extension-installer": "^1.2.0",
                "phpstan/phpstan": "^1.9.2",
                "phpstan/phpstan-deprecation-rules": "^1.0.0",
                "phpstan/phpstan-phpunit": "^1.2.2",
                "phpstan/phpstan-strict-rules": "^1.4.4",
                "phpunit/phpunit": "^9.5.26 || ^8.5.31",
                "theofidry/php-cs-fixer-config": "^1.0",
                "webmozarts/strict-phpunit": "^7.5"
            },
            "type": "library",
            "autoload": {
                "psr-4": {
                    "Fidry\\CpuCoreCounter\\": "src/"
                }
            },
            "notification-url": "https://packagist.org/downloads/",
            "license": [
                "MIT"
            ],
            "authors": [
                {
                    "name": "Théo FIDRY",
                    "email": "theo.fidry@gmail.com"
                }
            ],
            "description": "Tiny utility to get the number of CPU cores.",
            "keywords": [
                "CPU",
                "core"
            ],
            "support": {
                "issues": "https://github.com/theofidry/cpu-core-counter/issues",
                "source": "https://github.com/theofidry/cpu-core-counter/tree/0.5.1"
            },
            "funding": [
                {
                    "url": "https://github.com/theofidry",
                    "type": "github"
                }
            ],
            "time": "2022-12-24T12:35:10+00:00"
        },
        {
            "name": "fig/http-message-util",
            "version": "1.1.5",
            "source": {
                "type": "git",
                "url": "https://github.com/php-fig/http-message-util.git",
                "reference": "9d94dc0154230ac39e5bf89398b324a86f63f765"
            },
            "dist": {
                "type": "zip",
                "url": "https://api.github.com/repos/php-fig/http-message-util/zipball/9d94dc0154230ac39e5bf89398b324a86f63f765",
                "reference": "9d94dc0154230ac39e5bf89398b324a86f63f765",
                "shasum": ""
            },
            "require": {
                "php": "^5.3 || ^7.0 || ^8.0"
            },
            "suggest": {
                "psr/http-message": "The package containing the PSR-7 interfaces"
            },
            "type": "library",
            "extra": {
                "branch-alias": {
                    "dev-master": "1.1.x-dev"
                }
            },
            "autoload": {
                "psr-4": {
                    "Fig\\Http\\Message\\": "src/"
                }
            },
            "notification-url": "https://packagist.org/downloads/",
            "license": [
                "MIT"
            ],
            "authors": [
                {
                    "name": "PHP-FIG",
                    "homepage": "https://www.php-fig.org/"
                }
            ],
            "description": "Utility classes and constants for use with PSR-7 (psr/http-message)",
            "keywords": [
                "http",
                "http-message",
                "psr",
                "psr-7",
                "request",
                "response"
            ],
            "support": {
                "issues": "https://github.com/php-fig/http-message-util/issues",
                "source": "https://github.com/php-fig/http-message-util/tree/1.1.5"
            },
            "time": "2020-11-24T22:02:12+00:00"
        },
        {
            "name": "hoa/compiler",
            "version": "3.17.08.08",
            "source": {
                "type": "git",
                "url": "https://github.com/hoaproject/Compiler.git",
                "reference": "aa09caf0bf28adae6654ca6ee415ee2f522672de"
            },
            "dist": {
                "type": "zip",
                "url": "https://api.github.com/repos/hoaproject/Compiler/zipball/aa09caf0bf28adae6654ca6ee415ee2f522672de",
                "reference": "aa09caf0bf28adae6654ca6ee415ee2f522672de",
                "shasum": ""
            },
            "require": {
                "hoa/consistency": "~1.0",
                "hoa/exception": "~1.0",
                "hoa/file": "~1.0",
                "hoa/iterator": "~2.0",
                "hoa/math": "~1.0",
                "hoa/protocol": "~1.0",
                "hoa/regex": "~1.0",
                "hoa/visitor": "~2.0"
            },
            "require-dev": {
                "hoa/json": "~2.0",
                "hoa/test": "~2.0"
            },
            "type": "library",
            "extra": {
                "branch-alias": {
                    "dev-master": "3.x-dev"
                }
            },
            "autoload": {
                "psr-4": {
                    "Hoa\\Compiler\\": "."
                }
            },
            "notification-url": "https://packagist.org/downloads/",
            "license": [
                "BSD-3-Clause"
            ],
            "authors": [
                {
                    "name": "Ivan Enderlin",
                    "email": "ivan.enderlin@hoa-project.net"
                },
                {
                    "name": "Hoa community",
                    "homepage": "https://hoa-project.net/"
                }
            ],
            "description": "The Hoa\\Compiler library.",
            "homepage": "https://hoa-project.net/",
            "keywords": [
                "algebraic",
                "ast",
                "compiler",
                "context-free",
                "coverage",
                "exhaustive",
                "grammar",
                "isotropic",
                "language",
                "lexer",
                "library",
                "ll1",
                "llk",
                "parser",
                "pp",
                "random",
                "regular",
                "rule",
                "sampler",
                "syntax",
                "token",
                "trace",
                "uniform"
            ],
            "support": {
                "docs": "https://central.hoa-project.net/Documentation/Library/Compiler",
                "email": "support@hoa-project.net",
                "forum": "https://users.hoa-project.net/",
                "irc": "irc://chat.freenode.net/hoaproject",
                "issues": "https://github.com/hoaproject/Compiler/issues",
                "source": "https://central.hoa-project.net/Resource/Library/Compiler"
            },
            "abandoned": true,
            "time": "2017-08-08T07:44:07+00:00"
        },
        {
            "name": "hoa/consistency",
            "version": "1.17.05.02",
            "source": {
                "type": "git",
                "url": "https://github.com/hoaproject/Consistency.git",
                "reference": "fd7d0adc82410507f332516faf655b6ed22e4c2f"
            },
            "dist": {
                "type": "zip",
                "url": "https://api.github.com/repos/hoaproject/Consistency/zipball/fd7d0adc82410507f332516faf655b6ed22e4c2f",
                "reference": "fd7d0adc82410507f332516faf655b6ed22e4c2f",
                "shasum": ""
            },
            "require": {
                "hoa/exception": "~1.0",
                "php": ">=5.5.0"
            },
            "require-dev": {
                "hoa/stream": "~1.0",
                "hoa/test": "~2.0"
            },
            "type": "library",
            "extra": {
                "branch-alias": {
                    "dev-master": "1.x-dev"
                }
            },
            "autoload": {
                "files": [
                    "Prelude.php"
                ],
                "psr-4": {
                    "Hoa\\Consistency\\": "."
                }
            },
            "notification-url": "https://packagist.org/downloads/",
            "license": [
                "BSD-3-Clause"
            ],
            "authors": [
                {
                    "name": "Ivan Enderlin",
                    "email": "ivan.enderlin@hoa-project.net"
                },
                {
                    "name": "Hoa community",
                    "homepage": "https://hoa-project.net/"
                }
            ],
            "description": "The Hoa\\Consistency library.",
            "homepage": "https://hoa-project.net/",
            "keywords": [
                "autoloader",
                "callable",
                "consistency",
                "entity",
                "flex",
                "keyword",
                "library"
            ],
            "support": {
                "docs": "https://central.hoa-project.net/Documentation/Library/Consistency",
                "email": "support@hoa-project.net",
                "forum": "https://users.hoa-project.net/",
                "irc": "irc://chat.freenode.net/hoaproject",
                "issues": "https://github.com/hoaproject/Consistency/issues",
                "source": "https://central.hoa-project.net/Resource/Library/Consistency"
            },
            "abandoned": true,
            "time": "2017-05-02T12:18:12+00:00"
        },
        {
            "name": "hoa/event",
            "version": "1.17.01.13",
            "source": {
                "type": "git",
                "url": "https://github.com/hoaproject/Event.git",
                "reference": "6c0060dced212ffa3af0e34bb46624f990b29c54"
            },
            "dist": {
                "type": "zip",
                "url": "https://api.github.com/repos/hoaproject/Event/zipball/6c0060dced212ffa3af0e34bb46624f990b29c54",
                "reference": "6c0060dced212ffa3af0e34bb46624f990b29c54",
                "shasum": ""
            },
            "require": {
                "hoa/consistency": "~1.0",
                "hoa/exception": "~1.0"
            },
            "require-dev": {
                "hoa/test": "~2.0"
            },
            "type": "library",
            "extra": {
                "branch-alias": {
                    "dev-master": "1.x-dev"
                }
            },
            "autoload": {
                "psr-4": {
                    "Hoa\\Event\\": "."
                }
            },
            "notification-url": "https://packagist.org/downloads/",
            "license": [
                "BSD-3-Clause"
            ],
            "authors": [
                {
                    "name": "Ivan Enderlin",
                    "email": "ivan.enderlin@hoa-project.net"
                },
                {
                    "name": "Hoa community",
                    "homepage": "https://hoa-project.net/"
                }
            ],
            "description": "The Hoa\\Event library.",
            "homepage": "https://hoa-project.net/",
            "keywords": [
                "event",
                "library",
                "listener",
                "observer"
            ],
            "support": {
                "docs": "https://central.hoa-project.net/Documentation/Library/Event",
                "email": "support@hoa-project.net",
                "forum": "https://users.hoa-project.net/",
                "irc": "irc://chat.freenode.net/hoaproject",
                "issues": "https://github.com/hoaproject/Event/issues",
                "source": "https://central.hoa-project.net/Resource/Library/Event"
            },
            "abandoned": true,
            "time": "2017-01-13T15:30:50+00:00"
        },
        {
            "name": "hoa/exception",
            "version": "1.17.01.16",
            "source": {
                "type": "git",
                "url": "https://github.com/hoaproject/Exception.git",
                "reference": "091727d46420a3d7468ef0595651488bfc3a458f"
            },
            "dist": {
                "type": "zip",
                "url": "https://api.github.com/repos/hoaproject/Exception/zipball/091727d46420a3d7468ef0595651488bfc3a458f",
                "reference": "091727d46420a3d7468ef0595651488bfc3a458f",
                "shasum": ""
            },
            "require": {
                "hoa/consistency": "~1.0",
                "hoa/event": "~1.0"
            },
            "require-dev": {
                "hoa/test": "~2.0"
            },
            "type": "library",
            "extra": {
                "branch-alias": {
                    "dev-master": "1.x-dev"
                }
            },
            "autoload": {
                "psr-4": {
                    "Hoa\\Exception\\": "."
                }
            },
            "notification-url": "https://packagist.org/downloads/",
            "license": [
                "BSD-3-Clause"
            ],
            "authors": [
                {
                    "name": "Ivan Enderlin",
                    "email": "ivan.enderlin@hoa-project.net"
                },
                {
                    "name": "Hoa community",
                    "homepage": "https://hoa-project.net/"
                }
            ],
            "description": "The Hoa\\Exception library.",
            "homepage": "https://hoa-project.net/",
            "keywords": [
                "exception",
                "library"
            ],
            "support": {
                "docs": "https://central.hoa-project.net/Documentation/Library/Exception",
                "email": "support@hoa-project.net",
                "forum": "https://users.hoa-project.net/",
                "irc": "irc://chat.freenode.net/hoaproject",
                "issues": "https://github.com/hoaproject/Exception/issues",
                "source": "https://central.hoa-project.net/Resource/Library/Exception"
            },
            "abandoned": true,
            "time": "2017-01-16T07:53:27+00:00"
        },
        {
            "name": "hoa/file",
            "version": "1.17.07.11",
            "source": {
                "type": "git",
                "url": "https://github.com/hoaproject/File.git",
                "reference": "35cb979b779bc54918d2f9a4e02ed6c7a1fa67ca"
            },
            "dist": {
                "type": "zip",
                "url": "https://api.github.com/repos/hoaproject/File/zipball/35cb979b779bc54918d2f9a4e02ed6c7a1fa67ca",
                "reference": "35cb979b779bc54918d2f9a4e02ed6c7a1fa67ca",
                "shasum": ""
            },
            "require": {
                "hoa/consistency": "~1.0",
                "hoa/event": "~1.0",
                "hoa/exception": "~1.0",
                "hoa/iterator": "~2.0",
                "hoa/stream": "~1.0"
            },
            "require-dev": {
                "hoa/test": "~2.0"
            },
            "type": "library",
            "extra": {
                "branch-alias": {
                    "dev-master": "1.x-dev"
                }
            },
            "autoload": {
                "psr-4": {
                    "Hoa\\File\\": "."
                }
            },
            "notification-url": "https://packagist.org/downloads/",
            "license": [
                "BSD-3-Clause"
            ],
            "authors": [
                {
                    "name": "Ivan Enderlin",
                    "email": "ivan.enderlin@hoa-project.net"
                },
                {
                    "name": "Hoa community",
                    "homepage": "https://hoa-project.net/"
                }
            ],
            "description": "The Hoa\\File library.",
            "homepage": "https://hoa-project.net/",
            "keywords": [
                "Socket",
                "directory",
                "file",
                "finder",
                "library",
                "link",
                "temporary"
            ],
            "support": {
                "docs": "https://central.hoa-project.net/Documentation/Library/File",
                "email": "support@hoa-project.net",
                "forum": "https://users.hoa-project.net/",
                "irc": "irc://chat.freenode.net/hoaproject",
                "issues": "https://github.com/hoaproject/File/issues",
                "source": "https://central.hoa-project.net/Resource/Library/File"
            },
            "abandoned": true,
            "time": "2017-07-11T07:42:15+00:00"
        },
        {
            "name": "hoa/iterator",
            "version": "2.17.01.10",
            "source": {
                "type": "git",
                "url": "https://github.com/hoaproject/Iterator.git",
                "reference": "d1120ba09cb4ccd049c86d10058ab94af245f0cc"
            },
            "dist": {
                "type": "zip",
                "url": "https://api.github.com/repos/hoaproject/Iterator/zipball/d1120ba09cb4ccd049c86d10058ab94af245f0cc",
                "reference": "d1120ba09cb4ccd049c86d10058ab94af245f0cc",
                "shasum": ""
            },
            "require": {
                "hoa/consistency": "~1.0",
                "hoa/exception": "~1.0"
            },
            "require-dev": {
                "hoa/test": "~2.0"
            },
            "type": "library",
            "extra": {
                "branch-alias": {
                    "dev-master": "2.x-dev"
                }
            },
            "autoload": {
                "psr-4": {
                    "Hoa\\Iterator\\": "."
                }
            },
            "notification-url": "https://packagist.org/downloads/",
            "license": [
                "BSD-3-Clause"
            ],
            "authors": [
                {
                    "name": "Ivan Enderlin",
                    "email": "ivan.enderlin@hoa-project.net"
                },
                {
                    "name": "Hoa community",
                    "homepage": "https://hoa-project.net/"
                }
            ],
            "description": "The Hoa\\Iterator library.",
            "homepage": "https://hoa-project.net/",
            "keywords": [
                "iterator",
                "library"
            ],
            "support": {
                "docs": "https://central.hoa-project.net/Documentation/Library/Iterator",
                "email": "support@hoa-project.net",
                "forum": "https://users.hoa-project.net/",
                "irc": "irc://chat.freenode.net/hoaproject",
                "issues": "https://github.com/hoaproject/Iterator/issues",
                "source": "https://central.hoa-project.net/Resource/Library/Iterator"
            },
            "abandoned": true,
            "time": "2017-01-10T10:34:47+00:00"
        },
        {
            "name": "hoa/math",
            "version": "1.17.05.16",
            "source": {
                "type": "git",
                "url": "https://github.com/hoaproject/Math.git",
                "reference": "7150785d30f5d565704912116a462e9f5bc83a0c"
            },
            "dist": {
                "type": "zip",
                "url": "https://api.github.com/repos/hoaproject/Math/zipball/7150785d30f5d565704912116a462e9f5bc83a0c",
                "reference": "7150785d30f5d565704912116a462e9f5bc83a0c",
                "shasum": ""
            },
            "require": {
                "hoa/compiler": "~3.0",
                "hoa/consistency": "~1.0",
                "hoa/exception": "~1.0",
                "hoa/iterator": "~2.0",
                "hoa/protocol": "~1.0",
                "hoa/zformat": "~1.0"
            },
            "require-dev": {
                "hoa/test": "~2.0"
            },
            "type": "library",
            "extra": {
                "branch-alias": {
                    "dev-master": "1.x-dev"
                }
            },
            "autoload": {
                "psr-4": {
                    "Hoa\\Math\\": "."
                }
            },
            "notification-url": "https://packagist.org/downloads/",
            "license": [
                "BSD-3-Clause"
            ],
            "authors": [
                {
                    "name": "Ivan Enderlin",
                    "email": "ivan.enderlin@hoa-project.net"
                },
                {
                    "name": "Hoa community",
                    "homepage": "https://hoa-project.net/"
                }
            ],
            "description": "The Hoa\\Math library.",
            "homepage": "https://hoa-project.net/",
            "keywords": [
                "arrangement",
                "combination",
                "combinatorics",
                "counting",
                "library",
                "math",
                "permutation",
                "sampler",
                "set"
            ],
            "support": {
                "docs": "https://central.hoa-project.net/Documentation/Library/Math",
                "email": "support@hoa-project.net",
                "forum": "https://users.hoa-project.net/",
                "irc": "irc://chat.freenode.net/hoaproject",
                "issues": "https://github.com/hoaproject/Math/issues",
                "source": "https://central.hoa-project.net/Resource/Library/Math"
            },
            "abandoned": true,
            "time": "2017-05-16T08:02:17+00:00"
        },
        {
            "name": "hoa/protocol",
            "version": "1.17.01.14",
            "source": {
                "type": "git",
                "url": "https://github.com/hoaproject/Protocol.git",
                "reference": "5c2cf972151c45f373230da170ea015deecf19e2"
            },
            "dist": {
                "type": "zip",
                "url": "https://api.github.com/repos/hoaproject/Protocol/zipball/5c2cf972151c45f373230da170ea015deecf19e2",
                "reference": "5c2cf972151c45f373230da170ea015deecf19e2",
                "shasum": ""
            },
            "require": {
                "hoa/consistency": "~1.0",
                "hoa/exception": "~1.0"
            },
            "require-dev": {
                "hoa/test": "~2.0"
            },
            "type": "library",
            "extra": {
                "branch-alias": {
                    "dev-master": "1.x-dev"
                }
            },
            "autoload": {
                "files": [
                    "Wrapper.php"
                ],
                "psr-4": {
                    "Hoa\\Protocol\\": "."
                }
            },
            "notification-url": "https://packagist.org/downloads/",
            "license": [
                "BSD-3-Clause"
            ],
            "authors": [
                {
                    "name": "Ivan Enderlin",
                    "email": "ivan.enderlin@hoa-project.net"
                },
                {
                    "name": "Hoa community",
                    "homepage": "https://hoa-project.net/"
                }
            ],
            "description": "The Hoa\\Protocol library.",
            "homepage": "https://hoa-project.net/",
            "keywords": [
                "library",
                "protocol",
                "resource",
                "stream",
                "wrapper"
            ],
            "support": {
                "docs": "https://central.hoa-project.net/Documentation/Library/Protocol",
                "email": "support@hoa-project.net",
                "forum": "https://users.hoa-project.net/",
                "irc": "irc://chat.freenode.net/hoaproject",
                "issues": "https://github.com/hoaproject/Protocol/issues",
                "source": "https://central.hoa-project.net/Resource/Library/Protocol"
            },
            "abandoned": true,
            "time": "2017-01-14T12:26:10+00:00"
        },
        {
            "name": "hoa/regex",
            "version": "1.17.01.13",
            "source": {
                "type": "git",
                "url": "https://github.com/hoaproject/Regex.git",
                "reference": "7e263a61b6fb45c1d03d8e5ef77668518abd5bec"
            },
            "dist": {
                "type": "zip",
                "url": "https://api.github.com/repos/hoaproject/Regex/zipball/7e263a61b6fb45c1d03d8e5ef77668518abd5bec",
                "reference": "7e263a61b6fb45c1d03d8e5ef77668518abd5bec",
                "shasum": ""
            },
            "require": {
                "hoa/consistency": "~1.0",
                "hoa/exception": "~1.0",
                "hoa/math": "~1.0",
                "hoa/protocol": "~1.0",
                "hoa/ustring": "~4.0",
                "hoa/visitor": "~2.0"
            },
            "type": "library",
            "extra": {
                "branch-alias": {
                    "dev-master": "1.x-dev"
                }
            },
            "autoload": {
                "psr-4": {
                    "Hoa\\Regex\\": "."
                }
            },
            "notification-url": "https://packagist.org/downloads/",
            "license": [
                "BSD-3-Clause"
            ],
            "authors": [
                {
                    "name": "Ivan Enderlin",
                    "email": "ivan.enderlin@hoa-project.net"
                },
                {
                    "name": "Hoa community",
                    "homepage": "https://hoa-project.net/"
                }
            ],
            "description": "The Hoa\\Regex library.",
            "homepage": "https://hoa-project.net/",
            "keywords": [
                "compiler",
                "library",
                "regex"
            ],
            "support": {
                "docs": "https://central.hoa-project.net/Documentation/Library/Regex",
                "email": "support@hoa-project.net",
                "forum": "https://users.hoa-project.net/",
                "irc": "irc://chat.freenode.net/hoaproject",
                "issues": "https://github.com/hoaproject/Regex/issues",
                "source": "https://central.hoa-project.net/Resource/Library/Regex"
            },
            "abandoned": true,
            "time": "2017-01-13T16:10:24+00:00"
        },
        {
            "name": "hoa/stream",
            "version": "1.17.02.21",
            "source": {
                "type": "git",
                "url": "https://github.com/hoaproject/Stream.git",
                "reference": "3293cfffca2de10525df51436adf88a559151d82"
            },
            "dist": {
                "type": "zip",
                "url": "https://api.github.com/repos/hoaproject/Stream/zipball/3293cfffca2de10525df51436adf88a559151d82",
                "reference": "3293cfffca2de10525df51436adf88a559151d82",
                "shasum": ""
            },
            "require": {
                "hoa/consistency": "~1.0",
                "hoa/event": "~1.0",
                "hoa/exception": "~1.0",
                "hoa/protocol": "~1.0"
            },
            "require-dev": {
                "hoa/test": "~2.0"
            },
            "type": "library",
            "extra": {
                "branch-alias": {
                    "dev-master": "1.x-dev"
                }
            },
            "autoload": {
                "psr-4": {
                    "Hoa\\Stream\\": "."
                }
            },
            "notification-url": "https://packagist.org/downloads/",
            "license": [
                "BSD-3-Clause"
            ],
            "authors": [
                {
                    "name": "Ivan Enderlin",
                    "email": "ivan.enderlin@hoa-project.net"
                },
                {
                    "name": "Hoa community",
                    "homepage": "https://hoa-project.net/"
                }
            ],
            "description": "The Hoa\\Stream library.",
            "homepage": "https://hoa-project.net/",
            "keywords": [
                "Context",
                "bucket",
                "composite",
                "filter",
                "in",
                "library",
                "out",
                "protocol",
                "stream",
                "wrapper"
            ],
            "support": {
                "docs": "https://central.hoa-project.net/Documentation/Library/Stream",
                "email": "support@hoa-project.net",
                "forum": "https://users.hoa-project.net/",
                "irc": "irc://chat.freenode.net/hoaproject",
                "issues": "https://github.com/hoaproject/Stream/issues",
                "source": "https://central.hoa-project.net/Resource/Library/Stream"
            },
            "abandoned": true,
            "time": "2017-02-21T16:01:06+00:00"
        },
        {
            "name": "hoa/ustring",
            "version": "4.17.01.16",
            "source": {
                "type": "git",
                "url": "https://github.com/hoaproject/Ustring.git",
                "reference": "e6326e2739178799b1fe3fdd92029f9517fa17a0"
            },
            "dist": {
                "type": "zip",
                "url": "https://api.github.com/repos/hoaproject/Ustring/zipball/e6326e2739178799b1fe3fdd92029f9517fa17a0",
                "reference": "e6326e2739178799b1fe3fdd92029f9517fa17a0",
                "shasum": ""
            },
            "require": {
                "hoa/consistency": "~1.0",
                "hoa/exception": "~1.0"
            },
            "require-dev": {
                "hoa/test": "~2.0"
            },
            "suggest": {
                "ext-iconv": "ext/iconv must be present (or a third implementation) to use Hoa\\Ustring::transcode().",
                "ext-intl": "To get a better Hoa\\Ustring::toAscii() and Hoa\\Ustring::compareTo()."
            },
            "type": "library",
            "extra": {
                "branch-alias": {
                    "dev-master": "4.x-dev"
                }
            },
            "autoload": {
                "psr-4": {
                    "Hoa\\Ustring\\": "."
                }
            },
            "notification-url": "https://packagist.org/downloads/",
            "license": [
                "BSD-3-Clause"
            ],
            "authors": [
                {
                    "name": "Ivan Enderlin",
                    "email": "ivan.enderlin@hoa-project.net"
                },
                {
                    "name": "Hoa community",
                    "homepage": "https://hoa-project.net/"
                }
            ],
            "description": "The Hoa\\Ustring library.",
            "homepage": "https://hoa-project.net/",
            "keywords": [
                "library",
                "search",
                "string",
                "unicode"
            ],
            "support": {
                "docs": "https://central.hoa-project.net/Documentation/Library/Ustring",
                "email": "support@hoa-project.net",
                "forum": "https://users.hoa-project.net/",
                "irc": "irc://chat.freenode.net/hoaproject",
                "issues": "https://github.com/hoaproject/Ustring/issues",
                "source": "https://central.hoa-project.net/Resource/Library/Ustring"
            },
            "abandoned": true,
            "time": "2017-01-16T07:08:25+00:00"
        },
        {
            "name": "hoa/visitor",
            "version": "2.17.01.16",
            "source": {
                "type": "git",
                "url": "https://github.com/hoaproject/Visitor.git",
                "reference": "c18fe1cbac98ae449e0d56e87469103ba08f224a"
            },
            "dist": {
                "type": "zip",
                "url": "https://api.github.com/repos/hoaproject/Visitor/zipball/c18fe1cbac98ae449e0d56e87469103ba08f224a",
                "reference": "c18fe1cbac98ae449e0d56e87469103ba08f224a",
                "shasum": ""
            },
            "require": {
                "hoa/consistency": "~1.0"
            },
            "require-dev": {
                "hoa/test": "~2.0"
            },
            "type": "library",
            "extra": {
                "branch-alias": {
                    "dev-master": "2.x-dev"
                }
            },
            "autoload": {
                "psr-4": {
                    "Hoa\\Visitor\\": "."
                }
            },
            "notification-url": "https://packagist.org/downloads/",
            "license": [
                "BSD-3-Clause"
            ],
            "authors": [
                {
                    "name": "Ivan Enderlin",
                    "email": "ivan.enderlin@hoa-project.net"
                },
                {
                    "name": "Hoa community",
                    "homepage": "https://hoa-project.net/"
                }
            ],
            "description": "The Hoa\\Visitor library.",
            "homepage": "https://hoa-project.net/",
            "keywords": [
                "library",
                "structure",
                "visit",
                "visitor"
            ],
            "support": {
                "docs": "https://central.hoa-project.net/Documentation/Library/Visitor",
                "email": "support@hoa-project.net",
                "forum": "https://users.hoa-project.net/",
                "irc": "irc://chat.freenode.net/hoaproject",
                "issues": "https://github.com/hoaproject/Visitor/issues",
                "source": "https://central.hoa-project.net/Resource/Library/Visitor"
            },
            "abandoned": true,
            "time": "2017-01-16T07:02:03+00:00"
        },
        {
            "name": "hoa/zformat",
            "version": "1.17.01.10",
            "source": {
                "type": "git",
                "url": "https://github.com/hoaproject/Zformat.git",
                "reference": "522c381a2a075d4b9dbb42eb4592dd09520e4ac2"
            },
            "dist": {
                "type": "zip",
                "url": "https://api.github.com/repos/hoaproject/Zformat/zipball/522c381a2a075d4b9dbb42eb4592dd09520e4ac2",
                "reference": "522c381a2a075d4b9dbb42eb4592dd09520e4ac2",
                "shasum": ""
            },
            "require": {
                "hoa/consistency": "~1.0",
                "hoa/exception": "~1.0"
            },
            "type": "library",
            "extra": {
                "branch-alias": {
                    "dev-master": "1.x-dev"
                }
            },
            "autoload": {
                "psr-4": {
                    "Hoa\\Zformat\\": "."
                }
            },
            "notification-url": "https://packagist.org/downloads/",
            "license": [
                "BSD-3-Clause"
            ],
            "authors": [
                {
                    "name": "Ivan Enderlin",
                    "email": "ivan.enderlin@hoa-project.net"
                },
                {
                    "name": "Hoa community",
                    "homepage": "https://hoa-project.net/"
                }
            ],
            "description": "The Hoa\\Zformat library.",
            "homepage": "https://hoa-project.net/",
            "keywords": [
                "library",
                "parameter",
                "zformat"
            ],
            "support": {
                "docs": "https://central.hoa-project.net/Documentation/Library/Zformat",
                "email": "support@hoa-project.net",
                "forum": "https://users.hoa-project.net/",
                "irc": "irc://chat.freenode.net/hoaproject",
                "issues": "https://github.com/hoaproject/Zformat/issues",
                "source": "https://central.hoa-project.net/Resource/Library/Zformat"
            },
            "abandoned": true,
            "time": "2017-01-10T10:39:54+00:00"
        },
        {
            "name": "jetbrains/phpstorm-stubs",
            "version": "dev-master",
            "source": {
                "type": "git",
                "url": "https://github.com/JetBrains/phpstorm-stubs.git",
                "reference": "9608c953230b08f07b703ecfe459cc58d5421437"
            },
            "dist": {
                "type": "zip",
                "url": "https://api.github.com/repos/JetBrains/phpstorm-stubs/zipball/9608c953230b08f07b703ecfe459cc58d5421437",
                "reference": "9608c953230b08f07b703ecfe459cc58d5421437",
                "shasum": ""
            },
            "require-dev": {
                "friendsofphp/php-cs-fixer": "v3.46.0",
                "nikic/php-parser": "v5.0.0",
                "phpdocumentor/reflection-docblock": "5.3.0",
                "phpunit/phpunit": "10.5.5"
            },
            "default-branch": true,
            "type": "library",
            "autoload": {
                "files": [
                    "PhpStormStubsMap.php"
                ]
            },
            "notification-url": "https://packagist.org/downloads/",
            "license": [
                "Apache-2.0"
            ],
            "description": "PHP runtime & extensions header files for PhpStorm",
            "homepage": "https://www.jetbrains.com/phpstorm",
            "keywords": [
                "autocomplete",
                "code",
                "inference",
                "inspection",
                "jetbrains",
                "phpstorm",
                "stubs",
                "type"
            ],
            "support": {
                "source": "https://github.com/JetBrains/phpstorm-stubs/tree/master"
            },
            "time": "2024-03-02T19:58:25+00:00"
        },
        {
            "name": "nette/bootstrap",
            "version": "v3.1.4",
            "source": {
                "type": "git",
                "url": "https://github.com/nette/bootstrap.git",
                "reference": "1a7965b4ee401ad0e3f673b9c016d2481afdc280"
            },
            "dist": {
                "type": "zip",
                "url": "https://api.github.com/repos/nette/bootstrap/zipball/1a7965b4ee401ad0e3f673b9c016d2481afdc280",
                "reference": "1a7965b4ee401ad0e3f673b9c016d2481afdc280",
                "shasum": ""
            },
            "require": {
                "nette/di": "^3.0.5",
                "nette/utils": "^3.2.1 || ^4.0",
                "php": ">=7.2 <8.3"
            },
            "conflict": {
                "tracy/tracy": "<2.6"
            },
            "require-dev": {
                "latte/latte": "^2.8",
                "nette/application": "^3.1",
                "nette/caching": "^3.0",
                "nette/database": "^3.0",
                "nette/forms": "^3.0",
                "nette/http": "^3.0",
                "nette/mail": "^3.0",
                "nette/robot-loader": "^3.0",
                "nette/safe-stream": "^2.2",
                "nette/security": "^3.0",
                "nette/tester": "^2.0",
                "phpstan/phpstan-nette": "^0.12",
                "tracy/tracy": "^2.6"
            },
            "suggest": {
                "nette/robot-loader": "to use Configurator::createRobotLoader()",
                "tracy/tracy": "to use Configurator::enableTracy()"
            },
            "type": "library",
            "extra": {
                "branch-alias": {
                    "dev-master": "3.1-dev"
                }
            },
            "autoload": {
                "classmap": [
                    "src/"
                ]
            },
            "notification-url": "https://packagist.org/downloads/",
            "license": [
                "BSD-3-Clause",
                "GPL-2.0-only",
                "GPL-3.0-only"
            ],
            "authors": [
                {
                    "name": "David Grudl",
                    "homepage": "https://davidgrudl.com"
                },
                {
                    "name": "Nette Community",
                    "homepage": "https://nette.org/contributors"
                }
            ],
            "description": "🅱  Nette Bootstrap: the simple way to configure and bootstrap your Nette application.",
            "homepage": "https://nette.org",
            "keywords": [
                "bootstrapping",
                "configurator",
                "nette"
            ],
            "support": {
                "issues": "https://github.com/nette/bootstrap/issues",
                "source": "https://github.com/nette/bootstrap/tree/v3.1.4"
            },
            "time": "2022-12-14T15:23:02+00:00"
        },
        {
            "name": "nette/di",
            "version": "v3.1.10",
            "source": {
                "type": "git",
                "url": "https://github.com/nette/di.git",
                "reference": "2645ec3eaa17fa2ab87c5eb4eaacb1fe6dd28284"
            },
            "dist": {
                "type": "zip",
                "url": "https://api.github.com/repos/nette/di/zipball/2645ec3eaa17fa2ab87c5eb4eaacb1fe6dd28284",
                "reference": "2645ec3eaa17fa2ab87c5eb4eaacb1fe6dd28284",
                "shasum": ""
            },
            "require": {
                "ext-tokenizer": "*",
                "nette/neon": "^3.3 || ^4.0",
                "nette/php-generator": "^3.5.4 || ^4.0",
                "nette/robot-loader": "^3.2 || ~4.0.0",
                "nette/schema": "^1.2.5",
                "nette/utils": "^3.2.5 || ~4.0.0",
                "php": "7.2 - 8.3"
            },
            "require-dev": {
                "nette/tester": "^2.4",
                "phpstan/phpstan": "^1.0",
                "tracy/tracy": "^2.9"
            },
            "type": "library",
            "extra": {
                "branch-alias": {
                    "dev-master": "3.1-dev"
                }
            },
            "autoload": {
                "classmap": [
                    "src/"
                ]
            },
            "notification-url": "https://packagist.org/downloads/",
            "license": [
                "BSD-3-Clause",
                "GPL-2.0-only",
                "GPL-3.0-only"
            ],
            "authors": [
                {
                    "name": "David Grudl",
                    "homepage": "https://davidgrudl.com"
                },
                {
                    "name": "Nette Community",
                    "homepage": "https://nette.org/contributors"
                }
            ],
            "description": "💎 Nette Dependency Injection Container: Flexible, compiled and full-featured DIC with perfectly usable autowiring and support for all new PHP features.",
            "homepage": "https://nette.org",
            "keywords": [
                "compiled",
                "di",
                "dic",
                "factory",
                "ioc",
                "nette",
                "static"
            ],
            "support": {
                "issues": "https://github.com/nette/di/issues",
                "source": "https://github.com/nette/di/tree/v3.1.10"
            },
            "time": "2024-02-06T01:19:44+00:00"
        },
        {
            "name": "nette/finder",
            "version": "v2.6.0",
            "source": {
                "type": "git",
                "url": "https://github.com/nette/finder.git",
                "reference": "991aefb42860abeab8e003970c3809a9d83cb932"
            },
            "dist": {
                "type": "zip",
                "url": "https://api.github.com/repos/nette/finder/zipball/991aefb42860abeab8e003970c3809a9d83cb932",
                "reference": "991aefb42860abeab8e003970c3809a9d83cb932",
                "shasum": ""
            },
            "require": {
                "nette/utils": "^2.4 || ^3.0",
                "php": ">=7.1"
            },
            "conflict": {
                "nette/nette": "<2.2"
            },
            "require-dev": {
                "nette/tester": "^2.0",
                "phpstan/phpstan": "^0.12",
                "tracy/tracy": "^2.3"
            },
            "type": "library",
            "extra": {
                "branch-alias": {
                    "dev-master": "2.6-dev"
                }
            },
            "autoload": {
                "classmap": [
                    "src/"
                ]
            },
            "notification-url": "https://packagist.org/downloads/",
            "license": [
                "BSD-3-Clause",
                "GPL-2.0-only",
                "GPL-3.0-only"
            ],
            "authors": [
                {
                    "name": "David Grudl",
                    "homepage": "https://davidgrudl.com"
                },
                {
                    "name": "Nette Community",
                    "homepage": "https://nette.org/contributors"
                }
            ],
            "description": "🔍 Nette Finder: find files and directories with an intuitive API.",
            "homepage": "https://nette.org",
            "keywords": [
                "filesystem",
                "glob",
                "iterator",
                "nette"
            ],
            "support": {
                "issues": "https://github.com/nette/finder/issues",
                "source": "https://github.com/nette/finder/tree/v2.6.0"
            },
            "time": "2022-10-13T01:31:15+00:00"
        },
        {
            "name": "nette/neon",
            "version": "v3.3.2",
            "source": {
                "type": "git",
                "url": "https://github.com/nette/neon.git",
                "reference": "54b287d8c2cdbe577b02e28ca1713e275b05ece2"
            },
            "dist": {
                "type": "zip",
                "url": "https://api.github.com/repos/nette/neon/zipball/54b287d8c2cdbe577b02e28ca1713e275b05ece2",
                "reference": "54b287d8c2cdbe577b02e28ca1713e275b05ece2",
                "shasum": ""
            },
            "require": {
                "ext-json": "*",
                "php": ">=7.1"
            },
            "require-dev": {
                "nette/tester": "^2.0",
                "phpstan/phpstan": "^0.12",
                "tracy/tracy": "^2.7"
            },
            "bin": [
                "bin/neon-lint"
            ],
            "type": "library",
            "extra": {
                "branch-alias": {
                    "dev-master": "3.3-dev"
                }
            },
            "autoload": {
                "classmap": [
                    "src/"
                ]
            },
            "notification-url": "https://packagist.org/downloads/",
            "license": [
                "BSD-3-Clause",
                "GPL-2.0-only",
                "GPL-3.0-only"
            ],
            "authors": [
                {
                    "name": "David Grudl",
                    "homepage": "https://davidgrudl.com"
                },
                {
                    "name": "Nette Community",
                    "homepage": "https://nette.org/contributors"
                }
            ],
            "description": "🍸 Nette NEON: encodes and decodes NEON file format.",
            "homepage": "https://ne-on.org",
            "keywords": [
                "export",
                "import",
                "neon",
                "nette",
                "yaml"
            ],
            "support": {
                "issues": "https://github.com/nette/neon/issues",
                "source": "https://github.com/nette/neon/tree/v3.3.2"
            },
            "time": "2021-11-25T15:57:41+00:00"
        },
        {
            "name": "nette/php-generator",
            "version": "v3.6.5",
            "source": {
                "type": "git",
                "url": "https://github.com/nette/php-generator.git",
                "reference": "9370403f9d9c25b51c4596ded1fbfe70347f7c82"
            },
            "dist": {
                "type": "zip",
                "url": "https://api.github.com/repos/nette/php-generator/zipball/9370403f9d9c25b51c4596ded1fbfe70347f7c82",
                "reference": "9370403f9d9c25b51c4596ded1fbfe70347f7c82",
                "shasum": ""
            },
            "require": {
                "nette/utils": "^3.1.2",
                "php": ">=7.2 <8.2"
            },
            "require-dev": {
                "nette/tester": "^2.4",
                "nikic/php-parser": "^4.13",
                "phpstan/phpstan": "^0.12",
                "tracy/tracy": "^2.8"
            },
            "suggest": {
                "nikic/php-parser": "to use ClassType::withBodiesFrom() & GlobalFunction::withBodyFrom()"
            },
            "type": "library",
            "extra": {
                "branch-alias": {
                    "dev-master": "3.6-dev"
                }
            },
            "autoload": {
                "classmap": [
                    "src/"
                ]
            },
            "notification-url": "https://packagist.org/downloads/",
            "license": [
                "BSD-3-Clause",
                "GPL-2.0-only",
                "GPL-3.0-only"
            ],
            "authors": [
                {
                    "name": "David Grudl",
                    "homepage": "https://davidgrudl.com"
                },
                {
                    "name": "Nette Community",
                    "homepage": "https://nette.org/contributors"
                }
            ],
            "description": "🐘 Nette PHP Generator: generates neat PHP code for you. Supports new PHP 8.1 features.",
            "homepage": "https://nette.org",
            "keywords": [
                "code",
                "nette",
                "php",
                "scaffolding"
            ],
            "support": {
                "issues": "https://github.com/nette/php-generator/issues",
                "source": "https://github.com/nette/php-generator/tree/v3.6.5"
            },
            "time": "2021-11-24T16:23:44+00:00"
        },
        {
            "name": "nette/robot-loader",
            "version": "v3.4.1",
            "source": {
                "type": "git",
                "url": "https://github.com/nette/robot-loader.git",
                "reference": "e2adc334cb958164c050f485d99c44c430f51fe2"
            },
            "dist": {
                "type": "zip",
                "url": "https://api.github.com/repos/nette/robot-loader/zipball/e2adc334cb958164c050f485d99c44c430f51fe2",
                "reference": "e2adc334cb958164c050f485d99c44c430f51fe2",
                "shasum": ""
            },
            "require": {
                "ext-tokenizer": "*",
                "nette/finder": "^2.5 || ^3.0",
                "nette/utils": "^3.0",
                "php": ">=7.1"
            },
            "require-dev": {
                "nette/tester": "^2.0",
                "phpstan/phpstan": "^0.12",
                "tracy/tracy": "^2.3"
            },
            "type": "library",
            "extra": {
                "branch-alias": {
                    "dev-master": "3.4-dev"
                }
            },
            "autoload": {
                "classmap": [
                    "src/"
                ]
            },
            "notification-url": "https://packagist.org/downloads/",
            "license": [
                "BSD-3-Clause",
                "GPL-2.0-only",
                "GPL-3.0-only"
            ],
            "authors": [
                {
                    "name": "David Grudl",
                    "homepage": "https://davidgrudl.com"
                },
                {
                    "name": "Nette Community",
                    "homepage": "https://nette.org/contributors"
                }
            ],
            "description": "🍀 Nette RobotLoader: high performance and comfortable autoloader that will search and autoload classes within your application.",
            "homepage": "https://nette.org",
            "keywords": [
                "autoload",
                "class",
                "interface",
                "nette",
                "trait"
            ],
            "support": {
                "issues": "https://github.com/nette/robot-loader/issues",
                "source": "https://github.com/nette/robot-loader/tree/v3.4.1"
            },
            "time": "2021-08-25T15:53:54+00:00"
        },
        {
            "name": "nette/schema",
            "version": "v1.2.5",
            "source": {
                "type": "git",
                "url": "https://github.com/nette/schema.git",
                "reference": "0462f0166e823aad657c9224d0f849ecac1ba10a"
            },
            "dist": {
                "type": "zip",
                "url": "https://api.github.com/repos/nette/schema/zipball/0462f0166e823aad657c9224d0f849ecac1ba10a",
                "reference": "0462f0166e823aad657c9224d0f849ecac1ba10a",
                "shasum": ""
            },
            "require": {
                "nette/utils": "^2.5.7 || ^3.1.5 ||  ^4.0",
                "php": "7.1 - 8.3"
            },
            "require-dev": {
                "nette/tester": "^2.3 || ^2.4",
                "phpstan/phpstan-nette": "^1.0",
                "tracy/tracy": "^2.7"
            },
            "type": "library",
            "extra": {
                "branch-alias": {
                    "dev-master": "1.2-dev"
                }
            },
            "autoload": {
                "classmap": [
                    "src/"
                ]
            },
            "notification-url": "https://packagist.org/downloads/",
            "license": [
                "BSD-3-Clause",
                "GPL-2.0-only",
                "GPL-3.0-only"
            ],
            "authors": [
                {
                    "name": "David Grudl",
                    "homepage": "https://davidgrudl.com"
                },
                {
                    "name": "Nette Community",
                    "homepage": "https://nette.org/contributors"
                }
            ],
            "description": "📐 Nette Schema: validating data structures against a given Schema.",
            "homepage": "https://nette.org",
            "keywords": [
                "config",
                "nette"
            ],
            "support": {
                "issues": "https://github.com/nette/schema/issues",
                "source": "https://github.com/nette/schema/tree/v1.2.5"
            },
            "time": "2023-10-05T20:37:59+00:00"
        },
        {
            "name": "nette/utils",
            "version": "v3.2.7",
            "source": {
                "type": "git",
                "url": "https://github.com/nette/utils.git",
                "reference": "0af4e3de4df9f1543534beab255ccf459e7a2c99"
            },
            "dist": {
                "type": "zip",
                "url": "https://api.github.com/repos/nette/utils/zipball/0af4e3de4df9f1543534beab255ccf459e7a2c99",
                "reference": "0af4e3de4df9f1543534beab255ccf459e7a2c99",
                "shasum": ""
            },
            "require": {
                "php": ">=7.2 <8.2"
            },
            "conflict": {
                "nette/di": "<3.0.6"
            },
            "require-dev": {
                "nette/tester": "~2.0",
                "phpstan/phpstan": "^1.0",
                "tracy/tracy": "^2.3"
            },
            "suggest": {
                "ext-gd": "to use Image",
                "ext-iconv": "to use Strings::webalize(), toAscii(), chr() and reverse()",
                "ext-intl": "to use Strings::webalize(), toAscii(), normalize() and compare()",
                "ext-json": "to use Nette\\Utils\\Json",
                "ext-mbstring": "to use Strings::lower() etc...",
                "ext-tokenizer": "to use Nette\\Utils\\Reflection::getUseStatements()",
                "ext-xml": "to use Strings::length() etc. when mbstring is not available"
            },
            "type": "library",
            "extra": {
                "branch-alias": {
                    "dev-master": "3.2-dev"
                }
            },
            "autoload": {
                "classmap": [
                    "src/"
                ]
            },
            "notification-url": "https://packagist.org/downloads/",
            "license": [
                "BSD-3-Clause",
                "GPL-2.0-only",
                "GPL-3.0-only"
            ],
            "authors": [
                {
                    "name": "David Grudl",
                    "homepage": "https://davidgrudl.com"
                },
                {
                    "name": "Nette Community",
                    "homepage": "https://nette.org/contributors"
                }
            ],
            "description": "🛠  Nette Utils: lightweight utilities for string & array manipulation, image handling, safe JSON encoding/decoding, validation, slug or strong password generating etc.",
            "homepage": "https://nette.org",
            "keywords": [
                "array",
                "core",
                "datetime",
                "images",
                "json",
                "nette",
                "paginator",
                "password",
                "slugify",
                "string",
                "unicode",
                "utf-8",
                "utility",
                "validation"
            ],
            "support": {
                "issues": "https://github.com/nette/utils/issues",
                "source": "https://github.com/nette/utils/tree/v3.2.7"
            },
            "time": "2022-01-24T11:29:14+00:00"
        },
        {
            "name": "nikic/php-parser",
            "version": "v4.18.0",
            "source": {
                "type": "git",
                "url": "https://github.com/nikic/PHP-Parser.git",
                "reference": "1bcbb2179f97633e98bbbc87044ee2611c7d7999"
            },
            "dist": {
                "type": "zip",
                "url": "https://api.github.com/repos/nikic/PHP-Parser/zipball/1bcbb2179f97633e98bbbc87044ee2611c7d7999",
                "reference": "1bcbb2179f97633e98bbbc87044ee2611c7d7999",
                "shasum": ""
            },
            "require": {
                "ext-tokenizer": "*",
                "php": ">=7.0"
            },
            "require-dev": {
                "ircmaxell/php-yacc": "^0.0.7",
                "phpunit/phpunit": "^6.5 || ^7.0 || ^8.0 || ^9.0"
            },
            "bin": [
                "bin/php-parse"
            ],
            "type": "library",
            "extra": {
                "branch-alias": {
                    "dev-master": "4.9-dev"
                }
            },
            "autoload": {
                "psr-4": {
                    "PhpParser\\": "lib/PhpParser"
                }
            },
            "notification-url": "https://packagist.org/downloads/",
            "license": [
                "BSD-3-Clause"
            ],
            "authors": [
                {
                    "name": "Nikita Popov"
                }
            ],
            "description": "A PHP parser written in PHP",
            "keywords": [
                "parser",
                "php"
            ],
            "support": {
                "issues": "https://github.com/nikic/PHP-Parser/issues",
                "source": "https://github.com/nikic/PHP-Parser/tree/v4.18.0"
            },
            "time": "2023-12-10T21:03:43+00:00"
        },
        {
            "name": "ondram/ci-detector",
            "version": "3.5.1",
            "source": {
                "type": "git",
                "url": "https://github.com/OndraM/ci-detector.git",
                "reference": "594e61252843b68998bddd48078c5058fe9028bd"
            },
            "dist": {
                "type": "zip",
                "url": "https://api.github.com/repos/OndraM/ci-detector/zipball/594e61252843b68998bddd48078c5058fe9028bd",
                "reference": "594e61252843b68998bddd48078c5058fe9028bd",
                "shasum": ""
            },
            "require": {
                "php": "^7.1 || ^8.0"
            },
            "require-dev": {
                "ergebnis/composer-normalize": "^2.2",
                "lmc/coding-standard": "^1.3 || ^2.0",
                "php-parallel-lint/php-parallel-lint": "^1.1",
                "phpstan/extension-installer": "^1.0.3",
                "phpstan/phpstan": "^0.12.0",
                "phpstan/phpstan-phpunit": "^0.12.1",
                "phpunit/phpunit": "^7.1 || ^8.0 || ^9.0"
            },
            "type": "library",
            "autoload": {
                "psr-4": {
                    "OndraM\\CiDetector\\": "src/"
                }
            },
            "notification-url": "https://packagist.org/downloads/",
            "license": [
                "MIT"
            ],
            "authors": [
                {
                    "name": "Ondřej Machulda",
                    "email": "ondrej.machulda@gmail.com"
                }
            ],
            "description": "Detect continuous integration environment and provide unified access to properties of current build",
            "keywords": [
                "CircleCI",
                "Codeship",
                "Wercker",
                "adapter",
                "appveyor",
                "aws",
                "aws codebuild",
                "bamboo",
                "bitbucket",
                "buddy",
                "ci-info",
                "codebuild",
                "continuous integration",
                "continuousphp",
                "drone",
                "github",
                "gitlab",
                "interface",
                "jenkins",
                "teamcity",
                "travis"
            ],
            "support": {
                "issues": "https://github.com/OndraM/ci-detector/issues",
                "source": "https://github.com/OndraM/ci-detector/tree/main"
            },
            "time": "2020-09-04T11:21:14+00:00"
        },
        {
            "name": "ondrejmirtes/better-reflection",
            "version": "6.21.0",
            "source": {
                "type": "git",
                "url": "https://github.com/ondrejmirtes/BetterReflection.git",
                "reference": "79f87b0a5eaf8c0e074c09baec9470d5370fd476"
            },
            "dist": {
                "type": "zip",
                "url": "https://api.github.com/repos/ondrejmirtes/BetterReflection/zipball/79f87b0a5eaf8c0e074c09baec9470d5370fd476",
                "reference": "79f87b0a5eaf8c0e074c09baec9470d5370fd476",
                "shasum": ""
            },
            "require": {
                "ext-json": "*",
                "jetbrains/phpstorm-stubs": "dev-master#7b055d8634d2143a909f2c5141ec70c82b8b9254",
                "nikic/php-parser": "^4.18.0",
                "php": "^7.2 || ^8.0"
            },
            "conflict": {
                "thecodingmachine/safe": "<1.1.3"
            },
            "require-dev": {
                "doctrine/coding-standard": "^12.0.0",
                "phpstan/phpstan": "^1.10.50",
                "phpstan/phpstan-phpunit": "^1.3.15",
                "phpunit/phpunit": "^10.5.5",
                "rector/rector": "0.14.3",
                "vimeo/psalm": "5.18.0"
            },
            "suggest": {
                "composer/composer": "Required to use the ComposerSourceLocator"
            },
            "type": "library",
            "autoload": {
                "psr-4": {
                    "PHPStan\\BetterReflection\\": "src"
                }
            },
            "notification-url": "https://packagist.org/downloads/",
            "license": [
                "MIT"
            ],
            "authors": [
                {
                    "name": "James Titcumb",
                    "email": "james@asgrim.com",
                    "homepage": "https://github.com/asgrim"
                },
                {
                    "name": "Marco Pivetta",
                    "email": "ocramius@gmail.com",
                    "homepage": "https://ocramius.github.io/"
                },
                {
                    "name": "Gary Hockin",
                    "email": "gary@roave.com",
                    "homepage": "https://github.com/geeh"
                },
                {
                    "name": "Jaroslav Hanslík",
                    "email": "kukulich@kukulich.cz",
                    "homepage": "https://github.com/kukulich"
                }
            ],
            "description": "Better Reflection - an improved code reflection API",
            "support": {
                "source": "https://github.com/ondrejmirtes/BetterReflection/tree/6.21.0"
            },
            "time": "2024-01-04T17:00:26+00:00"
        },
        {
            "name": "phpstan/php-8-stubs",
            "version": "0.3.84",
            "source": {
                "type": "git",
                "url": "https://github.com/phpstan/php-8-stubs.git",
                "reference": "d713e9c3f6f8223d323efe9558b477ae92e989df"
            },
            "dist": {
                "type": "zip",
                "url": "https://api.github.com/repos/phpstan/php-8-stubs/zipball/d713e9c3f6f8223d323efe9558b477ae92e989df",
                "reference": "d713e9c3f6f8223d323efe9558b477ae92e989df",
                "shasum": ""
            },
            "type": "library",
            "autoload": {
                "classmap": [
                    "Php8StubsMap.php"
                ]
            },
            "notification-url": "https://packagist.org/downloads/",
            "license": [
                "MIT",
                "PHP-3.01"
            ],
            "description": "PHP stubs extracted from php-src",
            "support": {
                "issues": "https://github.com/phpstan/php-8-stubs/issues",
                "source": "https://github.com/phpstan/php-8-stubs/tree/0.3.84"
            },
            "time": "2023-12-30T11:29:15+00:00"
        },
        {
            "name": "phpstan/phpdoc-parser",
            "version": "1.26.0",
            "source": {
                "type": "git",
                "url": "https://github.com/phpstan/phpdoc-parser.git",
                "reference": "231e3186624c03d7e7c890ec662b81e6b0405227"
            },
            "dist": {
                "type": "zip",
                "url": "https://api.github.com/repos/phpstan/phpdoc-parser/zipball/231e3186624c03d7e7c890ec662b81e6b0405227",
                "reference": "231e3186624c03d7e7c890ec662b81e6b0405227",
                "shasum": ""
            },
            "require": {
                "php": "^7.2 || ^8.0"
            },
            "require-dev": {
                "doctrine/annotations": "^2.0",
                "nikic/php-parser": "^4.15",
                "php-parallel-lint/php-parallel-lint": "^1.2",
                "phpstan/extension-installer": "^1.0",
                "phpstan/phpstan": "^1.5",
                "phpstan/phpstan-phpunit": "^1.1",
                "phpstan/phpstan-strict-rules": "^1.0",
                "phpunit/phpunit": "^9.5",
                "symfony/process": "^5.2"
            },
            "type": "library",
            "autoload": {
                "psr-4": {
                    "PHPStan\\PhpDocParser\\": [
                        "src/"
                    ]
                }
            },
            "notification-url": "https://packagist.org/downloads/",
            "license": [
                "MIT"
            ],
            "description": "PHPDoc parser with support for nullable, intersection and generic types",
            "support": {
                "issues": "https://github.com/phpstan/phpdoc-parser/issues",
                "source": "https://github.com/phpstan/phpdoc-parser/tree/1.26.0"
            },
            "time": "2024-02-23T16:05:55+00:00"
        },
        {
            "name": "psr/container",
            "version": "1.1.2",
            "source": {
                "type": "git",
                "url": "https://github.com/php-fig/container.git",
                "reference": "513e0666f7216c7459170d56df27dfcefe1689ea"
            },
            "dist": {
                "type": "zip",
                "url": "https://api.github.com/repos/php-fig/container/zipball/513e0666f7216c7459170d56df27dfcefe1689ea",
                "reference": "513e0666f7216c7459170d56df27dfcefe1689ea",
                "shasum": ""
            },
            "require": {
                "php": ">=7.4.0"
            },
            "type": "library",
            "autoload": {
                "psr-4": {
                    "Psr\\Container\\": "src/"
                }
            },
            "notification-url": "https://packagist.org/downloads/",
            "license": [
                "MIT"
            ],
            "authors": [
                {
                    "name": "PHP-FIG",
                    "homepage": "https://www.php-fig.org/"
                }
            ],
            "description": "Common Container Interface (PHP FIG PSR-11)",
            "homepage": "https://github.com/php-fig/container",
            "keywords": [
                "PSR-11",
                "container",
                "container-interface",
                "container-interop",
                "psr"
            ],
            "support": {
                "issues": "https://github.com/php-fig/container/issues",
                "source": "https://github.com/php-fig/container/tree/1.1.2"
            },
            "time": "2021-11-05T16:50:12+00:00"
        },
        {
            "name": "psr/http-message",
            "version": "1.1",
            "source": {
                "type": "git",
                "url": "https://github.com/php-fig/http-message.git",
                "reference": "cb6ce4845ce34a8ad9e68117c10ee90a29919eba"
            },
            "dist": {
                "type": "zip",
                "url": "https://api.github.com/repos/php-fig/http-message/zipball/cb6ce4845ce34a8ad9e68117c10ee90a29919eba",
                "reference": "cb6ce4845ce34a8ad9e68117c10ee90a29919eba",
                "shasum": ""
            },
            "require": {
                "php": "^7.2 || ^8.0"
            },
            "type": "library",
            "extra": {
                "branch-alias": {
                    "dev-master": "1.1.x-dev"
                }
            },
            "autoload": {
                "psr-4": {
                    "Psr\\Http\\Message\\": "src/"
                }
            },
            "notification-url": "https://packagist.org/downloads/",
            "license": [
                "MIT"
            ],
            "authors": [
                {
                    "name": "PHP-FIG",
                    "homepage": "http://www.php-fig.org/"
                }
            ],
            "description": "Common interface for HTTP messages",
            "homepage": "https://github.com/php-fig/http-message",
            "keywords": [
                "http",
                "http-message",
                "psr",
                "psr-7",
                "request",
                "response"
            ],
            "support": {
                "source": "https://github.com/php-fig/http-message/tree/1.1"
            },
            "time": "2023-04-04T09:50:52+00:00"
        },
        {
            "name": "psr/log",
            "version": "1.1.3",
            "source": {
                "type": "git",
                "url": "https://github.com/php-fig/log.git",
                "reference": "0f73288fd15629204f9d42b7055f72dacbe811fc"
            },
            "dist": {
                "type": "zip",
                "url": "https://api.github.com/repos/php-fig/log/zipball/0f73288fd15629204f9d42b7055f72dacbe811fc",
                "reference": "0f73288fd15629204f9d42b7055f72dacbe811fc",
                "shasum": ""
            },
            "require": {
                "php": ">=5.3.0"
            },
            "type": "library",
            "extra": {
                "branch-alias": {
                    "dev-master": "1.1.x-dev"
                }
            },
            "autoload": {
                "psr-4": {
                    "Psr\\Log\\": "Psr/Log/"
                }
            },
            "notification-url": "https://packagist.org/downloads/",
            "license": [
                "MIT"
            ],
            "authors": [
                {
                    "name": "PHP-FIG",
                    "homepage": "http://www.php-fig.org/"
                }
            ],
            "description": "Common interface for logging libraries",
            "homepage": "https://github.com/php-fig/log",
            "keywords": [
                "log",
                "psr",
                "psr-3"
            ],
            "support": {
                "source": "https://github.com/php-fig/log/tree/1.1.3"
            },
            "time": "2020-03-23T09:12:05+00:00"
        },
        {
            "name": "react/async",
            "version": "v3.0.0",
            "source": {
                "type": "git",
                "url": "https://github.com/reactphp/async.git",
                "reference": "3c3b812be77aec14bf8300b052ba589c9a5bc95b"
            },
            "dist": {
                "type": "zip",
                "url": "https://api.github.com/repos/reactphp/async/zipball/3c3b812be77aec14bf8300b052ba589c9a5bc95b",
                "reference": "3c3b812be77aec14bf8300b052ba589c9a5bc95b",
                "shasum": ""
            },
            "require": {
                "php": ">=7.1",
                "react/event-loop": "^1.2",
                "react/promise": "^3.0 || ^2.8 || ^1.2.1"
            },
            "require-dev": {
                "phpunit/phpunit": "^9.3 || ^7.5"
            },
            "type": "library",
            "autoload": {
                "files": [
                    "src/functions_include.php"
                ]
            },
            "notification-url": "https://packagist.org/downloads/",
            "license": [
                "MIT"
            ],
            "authors": [
                {
                    "name": "Christian Lück",
                    "email": "christian@clue.engineering",
                    "homepage": "https://clue.engineering/"
                },
                {
                    "name": "Cees-Jan Kiewiet",
                    "email": "reactphp@ceesjankiewiet.nl",
                    "homepage": "https://wyrihaximus.net/"
                },
                {
                    "name": "Jan Sorgalla",
                    "email": "jsorgalla@gmail.com",
                    "homepage": "https://sorgalla.com/"
                },
                {
                    "name": "Chris Boden",
                    "email": "cboden@gmail.com",
                    "homepage": "https://cboden.dev/"
                }
            ],
            "description": "Async utilities for ReactPHP",
            "keywords": [
                "async",
                "reactphp"
            ],
            "support": {
                "issues": "https://github.com/reactphp/async/issues",
                "source": "https://github.com/reactphp/async/tree/v3.0.0"
            },
            "funding": [
                {
                    "url": "https://github.com/WyriHaximus",
                    "type": "github"
                },
                {
                    "url": "https://github.com/clue",
                    "type": "github"
                }
            ],
            "time": "2022-07-11T14:17:23+00:00"
        },
        {
            "name": "react/cache",
            "version": "v1.2.0",
            "source": {
                "type": "git",
                "url": "https://github.com/reactphp/cache.git",
                "reference": "d47c472b64aa5608225f47965a484b75c7817d5b"
            },
            "dist": {
                "type": "zip",
                "url": "https://api.github.com/repos/reactphp/cache/zipball/d47c472b64aa5608225f47965a484b75c7817d5b",
                "reference": "d47c472b64aa5608225f47965a484b75c7817d5b",
                "shasum": ""
            },
            "require": {
                "php": ">=5.3.0",
                "react/promise": "^3.0 || ^2.0 || ^1.1"
            },
            "require-dev": {
                "phpunit/phpunit": "^9.5 || ^5.7 || ^4.8.35"
            },
            "type": "library",
            "autoload": {
                "psr-4": {
                    "React\\Cache\\": "src/"
                }
            },
            "notification-url": "https://packagist.org/downloads/",
            "license": [
                "MIT"
            ],
            "authors": [
                {
                    "name": "Christian Lück",
                    "email": "christian@clue.engineering",
                    "homepage": "https://clue.engineering/"
                },
                {
                    "name": "Cees-Jan Kiewiet",
                    "email": "reactphp@ceesjankiewiet.nl",
                    "homepage": "https://wyrihaximus.net/"
                },
                {
                    "name": "Jan Sorgalla",
                    "email": "jsorgalla@gmail.com",
                    "homepage": "https://sorgalla.com/"
                },
                {
                    "name": "Chris Boden",
                    "email": "cboden@gmail.com",
                    "homepage": "https://cboden.dev/"
                }
            ],
            "description": "Async, Promise-based cache interface for ReactPHP",
            "keywords": [
                "cache",
                "caching",
                "promise",
                "reactphp"
            ],
            "support": {
                "issues": "https://github.com/reactphp/cache/issues",
                "source": "https://github.com/reactphp/cache/tree/v1.2.0"
            },
            "funding": [
                {
                    "url": "https://opencollective.com/reactphp",
                    "type": "open_collective"
                }
            ],
            "time": "2022-11-30T15:59:55+00:00"
        },
        {
            "name": "react/child-process",
            "version": "v0.6.5",
            "source": {
                "type": "git",
                "url": "https://github.com/reactphp/child-process.git",
                "reference": "e71eb1aa55f057c7a4a0d08d06b0b0a484bead43"
            },
            "dist": {
                "type": "zip",
                "url": "https://api.github.com/repos/reactphp/child-process/zipball/e71eb1aa55f057c7a4a0d08d06b0b0a484bead43",
                "reference": "e71eb1aa55f057c7a4a0d08d06b0b0a484bead43",
                "shasum": ""
            },
            "require": {
                "evenement/evenement": "^3.0 || ^2.0 || ^1.0",
                "php": ">=5.3.0",
                "react/event-loop": "^1.2",
                "react/stream": "^1.2"
            },
            "require-dev": {
                "phpunit/phpunit": "^9.3 || ^5.7 || ^4.8.35",
                "react/socket": "^1.8",
                "sebastian/environment": "^5.0 || ^3.0 || ^2.0 || ^1.0"
            },
            "type": "library",
            "autoload": {
                "psr-4": {
                    "React\\ChildProcess\\": "src"
                }
            },
            "notification-url": "https://packagist.org/downloads/",
            "license": [
                "MIT"
            ],
            "authors": [
                {
                    "name": "Christian Lück",
                    "email": "christian@clue.engineering",
                    "homepage": "https://clue.engineering/"
                },
                {
                    "name": "Cees-Jan Kiewiet",
                    "email": "reactphp@ceesjankiewiet.nl",
                    "homepage": "https://wyrihaximus.net/"
                },
                {
                    "name": "Jan Sorgalla",
                    "email": "jsorgalla@gmail.com",
                    "homepage": "https://sorgalla.com/"
                },
                {
                    "name": "Chris Boden",
                    "email": "cboden@gmail.com",
                    "homepage": "https://cboden.dev/"
                }
            ],
            "description": "Event-driven library for executing child processes with ReactPHP.",
            "keywords": [
                "event-driven",
                "process",
                "reactphp"
            ],
            "support": {
                "issues": "https://github.com/reactphp/child-process/issues",
                "source": "https://github.com/reactphp/child-process/tree/v0.6.5"
            },
            "funding": [
                {
                    "url": "https://github.com/WyriHaximus",
                    "type": "github"
                },
                {
                    "url": "https://github.com/clue",
                    "type": "github"
                }
            ],
            "time": "2022-09-16T13:41:56+00:00"
        },
        {
            "name": "react/dns",
            "version": "v1.10.0",
            "source": {
                "type": "git",
                "url": "https://github.com/reactphp/dns.git",
                "reference": "a5427e7dfa47713e438016905605819d101f238c"
            },
            "dist": {
                "type": "zip",
                "url": "https://api.github.com/repos/reactphp/dns/zipball/a5427e7dfa47713e438016905605819d101f238c",
                "reference": "a5427e7dfa47713e438016905605819d101f238c",
                "shasum": ""
            },
            "require": {
                "php": ">=5.3.0",
                "react/cache": "^1.0 || ^0.6 || ^0.5",
                "react/event-loop": "^1.2",
                "react/promise": "^3.0 || ^2.7 || ^1.2.1",
                "react/promise-timer": "^1.9"
            },
            "require-dev": {
                "phpunit/phpunit": "^9.3 || ^4.8.35",
                "react/async": "^4 || ^3 || ^2"
            },
            "type": "library",
            "autoload": {
                "psr-4": {
                    "React\\Dns\\": "src"
                }
            },
            "notification-url": "https://packagist.org/downloads/",
            "license": [
                "MIT"
            ],
            "authors": [
                {
                    "name": "Christian Lück",
                    "email": "christian@clue.engineering",
                    "homepage": "https://clue.engineering/"
                },
                {
                    "name": "Cees-Jan Kiewiet",
                    "email": "reactphp@ceesjankiewiet.nl",
                    "homepage": "https://wyrihaximus.net/"
                },
                {
                    "name": "Jan Sorgalla",
                    "email": "jsorgalla@gmail.com",
                    "homepage": "https://sorgalla.com/"
                },
                {
                    "name": "Chris Boden",
                    "email": "cboden@gmail.com",
                    "homepage": "https://cboden.dev/"
                }
            ],
            "description": "Async DNS resolver for ReactPHP",
            "keywords": [
                "async",
                "dns",
                "dns-resolver",
                "reactphp"
            ],
            "support": {
                "issues": "https://github.com/reactphp/dns/issues",
                "source": "https://github.com/reactphp/dns/tree/v1.10.0"
            },
            "funding": [
                {
                    "url": "https://github.com/WyriHaximus",
                    "type": "github"
                },
                {
                    "url": "https://github.com/clue",
                    "type": "github"
                }
            ],
            "time": "2022-09-08T12:22:46+00:00"
        },
        {
            "name": "react/event-loop",
            "version": "v1.4.0",
            "source": {
                "type": "git",
                "url": "https://github.com/reactphp/event-loop.git",
                "reference": "6e7e587714fff7a83dcc7025aee42ab3b265ae05"
            },
            "dist": {
                "type": "zip",
                "url": "https://api.github.com/repos/reactphp/event-loop/zipball/6e7e587714fff7a83dcc7025aee42ab3b265ae05",
                "reference": "6e7e587714fff7a83dcc7025aee42ab3b265ae05",
                "shasum": ""
            },
            "require": {
                "php": ">=5.3.0"
            },
            "require-dev": {
                "phpunit/phpunit": "^9.6 || ^5.7 || ^4.8.36"
            },
            "suggest": {
                "ext-pcntl": "For signal handling support when using the StreamSelectLoop"
            },
            "type": "library",
            "autoload": {
                "psr-4": {
                    "React\\EventLoop\\": "src/"
                }
            },
            "notification-url": "https://packagist.org/downloads/",
            "license": [
                "MIT"
            ],
            "authors": [
                {
                    "name": "Christian Lück",
                    "email": "christian@clue.engineering",
                    "homepage": "https://clue.engineering/"
                },
                {
                    "name": "Cees-Jan Kiewiet",
                    "email": "reactphp@ceesjankiewiet.nl",
                    "homepage": "https://wyrihaximus.net/"
                },
                {
                    "name": "Jan Sorgalla",
                    "email": "jsorgalla@gmail.com",
                    "homepage": "https://sorgalla.com/"
                },
                {
                    "name": "Chris Boden",
                    "email": "cboden@gmail.com",
                    "homepage": "https://cboden.dev/"
                }
            ],
            "description": "ReactPHP's core reactor event loop that libraries can use for evented I/O.",
            "keywords": [
                "asynchronous",
                "event-loop"
            ],
            "support": {
                "issues": "https://github.com/reactphp/event-loop/issues",
                "source": "https://github.com/reactphp/event-loop/tree/v1.4.0"
            },
            "funding": [
                {
                    "url": "https://opencollective.com/reactphp",
                    "type": "open_collective"
                }
            ],
            "time": "2023-05-05T10:11:24+00:00"
        },
        {
            "name": "react/http",
            "version": "v1.9.0",
            "source": {
                "type": "git",
                "url": "https://github.com/reactphp/http.git",
                "reference": "bb3154dbaf2dfe3f0467f956a05f614a69d5f1d0"
            },
            "dist": {
                "type": "zip",
                "url": "https://api.github.com/repos/reactphp/http/zipball/bb3154dbaf2dfe3f0467f956a05f614a69d5f1d0",
                "reference": "bb3154dbaf2dfe3f0467f956a05f614a69d5f1d0",
                "shasum": ""
            },
            "require": {
                "evenement/evenement": "^3.0 || ^2.0 || ^1.0",
                "fig/http-message-util": "^1.1",
                "php": ">=5.3.0",
                "psr/http-message": "^1.0",
                "react/event-loop": "^1.2",
                "react/promise": "^3 || ^2.3 || ^1.2.1",
                "react/socket": "^1.12",
                "react/stream": "^1.2",
                "ringcentral/psr7": "^1.2"
            },
            "require-dev": {
                "clue/http-proxy-react": "^1.8",
                "clue/reactphp-ssh-proxy": "^1.4",
                "clue/socks-react": "^1.4",
                "phpunit/phpunit": "^9.5 || ^5.7 || ^4.8.35",
                "react/async": "^4 || ^3 || ^2",
                "react/promise-stream": "^1.4",
                "react/promise-timer": "^1.9"
            },
            "type": "library",
            "autoload": {
                "psr-4": {
                    "React\\Http\\": "src/"
                }
            },
            "notification-url": "https://packagist.org/downloads/",
            "license": [
                "MIT"
            ],
            "authors": [
                {
                    "name": "Christian Lück",
                    "email": "christian@clue.engineering",
                    "homepage": "https://clue.engineering/"
                },
                {
                    "name": "Cees-Jan Kiewiet",
                    "email": "reactphp@ceesjankiewiet.nl",
                    "homepage": "https://wyrihaximus.net/"
                },
                {
                    "name": "Jan Sorgalla",
                    "email": "jsorgalla@gmail.com",
                    "homepage": "https://sorgalla.com/"
                },
                {
                    "name": "Chris Boden",
                    "email": "cboden@gmail.com",
                    "homepage": "https://cboden.dev/"
                }
            ],
            "description": "Event-driven, streaming HTTP client and server implementation for ReactPHP",
            "keywords": [
                "async",
                "client",
                "event-driven",
                "http",
                "http client",
                "http server",
                "https",
                "psr-7",
                "reactphp",
                "server",
                "streaming"
            ],
            "support": {
                "issues": "https://github.com/reactphp/http/issues",
                "source": "https://github.com/reactphp/http/tree/v1.9.0"
            },
            "funding": [
                {
                    "url": "https://opencollective.com/reactphp",
                    "type": "open_collective"
                }
            ],
            "time": "2023-04-26T10:29:24+00:00"
        },
        {
            "name": "react/promise",
            "version": "v2.10.0",
            "source": {
                "type": "git",
                "url": "https://github.com/reactphp/promise.git",
                "reference": "f913fb8cceba1e6644b7b90c4bfb678ed8a3ef38"
            },
            "dist": {
                "type": "zip",
                "url": "https://api.github.com/repos/reactphp/promise/zipball/f913fb8cceba1e6644b7b90c4bfb678ed8a3ef38",
                "reference": "f913fb8cceba1e6644b7b90c4bfb678ed8a3ef38",
                "shasum": ""
            },
            "require": {
                "php": ">=5.4.0"
            },
            "require-dev": {
                "phpunit/phpunit": "^9.5 || ^5.7 || ^4.8.36"
            },
            "type": "library",
            "autoload": {
                "files": [
                    "src/functions_include.php"
                ],
                "psr-4": {
                    "React\\Promise\\": "src/"
                }
            },
            "notification-url": "https://packagist.org/downloads/",
            "license": [
                "MIT"
            ],
            "authors": [
                {
                    "name": "Jan Sorgalla",
                    "email": "jsorgalla@gmail.com",
                    "homepage": "https://sorgalla.com/"
                },
                {
                    "name": "Christian Lück",
                    "email": "christian@clue.engineering",
                    "homepage": "https://clue.engineering/"
                },
                {
                    "name": "Cees-Jan Kiewiet",
                    "email": "reactphp@ceesjankiewiet.nl",
                    "homepage": "https://wyrihaximus.net/"
                },
                {
                    "name": "Chris Boden",
                    "email": "cboden@gmail.com",
                    "homepage": "https://cboden.dev/"
                }
            ],
            "description": "A lightweight implementation of CommonJS Promises/A for PHP",
            "keywords": [
                "promise",
                "promises"
            ],
            "support": {
                "issues": "https://github.com/reactphp/promise/issues",
                "source": "https://github.com/reactphp/promise/tree/v2.10.0"
            },
            "funding": [
                {
                    "url": "https://opencollective.com/reactphp",
                    "type": "open_collective"
                }
            ],
            "time": "2023-05-02T15:15:43+00:00"
        },
        {
            "name": "react/promise-timer",
            "version": "v1.9.0",
            "source": {
                "type": "git",
                "url": "https://github.com/reactphp/promise-timer.git",
                "reference": "aa7a73c74b8d8c0f622f5982ff7b0351bc29e495"
            },
            "dist": {
                "type": "zip",
                "url": "https://api.github.com/repos/reactphp/promise-timer/zipball/aa7a73c74b8d8c0f622f5982ff7b0351bc29e495",
                "reference": "aa7a73c74b8d8c0f622f5982ff7b0351bc29e495",
                "shasum": ""
            },
            "require": {
                "php": ">=5.3",
                "react/event-loop": "^1.2",
                "react/promise": "^3.0 || ^2.7.0 || ^1.2.1"
            },
            "require-dev": {
                "phpunit/phpunit": "^9.3 || ^5.7 || ^4.8.35"
            },
            "type": "library",
            "autoload": {
                "files": [
                    "src/functions_include.php"
                ],
                "psr-4": {
                    "React\\Promise\\Timer\\": "src/"
                }
            },
            "notification-url": "https://packagist.org/downloads/",
            "license": [
                "MIT"
            ],
            "authors": [
                {
                    "name": "Christian Lück",
                    "email": "christian@clue.engineering",
                    "homepage": "https://clue.engineering/"
                },
                {
                    "name": "Cees-Jan Kiewiet",
                    "email": "reactphp@ceesjankiewiet.nl",
                    "homepage": "https://wyrihaximus.net/"
                },
                {
                    "name": "Jan Sorgalla",
                    "email": "jsorgalla@gmail.com",
                    "homepage": "https://sorgalla.com/"
                },
                {
                    "name": "Chris Boden",
                    "email": "cboden@gmail.com",
                    "homepage": "https://cboden.dev/"
                }
            ],
            "description": "A trivial implementation of timeouts for Promises, built on top of ReactPHP.",
            "homepage": "https://github.com/reactphp/promise-timer",
            "keywords": [
                "async",
                "event-loop",
                "promise",
                "reactphp",
                "timeout",
                "timer"
            ],
            "support": {
                "issues": "https://github.com/reactphp/promise-timer/issues",
                "source": "https://github.com/reactphp/promise-timer/tree/v1.9.0"
            },
            "funding": [
                {
                    "url": "https://github.com/WyriHaximus",
                    "type": "github"
                },
                {
                    "url": "https://github.com/clue",
                    "type": "github"
                }
            ],
            "time": "2022-06-13T13:41:03+00:00"
        },
        {
            "name": "react/socket",
            "version": "v1.12.0",
            "source": {
                "type": "git",
                "url": "https://github.com/reactphp/socket.git",
                "reference": "81e1b4d7f5450ebd8d2e9a95bb008bb15ca95a7b"
            },
            "dist": {
                "type": "zip",
                "url": "https://api.github.com/repos/reactphp/socket/zipball/81e1b4d7f5450ebd8d2e9a95bb008bb15ca95a7b",
                "reference": "81e1b4d7f5450ebd8d2e9a95bb008bb15ca95a7b",
                "shasum": ""
            },
            "require": {
                "evenement/evenement": "^3.0 || ^2.0 || ^1.0",
                "php": ">=5.3.0",
                "react/dns": "^1.8",
                "react/event-loop": "^1.2",
                "react/promise": "^3 || ^2.6 || ^1.2.1",
                "react/promise-timer": "^1.9",
                "react/stream": "^1.2"
            },
            "require-dev": {
                "phpunit/phpunit": "^9.3 || ^5.7 || ^4.8.35",
                "react/async": "^4 || ^3 || ^2",
                "react/promise-stream": "^1.4"
            },
            "type": "library",
            "autoload": {
                "psr-4": {
                    "React\\Socket\\": "src"
                }
            },
            "notification-url": "https://packagist.org/downloads/",
            "license": [
                "MIT"
            ],
            "authors": [
                {
                    "name": "Christian Lück",
                    "email": "christian@clue.engineering",
                    "homepage": "https://clue.engineering/"
                },
                {
                    "name": "Cees-Jan Kiewiet",
                    "email": "reactphp@ceesjankiewiet.nl",
                    "homepage": "https://wyrihaximus.net/"
                },
                {
                    "name": "Jan Sorgalla",
                    "email": "jsorgalla@gmail.com",
                    "homepage": "https://sorgalla.com/"
                },
                {
                    "name": "Chris Boden",
                    "email": "cboden@gmail.com",
                    "homepage": "https://cboden.dev/"
                }
            ],
            "description": "Async, streaming plaintext TCP/IP and secure TLS socket server and client connections for ReactPHP",
            "keywords": [
                "Connection",
                "Socket",
                "async",
                "reactphp",
                "stream"
            ],
            "support": {
                "issues": "https://github.com/reactphp/socket/issues",
                "source": "https://github.com/reactphp/socket/tree/v1.12.0"
            },
            "funding": [
                {
                    "url": "https://github.com/WyriHaximus",
                    "type": "github"
                },
                {
                    "url": "https://github.com/clue",
                    "type": "github"
                }
            ],
            "time": "2022-08-25T12:32:25+00:00"
        },
        {
            "name": "react/stream",
            "version": "v1.2.0",
            "source": {
                "type": "git",
                "url": "https://github.com/reactphp/stream.git",
                "reference": "7a423506ee1903e89f1e08ec5f0ed430ff784ae9"
            },
            "dist": {
                "type": "zip",
                "url": "https://api.github.com/repos/reactphp/stream/zipball/7a423506ee1903e89f1e08ec5f0ed430ff784ae9",
                "reference": "7a423506ee1903e89f1e08ec5f0ed430ff784ae9",
                "shasum": ""
            },
            "require": {
                "evenement/evenement": "^3.0 || ^2.0 || ^1.0",
                "php": ">=5.3.8",
                "react/event-loop": "^1.2"
            },
            "require-dev": {
                "clue/stream-filter": "~1.2",
                "phpunit/phpunit": "^9.3 || ^5.7 || ^4.8.35"
            },
            "type": "library",
            "autoload": {
                "psr-4": {
                    "React\\Stream\\": "src"
                }
            },
            "notification-url": "https://packagist.org/downloads/",
            "license": [
                "MIT"
            ],
            "authors": [
                {
                    "name": "Christian Lück",
                    "email": "christian@clue.engineering",
                    "homepage": "https://clue.engineering/"
                },
                {
                    "name": "Cees-Jan Kiewiet",
                    "email": "reactphp@ceesjankiewiet.nl",
                    "homepage": "https://wyrihaximus.net/"
                },
                {
                    "name": "Jan Sorgalla",
                    "email": "jsorgalla@gmail.com",
                    "homepage": "https://sorgalla.com/"
                },
                {
                    "name": "Chris Boden",
                    "email": "cboden@gmail.com",
                    "homepage": "https://cboden.dev/"
                }
            ],
            "description": "Event-driven readable and writable streams for non-blocking I/O in ReactPHP",
            "keywords": [
                "event-driven",
                "io",
                "non-blocking",
                "pipe",
                "reactphp",
                "readable",
                "stream",
                "writable"
            ],
            "support": {
                "issues": "https://github.com/reactphp/stream/issues",
                "source": "https://github.com/reactphp/stream/tree/v1.2.0"
            },
            "funding": [
                {
                    "url": "https://github.com/WyriHaximus",
                    "type": "github"
                },
                {
                    "url": "https://github.com/clue",
                    "type": "github"
                }
            ],
            "time": "2021-07-11T12:37:55+00:00"
        },
        {
            "name": "ringcentral/psr7",
            "version": "1.3.0",
            "source": {
                "type": "git",
                "url": "https://github.com/ringcentral/psr7.git",
                "reference": "360faaec4b563958b673fb52bbe94e37f14bc686"
            },
            "dist": {
                "type": "zip",
                "url": "https://api.github.com/repos/ringcentral/psr7/zipball/360faaec4b563958b673fb52bbe94e37f14bc686",
                "reference": "360faaec4b563958b673fb52bbe94e37f14bc686",
                "shasum": ""
            },
            "require": {
                "php": ">=5.3",
                "psr/http-message": "~1.0"
            },
            "provide": {
                "psr/http-message-implementation": "1.0"
            },
            "require-dev": {
                "phpunit/phpunit": "~4.0"
            },
            "type": "library",
            "extra": {
                "branch-alias": {
                    "dev-master": "1.0-dev"
                }
            },
            "autoload": {
                "files": [
                    "src/functions_include.php"
                ],
                "psr-4": {
                    "RingCentral\\Psr7\\": "src/"
                }
            },
            "notification-url": "https://packagist.org/downloads/",
            "license": [
                "MIT"
            ],
            "authors": [
                {
                    "name": "Michael Dowling",
                    "email": "mtdowling@gmail.com",
                    "homepage": "https://github.com/mtdowling"
                }
            ],
            "description": "PSR-7 message implementation",
            "keywords": [
                "http",
                "message",
                "stream",
                "uri"
            ],
            "support": {
                "source": "https://github.com/ringcentral/psr7/tree/master"
            },
            "time": "2018-05-29T20:21:04+00:00"
        },
        {
            "name": "symfony/console",
            "version": "v5.4.28",
            "source": {
                "type": "git",
                "url": "https://github.com/symfony/console.git",
                "reference": "f4f71842f24c2023b91237c72a365306f3c58827"
            },
            "dist": {
                "type": "zip",
                "url": "https://api.github.com/repos/symfony/console/zipball/f4f71842f24c2023b91237c72a365306f3c58827",
                "reference": "f4f71842f24c2023b91237c72a365306f3c58827",
                "shasum": ""
            },
            "require": {
                "php": ">=7.2.5",
                "symfony/deprecation-contracts": "^2.1|^3",
                "symfony/polyfill-mbstring": "~1.0",
                "symfony/polyfill-php73": "^1.9",
                "symfony/polyfill-php80": "^1.16",
                "symfony/service-contracts": "^1.1|^2|^3",
                "symfony/string": "^5.1|^6.0"
            },
            "conflict": {
                "psr/log": ">=3",
                "symfony/dependency-injection": "<4.4",
                "symfony/dotenv": "<5.1",
                "symfony/event-dispatcher": "<4.4",
                "symfony/lock": "<4.4",
                "symfony/process": "<4.4"
            },
            "provide": {
                "psr/log-implementation": "1.0|2.0"
            },
            "require-dev": {
                "psr/log": "^1|^2",
                "symfony/config": "^4.4|^5.0|^6.0",
                "symfony/dependency-injection": "^4.4|^5.0|^6.0",
                "symfony/event-dispatcher": "^4.4|^5.0|^6.0",
                "symfony/lock": "^4.4|^5.0|^6.0",
                "symfony/process": "^4.4|^5.0|^6.0",
                "symfony/var-dumper": "^4.4|^5.0|^6.0"
            },
            "suggest": {
                "psr/log": "For using the console logger",
                "symfony/event-dispatcher": "",
                "symfony/lock": "",
                "symfony/process": ""
            },
            "type": "library",
            "autoload": {
                "psr-4": {
                    "Symfony\\Component\\Console\\": ""
                },
                "exclude-from-classmap": [
                    "/Tests/"
                ]
            },
            "notification-url": "https://packagist.org/downloads/",
            "license": [
                "MIT"
            ],
            "authors": [
                {
                    "name": "Fabien Potencier",
                    "email": "fabien@symfony.com"
                },
                {
                    "name": "Symfony Community",
                    "homepage": "https://symfony.com/contributors"
                }
            ],
            "description": "Eases the creation of beautiful and testable command line interfaces",
            "homepage": "https://symfony.com",
            "keywords": [
                "cli",
                "command-line",
                "console",
                "terminal"
            ],
            "support": {
                "source": "https://github.com/symfony/console/tree/v5.4.28"
            },
            "funding": [
                {
                    "url": "https://symfony.com/sponsor",
                    "type": "custom"
                },
                {
                    "url": "https://github.com/fabpot",
                    "type": "github"
                },
                {
                    "url": "https://tidelift.com/funding/github/packagist/symfony/symfony",
                    "type": "tidelift"
                }
            ],
            "time": "2023-08-07T06:12:30+00:00"
        },
        {
            "name": "symfony/deprecation-contracts",
            "version": "v3.3.0",
            "source": {
                "type": "git",
                "url": "https://github.com/symfony/deprecation-contracts.git",
                "reference": "7c3aff79d10325257a001fcf92d991f24fc967cf"
            },
            "dist": {
                "type": "zip",
                "url": "https://api.github.com/repos/symfony/deprecation-contracts/zipball/7c3aff79d10325257a001fcf92d991f24fc967cf",
                "reference": "7c3aff79d10325257a001fcf92d991f24fc967cf",
                "shasum": ""
            },
            "require": {
                "php": ">=8.1"
            },
            "type": "library",
            "extra": {
                "branch-alias": {
                    "dev-main": "3.4-dev"
                },
                "thanks": {
                    "name": "symfony/contracts",
                    "url": "https://github.com/symfony/contracts"
                }
            },
            "autoload": {
                "files": [
                    "function.php"
                ]
            },
            "notification-url": "https://packagist.org/downloads/",
            "license": [
                "MIT"
            ],
            "authors": [
                {
                    "name": "Nicolas Grekas",
                    "email": "p@tchwork.com"
                },
                {
                    "name": "Symfony Community",
                    "homepage": "https://symfony.com/contributors"
                }
            ],
            "description": "A generic function and convention to trigger deprecation notices",
            "homepage": "https://symfony.com",
            "support": {
                "source": "https://github.com/symfony/deprecation-contracts/tree/v3.3.0"
            },
            "funding": [
                {
                    "url": "https://symfony.com/sponsor",
                    "type": "custom"
                },
                {
                    "url": "https://github.com/fabpot",
                    "type": "github"
                },
                {
                    "url": "https://tidelift.com/funding/github/packagist/symfony/symfony",
                    "type": "tidelift"
                }
            ],
            "time": "2023-05-23T14:45:45+00:00"
        },
        {
            "name": "symfony/finder",
            "version": "v5.4.27",
            "source": {
                "type": "git",
                "url": "https://github.com/symfony/finder.git",
                "reference": "ff4bce3c33451e7ec778070e45bd23f74214cd5d"
            },
            "dist": {
                "type": "zip",
                "url": "https://api.github.com/repos/symfony/finder/zipball/ff4bce3c33451e7ec778070e45bd23f74214cd5d",
                "reference": "ff4bce3c33451e7ec778070e45bd23f74214cd5d",
                "shasum": ""
            },
            "require": {
                "php": ">=7.2.5",
                "symfony/deprecation-contracts": "^2.1|^3",
                "symfony/polyfill-php80": "^1.16"
            },
            "type": "library",
            "autoload": {
                "psr-4": {
                    "Symfony\\Component\\Finder\\": ""
                },
                "exclude-from-classmap": [
                    "/Tests/"
                ]
            },
            "notification-url": "https://packagist.org/downloads/",
            "license": [
                "MIT"
            ],
            "authors": [
                {
                    "name": "Fabien Potencier",
                    "email": "fabien@symfony.com"
                },
                {
                    "name": "Symfony Community",
                    "homepage": "https://symfony.com/contributors"
                }
            ],
            "description": "Finds files and directories via an intuitive fluent interface",
            "homepage": "https://symfony.com",
            "support": {
                "source": "https://github.com/symfony/finder/tree/v5.4.27"
            },
            "funding": [
                {
                    "url": "https://symfony.com/sponsor",
                    "type": "custom"
                },
                {
                    "url": "https://github.com/fabpot",
                    "type": "github"
                },
                {
                    "url": "https://tidelift.com/funding/github/packagist/symfony/symfony",
                    "type": "tidelift"
                }
            ],
            "time": "2023-07-31T08:02:31+00:00"
        },
        {
            "name": "symfony/polyfill-ctype",
            "version": "v1.28.0",
            "source": {
                "type": "git",
                "url": "https://github.com/symfony/polyfill-ctype.git",
                "reference": "ea208ce43cbb04af6867b4fdddb1bdbf84cc28cb"
            },
            "dist": {
                "type": "zip",
                "url": "https://api.github.com/repos/symfony/polyfill-ctype/zipball/ea208ce43cbb04af6867b4fdddb1bdbf84cc28cb",
                "reference": "ea208ce43cbb04af6867b4fdddb1bdbf84cc28cb",
                "shasum": ""
            },
            "require": {
                "php": ">=7.1"
            },
            "provide": {
                "ext-ctype": "*"
            },
            "suggest": {
                "ext-ctype": "For best performance"
            },
            "type": "library",
            "extra": {
                "branch-alias": {
                    "dev-main": "1.28-dev"
                },
                "thanks": {
                    "name": "symfony/polyfill",
                    "url": "https://github.com/symfony/polyfill"
                }
            },
            "autoload": {
                "files": [
                    "bootstrap.php"
                ],
                "psr-4": {
                    "Symfony\\Polyfill\\Ctype\\": ""
                }
            },
            "notification-url": "https://packagist.org/downloads/",
            "license": [
                "MIT"
            ],
            "authors": [
                {
                    "name": "Gert de Pagter",
                    "email": "BackEndTea@gmail.com"
                },
                {
                    "name": "Symfony Community",
                    "homepage": "https://symfony.com/contributors"
                }
            ],
            "description": "Symfony polyfill for ctype functions",
            "homepage": "https://symfony.com",
            "keywords": [
                "compatibility",
                "ctype",
                "polyfill",
                "portable"
            ],
            "support": {
                "source": "https://github.com/symfony/polyfill-ctype/tree/v1.28.0"
            },
            "funding": [
                {
                    "url": "https://symfony.com/sponsor",
                    "type": "custom"
                },
                {
                    "url": "https://github.com/fabpot",
                    "type": "github"
                },
                {
                    "url": "https://tidelift.com/funding/github/packagist/symfony/symfony",
                    "type": "tidelift"
                }
            ],
            "time": "2023-01-26T09:26:14+00:00"
        },
        {
            "name": "symfony/polyfill-intl-grapheme",
            "version": "v1.28.0",
            "source": {
                "type": "git",
                "url": "https://github.com/symfony/polyfill-intl-grapheme.git",
                "reference": "875e90aeea2777b6f135677f618529449334a612"
            },
            "dist": {
                "type": "zip",
                "url": "https://api.github.com/repos/symfony/polyfill-intl-grapheme/zipball/875e90aeea2777b6f135677f618529449334a612",
                "reference": "875e90aeea2777b6f135677f618529449334a612",
                "shasum": ""
            },
            "require": {
                "php": ">=7.1"
            },
            "suggest": {
                "ext-intl": "For best performance"
            },
            "type": "library",
            "extra": {
                "branch-alias": {
                    "dev-main": "1.28-dev"
                },
                "thanks": {
                    "name": "symfony/polyfill",
                    "url": "https://github.com/symfony/polyfill"
                }
            },
            "autoload": {
                "files": [
                    "bootstrap.php"
                ],
                "psr-4": {
                    "Symfony\\Polyfill\\Intl\\Grapheme\\": ""
                }
            },
            "notification-url": "https://packagist.org/downloads/",
            "license": [
                "MIT"
            ],
            "authors": [
                {
                    "name": "Nicolas Grekas",
                    "email": "p@tchwork.com"
                },
                {
                    "name": "Symfony Community",
                    "homepage": "https://symfony.com/contributors"
                }
            ],
            "description": "Symfony polyfill for intl's grapheme_* functions",
            "homepage": "https://symfony.com",
            "keywords": [
                "compatibility",
                "grapheme",
                "intl",
                "polyfill",
                "portable",
                "shim"
            ],
            "support": {
                "source": "https://github.com/symfony/polyfill-intl-grapheme/tree/v1.28.0"
            },
            "funding": [
                {
                    "url": "https://symfony.com/sponsor",
                    "type": "custom"
                },
                {
                    "url": "https://github.com/fabpot",
                    "type": "github"
                },
                {
                    "url": "https://tidelift.com/funding/github/packagist/symfony/symfony",
                    "type": "tidelift"
                }
            ],
            "time": "2023-01-26T09:26:14+00:00"
        },
        {
            "name": "symfony/polyfill-intl-normalizer",
            "version": "v1.28.0",
            "source": {
                "type": "git",
                "url": "https://github.com/symfony/polyfill-intl-normalizer.git",
                "reference": "8c4ad05dd0120b6a53c1ca374dca2ad0a1c4ed92"
            },
            "dist": {
                "type": "zip",
                "url": "https://api.github.com/repos/symfony/polyfill-intl-normalizer/zipball/8c4ad05dd0120b6a53c1ca374dca2ad0a1c4ed92",
                "reference": "8c4ad05dd0120b6a53c1ca374dca2ad0a1c4ed92",
                "shasum": ""
            },
            "require": {
                "php": ">=7.1"
            },
            "suggest": {
                "ext-intl": "For best performance"
            },
            "type": "library",
            "extra": {
                "branch-alias": {
                    "dev-main": "1.28-dev"
                },
                "thanks": {
                    "name": "symfony/polyfill",
                    "url": "https://github.com/symfony/polyfill"
                }
            },
            "autoload": {
                "files": [
                    "bootstrap.php"
                ],
                "psr-4": {
                    "Symfony\\Polyfill\\Intl\\Normalizer\\": ""
                },
                "classmap": [
                    "Resources/stubs"
                ]
            },
            "notification-url": "https://packagist.org/downloads/",
            "license": [
                "MIT"
            ],
            "authors": [
                {
                    "name": "Nicolas Grekas",
                    "email": "p@tchwork.com"
                },
                {
                    "name": "Symfony Community",
                    "homepage": "https://symfony.com/contributors"
                }
            ],
            "description": "Symfony polyfill for intl's Normalizer class and related functions",
            "homepage": "https://symfony.com",
            "keywords": [
                "compatibility",
                "intl",
                "normalizer",
                "polyfill",
                "portable",
                "shim"
            ],
            "support": {
                "source": "https://github.com/symfony/polyfill-intl-normalizer/tree/v1.28.0"
            },
            "funding": [
                {
                    "url": "https://symfony.com/sponsor",
                    "type": "custom"
                },
                {
                    "url": "https://github.com/fabpot",
                    "type": "github"
                },
                {
                    "url": "https://tidelift.com/funding/github/packagist/symfony/symfony",
                    "type": "tidelift"
                }
            ],
            "time": "2023-01-26T09:26:14+00:00"
        },
        {
            "name": "symfony/polyfill-mbstring",
            "version": "v1.28.0",
            "source": {
                "type": "git",
                "url": "https://github.com/symfony/polyfill-mbstring.git",
                "reference": "42292d99c55abe617799667f454222c54c60e229"
            },
            "dist": {
                "type": "zip",
                "url": "https://api.github.com/repos/symfony/polyfill-mbstring/zipball/42292d99c55abe617799667f454222c54c60e229",
                "reference": "42292d99c55abe617799667f454222c54c60e229",
                "shasum": ""
            },
            "require": {
                "php": ">=7.1"
            },
            "provide": {
                "ext-mbstring": "*"
            },
            "suggest": {
                "ext-mbstring": "For best performance"
            },
            "type": "library",
            "extra": {
                "branch-alias": {
                    "dev-main": "1.28-dev"
                },
                "thanks": {
                    "name": "symfony/polyfill",
                    "url": "https://github.com/symfony/polyfill"
                }
            },
            "autoload": {
                "files": [
                    "bootstrap.php"
                ],
                "psr-4": {
                    "Symfony\\Polyfill\\Mbstring\\": ""
                }
            },
            "notification-url": "https://packagist.org/downloads/",
            "license": [
                "MIT"
            ],
            "authors": [
                {
                    "name": "Nicolas Grekas",
                    "email": "p@tchwork.com"
                },
                {
                    "name": "Symfony Community",
                    "homepage": "https://symfony.com/contributors"
                }
            ],
            "description": "Symfony polyfill for the Mbstring extension",
            "homepage": "https://symfony.com",
            "keywords": [
                "compatibility",
                "mbstring",
                "polyfill",
                "portable",
                "shim"
            ],
            "support": {
                "source": "https://github.com/symfony/polyfill-mbstring/tree/v1.28.0"
            },
            "funding": [
                {
                    "url": "https://symfony.com/sponsor",
                    "type": "custom"
                },
                {
                    "url": "https://github.com/fabpot",
                    "type": "github"
                },
                {
                    "url": "https://tidelift.com/funding/github/packagist/symfony/symfony",
                    "type": "tidelift"
                }
            ],
            "time": "2023-07-28T09:04:16+00:00"
        },
        {
            "name": "symfony/polyfill-php73",
            "version": "v1.28.0",
            "source": {
                "type": "git",
                "url": "https://github.com/symfony/polyfill-php73.git",
                "reference": "fe2f306d1d9d346a7fee353d0d5012e401e984b5"
            },
            "dist": {
                "type": "zip",
                "url": "https://api.github.com/repos/symfony/polyfill-php73/zipball/fe2f306d1d9d346a7fee353d0d5012e401e984b5",
                "reference": "fe2f306d1d9d346a7fee353d0d5012e401e984b5",
                "shasum": ""
            },
            "require": {
                "php": ">=7.1"
            },
            "type": "library",
            "extra": {
                "branch-alias": {
                    "dev-main": "1.28-dev"
                },
                "thanks": {
                    "name": "symfony/polyfill",
                    "url": "https://github.com/symfony/polyfill"
                }
            },
            "autoload": {
                "files": [
                    "bootstrap.php"
                ],
                "psr-4": {
                    "Symfony\\Polyfill\\Php73\\": ""
                },
                "classmap": [
                    "Resources/stubs"
                ]
            },
            "notification-url": "https://packagist.org/downloads/",
            "license": [
                "MIT"
            ],
            "authors": [
                {
                    "name": "Nicolas Grekas",
                    "email": "p@tchwork.com"
                },
                {
                    "name": "Symfony Community",
                    "homepage": "https://symfony.com/contributors"
                }
            ],
            "description": "Symfony polyfill backporting some PHP 7.3+ features to lower PHP versions",
            "homepage": "https://symfony.com",
            "keywords": [
                "compatibility",
                "polyfill",
                "portable",
                "shim"
            ],
            "support": {
                "source": "https://github.com/symfony/polyfill-php73/tree/v1.28.0"
            },
            "funding": [
                {
                    "url": "https://symfony.com/sponsor",
                    "type": "custom"
                },
                {
                    "url": "https://github.com/fabpot",
                    "type": "github"
                },
                {
                    "url": "https://tidelift.com/funding/github/packagist/symfony/symfony",
                    "type": "tidelift"
                }
            ],
            "time": "2023-01-26T09:26:14+00:00"
        },
        {
            "name": "symfony/polyfill-php74",
            "version": "v1.28.0",
            "source": {
                "type": "git",
                "url": "https://github.com/symfony/polyfill-php74.git",
                "reference": "8b755b41a155c89f1af29cc33305538499fa05ea"
            },
            "dist": {
                "type": "zip",
                "url": "https://api.github.com/repos/symfony/polyfill-php74/zipball/8b755b41a155c89f1af29cc33305538499fa05ea",
                "reference": "8b755b41a155c89f1af29cc33305538499fa05ea",
                "shasum": ""
            },
            "require": {
                "php": ">=7.1"
            },
            "type": "library",
            "extra": {
                "branch-alias": {
                    "dev-main": "1.28-dev"
                },
                "thanks": {
                    "name": "symfony/polyfill",
                    "url": "https://github.com/symfony/polyfill"
                }
            },
            "autoload": {
                "files": [
                    "bootstrap.php"
                ],
                "psr-4": {
                    "Symfony\\Polyfill\\Php74\\": ""
                }
            },
            "notification-url": "https://packagist.org/downloads/",
            "license": [
                "MIT"
            ],
            "authors": [
                {
                    "name": "Ion Bazan",
                    "email": "ion.bazan@gmail.com"
                },
                {
                    "name": "Nicolas Grekas",
                    "email": "p@tchwork.com"
                },
                {
                    "name": "Symfony Community",
                    "homepage": "https://symfony.com/contributors"
                }
            ],
            "description": "Symfony polyfill backporting some PHP 7.4+ features to lower PHP versions",
            "homepage": "https://symfony.com",
            "keywords": [
                "compatibility",
                "polyfill",
                "portable",
                "shim"
            ],
            "support": {
                "source": "https://github.com/symfony/polyfill-php74/tree/v1.28.0"
            },
            "funding": [
                {
                    "url": "https://symfony.com/sponsor",
                    "type": "custom"
                },
                {
                    "url": "https://github.com/fabpot",
                    "type": "github"
                },
                {
                    "url": "https://tidelift.com/funding/github/packagist/symfony/symfony",
                    "type": "tidelift"
                }
            ],
            "time": "2023-01-26T09:26:14+00:00"
        },
        {
            "name": "symfony/polyfill-php80",
            "version": "v1.28.0",
            "source": {
                "type": "git",
                "url": "https://github.com/symfony/polyfill-php80.git",
                "reference": "6caa57379c4aec19c0a12a38b59b26487dcfe4b5"
            },
            "dist": {
                "type": "zip",
                "url": "https://api.github.com/repos/symfony/polyfill-php80/zipball/6caa57379c4aec19c0a12a38b59b26487dcfe4b5",
                "reference": "6caa57379c4aec19c0a12a38b59b26487dcfe4b5",
                "shasum": ""
            },
            "require": {
                "php": ">=7.1"
            },
            "type": "library",
            "extra": {
                "branch-alias": {
                    "dev-main": "1.28-dev"
                },
                "thanks": {
                    "name": "symfony/polyfill",
                    "url": "https://github.com/symfony/polyfill"
                }
            },
            "autoload": {
                "files": [
                    "bootstrap.php"
                ],
                "psr-4": {
                    "Symfony\\Polyfill\\Php80\\": ""
                },
                "classmap": [
                    "Resources/stubs"
                ]
            },
            "notification-url": "https://packagist.org/downloads/",
            "license": [
                "MIT"
            ],
            "authors": [
                {
                    "name": "Ion Bazan",
                    "email": "ion.bazan@gmail.com"
                },
                {
                    "name": "Nicolas Grekas",
                    "email": "p@tchwork.com"
                },
                {
                    "name": "Symfony Community",
                    "homepage": "https://symfony.com/contributors"
                }
            ],
            "description": "Symfony polyfill backporting some PHP 8.0+ features to lower PHP versions",
            "homepage": "https://symfony.com",
            "keywords": [
                "compatibility",
                "polyfill",
                "portable",
                "shim"
            ],
            "support": {
                "source": "https://github.com/symfony/polyfill-php80/tree/v1.28.0"
            },
            "funding": [
                {
                    "url": "https://symfony.com/sponsor",
                    "type": "custom"
                },
                {
                    "url": "https://github.com/fabpot",
                    "type": "github"
                },
                {
                    "url": "https://tidelift.com/funding/github/packagist/symfony/symfony",
                    "type": "tidelift"
                }
            ],
            "time": "2023-01-26T09:26:14+00:00"
        },
        {
            "name": "symfony/polyfill-php81",
            "version": "v1.28.0",
            "source": {
                "type": "git",
                "url": "https://github.com/symfony/polyfill-php81.git",
                "reference": "7581cd600fa9fd681b797d00b02f068e2f13263b"
            },
            "dist": {
                "type": "zip",
                "url": "https://api.github.com/repos/symfony/polyfill-php81/zipball/7581cd600fa9fd681b797d00b02f068e2f13263b",
                "reference": "7581cd600fa9fd681b797d00b02f068e2f13263b",
                "shasum": ""
            },
            "require": {
                "php": ">=7.1"
            },
            "type": "library",
            "extra": {
                "branch-alias": {
                    "dev-main": "1.28-dev"
                },
                "thanks": {
                    "name": "symfony/polyfill",
                    "url": "https://github.com/symfony/polyfill"
                }
            },
            "autoload": {
                "files": [
                    "bootstrap.php"
                ],
                "psr-4": {
                    "Symfony\\Polyfill\\Php81\\": ""
                },
                "classmap": [
                    "Resources/stubs"
                ]
            },
            "notification-url": "https://packagist.org/downloads/",
            "license": [
                "MIT"
            ],
            "authors": [
                {
                    "name": "Nicolas Grekas",
                    "email": "p@tchwork.com"
                },
                {
                    "name": "Symfony Community",
                    "homepage": "https://symfony.com/contributors"
                }
            ],
            "description": "Symfony polyfill backporting some PHP 8.1+ features to lower PHP versions",
            "homepage": "https://symfony.com",
            "keywords": [
                "compatibility",
                "polyfill",
                "portable",
                "shim"
            ],
            "support": {
                "source": "https://github.com/symfony/polyfill-php81/tree/v1.28.0"
            },
            "funding": [
                {
                    "url": "https://symfony.com/sponsor",
                    "type": "custom"
                },
                {
                    "url": "https://github.com/fabpot",
                    "type": "github"
                },
                {
                    "url": "https://tidelift.com/funding/github/packagist/symfony/symfony",
                    "type": "tidelift"
                }
            ],
            "time": "2023-01-26T09:26:14+00:00"
        },
        {
            "name": "symfony/process",
            "version": "v5.4.28",
            "source": {
                "type": "git",
                "url": "https://github.com/symfony/process.git",
                "reference": "45261e1fccad1b5447a8d7a8e67aa7b4a9798b7b"
            },
            "dist": {
                "type": "zip",
                "url": "https://api.github.com/repos/symfony/process/zipball/45261e1fccad1b5447a8d7a8e67aa7b4a9798b7b",
                "reference": "45261e1fccad1b5447a8d7a8e67aa7b4a9798b7b",
                "shasum": ""
            },
            "require": {
                "php": ">=7.2.5",
                "symfony/polyfill-php80": "^1.16"
            },
            "type": "library",
            "autoload": {
                "psr-4": {
                    "Symfony\\Component\\Process\\": ""
                },
                "exclude-from-classmap": [
                    "/Tests/"
                ]
            },
            "notification-url": "https://packagist.org/downloads/",
            "license": [
                "MIT"
            ],
            "authors": [
                {
                    "name": "Fabien Potencier",
                    "email": "fabien@symfony.com"
                },
                {
                    "name": "Symfony Community",
                    "homepage": "https://symfony.com/contributors"
                }
            ],
            "description": "Executes commands in sub-processes",
            "homepage": "https://symfony.com",
            "support": {
                "source": "https://github.com/symfony/process/tree/v5.4.28"
            },
            "funding": [
                {
                    "url": "https://symfony.com/sponsor",
                    "type": "custom"
                },
                {
                    "url": "https://github.com/fabpot",
                    "type": "github"
                },
                {
                    "url": "https://tidelift.com/funding/github/packagist/symfony/symfony",
                    "type": "tidelift"
                }
            ],
            "time": "2023-08-07T10:36:04+00:00"
        },
        {
            "name": "symfony/service-contracts",
            "version": "v2.5.2",
            "source": {
                "type": "git",
                "url": "https://github.com/symfony/service-contracts.git",
                "reference": "4b426aac47d6427cc1a1d0f7e2ac724627f5966c"
            },
            "dist": {
                "type": "zip",
                "url": "https://api.github.com/repos/symfony/service-contracts/zipball/4b426aac47d6427cc1a1d0f7e2ac724627f5966c",
                "reference": "4b426aac47d6427cc1a1d0f7e2ac724627f5966c",
                "shasum": ""
            },
            "require": {
                "php": ">=7.2.5",
                "psr/container": "^1.1",
                "symfony/deprecation-contracts": "^2.1|^3"
            },
            "conflict": {
                "ext-psr": "<1.1|>=2"
            },
            "suggest": {
                "symfony/service-implementation": ""
            },
            "type": "library",
            "extra": {
                "branch-alias": {
                    "dev-main": "2.5-dev"
                },
                "thanks": {
                    "name": "symfony/contracts",
                    "url": "https://github.com/symfony/contracts"
                }
            },
            "autoload": {
                "psr-4": {
                    "Symfony\\Contracts\\Service\\": ""
                }
            },
            "notification-url": "https://packagist.org/downloads/",
            "license": [
                "MIT"
            ],
            "authors": [
                {
                    "name": "Nicolas Grekas",
                    "email": "p@tchwork.com"
                },
                {
                    "name": "Symfony Community",
                    "homepage": "https://symfony.com/contributors"
                }
            ],
            "description": "Generic abstractions related to writing services",
            "homepage": "https://symfony.com",
            "keywords": [
                "abstractions",
                "contracts",
                "decoupling",
                "interfaces",
                "interoperability",
                "standards"
            ],
            "support": {
                "source": "https://github.com/symfony/service-contracts/tree/v2.5.2"
            },
            "funding": [
                {
                    "url": "https://symfony.com/sponsor",
                    "type": "custom"
                },
                {
                    "url": "https://github.com/fabpot",
                    "type": "github"
                },
                {
                    "url": "https://tidelift.com/funding/github/packagist/symfony/symfony",
                    "type": "tidelift"
                }
            ],
            "time": "2022-05-30T19:17:29+00:00"
        },
        {
            "name": "symfony/string",
            "version": "v5.4.26",
            "source": {
                "type": "git",
                "url": "https://github.com/symfony/string.git",
                "reference": "1181fe9270e373537475e826873b5867b863883c"
            },
            "dist": {
                "type": "zip",
                "url": "https://api.github.com/repos/symfony/string/zipball/1181fe9270e373537475e826873b5867b863883c",
                "reference": "1181fe9270e373537475e826873b5867b863883c",
                "shasum": ""
            },
            "require": {
                "php": ">=7.2.5",
                "symfony/polyfill-ctype": "~1.8",
                "symfony/polyfill-intl-grapheme": "~1.0",
                "symfony/polyfill-intl-normalizer": "~1.0",
                "symfony/polyfill-mbstring": "~1.0",
                "symfony/polyfill-php80": "~1.15"
            },
            "conflict": {
                "symfony/translation-contracts": ">=3.0"
            },
            "require-dev": {
                "symfony/error-handler": "^4.4|^5.0|^6.0",
                "symfony/http-client": "^4.4|^5.0|^6.0",
                "symfony/translation-contracts": "^1.1|^2",
                "symfony/var-exporter": "^4.4|^5.0|^6.0"
            },
            "type": "library",
            "autoload": {
                "files": [
                    "Resources/functions.php"
                ],
                "psr-4": {
                    "Symfony\\Component\\String\\": ""
                },
                "exclude-from-classmap": [
                    "/Tests/"
                ]
            },
            "notification-url": "https://packagist.org/downloads/",
            "license": [
                "MIT"
            ],
            "authors": [
                {
                    "name": "Nicolas Grekas",
                    "email": "p@tchwork.com"
                },
                {
                    "name": "Symfony Community",
                    "homepage": "https://symfony.com/contributors"
                }
            ],
            "description": "Provides an object-oriented API to strings and deals with bytes, UTF-8 code points and grapheme clusters in a unified way",
            "homepage": "https://symfony.com",
            "keywords": [
                "grapheme",
                "i18n",
                "string",
                "unicode",
                "utf-8",
                "utf8"
            ],
            "support": {
                "source": "https://github.com/symfony/string/tree/v5.4.26"
            },
            "funding": [
                {
                    "url": "https://symfony.com/sponsor",
                    "type": "custom"
                },
                {
                    "url": "https://github.com/fabpot",
                    "type": "github"
                },
                {
                    "url": "https://tidelift.com/funding/github/packagist/symfony/symfony",
                    "type": "tidelift"
                }
            ],
            "time": "2023-06-28T12:46:07+00:00"
        }
    ],
    "packages-dev": [
        {
            "name": "brianium/paratest",
            "version": "v6.6.3",
            "source": {
                "type": "git",
                "url": "https://github.com/paratestphp/paratest.git",
                "reference": "f2d781bb9136cda2f5e73ee778049e80ba681cf6"
            },
            "dist": {
                "type": "zip",
                "url": "https://api.github.com/repos/paratestphp/paratest/zipball/f2d781bb9136cda2f5e73ee778049e80ba681cf6",
                "reference": "f2d781bb9136cda2f5e73ee778049e80ba681cf6",
                "shasum": ""
            },
            "require": {
                "ext-dom": "*",
                "ext-pcre": "*",
                "ext-reflection": "*",
                "ext-simplexml": "*",
                "jean85/pretty-package-versions": "^2.0.5",
                "php": "^7.3 || ^8.0",
                "phpunit/php-code-coverage": "^9.2.16",
                "phpunit/php-file-iterator": "^3.0.6",
                "phpunit/php-timer": "^5.0.3",
                "phpunit/phpunit": "^9.5.23",
                "sebastian/environment": "^5.1.4",
                "symfony/console": "^5.4.9 || ^6.1.2",
                "symfony/polyfill-php80": "^v1.26.0",
                "symfony/process": "^5.4.8 || ^6.1.0"
            },
            "require-dev": {
                "doctrine/coding-standard": "^9.0.0",
                "ext-pcov": "*",
                "ext-posix": "*",
                "infection/infection": "^0.26.13",
                "malukenho/mcbumpface": "^1.1.5",
                "squizlabs/php_codesniffer": "^3.7.1",
                "symfony/filesystem": "^5.4.9 || ^6.1.0",
                "vimeo/psalm": "^4.26.0"
            },
            "bin": [
                "bin/paratest",
                "bin/paratest.bat",
                "bin/paratest_for_phpstorm"
            ],
            "type": "library",
            "autoload": {
                "psr-4": {
                    "ParaTest\\": [
                        "src/"
                    ]
                }
            },
            "notification-url": "https://packagist.org/downloads/",
            "license": [
                "MIT"
            ],
            "authors": [
                {
                    "name": "Brian Scaturro",
                    "email": "scaturrob@gmail.com",
                    "role": "Developer"
                },
                {
                    "name": "Filippo Tessarotto",
                    "email": "zoeslam@gmail.com",
                    "role": "Developer"
                }
            ],
            "description": "Parallel testing for PHP",
            "homepage": "https://github.com/paratestphp/paratest",
            "keywords": [
                "concurrent",
                "parallel",
                "phpunit",
                "testing"
            ],
            "support": {
                "issues": "https://github.com/paratestphp/paratest/issues",
                "source": "https://github.com/paratestphp/paratest/tree/v6.6.3"
            },
            "funding": [
                {
                    "url": "https://github.com/sponsors/Slamdunk",
                    "type": "github"
                },
                {
                    "url": "https://paypal.me/filippotessarotto",
                    "type": "paypal"
                }
            ],
            "time": "2022-08-25T05:44:14+00:00"
        },
        {
            "name": "cweagans/composer-patches",
            "version": "1.7.3",
            "source": {
                "type": "git",
                "url": "https://github.com/cweagans/composer-patches.git",
                "reference": "e190d4466fe2b103a55467dfa83fc2fecfcaf2db"
            },
            "dist": {
                "type": "zip",
                "url": "https://api.github.com/repos/cweagans/composer-patches/zipball/e190d4466fe2b103a55467dfa83fc2fecfcaf2db",
                "reference": "e190d4466fe2b103a55467dfa83fc2fecfcaf2db",
                "shasum": ""
            },
            "require": {
                "composer-plugin-api": "^1.0 || ^2.0",
                "php": ">=5.3.0"
            },
            "require-dev": {
                "composer/composer": "~1.0 || ~2.0",
                "phpunit/phpunit": "~4.6"
            },
            "type": "composer-plugin",
            "extra": {
                "class": "cweagans\\Composer\\Patches"
            },
            "autoload": {
                "psr-4": {
                    "cweagans\\Composer\\": "src"
                }
            },
            "notification-url": "https://packagist.org/downloads/",
            "license": [
                "BSD-3-Clause"
            ],
            "authors": [
                {
                    "name": "Cameron Eagans",
                    "email": "me@cweagans.net"
                }
            ],
            "description": "Provides a way to patch Composer packages.",
            "support": {
                "issues": "https://github.com/cweagans/composer-patches/issues",
                "source": "https://github.com/cweagans/composer-patches/tree/1.7.3"
            },
            "time": "2022-12-20T22:53:13+00:00"
        },
        {
            "name": "doctrine/instantiator",
            "version": "1.4.1",
            "source": {
                "type": "git",
                "url": "https://github.com/doctrine/instantiator.git",
                "reference": "10dcfce151b967d20fde1b34ae6640712c3891bc"
            },
            "dist": {
                "type": "zip",
                "url": "https://api.github.com/repos/doctrine/instantiator/zipball/10dcfce151b967d20fde1b34ae6640712c3891bc",
                "reference": "10dcfce151b967d20fde1b34ae6640712c3891bc",
                "shasum": ""
            },
            "require": {
                "php": "^7.1 || ^8.0"
            },
            "require-dev": {
                "doctrine/coding-standard": "^9",
                "ext-pdo": "*",
                "ext-phar": "*",
                "phpbench/phpbench": "^0.16 || ^1",
                "phpstan/phpstan": "^1.4",
                "phpstan/phpstan-phpunit": "^1",
                "phpunit/phpunit": "^7.5 || ^8.5 || ^9.5",
                "vimeo/psalm": "^4.22"
            },
            "type": "library",
            "autoload": {
                "psr-4": {
                    "Doctrine\\Instantiator\\": "src/Doctrine/Instantiator/"
                }
            },
            "notification-url": "https://packagist.org/downloads/",
            "license": [
                "MIT"
            ],
            "authors": [
                {
                    "name": "Marco Pivetta",
                    "email": "ocramius@gmail.com",
                    "homepage": "https://ocramius.github.io/"
                }
            ],
            "description": "A small, lightweight utility to instantiate objects in PHP without invoking their constructors",
            "homepage": "https://www.doctrine-project.org/projects/instantiator.html",
            "keywords": [
                "constructor",
                "instantiate"
            ],
            "support": {
                "issues": "https://github.com/doctrine/instantiator/issues",
                "source": "https://github.com/doctrine/instantiator/tree/1.4.1"
            },
            "funding": [
                {
                    "url": "https://www.doctrine-project.org/sponsorship.html",
                    "type": "custom"
                },
                {
                    "url": "https://www.patreon.com/phpdoctrine",
                    "type": "patreon"
                },
                {
                    "url": "https://tidelift.com/funding/github/packagist/doctrine%2Finstantiator",
                    "type": "tidelift"
                }
            ],
            "time": "2022-03-03T08:28:38+00:00"
        },
        {
            "name": "jean85/pretty-package-versions",
            "version": "2.0.5",
            "source": {
                "type": "git",
                "url": "https://github.com/Jean85/pretty-package-versions.git",
                "reference": "ae547e455a3d8babd07b96966b17d7fd21d9c6af"
            },
            "dist": {
                "type": "zip",
                "url": "https://api.github.com/repos/Jean85/pretty-package-versions/zipball/ae547e455a3d8babd07b96966b17d7fd21d9c6af",
                "reference": "ae547e455a3d8babd07b96966b17d7fd21d9c6af",
                "shasum": ""
            },
            "require": {
                "composer-runtime-api": "^2.0.0",
                "php": "^7.1|^8.0"
            },
            "require-dev": {
                "friendsofphp/php-cs-fixer": "^2.17",
                "jean85/composer-provided-replaced-stub-package": "^1.0",
                "phpstan/phpstan": "^0.12.66",
                "phpunit/phpunit": "^7.5|^8.5|^9.4",
                "vimeo/psalm": "^4.3"
            },
            "type": "library",
            "extra": {
                "branch-alias": {
                    "dev-master": "1.x-dev"
                }
            },
            "autoload": {
                "psr-4": {
                    "Jean85\\": "src/"
                }
            },
            "notification-url": "https://packagist.org/downloads/",
            "license": [
                "MIT"
            ],
            "authors": [
                {
                    "name": "Alessandro Lai",
                    "email": "alessandro.lai85@gmail.com"
                }
            ],
            "description": "A library to get pretty versions strings of installed dependencies",
            "keywords": [
                "composer",
                "package",
                "release",
                "versions"
            ],
            "support": {
                "issues": "https://github.com/Jean85/pretty-package-versions/issues",
                "source": "https://github.com/Jean85/pretty-package-versions/tree/2.0.5"
            },
            "time": "2021-10-08T21:21:46+00:00"
        },
        {
            "name": "myclabs/deep-copy",
            "version": "1.11.0",
            "source": {
                "type": "git",
                "url": "https://github.com/myclabs/DeepCopy.git",
                "reference": "14daed4296fae74d9e3201d2c4925d1acb7aa614"
            },
            "dist": {
                "type": "zip",
                "url": "https://api.github.com/repos/myclabs/DeepCopy/zipball/14daed4296fae74d9e3201d2c4925d1acb7aa614",
                "reference": "14daed4296fae74d9e3201d2c4925d1acb7aa614",
                "shasum": ""
            },
            "require": {
                "php": "^7.1 || ^8.0"
            },
            "conflict": {
                "doctrine/collections": "<1.6.8",
                "doctrine/common": "<2.13.3 || >=3,<3.2.2"
            },
            "require-dev": {
                "doctrine/collections": "^1.6.8",
                "doctrine/common": "^2.13.3 || ^3.2.2",
                "phpunit/phpunit": "^7.5.20 || ^8.5.23 || ^9.5.13"
            },
            "type": "library",
            "autoload": {
                "files": [
                    "src/DeepCopy/deep_copy.php"
                ],
                "psr-4": {
                    "DeepCopy\\": "src/DeepCopy/"
                }
            },
            "notification-url": "https://packagist.org/downloads/",
            "license": [
                "MIT"
            ],
            "description": "Create deep copies (clones) of your objects",
            "keywords": [
                "clone",
                "copy",
                "duplicate",
                "object",
                "object graph"
            ],
            "support": {
                "issues": "https://github.com/myclabs/DeepCopy/issues",
                "source": "https://github.com/myclabs/DeepCopy/tree/1.11.0"
            },
            "funding": [
                {
                    "url": "https://tidelift.com/funding/github/packagist/myclabs/deep-copy",
                    "type": "tidelift"
                }
            ],
            "time": "2022-03-03T13:19:32+00:00"
        },
        {
            "name": "ondrejmirtes/simple-downgrader",
            "version": "1.0.2",
            "source": {
                "type": "git",
                "url": "https://github.com/ondrejmirtes/simple-downgrader.git",
                "reference": "832aaae53dcfe358f63180494de8734244773d46"
            },
            "dist": {
                "type": "zip",
                "url": "https://api.github.com/repos/ondrejmirtes/simple-downgrader/zipball/832aaae53dcfe358f63180494de8734244773d46",
                "reference": "832aaae53dcfe358f63180494de8734244773d46",
                "shasum": ""
            },
            "require": {
                "nette/utils": "^3.2.5",
                "nikic/php-parser": "^4.18",
                "php": "^7.2|^8.0",
                "phpstan/phpdoc-parser": "^1.24.5",
                "symfony/console": "^5.4",
                "symfony/finder": "^5.4"
            },
            "require-dev": {
                "php-parallel-lint/php-parallel-lint": "^1.3",
                "phpstan/phpstan": "^1.10",
                "phpunit/phpunit": "^8.5.36"
            },
            "bin": [
                "bin/simple-downgrade"
            ],
            "type": "library",
            "autoload": {
                "psr-4": {
                    "SimpleDowngrader\\": [
                        "src/"
                    ]
                }
            },
            "notification-url": "https://packagist.org/downloads/",
            "license": [
                "MIT"
            ],
            "description": "Simple Downgrader",
            "support": {
                "issues": "https://github.com/ondrejmirtes/simple-downgrader/issues",
                "source": "https://github.com/ondrejmirtes/simple-downgrader/tree/1.0.2"
            },
            "time": "2024-02-12T19:22:32+00:00"
        },
        {
            "name": "phar-io/manifest",
            "version": "2.0.3",
            "source": {
                "type": "git",
                "url": "https://github.com/phar-io/manifest.git",
                "reference": "97803eca37d319dfa7826cc2437fc020857acb53"
            },
            "dist": {
                "type": "zip",
                "url": "https://api.github.com/repos/phar-io/manifest/zipball/97803eca37d319dfa7826cc2437fc020857acb53",
                "reference": "97803eca37d319dfa7826cc2437fc020857acb53",
                "shasum": ""
            },
            "require": {
                "ext-dom": "*",
                "ext-phar": "*",
                "ext-xmlwriter": "*",
                "phar-io/version": "^3.0.1",
                "php": "^7.2 || ^8.0"
            },
            "type": "library",
            "extra": {
                "branch-alias": {
                    "dev-master": "2.0.x-dev"
                }
            },
            "autoload": {
                "classmap": [
                    "src/"
                ]
            },
            "notification-url": "https://packagist.org/downloads/",
            "license": [
                "BSD-3-Clause"
            ],
            "authors": [
                {
                    "name": "Arne Blankerts",
                    "email": "arne@blankerts.de",
                    "role": "Developer"
                },
                {
                    "name": "Sebastian Heuer",
                    "email": "sebastian@phpeople.de",
                    "role": "Developer"
                },
                {
                    "name": "Sebastian Bergmann",
                    "email": "sebastian@phpunit.de",
                    "role": "Developer"
                }
            ],
            "description": "Component for reading phar.io manifest information from a PHP Archive (PHAR)",
            "support": {
                "issues": "https://github.com/phar-io/manifest/issues",
                "source": "https://github.com/phar-io/manifest/tree/2.0.3"
            },
            "time": "2021-07-20T11:28:43+00:00"
        },
        {
            "name": "phar-io/version",
            "version": "3.2.1",
            "source": {
                "type": "git",
                "url": "https://github.com/phar-io/version.git",
                "reference": "4f7fd7836c6f332bb2933569e566a0d6c4cbed74"
            },
            "dist": {
                "type": "zip",
                "url": "https://api.github.com/repos/phar-io/version/zipball/4f7fd7836c6f332bb2933569e566a0d6c4cbed74",
                "reference": "4f7fd7836c6f332bb2933569e566a0d6c4cbed74",
                "shasum": ""
            },
            "require": {
                "php": "^7.2 || ^8.0"
            },
            "type": "library",
            "autoload": {
                "classmap": [
                    "src/"
                ]
            },
            "notification-url": "https://packagist.org/downloads/",
            "license": [
                "BSD-3-Clause"
            ],
            "authors": [
                {
                    "name": "Arne Blankerts",
                    "email": "arne@blankerts.de",
                    "role": "Developer"
                },
                {
                    "name": "Sebastian Heuer",
                    "email": "sebastian@phpeople.de",
                    "role": "Developer"
                },
                {
                    "name": "Sebastian Bergmann",
                    "email": "sebastian@phpunit.de",
                    "role": "Developer"
                }
            ],
            "description": "Library for handling version information and constraints",
            "support": {
                "issues": "https://github.com/phar-io/version/issues",
                "source": "https://github.com/phar-io/version/tree/3.2.1"
            },
            "time": "2022-02-21T01:04:05+00:00"
        },
        {
            "name": "php-parallel-lint/php-parallel-lint",
            "version": "v1.3.2",
            "source": {
                "type": "git",
                "url": "https://github.com/php-parallel-lint/PHP-Parallel-Lint.git",
                "reference": "6483c9832e71973ed29cf71bd6b3f4fde438a9de"
            },
            "dist": {
                "type": "zip",
                "url": "https://api.github.com/repos/php-parallel-lint/PHP-Parallel-Lint/zipball/6483c9832e71973ed29cf71bd6b3f4fde438a9de",
                "reference": "6483c9832e71973ed29cf71bd6b3f4fde438a9de",
                "shasum": ""
            },
            "require": {
                "ext-json": "*",
                "php": ">=5.3.0"
            },
            "replace": {
                "grogy/php-parallel-lint": "*",
                "jakub-onderka/php-parallel-lint": "*"
            },
            "require-dev": {
                "nette/tester": "^1.3 || ^2.0",
                "php-parallel-lint/php-console-highlighter": "0.* || ^1.0",
                "squizlabs/php_codesniffer": "^3.6"
            },
            "suggest": {
                "php-parallel-lint/php-console-highlighter": "Highlight syntax in code snippet"
            },
            "bin": [
                "parallel-lint"
            ],
            "type": "library",
            "autoload": {
                "classmap": [
                    "./src/"
                ]
            },
            "notification-url": "https://packagist.org/downloads/",
            "license": [
                "BSD-2-Clause"
            ],
            "authors": [
                {
                    "name": "Jakub Onderka",
                    "email": "ahoj@jakubonderka.cz"
                }
            ],
            "description": "This tool check syntax of PHP files about 20x faster than serial check.",
            "homepage": "https://github.com/php-parallel-lint/PHP-Parallel-Lint",
            "support": {
                "issues": "https://github.com/php-parallel-lint/PHP-Parallel-Lint/issues",
                "source": "https://github.com/php-parallel-lint/PHP-Parallel-Lint/tree/v1.3.2"
            },
            "time": "2022-02-21T12:50:22+00:00"
        },
        {
            "name": "phpstan/phpstan-deprecation-rules",
            "version": "1.2.x-dev",
            "source": {
                "type": "git",
                "url": "https://github.com/phpstan/phpstan-deprecation-rules.git",
                "reference": "788ea1bd84f7848abf27ba29b92c6c9d285dfc95"
            },
            "dist": {
                "type": "zip",
                "url": "https://api.github.com/repos/phpstan/phpstan-deprecation-rules/zipball/788ea1bd84f7848abf27ba29b92c6c9d285dfc95",
                "reference": "788ea1bd84f7848abf27ba29b92c6c9d285dfc95",
                "shasum": ""
            },
            "require": {
                "php": "^7.2 || ^8.0",
                "phpstan/phpstan": "^1.11"
            },
            "require-dev": {
                "php-parallel-lint/php-parallel-lint": "^1.2",
                "phpstan/phpstan-phpunit": "^1.0",
                "phpunit/phpunit": "^9.5"
            },
            "default-branch": true,
            "type": "phpstan-extension",
            "extra": {
                "phpstan": {
                    "includes": [
                        "rules.neon"
                    ]
                }
            },
            "autoload": {
                "psr-4": {
                    "PHPStan\\": "src/"
                }
            },
            "notification-url": "https://packagist.org/downloads/",
            "license": [
                "MIT"
            ],
            "description": "PHPStan rules for detecting usage of deprecated classes, methods, properties, constants and traits.",
            "support": {
                "issues": "https://github.com/phpstan/phpstan-deprecation-rules/issues",
                "source": "https://github.com/phpstan/phpstan-deprecation-rules/tree/1.2.x"
            },
            "time": "2023-09-19T08:17:29+00:00"
        },
        {
            "name": "phpstan/phpstan-nette",
            "version": "1.2.9",
            "source": {
                "type": "git",
                "url": "https://github.com/phpstan/phpstan-nette.git",
                "reference": "0e3a6805917811d685e59bb83c2286315f2f6d78"
            },
            "dist": {
                "type": "zip",
                "url": "https://api.github.com/repos/phpstan/phpstan-nette/zipball/0e3a6805917811d685e59bb83c2286315f2f6d78",
                "reference": "0e3a6805917811d685e59bb83c2286315f2f6d78",
                "shasum": ""
            },
            "require": {
                "php": "^7.2 || ^8.0",
                "phpstan/phpstan": "^1.10"
            },
            "conflict": {
                "nette/application": "<2.3.0",
                "nette/component-model": "<2.3.0",
                "nette/di": "<2.3.0",
                "nette/forms": "<2.3.0",
                "nette/http": "<2.3.0",
                "nette/utils": "<2.3.0"
            },
            "require-dev": {
                "nette/application": "^3.0",
                "nette/forms": "^3.0",
                "nette/utils": "^2.3.0 || ^3.0.0",
                "nikic/php-parser": "^4.13.2",
                "php-parallel-lint/php-parallel-lint": "^1.2",
                "phpstan/phpstan-php-parser": "^1.1",
                "phpstan/phpstan-phpunit": "^1.0",
                "phpstan/phpstan-strict-rules": "^1.0",
                "phpunit/phpunit": "^9.5"
            },
            "type": "phpstan-extension",
            "extra": {
                "phpstan": {
                    "includes": [
                        "extension.neon",
                        "rules.neon"
                    ]
                }
            },
            "autoload": {
                "psr-4": {
                    "PHPStan\\": "src/"
                }
            },
            "notification-url": "https://packagist.org/downloads/",
            "license": [
                "MIT"
            ],
            "description": "Nette Framework class reflection extension for PHPStan",
            "support": {
                "issues": "https://github.com/phpstan/phpstan-nette/issues",
                "source": "https://github.com/phpstan/phpstan-nette/tree/1.2.9"
            },
            "time": "2023-04-12T14:11:53+00:00"
        },
        {
            "name": "phpstan/phpstan-phpunit",
            "version": "1.3.15",
            "source": {
                "type": "git",
                "url": "https://github.com/phpstan/phpstan-phpunit.git",
                "reference": "70ecacc64fe8090d8d2a33db5a51fe8e88acd93a"
            },
            "dist": {
                "type": "zip",
                "url": "https://api.github.com/repos/phpstan/phpstan-phpunit/zipball/70ecacc64fe8090d8d2a33db5a51fe8e88acd93a",
                "reference": "70ecacc64fe8090d8d2a33db5a51fe8e88acd93a",
                "shasum": ""
            },
            "require": {
                "php": "^7.2 || ^8.0",
                "phpstan/phpstan": "^1.10"
            },
            "conflict": {
                "phpunit/phpunit": "<7.0"
            },
            "require-dev": {
                "nikic/php-parser": "^4.13.0",
                "php-parallel-lint/php-parallel-lint": "^1.2",
                "phpstan/phpstan-strict-rules": "^1.5.1",
                "phpunit/phpunit": "^9.5"
            },
            "type": "phpstan-extension",
            "extra": {
                "phpstan": {
                    "includes": [
                        "extension.neon",
                        "rules.neon"
                    ]
                }
            },
            "autoload": {
                "psr-4": {
                    "PHPStan\\": "src/"
                }
            },
            "notification-url": "https://packagist.org/downloads/",
            "license": [
                "MIT"
            ],
            "description": "PHPUnit extensions and rules for PHPStan",
            "support": {
                "issues": "https://github.com/phpstan/phpstan-phpunit/issues",
                "source": "https://github.com/phpstan/phpstan-phpunit/tree/1.3.15"
            },
            "time": "2023-10-09T18:58:39+00:00"
        },
        {
            "name": "phpstan/phpstan-strict-rules",
            "version": "1.6.x-dev",
            "source": {
                "type": "git",
                "url": "https://github.com/phpstan/phpstan-strict-rules.git",
                "reference": "a3b0404c40197996b6ed32b2613e5a337fcbefd4"
            },
            "dist": {
                "type": "zip",
                "url": "https://api.github.com/repos/phpstan/phpstan-strict-rules/zipball/a3b0404c40197996b6ed32b2613e5a337fcbefd4",
                "reference": "a3b0404c40197996b6ed32b2613e5a337fcbefd4",
                "shasum": ""
            },
            "require": {
                "php": "^7.2 || ^8.0",
                "phpstan/phpstan": "^1.11"
            },
            "require-dev": {
                "nikic/php-parser": "^4.13.0",
                "php-parallel-lint/php-parallel-lint": "^1.2",
                "phpstan/phpstan-deprecation-rules": "^1.1",
                "phpstan/phpstan-phpunit": "^1.0",
                "phpunit/phpunit": "^9.5"
            },
            "default-branch": true,
            "type": "phpstan-extension",
            "extra": {
                "phpstan": {
                    "includes": [
                        "rules.neon"
                    ]
                }
            },
            "autoload": {
                "psr-4": {
                    "PHPStan\\": "src/"
                }
            },
            "notification-url": "https://packagist.org/downloads/",
            "license": [
                "MIT"
            ],
            "description": "Extra strict and opinionated rules for PHPStan",
            "support": {
                "issues": "https://github.com/phpstan/phpstan-strict-rules/issues",
                "source": "https://github.com/phpstan/phpstan-strict-rules/tree/1.6.x"
            },
            "time": "2023-10-30T14:35:14+00:00"
        },
        {
            "name": "phpunit/php-code-coverage",
            "version": "9.2.30",
            "source": {
                "type": "git",
                "url": "https://github.com/sebastianbergmann/php-code-coverage.git",
                "reference": "ca2bd87d2f9215904682a9cb9bb37dda98e76089"
            },
            "dist": {
                "type": "zip",
                "url": "https://api.github.com/repos/sebastianbergmann/php-code-coverage/zipball/ca2bd87d2f9215904682a9cb9bb37dda98e76089",
                "reference": "ca2bd87d2f9215904682a9cb9bb37dda98e76089",
                "shasum": ""
            },
            "require": {
                "ext-dom": "*",
                "ext-libxml": "*",
                "ext-xmlwriter": "*",
                "nikic/php-parser": "^4.18 || ^5.0",
                "php": ">=7.3",
                "phpunit/php-file-iterator": "^3.0.3",
                "phpunit/php-text-template": "^2.0.2",
                "sebastian/code-unit-reverse-lookup": "^2.0.2",
                "sebastian/complexity": "^2.0",
                "sebastian/environment": "^5.1.2",
                "sebastian/lines-of-code": "^1.0.3",
                "sebastian/version": "^3.0.1",
                "theseer/tokenizer": "^1.2.0"
            },
            "require-dev": {
                "phpunit/phpunit": "^9.3"
            },
            "suggest": {
                "ext-pcov": "PHP extension that provides line coverage",
                "ext-xdebug": "PHP extension that provides line coverage as well as branch and path coverage"
            },
            "type": "library",
            "extra": {
                "branch-alias": {
                    "dev-master": "9.2-dev"
                }
            },
            "autoload": {
                "classmap": [
                    "src/"
                ]
            },
            "notification-url": "https://packagist.org/downloads/",
            "license": [
                "BSD-3-Clause"
            ],
            "authors": [
                {
                    "name": "Sebastian Bergmann",
                    "email": "sebastian@phpunit.de",
                    "role": "lead"
                }
            ],
            "description": "Library that provides collection, processing, and rendering functionality for PHP code coverage information.",
            "homepage": "https://github.com/sebastianbergmann/php-code-coverage",
            "keywords": [
                "coverage",
                "testing",
                "xunit"
            ],
            "support": {
                "issues": "https://github.com/sebastianbergmann/php-code-coverage/issues",
                "security": "https://github.com/sebastianbergmann/php-code-coverage/security/policy",
                "source": "https://github.com/sebastianbergmann/php-code-coverage/tree/9.2.30"
            },
            "funding": [
                {
                    "url": "https://github.com/sebastianbergmann",
                    "type": "github"
                }
            ],
            "time": "2023-12-22T06:47:57+00:00"
        },
        {
            "name": "phpunit/php-file-iterator",
            "version": "3.0.6",
            "source": {
                "type": "git",
                "url": "https://github.com/sebastianbergmann/php-file-iterator.git",
                "reference": "cf1c2e7c203ac650e352f4cc675a7021e7d1b3cf"
            },
            "dist": {
                "type": "zip",
                "url": "https://api.github.com/repos/sebastianbergmann/php-file-iterator/zipball/cf1c2e7c203ac650e352f4cc675a7021e7d1b3cf",
                "reference": "cf1c2e7c203ac650e352f4cc675a7021e7d1b3cf",
                "shasum": ""
            },
            "require": {
                "php": ">=7.3"
            },
            "require-dev": {
                "phpunit/phpunit": "^9.3"
            },
            "type": "library",
            "extra": {
                "branch-alias": {
                    "dev-master": "3.0-dev"
                }
            },
            "autoload": {
                "classmap": [
                    "src/"
                ]
            },
            "notification-url": "https://packagist.org/downloads/",
            "license": [
                "BSD-3-Clause"
            ],
            "authors": [
                {
                    "name": "Sebastian Bergmann",
                    "email": "sebastian@phpunit.de",
                    "role": "lead"
                }
            ],
            "description": "FilterIterator implementation that filters files based on a list of suffixes.",
            "homepage": "https://github.com/sebastianbergmann/php-file-iterator/",
            "keywords": [
                "filesystem",
                "iterator"
            ],
            "support": {
                "issues": "https://github.com/sebastianbergmann/php-file-iterator/issues",
                "source": "https://github.com/sebastianbergmann/php-file-iterator/tree/3.0.6"
            },
            "funding": [
                {
                    "url": "https://github.com/sebastianbergmann",
                    "type": "github"
                }
            ],
            "time": "2021-12-02T12:48:52+00:00"
        },
        {
            "name": "phpunit/php-invoker",
            "version": "3.1.1",
            "source": {
                "type": "git",
                "url": "https://github.com/sebastianbergmann/php-invoker.git",
                "reference": "5a10147d0aaf65b58940a0b72f71c9ac0423cc67"
            },
            "dist": {
                "type": "zip",
                "url": "https://api.github.com/repos/sebastianbergmann/php-invoker/zipball/5a10147d0aaf65b58940a0b72f71c9ac0423cc67",
                "reference": "5a10147d0aaf65b58940a0b72f71c9ac0423cc67",
                "shasum": ""
            },
            "require": {
                "php": ">=7.3"
            },
            "require-dev": {
                "ext-pcntl": "*",
                "phpunit/phpunit": "^9.3"
            },
            "suggest": {
                "ext-pcntl": "*"
            },
            "type": "library",
            "extra": {
                "branch-alias": {
                    "dev-master": "3.1-dev"
                }
            },
            "autoload": {
                "classmap": [
                    "src/"
                ]
            },
            "notification-url": "https://packagist.org/downloads/",
            "license": [
                "BSD-3-Clause"
            ],
            "authors": [
                {
                    "name": "Sebastian Bergmann",
                    "email": "sebastian@phpunit.de",
                    "role": "lead"
                }
            ],
            "description": "Invoke callables with a timeout",
            "homepage": "https://github.com/sebastianbergmann/php-invoker/",
            "keywords": [
                "process"
            ],
            "support": {
                "issues": "https://github.com/sebastianbergmann/php-invoker/issues",
                "source": "https://github.com/sebastianbergmann/php-invoker/tree/3.1.1"
            },
            "funding": [
                {
                    "url": "https://github.com/sebastianbergmann",
                    "type": "github"
                }
            ],
            "time": "2020-09-28T05:58:55+00:00"
        },
        {
            "name": "phpunit/php-text-template",
            "version": "2.0.4",
            "source": {
                "type": "git",
                "url": "https://github.com/sebastianbergmann/php-text-template.git",
                "reference": "5da5f67fc95621df9ff4c4e5a84d6a8a2acf7c28"
            },
            "dist": {
                "type": "zip",
                "url": "https://api.github.com/repos/sebastianbergmann/php-text-template/zipball/5da5f67fc95621df9ff4c4e5a84d6a8a2acf7c28",
                "reference": "5da5f67fc95621df9ff4c4e5a84d6a8a2acf7c28",
                "shasum": ""
            },
            "require": {
                "php": ">=7.3"
            },
            "require-dev": {
                "phpunit/phpunit": "^9.3"
            },
            "type": "library",
            "extra": {
                "branch-alias": {
                    "dev-master": "2.0-dev"
                }
            },
            "autoload": {
                "classmap": [
                    "src/"
                ]
            },
            "notification-url": "https://packagist.org/downloads/",
            "license": [
                "BSD-3-Clause"
            ],
            "authors": [
                {
                    "name": "Sebastian Bergmann",
                    "email": "sebastian@phpunit.de",
                    "role": "lead"
                }
            ],
            "description": "Simple template engine.",
            "homepage": "https://github.com/sebastianbergmann/php-text-template/",
            "keywords": [
                "template"
            ],
            "support": {
                "issues": "https://github.com/sebastianbergmann/php-text-template/issues",
                "source": "https://github.com/sebastianbergmann/php-text-template/tree/2.0.4"
            },
            "funding": [
                {
                    "url": "https://github.com/sebastianbergmann",
                    "type": "github"
                }
            ],
            "time": "2020-10-26T05:33:50+00:00"
        },
        {
            "name": "phpunit/php-timer",
            "version": "5.0.3",
            "source": {
                "type": "git",
                "url": "https://github.com/sebastianbergmann/php-timer.git",
                "reference": "5a63ce20ed1b5bf577850e2c4e87f4aa902afbd2"
            },
            "dist": {
                "type": "zip",
                "url": "https://api.github.com/repos/sebastianbergmann/php-timer/zipball/5a63ce20ed1b5bf577850e2c4e87f4aa902afbd2",
                "reference": "5a63ce20ed1b5bf577850e2c4e87f4aa902afbd2",
                "shasum": ""
            },
            "require": {
                "php": ">=7.3"
            },
            "require-dev": {
                "phpunit/phpunit": "^9.3"
            },
            "type": "library",
            "extra": {
                "branch-alias": {
                    "dev-master": "5.0-dev"
                }
            },
            "autoload": {
                "classmap": [
                    "src/"
                ]
            },
            "notification-url": "https://packagist.org/downloads/",
            "license": [
                "BSD-3-Clause"
            ],
            "authors": [
                {
                    "name": "Sebastian Bergmann",
                    "email": "sebastian@phpunit.de",
                    "role": "lead"
                }
            ],
            "description": "Utility class for timing",
            "homepage": "https://github.com/sebastianbergmann/php-timer/",
            "keywords": [
                "timer"
            ],
            "support": {
                "issues": "https://github.com/sebastianbergmann/php-timer/issues",
                "source": "https://github.com/sebastianbergmann/php-timer/tree/5.0.3"
            },
            "funding": [
                {
                    "url": "https://github.com/sebastianbergmann",
                    "type": "github"
                }
            ],
            "time": "2020-10-26T13:16:10+00:00"
        },
        {
            "name": "phpunit/phpunit",
            "version": "9.5.23",
            "source": {
                "type": "git",
                "url": "https://github.com/sebastianbergmann/phpunit.git",
                "reference": "888556852e7e9bbeeedb9656afe46118765ade34"
            },
            "dist": {
                "type": "zip",
                "url": "https://api.github.com/repos/sebastianbergmann/phpunit/zipball/888556852e7e9bbeeedb9656afe46118765ade34",
                "reference": "888556852e7e9bbeeedb9656afe46118765ade34",
                "shasum": ""
            },
            "require": {
                "doctrine/instantiator": "^1.3.1",
                "ext-dom": "*",
                "ext-json": "*",
                "ext-libxml": "*",
                "ext-mbstring": "*",
                "ext-xml": "*",
                "ext-xmlwriter": "*",
                "myclabs/deep-copy": "^1.10.1",
                "phar-io/manifest": "^2.0.3",
                "phar-io/version": "^3.0.2",
                "php": ">=7.3",
                "phpunit/php-code-coverage": "^9.2.13",
                "phpunit/php-file-iterator": "^3.0.5",
                "phpunit/php-invoker": "^3.1.1",
                "phpunit/php-text-template": "^2.0.3",
                "phpunit/php-timer": "^5.0.2",
                "sebastian/cli-parser": "^1.0.1",
                "sebastian/code-unit": "^1.0.6",
                "sebastian/comparator": "^4.0.5",
                "sebastian/diff": "^4.0.3",
                "sebastian/environment": "^5.1.3",
                "sebastian/exporter": "^4.0.3",
                "sebastian/global-state": "^5.0.1",
                "sebastian/object-enumerator": "^4.0.3",
                "sebastian/resource-operations": "^3.0.3",
                "sebastian/type": "^3.0",
                "sebastian/version": "^3.0.2"
            },
            "suggest": {
                "ext-soap": "*",
                "ext-xdebug": "*"
            },
            "bin": [
                "phpunit"
            ],
            "type": "library",
            "extra": {
                "branch-alias": {
                    "dev-master": "9.5-dev"
                }
            },
            "autoload": {
                "files": [
                    "src/Framework/Assert/Functions.php"
                ],
                "classmap": [
                    "src/"
                ]
            },
            "notification-url": "https://packagist.org/downloads/",
            "license": [
                "BSD-3-Clause"
            ],
            "authors": [
                {
                    "name": "Sebastian Bergmann",
                    "email": "sebastian@phpunit.de",
                    "role": "lead"
                }
            ],
            "description": "The PHP Unit Testing framework.",
            "homepage": "https://phpunit.de/",
            "keywords": [
                "phpunit",
                "testing",
                "xunit"
            ],
            "support": {
                "issues": "https://github.com/sebastianbergmann/phpunit/issues",
                "source": "https://github.com/sebastianbergmann/phpunit/tree/9.5.23"
            },
            "funding": [
                {
                    "url": "https://phpunit.de/sponsors.html",
                    "type": "custom"
                },
                {
                    "url": "https://github.com/sebastianbergmann",
                    "type": "github"
                }
            ],
            "time": "2022-08-22T14:01:36+00:00"
        },
        {
            "name": "sebastian/cli-parser",
            "version": "1.0.1",
            "source": {
                "type": "git",
                "url": "https://github.com/sebastianbergmann/cli-parser.git",
                "reference": "442e7c7e687e42adc03470c7b668bc4b2402c0b2"
            },
            "dist": {
                "type": "zip",
                "url": "https://api.github.com/repos/sebastianbergmann/cli-parser/zipball/442e7c7e687e42adc03470c7b668bc4b2402c0b2",
                "reference": "442e7c7e687e42adc03470c7b668bc4b2402c0b2",
                "shasum": ""
            },
            "require": {
                "php": ">=7.3"
            },
            "require-dev": {
                "phpunit/phpunit": "^9.3"
            },
            "type": "library",
            "extra": {
                "branch-alias": {
                    "dev-master": "1.0-dev"
                }
            },
            "autoload": {
                "classmap": [
                    "src/"
                ]
            },
            "notification-url": "https://packagist.org/downloads/",
            "license": [
                "BSD-3-Clause"
            ],
            "authors": [
                {
                    "name": "Sebastian Bergmann",
                    "email": "sebastian@phpunit.de",
                    "role": "lead"
                }
            ],
            "description": "Library for parsing CLI options",
            "homepage": "https://github.com/sebastianbergmann/cli-parser",
            "support": {
                "issues": "https://github.com/sebastianbergmann/cli-parser/issues",
                "source": "https://github.com/sebastianbergmann/cli-parser/tree/1.0.1"
            },
            "funding": [
                {
                    "url": "https://github.com/sebastianbergmann",
                    "type": "github"
                }
            ],
            "time": "2020-09-28T06:08:49+00:00"
        },
        {
            "name": "sebastian/code-unit",
            "version": "1.0.8",
            "source": {
                "type": "git",
                "url": "https://github.com/sebastianbergmann/code-unit.git",
                "reference": "1fc9f64c0927627ef78ba436c9b17d967e68e120"
            },
            "dist": {
                "type": "zip",
                "url": "https://api.github.com/repos/sebastianbergmann/code-unit/zipball/1fc9f64c0927627ef78ba436c9b17d967e68e120",
                "reference": "1fc9f64c0927627ef78ba436c9b17d967e68e120",
                "shasum": ""
            },
            "require": {
                "php": ">=7.3"
            },
            "require-dev": {
                "phpunit/phpunit": "^9.3"
            },
            "type": "library",
            "extra": {
                "branch-alias": {
                    "dev-master": "1.0-dev"
                }
            },
            "autoload": {
                "classmap": [
                    "src/"
                ]
            },
            "notification-url": "https://packagist.org/downloads/",
            "license": [
                "BSD-3-Clause"
            ],
            "authors": [
                {
                    "name": "Sebastian Bergmann",
                    "email": "sebastian@phpunit.de",
                    "role": "lead"
                }
            ],
            "description": "Collection of value objects that represent the PHP code units",
            "homepage": "https://github.com/sebastianbergmann/code-unit",
            "support": {
                "issues": "https://github.com/sebastianbergmann/code-unit/issues",
                "source": "https://github.com/sebastianbergmann/code-unit/tree/1.0.8"
            },
            "funding": [
                {
                    "url": "https://github.com/sebastianbergmann",
                    "type": "github"
                }
            ],
            "time": "2020-10-26T13:08:54+00:00"
        },
        {
            "name": "sebastian/code-unit-reverse-lookup",
            "version": "2.0.3",
            "source": {
                "type": "git",
                "url": "https://github.com/sebastianbergmann/code-unit-reverse-lookup.git",
                "reference": "ac91f01ccec49fb77bdc6fd1e548bc70f7faa3e5"
            },
            "dist": {
                "type": "zip",
                "url": "https://api.github.com/repos/sebastianbergmann/code-unit-reverse-lookup/zipball/ac91f01ccec49fb77bdc6fd1e548bc70f7faa3e5",
                "reference": "ac91f01ccec49fb77bdc6fd1e548bc70f7faa3e5",
                "shasum": ""
            },
            "require": {
                "php": ">=7.3"
            },
            "require-dev": {
                "phpunit/phpunit": "^9.3"
            },
            "type": "library",
            "extra": {
                "branch-alias": {
                    "dev-master": "2.0-dev"
                }
            },
            "autoload": {
                "classmap": [
                    "src/"
                ]
            },
            "notification-url": "https://packagist.org/downloads/",
            "license": [
                "BSD-3-Clause"
            ],
            "authors": [
                {
                    "name": "Sebastian Bergmann",
                    "email": "sebastian@phpunit.de"
                }
            ],
            "description": "Looks up which function or method a line of code belongs to",
            "homepage": "https://github.com/sebastianbergmann/code-unit-reverse-lookup/",
            "support": {
                "issues": "https://github.com/sebastianbergmann/code-unit-reverse-lookup/issues",
                "source": "https://github.com/sebastianbergmann/code-unit-reverse-lookup/tree/2.0.3"
            },
            "funding": [
                {
                    "url": "https://github.com/sebastianbergmann",
                    "type": "github"
                }
            ],
            "time": "2020-09-28T05:30:19+00:00"
        },
        {
            "name": "sebastian/comparator",
            "version": "4.0.6",
            "source": {
                "type": "git",
                "url": "https://github.com/sebastianbergmann/comparator.git",
                "reference": "55f4261989e546dc112258c7a75935a81a7ce382"
            },
            "dist": {
                "type": "zip",
                "url": "https://api.github.com/repos/sebastianbergmann/comparator/zipball/55f4261989e546dc112258c7a75935a81a7ce382",
                "reference": "55f4261989e546dc112258c7a75935a81a7ce382",
                "shasum": ""
            },
            "require": {
                "php": ">=7.3",
                "sebastian/diff": "^4.0",
                "sebastian/exporter": "^4.0"
            },
            "require-dev": {
                "phpunit/phpunit": "^9.3"
            },
            "type": "library",
            "extra": {
                "branch-alias": {
                    "dev-master": "4.0-dev"
                }
            },
            "autoload": {
                "classmap": [
                    "src/"
                ]
            },
            "notification-url": "https://packagist.org/downloads/",
            "license": [
                "BSD-3-Clause"
            ],
            "authors": [
                {
                    "name": "Sebastian Bergmann",
                    "email": "sebastian@phpunit.de"
                },
                {
                    "name": "Jeff Welch",
                    "email": "whatthejeff@gmail.com"
                },
                {
                    "name": "Volker Dusch",
                    "email": "github@wallbash.com"
                },
                {
                    "name": "Bernhard Schussek",
                    "email": "bschussek@2bepublished.at"
                }
            ],
            "description": "Provides the functionality to compare PHP values for equality",
            "homepage": "https://github.com/sebastianbergmann/comparator",
            "keywords": [
                "comparator",
                "compare",
                "equality"
            ],
            "support": {
                "issues": "https://github.com/sebastianbergmann/comparator/issues",
                "source": "https://github.com/sebastianbergmann/comparator/tree/4.0.6"
            },
            "funding": [
                {
                    "url": "https://github.com/sebastianbergmann",
                    "type": "github"
                }
            ],
            "time": "2020-10-26T15:49:45+00:00"
        },
        {
            "name": "sebastian/complexity",
            "version": "2.0.3",
            "source": {
                "type": "git",
                "url": "https://github.com/sebastianbergmann/complexity.git",
                "reference": "25f207c40d62b8b7aa32f5ab026c53561964053a"
            },
            "dist": {
                "type": "zip",
                "url": "https://api.github.com/repos/sebastianbergmann/complexity/zipball/25f207c40d62b8b7aa32f5ab026c53561964053a",
                "reference": "25f207c40d62b8b7aa32f5ab026c53561964053a",
                "shasum": ""
            },
            "require": {
                "nikic/php-parser": "^4.18 || ^5.0",
                "php": ">=7.3"
            },
            "require-dev": {
                "phpunit/phpunit": "^9.3"
            },
            "type": "library",
            "extra": {
                "branch-alias": {
                    "dev-master": "2.0-dev"
                }
            },
            "autoload": {
                "classmap": [
                    "src/"
                ]
            },
            "notification-url": "https://packagist.org/downloads/",
            "license": [
                "BSD-3-Clause"
            ],
            "authors": [
                {
                    "name": "Sebastian Bergmann",
                    "email": "sebastian@phpunit.de",
                    "role": "lead"
                }
            ],
            "description": "Library for calculating the complexity of PHP code units",
            "homepage": "https://github.com/sebastianbergmann/complexity",
            "support": {
                "issues": "https://github.com/sebastianbergmann/complexity/issues",
                "source": "https://github.com/sebastianbergmann/complexity/tree/2.0.3"
            },
            "funding": [
                {
                    "url": "https://github.com/sebastianbergmann",
                    "type": "github"
                }
            ],
            "time": "2023-12-22T06:19:30+00:00"
        },
        {
            "name": "sebastian/diff",
            "version": "4.0.4",
            "source": {
                "type": "git",
                "url": "https://github.com/sebastianbergmann/diff.git",
                "reference": "3461e3fccc7cfdfc2720be910d3bd73c69be590d"
            },
            "dist": {
                "type": "zip",
                "url": "https://api.github.com/repos/sebastianbergmann/diff/zipball/3461e3fccc7cfdfc2720be910d3bd73c69be590d",
                "reference": "3461e3fccc7cfdfc2720be910d3bd73c69be590d",
                "shasum": ""
            },
            "require": {
                "php": ">=7.3"
            },
            "require-dev": {
                "phpunit/phpunit": "^9.3",
                "symfony/process": "^4.2 || ^5"
            },
            "type": "library",
            "extra": {
                "branch-alias": {
                    "dev-master": "4.0-dev"
                }
            },
            "autoload": {
                "classmap": [
                    "src/"
                ]
            },
            "notification-url": "https://packagist.org/downloads/",
            "license": [
                "BSD-3-Clause"
            ],
            "authors": [
                {
                    "name": "Sebastian Bergmann",
                    "email": "sebastian@phpunit.de"
                },
                {
                    "name": "Kore Nordmann",
                    "email": "mail@kore-nordmann.de"
                }
            ],
            "description": "Diff implementation",
            "homepage": "https://github.com/sebastianbergmann/diff",
            "keywords": [
                "diff",
                "udiff",
                "unidiff",
                "unified diff"
            ],
            "support": {
                "issues": "https://github.com/sebastianbergmann/diff/issues",
                "source": "https://github.com/sebastianbergmann/diff/tree/4.0.4"
            },
            "funding": [
                {
                    "url": "https://github.com/sebastianbergmann",
                    "type": "github"
                }
            ],
            "time": "2020-10-26T13:10:38+00:00"
        },
        {
            "name": "sebastian/environment",
            "version": "5.1.5",
            "source": {
                "type": "git",
                "url": "https://github.com/sebastianbergmann/environment.git",
                "reference": "830c43a844f1f8d5b7a1f6d6076b784454d8b7ed"
            },
            "dist": {
                "type": "zip",
                "url": "https://api.github.com/repos/sebastianbergmann/environment/zipball/830c43a844f1f8d5b7a1f6d6076b784454d8b7ed",
                "reference": "830c43a844f1f8d5b7a1f6d6076b784454d8b7ed",
                "shasum": ""
            },
            "require": {
                "php": ">=7.3"
            },
            "require-dev": {
                "phpunit/phpunit": "^9.3"
            },
            "suggest": {
                "ext-posix": "*"
            },
            "type": "library",
            "extra": {
                "branch-alias": {
                    "dev-master": "5.1-dev"
                }
            },
            "autoload": {
                "classmap": [
                    "src/"
                ]
            },
            "notification-url": "https://packagist.org/downloads/",
            "license": [
                "BSD-3-Clause"
            ],
            "authors": [
                {
                    "name": "Sebastian Bergmann",
                    "email": "sebastian@phpunit.de"
                }
            ],
            "description": "Provides functionality to handle HHVM/PHP environments",
            "homepage": "http://www.github.com/sebastianbergmann/environment",
            "keywords": [
                "Xdebug",
                "environment",
                "hhvm"
            ],
            "support": {
                "issues": "https://github.com/sebastianbergmann/environment/issues",
                "source": "https://github.com/sebastianbergmann/environment/tree/5.1.5"
            },
            "funding": [
                {
                    "url": "https://github.com/sebastianbergmann",
                    "type": "github"
                }
            ],
            "time": "2023-02-03T06:03:51+00:00"
        },
        {
            "name": "sebastian/exporter",
            "version": "4.0.4",
            "source": {
                "type": "git",
                "url": "https://github.com/sebastianbergmann/exporter.git",
                "reference": "65e8b7db476c5dd267e65eea9cab77584d3cfff9"
            },
            "dist": {
                "type": "zip",
                "url": "https://api.github.com/repos/sebastianbergmann/exporter/zipball/65e8b7db476c5dd267e65eea9cab77584d3cfff9",
                "reference": "65e8b7db476c5dd267e65eea9cab77584d3cfff9",
                "shasum": ""
            },
            "require": {
                "php": ">=7.3",
                "sebastian/recursion-context": "^4.0"
            },
            "require-dev": {
                "ext-mbstring": "*",
                "phpunit/phpunit": "^9.3"
            },
            "type": "library",
            "extra": {
                "branch-alias": {
                    "dev-master": "4.0-dev"
                }
            },
            "autoload": {
                "classmap": [
                    "src/"
                ]
            },
            "notification-url": "https://packagist.org/downloads/",
            "license": [
                "BSD-3-Clause"
            ],
            "authors": [
                {
                    "name": "Sebastian Bergmann",
                    "email": "sebastian@phpunit.de"
                },
                {
                    "name": "Jeff Welch",
                    "email": "whatthejeff@gmail.com"
                },
                {
                    "name": "Volker Dusch",
                    "email": "github@wallbash.com"
                },
                {
                    "name": "Adam Harvey",
                    "email": "aharvey@php.net"
                },
                {
                    "name": "Bernhard Schussek",
                    "email": "bschussek@gmail.com"
                }
            ],
            "description": "Provides the functionality to export PHP variables for visualization",
            "homepage": "https://www.github.com/sebastianbergmann/exporter",
            "keywords": [
                "export",
                "exporter"
            ],
            "support": {
                "issues": "https://github.com/sebastianbergmann/exporter/issues",
                "source": "https://github.com/sebastianbergmann/exporter/tree/4.0.4"
            },
            "funding": [
                {
                    "url": "https://github.com/sebastianbergmann",
                    "type": "github"
                }
            ],
            "time": "2021-11-11T14:18:36+00:00"
        },
        {
            "name": "sebastian/global-state",
            "version": "5.0.5",
            "source": {
                "type": "git",
                "url": "https://github.com/sebastianbergmann/global-state.git",
                "reference": "0ca8db5a5fc9c8646244e629625ac486fa286bf2"
            },
            "dist": {
                "type": "zip",
                "url": "https://api.github.com/repos/sebastianbergmann/global-state/zipball/0ca8db5a5fc9c8646244e629625ac486fa286bf2",
                "reference": "0ca8db5a5fc9c8646244e629625ac486fa286bf2",
                "shasum": ""
            },
            "require": {
                "php": ">=7.3",
                "sebastian/object-reflector": "^2.0",
                "sebastian/recursion-context": "^4.0"
            },
            "require-dev": {
                "ext-dom": "*",
                "phpunit/phpunit": "^9.3"
            },
            "suggest": {
                "ext-uopz": "*"
            },
            "type": "library",
            "extra": {
                "branch-alias": {
                    "dev-master": "5.0-dev"
                }
            },
            "autoload": {
                "classmap": [
                    "src/"
                ]
            },
            "notification-url": "https://packagist.org/downloads/",
            "license": [
                "BSD-3-Clause"
            ],
            "authors": [
                {
                    "name": "Sebastian Bergmann",
                    "email": "sebastian@phpunit.de"
                }
            ],
            "description": "Snapshotting of global state",
            "homepage": "http://www.github.com/sebastianbergmann/global-state",
            "keywords": [
                "global state"
            ],
            "support": {
                "issues": "https://github.com/sebastianbergmann/global-state/issues",
                "source": "https://github.com/sebastianbergmann/global-state/tree/5.0.5"
            },
            "funding": [
                {
                    "url": "https://github.com/sebastianbergmann",
                    "type": "github"
                }
            ],
            "time": "2022-02-14T08:28:10+00:00"
        },
        {
            "name": "sebastian/lines-of-code",
            "version": "1.0.4",
            "source": {
                "type": "git",
                "url": "https://github.com/sebastianbergmann/lines-of-code.git",
                "reference": "e1e4a170560925c26d424b6a03aed157e7dcc5c5"
            },
            "dist": {
                "type": "zip",
                "url": "https://api.github.com/repos/sebastianbergmann/lines-of-code/zipball/e1e4a170560925c26d424b6a03aed157e7dcc5c5",
                "reference": "e1e4a170560925c26d424b6a03aed157e7dcc5c5",
                "shasum": ""
            },
            "require": {
                "nikic/php-parser": "^4.18 || ^5.0",
                "php": ">=7.3"
            },
            "require-dev": {
                "phpunit/phpunit": "^9.3"
            },
            "type": "library",
            "extra": {
                "branch-alias": {
                    "dev-master": "1.0-dev"
                }
            },
            "autoload": {
                "classmap": [
                    "src/"
                ]
            },
            "notification-url": "https://packagist.org/downloads/",
            "license": [
                "BSD-3-Clause"
            ],
            "authors": [
                {
                    "name": "Sebastian Bergmann",
                    "email": "sebastian@phpunit.de",
                    "role": "lead"
                }
            ],
            "description": "Library for counting the lines of code in PHP source code",
            "homepage": "https://github.com/sebastianbergmann/lines-of-code",
            "support": {
                "issues": "https://github.com/sebastianbergmann/lines-of-code/issues",
                "source": "https://github.com/sebastianbergmann/lines-of-code/tree/1.0.4"
            },
            "funding": [
                {
                    "url": "https://github.com/sebastianbergmann",
                    "type": "github"
                }
            ],
            "time": "2023-12-22T06:20:34+00:00"
        },
        {
            "name": "sebastian/object-enumerator",
            "version": "4.0.4",
            "source": {
                "type": "git",
                "url": "https://github.com/sebastianbergmann/object-enumerator.git",
                "reference": "5c9eeac41b290a3712d88851518825ad78f45c71"
            },
            "dist": {
                "type": "zip",
                "url": "https://api.github.com/repos/sebastianbergmann/object-enumerator/zipball/5c9eeac41b290a3712d88851518825ad78f45c71",
                "reference": "5c9eeac41b290a3712d88851518825ad78f45c71",
                "shasum": ""
            },
            "require": {
                "php": ">=7.3",
                "sebastian/object-reflector": "^2.0",
                "sebastian/recursion-context": "^4.0"
            },
            "require-dev": {
                "phpunit/phpunit": "^9.3"
            },
            "type": "library",
            "extra": {
                "branch-alias": {
                    "dev-master": "4.0-dev"
                }
            },
            "autoload": {
                "classmap": [
                    "src/"
                ]
            },
            "notification-url": "https://packagist.org/downloads/",
            "license": [
                "BSD-3-Clause"
            ],
            "authors": [
                {
                    "name": "Sebastian Bergmann",
                    "email": "sebastian@phpunit.de"
                }
            ],
            "description": "Traverses array structures and object graphs to enumerate all referenced objects",
            "homepage": "https://github.com/sebastianbergmann/object-enumerator/",
            "support": {
                "issues": "https://github.com/sebastianbergmann/object-enumerator/issues",
                "source": "https://github.com/sebastianbergmann/object-enumerator/tree/4.0.4"
            },
            "funding": [
                {
                    "url": "https://github.com/sebastianbergmann",
                    "type": "github"
                }
            ],
            "time": "2020-10-26T13:12:34+00:00"
        },
        {
            "name": "sebastian/object-reflector",
            "version": "2.0.4",
            "source": {
                "type": "git",
                "url": "https://github.com/sebastianbergmann/object-reflector.git",
                "reference": "b4f479ebdbf63ac605d183ece17d8d7fe49c15c7"
            },
            "dist": {
                "type": "zip",
                "url": "https://api.github.com/repos/sebastianbergmann/object-reflector/zipball/b4f479ebdbf63ac605d183ece17d8d7fe49c15c7",
                "reference": "b4f479ebdbf63ac605d183ece17d8d7fe49c15c7",
                "shasum": ""
            },
            "require": {
                "php": ">=7.3"
            },
            "require-dev": {
                "phpunit/phpunit": "^9.3"
            },
            "type": "library",
            "extra": {
                "branch-alias": {
                    "dev-master": "2.0-dev"
                }
            },
            "autoload": {
                "classmap": [
                    "src/"
                ]
            },
            "notification-url": "https://packagist.org/downloads/",
            "license": [
                "BSD-3-Clause"
            ],
            "authors": [
                {
                    "name": "Sebastian Bergmann",
                    "email": "sebastian@phpunit.de"
                }
            ],
            "description": "Allows reflection of object attributes, including inherited and non-public ones",
            "homepage": "https://github.com/sebastianbergmann/object-reflector/",
            "support": {
                "issues": "https://github.com/sebastianbergmann/object-reflector/issues",
                "source": "https://github.com/sebastianbergmann/object-reflector/tree/2.0.4"
            },
            "funding": [
                {
                    "url": "https://github.com/sebastianbergmann",
                    "type": "github"
                }
            ],
            "time": "2020-10-26T13:14:26+00:00"
        },
        {
            "name": "sebastian/recursion-context",
            "version": "4.0.4",
            "source": {
                "type": "git",
                "url": "https://github.com/sebastianbergmann/recursion-context.git",
                "reference": "cd9d8cf3c5804de4341c283ed787f099f5506172"
            },
            "dist": {
                "type": "zip",
                "url": "https://api.github.com/repos/sebastianbergmann/recursion-context/zipball/cd9d8cf3c5804de4341c283ed787f099f5506172",
                "reference": "cd9d8cf3c5804de4341c283ed787f099f5506172",
                "shasum": ""
            },
            "require": {
                "php": ">=7.3"
            },
            "require-dev": {
                "phpunit/phpunit": "^9.3"
            },
            "type": "library",
            "extra": {
                "branch-alias": {
                    "dev-master": "4.0-dev"
                }
            },
            "autoload": {
                "classmap": [
                    "src/"
                ]
            },
            "notification-url": "https://packagist.org/downloads/",
            "license": [
                "BSD-3-Clause"
            ],
            "authors": [
                {
                    "name": "Sebastian Bergmann",
                    "email": "sebastian@phpunit.de"
                },
                {
                    "name": "Jeff Welch",
                    "email": "whatthejeff@gmail.com"
                },
                {
                    "name": "Adam Harvey",
                    "email": "aharvey@php.net"
                }
            ],
            "description": "Provides functionality to recursively process PHP variables",
            "homepage": "http://www.github.com/sebastianbergmann/recursion-context",
            "support": {
                "issues": "https://github.com/sebastianbergmann/recursion-context/issues",
                "source": "https://github.com/sebastianbergmann/recursion-context/tree/4.0.4"
            },
            "funding": [
                {
                    "url": "https://github.com/sebastianbergmann",
                    "type": "github"
                }
            ],
            "time": "2020-10-26T13:17:30+00:00"
        },
        {
            "name": "sebastian/resource-operations",
            "version": "3.0.3",
            "source": {
                "type": "git",
                "url": "https://github.com/sebastianbergmann/resource-operations.git",
                "reference": "0f4443cb3a1d92ce809899753bc0d5d5a8dd19a8"
            },
            "dist": {
                "type": "zip",
                "url": "https://api.github.com/repos/sebastianbergmann/resource-operations/zipball/0f4443cb3a1d92ce809899753bc0d5d5a8dd19a8",
                "reference": "0f4443cb3a1d92ce809899753bc0d5d5a8dd19a8",
                "shasum": ""
            },
            "require": {
                "php": ">=7.3"
            },
            "require-dev": {
                "phpunit/phpunit": "^9.0"
            },
            "type": "library",
            "extra": {
                "branch-alias": {
                    "dev-master": "3.0-dev"
                }
            },
            "autoload": {
                "classmap": [
                    "src/"
                ]
            },
            "notification-url": "https://packagist.org/downloads/",
            "license": [
                "BSD-3-Clause"
            ],
            "authors": [
                {
                    "name": "Sebastian Bergmann",
                    "email": "sebastian@phpunit.de"
                }
            ],
            "description": "Provides a list of PHP built-in functions that operate on resources",
            "homepage": "https://www.github.com/sebastianbergmann/resource-operations",
            "support": {
                "issues": "https://github.com/sebastianbergmann/resource-operations/issues",
                "source": "https://github.com/sebastianbergmann/resource-operations/tree/3.0.3"
            },
            "funding": [
                {
                    "url": "https://github.com/sebastianbergmann",
                    "type": "github"
                }
            ],
            "time": "2020-09-28T06:45:17+00:00"
        },
        {
            "name": "sebastian/type",
            "version": "3.0.0",
            "source": {
                "type": "git",
                "url": "https://github.com/sebastianbergmann/type.git",
                "reference": "b233b84bc4465aff7b57cf1c4bc75c86d00d6dad"
            },
            "dist": {
                "type": "zip",
                "url": "https://api.github.com/repos/sebastianbergmann/type/zipball/b233b84bc4465aff7b57cf1c4bc75c86d00d6dad",
                "reference": "b233b84bc4465aff7b57cf1c4bc75c86d00d6dad",
                "shasum": ""
            },
            "require": {
                "php": ">=7.3"
            },
            "require-dev": {
                "phpunit/phpunit": "^9.5"
            },
            "type": "library",
            "extra": {
                "branch-alias": {
                    "dev-master": "3.0-dev"
                }
            },
            "autoload": {
                "classmap": [
                    "src/"
                ]
            },
            "notification-url": "https://packagist.org/downloads/",
            "license": [
                "BSD-3-Clause"
            ],
            "authors": [
                {
                    "name": "Sebastian Bergmann",
                    "email": "sebastian@phpunit.de",
                    "role": "lead"
                }
            ],
            "description": "Collection of value objects that represent the types of the PHP type system",
            "homepage": "https://github.com/sebastianbergmann/type",
            "support": {
                "issues": "https://github.com/sebastianbergmann/type/issues",
                "source": "https://github.com/sebastianbergmann/type/tree/3.0.0"
            },
            "funding": [
                {
                    "url": "https://github.com/sebastianbergmann",
                    "type": "github"
                }
            ],
            "time": "2022-03-15T09:54:48+00:00"
        },
        {
            "name": "sebastian/version",
            "version": "3.0.2",
            "source": {
                "type": "git",
                "url": "https://github.com/sebastianbergmann/version.git",
                "reference": "c6c1022351a901512170118436c764e473f6de8c"
            },
            "dist": {
                "type": "zip",
                "url": "https://api.github.com/repos/sebastianbergmann/version/zipball/c6c1022351a901512170118436c764e473f6de8c",
                "reference": "c6c1022351a901512170118436c764e473f6de8c",
                "shasum": ""
            },
            "require": {
                "php": ">=7.3"
            },
            "type": "library",
            "extra": {
                "branch-alias": {
                    "dev-master": "3.0-dev"
                }
            },
            "autoload": {
                "classmap": [
                    "src/"
                ]
            },
            "notification-url": "https://packagist.org/downloads/",
            "license": [
                "BSD-3-Clause"
            ],
            "authors": [
                {
                    "name": "Sebastian Bergmann",
                    "email": "sebastian@phpunit.de",
                    "role": "lead"
                }
            ],
            "description": "Library that helps with managing the version number of Git-hosted PHP projects",
            "homepage": "https://github.com/sebastianbergmann/version",
            "support": {
                "issues": "https://github.com/sebastianbergmann/version/issues",
                "source": "https://github.com/sebastianbergmann/version/tree/3.0.2"
            },
            "funding": [
                {
                    "url": "https://github.com/sebastianbergmann",
                    "type": "github"
                }
            ],
            "time": "2020-09-28T06:39:44+00:00"
        },
        {
            "name": "shipmonk/composer-dependency-analyser",
            "version": "1.2.1",
            "source": {
                "type": "git",
                "url": "https://github.com/shipmonk-rnd/composer-dependency-analyser.git",
                "reference": "d44a0ec7d3b66fd73d5c32981c81569c9b85bddc"
            },
            "dist": {
                "type": "zip",
                "url": "https://api.github.com/repos/shipmonk-rnd/composer-dependency-analyser/zipball/d44a0ec7d3b66fd73d5c32981c81569c9b85bddc",
                "reference": "d44a0ec7d3b66fd73d5c32981c81569c9b85bddc",
                "shasum": ""
            },
            "require": {
                "ext-json": "*",
                "php": "^7.2 || ^8.0"
            },
            "require-dev": {
                "editorconfig-checker/editorconfig-checker": "^10.3.0",
                "ergebnis/composer-normalize": "^2.19",
                "phpstan/phpstan": "^1.10.30",
                "phpstan/phpstan-phpunit": "^1.1.1",
                "phpstan/phpstan-strict-rules": "^1.2.3",
                "phpunit/phpunit": "^8.5.28 || ^9.5.20",
                "shipmonk/name-collision-detector": "^2.0.0",
                "slevomat/coding-standard": "^8.0.1"
            },
            "bin": [
                "bin/composer-dependency-analyser"
            ],
            "type": "library",
            "autoload": {
                "psr-4": {
                    "ShipMonk\\ComposerDependencyAnalyser\\": "src/"
                }
            },
            "notification-url": "https://packagist.org/downloads/",
            "license": [
                "MIT"
            ],
            "description": "Fast detection of composer dependency issues (dead dependencies, shadow dependencies, misplaced dependencies)",
            "keywords": [
                "analyser",
                "composer",
                "composer dependency",
                "dead code",
                "dead dependency",
                "detector",
                "dev",
                "misplaced dependency",
                "shadow dependency",
                "static analysis",
                "unused code",
                "unused dependency"
            ],
            "support": {
                "issues": "https://github.com/shipmonk-rnd/composer-dependency-analyser/issues",
                "source": "https://github.com/shipmonk-rnd/composer-dependency-analyser/tree/1.2.1"
            },
            "time": "2024-02-16T10:44:07+00:00"
        },
        {
            "name": "shipmonk/name-collision-detector",
            "version": "2.1.0",
            "source": {
                "type": "git",
                "url": "https://github.com/shipmonk-rnd/name-collision-detector.git",
                "reference": "322993a0b057457ab363929c3ca37bce6eb4affb"
            },
            "dist": {
                "type": "zip",
                "url": "https://api.github.com/repos/shipmonk-rnd/name-collision-detector/zipball/322993a0b057457ab363929c3ca37bce6eb4affb",
                "reference": "322993a0b057457ab363929c3ca37bce6eb4affb",
                "shasum": ""
            },
            "require": {
                "ext-tokenizer": "*",
                "nette/schema": "^1.1.0",
                "php": "^7.2 || ^8.0"
            },
            "require-dev": {
                "editorconfig-checker/editorconfig-checker": "^10.3.0",
                "ergebnis/composer-normalize": "^2.19",
                "phpstan/phpstan": "^1.8.7",
                "phpstan/phpstan-phpunit": "^1.1.1",
                "phpstan/phpstan-strict-rules": "^1.2.3",
                "phpunit/phpunit": "^8.5.28 || ^9.5.20",
                "slevomat/coding-standard": "^8.0.1"
            },
            "bin": [
                "bin/detect-collisions"
            ],
            "type": "library",
            "autoload": {
                "psr-4": {
                    "ShipMonk\\NameCollision\\": "src/"
                }
            },
            "notification-url": "https://packagist.org/downloads/",
            "license": [
                "MIT"
            ],
            "description": "Simple tool to find ambiguous classes or any other name duplicates within your project.",
            "keywords": [
                "ambiguous",
                "autoload",
                "autoloading",
                "classname",
                "collision",
                "namespace"
            ],
            "support": {
                "issues": "https://github.com/shipmonk-rnd/name-collision-detector/issues",
                "source": "https://github.com/shipmonk-rnd/name-collision-detector/tree/2.1.0"
            },
            "time": "2023-10-09T12:15:58+00:00"
        },
        {
            "name": "theseer/tokenizer",
            "version": "1.2.1",
            "source": {
                "type": "git",
                "url": "https://github.com/theseer/tokenizer.git",
                "reference": "34a41e998c2183e22995f158c581e7b5e755ab9e"
            },
            "dist": {
                "type": "zip",
                "url": "https://api.github.com/repos/theseer/tokenizer/zipball/34a41e998c2183e22995f158c581e7b5e755ab9e",
                "reference": "34a41e998c2183e22995f158c581e7b5e755ab9e",
                "shasum": ""
            },
            "require": {
                "ext-dom": "*",
                "ext-tokenizer": "*",
                "ext-xmlwriter": "*",
                "php": "^7.2 || ^8.0"
            },
            "type": "library",
            "autoload": {
                "classmap": [
                    "src/"
                ]
            },
            "notification-url": "https://packagist.org/downloads/",
            "license": [
                "BSD-3-Clause"
            ],
            "authors": [
                {
                    "name": "Arne Blankerts",
                    "email": "arne@blankerts.de",
                    "role": "Developer"
                }
            ],
            "description": "A small library for converting tokenized PHP source code into XML and potentially other formats",
            "support": {
                "issues": "https://github.com/theseer/tokenizer/issues",
                "source": "https://github.com/theseer/tokenizer/tree/1.2.1"
            },
            "funding": [
                {
                    "url": "https://github.com/theseer",
                    "type": "github"
                }
            ],
            "time": "2021-07-28T10:34:58+00:00"
        }
    ],
    "aliases": [],
    "minimum-stability": "dev",
    "stability-flags": {
        "jetbrains/phpstorm-stubs": 20
    },
    "prefer-stable": true,
    "prefer-lowest": false,
    "platform": {
        "php": "^8.1",
        "composer-runtime-api": "^2.0"
    },
    "platform-dev": [],
    "platform-overrides": {
        "php": "8.1.99"
    },
    "plugin-api-version": "2.6.0"
}<|MERGE_RESOLUTION|>--- conflicted
+++ resolved
@@ -4,11 +4,7 @@
         "Read more about it at https://getcomposer.org/doc/01-basic-usage.md#installing-dependencies",
         "This file is @generated automatically"
     ],
-<<<<<<< HEAD
-    "content-hash": "16deaa9752a6b5b629ef3551500a7481",
-=======
-    "content-hash": "5bc89371e393f8020acce72b79fe173b",
->>>>>>> b366fd96
+    "content-hash": "71a702eb8181ecb60c5b676f0070342c",
     "packages": [
         {
             "name": "clue/ndjson-react",
