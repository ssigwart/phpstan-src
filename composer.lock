{
    "_readme": [
        "This file locks the dependencies of your project to a known state",
        "Read more about it at https://getcomposer.org/doc/01-basic-usage.md#installing-dependencies",
        "This file is @generated automatically"
    ],
<<<<<<< HEAD
    "content-hash": "1e0007ae967fe5706824a762d7d05edd",
=======
    "content-hash": "320291e3ee7da174c482bce9b0a0e86c",
>>>>>>> 97977743
    "packages": [
        {
            "name": "clue/ndjson-react",
            "version": "v1.3.0",
            "source": {
                "type": "git",
                "url": "https://github.com/clue/reactphp-ndjson.git",
                "reference": "392dc165fce93b5bb5c637b67e59619223c931b0"
            },
            "dist": {
                "type": "zip",
                "url": "https://api.github.com/repos/clue/reactphp-ndjson/zipball/392dc165fce93b5bb5c637b67e59619223c931b0",
                "reference": "392dc165fce93b5bb5c637b67e59619223c931b0",
                "shasum": ""
            },
            "require": {
                "php": ">=5.3",
                "react/stream": "^1.2"
            },
            "require-dev": {
                "phpunit/phpunit": "^9.5 || ^5.7 || ^4.8.35",
                "react/event-loop": "^1.2"
            },
            "type": "library",
            "autoload": {
                "psr-4": {
                    "Clue\\React\\NDJson\\": "src/"
                }
            },
            "notification-url": "https://packagist.org/downloads/",
            "license": [
                "MIT"
            ],
            "authors": [
                {
                    "name": "Christian Lück",
                    "email": "christian@clue.engineering"
                }
            ],
            "description": "Streaming newline-delimited JSON (NDJSON) parser and encoder for ReactPHP.",
            "homepage": "https://github.com/clue/reactphp-ndjson",
            "keywords": [
                "NDJSON",
                "json",
                "jsonlines",
                "newline",
                "reactphp",
                "streaming"
            ],
            "support": {
                "issues": "https://github.com/clue/reactphp-ndjson/issues",
                "source": "https://github.com/clue/reactphp-ndjson/tree/v1.3.0"
            },
            "funding": [
                {
                    "url": "https://clue.engineering/support",
                    "type": "custom"
                },
                {
                    "url": "https://github.com/clue",
                    "type": "github"
                }
            ],
            "time": "2022-12-23T10:58:28+00:00"
        },
        {
            "name": "composer/ca-bundle",
            "version": "1.3.7",
            "source": {
                "type": "git",
                "url": "https://github.com/composer/ca-bundle.git",
                "reference": "76e46335014860eec1aa5a724799a00a2e47cc85"
            },
            "dist": {
                "type": "zip",
                "url": "https://api.github.com/repos/composer/ca-bundle/zipball/76e46335014860eec1aa5a724799a00a2e47cc85",
                "reference": "76e46335014860eec1aa5a724799a00a2e47cc85",
                "shasum": ""
            },
            "require": {
                "ext-openssl": "*",
                "ext-pcre": "*",
                "php": "^5.3.2 || ^7.0 || ^8.0"
            },
            "require-dev": {
                "phpstan/phpstan": "^0.12.55",
                "psr/log": "^1.0",
                "symfony/phpunit-bridge": "^4.2 || ^5",
                "symfony/process": "^2.5 || ^3.0 || ^4.0 || ^5.0 || ^6.0"
            },
            "type": "library",
            "extra": {
                "branch-alias": {
                    "dev-main": "1.x-dev"
                }
            },
            "autoload": {
                "psr-4": {
                    "Composer\\CaBundle\\": "src"
                }
            },
            "notification-url": "https://packagist.org/downloads/",
            "license": [
                "MIT"
            ],
            "authors": [
                {
                    "name": "Jordi Boggiano",
                    "email": "j.boggiano@seld.be",
                    "homepage": "http://seld.be"
                }
            ],
            "description": "Lets you find a path to the system CA bundle, and includes a fallback to the Mozilla CA bundle.",
            "keywords": [
                "cabundle",
                "cacert",
                "certificate",
                "ssl",
                "tls"
            ],
            "support": {
                "irc": "irc://irc.freenode.org/composer",
                "issues": "https://github.com/composer/ca-bundle/issues",
                "source": "https://github.com/composer/ca-bundle/tree/1.3.7"
            },
            "funding": [
                {
                    "url": "https://packagist.com",
                    "type": "custom"
                },
                {
                    "url": "https://github.com/composer",
                    "type": "github"
                },
                {
                    "url": "https://tidelift.com/funding/github/packagist/composer/composer",
                    "type": "tidelift"
                }
            ],
            "time": "2023-08-30T09:31:38+00:00"
        },
        {
            "name": "composer/pcre",
            "version": "3.1.0",
            "source": {
                "type": "git",
                "url": "https://github.com/composer/pcre.git",
                "reference": "4bff79ddd77851fe3cdd11616ed3f92841ba5bd2"
            },
            "dist": {
                "type": "zip",
                "url": "https://api.github.com/repos/composer/pcre/zipball/4bff79ddd77851fe3cdd11616ed3f92841ba5bd2",
                "reference": "4bff79ddd77851fe3cdd11616ed3f92841ba5bd2",
                "shasum": ""
            },
            "require": {
                "php": "^7.4 || ^8.0"
            },
            "require-dev": {
                "phpstan/phpstan": "^1.3",
                "phpstan/phpstan-strict-rules": "^1.1",
                "symfony/phpunit-bridge": "^5"
            },
            "type": "library",
            "extra": {
                "branch-alias": {
                    "dev-main": "3.x-dev"
                }
            },
            "autoload": {
                "psr-4": {
                    "Composer\\Pcre\\": "src"
                }
            },
            "notification-url": "https://packagist.org/downloads/",
            "license": [
                "MIT"
            ],
            "authors": [
                {
                    "name": "Jordi Boggiano",
                    "email": "j.boggiano@seld.be",
                    "homepage": "http://seld.be"
                }
            ],
            "description": "PCRE wrapping library that offers type-safe preg_* replacements.",
            "keywords": [
                "PCRE",
                "preg",
                "regex",
                "regular expression"
            ],
            "support": {
                "issues": "https://github.com/composer/pcre/issues",
                "source": "https://github.com/composer/pcre/tree/3.1.0"
            },
            "funding": [
                {
                    "url": "https://packagist.com",
                    "type": "custom"
                },
                {
                    "url": "https://github.com/composer",
                    "type": "github"
                },
                {
                    "url": "https://tidelift.com/funding/github/packagist/composer/composer",
                    "type": "tidelift"
                }
            ],
            "time": "2022-11-17T09:50:14+00:00"
        },
        {
            "name": "composer/xdebug-handler",
            "version": "3.0.3",
            "source": {
                "type": "git",
                "url": "https://github.com/composer/xdebug-handler.git",
                "reference": "ced299686f41dce890debac69273b47ffe98a40c"
            },
            "dist": {
                "type": "zip",
                "url": "https://api.github.com/repos/composer/xdebug-handler/zipball/ced299686f41dce890debac69273b47ffe98a40c",
                "reference": "ced299686f41dce890debac69273b47ffe98a40c",
                "shasum": ""
            },
            "require": {
                "composer/pcre": "^1 || ^2 || ^3",
                "php": "^7.2.5 || ^8.0",
                "psr/log": "^1 || ^2 || ^3"
            },
            "require-dev": {
                "phpstan/phpstan": "^1.0",
                "phpstan/phpstan-strict-rules": "^1.1",
                "symfony/phpunit-bridge": "^6.0"
            },
            "type": "library",
            "autoload": {
                "psr-4": {
                    "Composer\\XdebugHandler\\": "src"
                }
            },
            "notification-url": "https://packagist.org/downloads/",
            "license": [
                "MIT"
            ],
            "authors": [
                {
                    "name": "John Stevenson",
                    "email": "john-stevenson@blueyonder.co.uk"
                }
            ],
            "description": "Restarts a process without Xdebug.",
            "keywords": [
                "Xdebug",
                "performance"
            ],
            "support": {
                "irc": "irc://irc.freenode.org/composer",
                "issues": "https://github.com/composer/xdebug-handler/issues",
                "source": "https://github.com/composer/xdebug-handler/tree/3.0.3"
            },
            "funding": [
                {
                    "url": "https://packagist.com",
                    "type": "custom"
                },
                {
                    "url": "https://github.com/composer",
                    "type": "github"
                },
                {
                    "url": "https://tidelift.com/funding/github/packagist/composer/composer",
                    "type": "tidelift"
                }
            ],
            "time": "2022-02-25T21:32:43+00:00"
        },
        {
            "name": "evenement/evenement",
            "version": "v3.0.1",
            "source": {
                "type": "git",
                "url": "https://github.com/igorw/evenement.git",
                "reference": "531bfb9d15f8aa57454f5f0285b18bec903b8fb7"
            },
            "dist": {
                "type": "zip",
                "url": "https://api.github.com/repos/igorw/evenement/zipball/531bfb9d15f8aa57454f5f0285b18bec903b8fb7",
                "reference": "531bfb9d15f8aa57454f5f0285b18bec903b8fb7",
                "shasum": ""
            },
            "require": {
                "php": ">=7.0"
            },
            "require-dev": {
                "phpunit/phpunit": "^6.0"
            },
            "type": "library",
            "autoload": {
                "psr-0": {
                    "Evenement": "src"
                }
            },
            "notification-url": "https://packagist.org/downloads/",
            "license": [
                "MIT"
            ],
            "authors": [
                {
                    "name": "Igor Wiedler",
                    "email": "igor@wiedler.ch"
                }
            ],
            "description": "Événement is a very simple event dispatching library for PHP",
            "keywords": [
                "event-dispatcher",
                "event-emitter"
            ],
            "support": {
                "issues": "https://github.com/igorw/evenement/issues",
                "source": "https://github.com/igorw/evenement/tree/master"
            },
            "time": "2017-07-23T21:35:13+00:00"
        },
        {
            "name": "fidry/cpu-core-counter",
            "version": "0.5.1",
            "source": {
                "type": "git",
                "url": "https://github.com/theofidry/cpu-core-counter.git",
                "reference": "b58e5a3933e541dc286cc91fc4f3898bbc6f1623"
            },
            "dist": {
                "type": "zip",
                "url": "https://api.github.com/repos/theofidry/cpu-core-counter/zipball/b58e5a3933e541dc286cc91fc4f3898bbc6f1623",
                "reference": "b58e5a3933e541dc286cc91fc4f3898bbc6f1623",
                "shasum": ""
            },
            "require": {
                "php": "^7.2 || ^8.0"
            },
            "require-dev": {
                "fidry/makefile": "^0.2.0",
                "phpstan/extension-installer": "^1.2.0",
                "phpstan/phpstan": "^1.9.2",
                "phpstan/phpstan-deprecation-rules": "^1.0.0",
                "phpstan/phpstan-phpunit": "^1.2.2",
                "phpstan/phpstan-strict-rules": "^1.4.4",
                "phpunit/phpunit": "^9.5.26 || ^8.5.31",
                "theofidry/php-cs-fixer-config": "^1.0",
                "webmozarts/strict-phpunit": "^7.5"
            },
            "type": "library",
            "autoload": {
                "psr-4": {
                    "Fidry\\CpuCoreCounter\\": "src/"
                }
            },
            "notification-url": "https://packagist.org/downloads/",
            "license": [
                "MIT"
            ],
            "authors": [
                {
                    "name": "Théo FIDRY",
                    "email": "theo.fidry@gmail.com"
                }
            ],
            "description": "Tiny utility to get the number of CPU cores.",
            "keywords": [
                "CPU",
                "core"
            ],
            "support": {
                "issues": "https://github.com/theofidry/cpu-core-counter/issues",
                "source": "https://github.com/theofidry/cpu-core-counter/tree/0.5.1"
            },
            "funding": [
                {
                    "url": "https://github.com/theofidry",
                    "type": "github"
                }
            ],
            "time": "2022-12-24T12:35:10+00:00"
        },
        {
            "name": "fig/http-message-util",
            "version": "1.1.5",
            "source": {
                "type": "git",
                "url": "https://github.com/php-fig/http-message-util.git",
                "reference": "9d94dc0154230ac39e5bf89398b324a86f63f765"
            },
            "dist": {
                "type": "zip",
                "url": "https://api.github.com/repos/php-fig/http-message-util/zipball/9d94dc0154230ac39e5bf89398b324a86f63f765",
                "reference": "9d94dc0154230ac39e5bf89398b324a86f63f765",
                "shasum": ""
            },
            "require": {
                "php": "^5.3 || ^7.0 || ^8.0"
            },
            "suggest": {
                "psr/http-message": "The package containing the PSR-7 interfaces"
            },
            "type": "library",
            "extra": {
                "branch-alias": {
                    "dev-master": "1.1.x-dev"
                }
            },
            "autoload": {
                "psr-4": {
                    "Fig\\Http\\Message\\": "src/"
                }
            },
            "notification-url": "https://packagist.org/downloads/",
            "license": [
                "MIT"
            ],
            "authors": [
                {
                    "name": "PHP-FIG",
                    "homepage": "https://www.php-fig.org/"
                }
            ],
            "description": "Utility classes and constants for use with PSR-7 (psr/http-message)",
            "keywords": [
                "http",
                "http-message",
                "psr",
                "psr-7",
                "request",
                "response"
            ],
            "support": {
                "issues": "https://github.com/php-fig/http-message-util/issues",
                "source": "https://github.com/php-fig/http-message-util/tree/1.1.5"
            },
            "time": "2020-11-24T22:02:12+00:00"
        },
        {
            "name": "hoa/compiler",
            "version": "3.17.08.08",
            "source": {
                "type": "git",
                "url": "https://github.com/hoaproject/Compiler.git",
                "reference": "aa09caf0bf28adae6654ca6ee415ee2f522672de"
            },
            "dist": {
                "type": "zip",
                "url": "https://api.github.com/repos/hoaproject/Compiler/zipball/aa09caf0bf28adae6654ca6ee415ee2f522672de",
                "reference": "aa09caf0bf28adae6654ca6ee415ee2f522672de",
                "shasum": ""
            },
            "require": {
                "hoa/consistency": "~1.0",
                "hoa/exception": "~1.0",
                "hoa/file": "~1.0",
                "hoa/iterator": "~2.0",
                "hoa/math": "~1.0",
                "hoa/protocol": "~1.0",
                "hoa/regex": "~1.0",
                "hoa/visitor": "~2.0"
            },
            "require-dev": {
                "hoa/json": "~2.0",
                "hoa/test": "~2.0"
            },
            "type": "library",
            "extra": {
                "branch-alias": {
                    "dev-master": "3.x-dev"
                }
            },
            "autoload": {
                "psr-4": {
                    "Hoa\\Compiler\\": "."
                }
            },
            "notification-url": "https://packagist.org/downloads/",
            "license": [
                "BSD-3-Clause"
            ],
            "authors": [
                {
                    "name": "Ivan Enderlin",
                    "email": "ivan.enderlin@hoa-project.net"
                },
                {
                    "name": "Hoa community",
                    "homepage": "https://hoa-project.net/"
                }
            ],
            "description": "The Hoa\\Compiler library.",
            "homepage": "https://hoa-project.net/",
            "keywords": [
                "algebraic",
                "ast",
                "compiler",
                "context-free",
                "coverage",
                "exhaustive",
                "grammar",
                "isotropic",
                "language",
                "lexer",
                "library",
                "ll1",
                "llk",
                "parser",
                "pp",
                "random",
                "regular",
                "rule",
                "sampler",
                "syntax",
                "token",
                "trace",
                "uniform"
            ],
            "support": {
                "docs": "https://central.hoa-project.net/Documentation/Library/Compiler",
                "email": "support@hoa-project.net",
                "forum": "https://users.hoa-project.net/",
                "irc": "irc://chat.freenode.net/hoaproject",
                "issues": "https://github.com/hoaproject/Compiler/issues",
                "source": "https://central.hoa-project.net/Resource/Library/Compiler"
            },
            "abandoned": true,
            "time": "2017-08-08T07:44:07+00:00"
        },
        {
            "name": "hoa/consistency",
            "version": "1.17.05.02",
            "source": {
                "type": "git",
                "url": "https://github.com/hoaproject/Consistency.git",
                "reference": "fd7d0adc82410507f332516faf655b6ed22e4c2f"
            },
            "dist": {
                "type": "zip",
                "url": "https://api.github.com/repos/hoaproject/Consistency/zipball/fd7d0adc82410507f332516faf655b6ed22e4c2f",
                "reference": "fd7d0adc82410507f332516faf655b6ed22e4c2f",
                "shasum": ""
            },
            "require": {
                "hoa/exception": "~1.0",
                "php": ">=5.5.0"
            },
            "require-dev": {
                "hoa/stream": "~1.0",
                "hoa/test": "~2.0"
            },
            "type": "library",
            "extra": {
                "branch-alias": {
                    "dev-master": "1.x-dev"
                }
            },
            "autoload": {
                "files": [
                    "Prelude.php"
                ],
                "psr-4": {
                    "Hoa\\Consistency\\": "."
                }
            },
            "notification-url": "https://packagist.org/downloads/",
            "license": [
                "BSD-3-Clause"
            ],
            "authors": [
                {
                    "name": "Ivan Enderlin",
                    "email": "ivan.enderlin@hoa-project.net"
                },
                {
                    "name": "Hoa community",
                    "homepage": "https://hoa-project.net/"
                }
            ],
            "description": "The Hoa\\Consistency library.",
            "homepage": "https://hoa-project.net/",
            "keywords": [
                "autoloader",
                "callable",
                "consistency",
                "entity",
                "flex",
                "keyword",
                "library"
            ],
            "support": {
                "docs": "https://central.hoa-project.net/Documentation/Library/Consistency",
                "email": "support@hoa-project.net",
                "forum": "https://users.hoa-project.net/",
                "irc": "irc://chat.freenode.net/hoaproject",
                "issues": "https://github.com/hoaproject/Consistency/issues",
                "source": "https://central.hoa-project.net/Resource/Library/Consistency"
            },
            "abandoned": true,
            "time": "2017-05-02T12:18:12+00:00"
        },
        {
            "name": "hoa/event",
            "version": "1.17.01.13",
            "source": {
                "type": "git",
                "url": "https://github.com/hoaproject/Event.git",
                "reference": "6c0060dced212ffa3af0e34bb46624f990b29c54"
            },
            "dist": {
                "type": "zip",
                "url": "https://api.github.com/repos/hoaproject/Event/zipball/6c0060dced212ffa3af0e34bb46624f990b29c54",
                "reference": "6c0060dced212ffa3af0e34bb46624f990b29c54",
                "shasum": ""
            },
            "require": {
                "hoa/consistency": "~1.0",
                "hoa/exception": "~1.0"
            },
            "require-dev": {
                "hoa/test": "~2.0"
            },
            "type": "library",
            "extra": {
                "branch-alias": {
                    "dev-master": "1.x-dev"
                }
            },
            "autoload": {
                "psr-4": {
                    "Hoa\\Event\\": "."
                }
            },
            "notification-url": "https://packagist.org/downloads/",
            "license": [
                "BSD-3-Clause"
            ],
            "authors": [
                {
                    "name": "Ivan Enderlin",
                    "email": "ivan.enderlin@hoa-project.net"
                },
                {
                    "name": "Hoa community",
                    "homepage": "https://hoa-project.net/"
                }
            ],
            "description": "The Hoa\\Event library.",
            "homepage": "https://hoa-project.net/",
            "keywords": [
                "event",
                "library",
                "listener",
                "observer"
            ],
            "support": {
                "docs": "https://central.hoa-project.net/Documentation/Library/Event",
                "email": "support@hoa-project.net",
                "forum": "https://users.hoa-project.net/",
                "irc": "irc://chat.freenode.net/hoaproject",
                "issues": "https://github.com/hoaproject/Event/issues",
                "source": "https://central.hoa-project.net/Resource/Library/Event"
            },
            "abandoned": true,
            "time": "2017-01-13T15:30:50+00:00"
        },
        {
            "name": "hoa/exception",
            "version": "1.17.01.16",
            "source": {
                "type": "git",
                "url": "https://github.com/hoaproject/Exception.git",
                "reference": "091727d46420a3d7468ef0595651488bfc3a458f"
            },
            "dist": {
                "type": "zip",
                "url": "https://api.github.com/repos/hoaproject/Exception/zipball/091727d46420a3d7468ef0595651488bfc3a458f",
                "reference": "091727d46420a3d7468ef0595651488bfc3a458f",
                "shasum": ""
            },
            "require": {
                "hoa/consistency": "~1.0",
                "hoa/event": "~1.0"
            },
            "require-dev": {
                "hoa/test": "~2.0"
            },
            "type": "library",
            "extra": {
                "branch-alias": {
                    "dev-master": "1.x-dev"
                }
            },
            "autoload": {
                "psr-4": {
                    "Hoa\\Exception\\": "."
                }
            },
            "notification-url": "https://packagist.org/downloads/",
            "license": [
                "BSD-3-Clause"
            ],
            "authors": [
                {
                    "name": "Ivan Enderlin",
                    "email": "ivan.enderlin@hoa-project.net"
                },
                {
                    "name": "Hoa community",
                    "homepage": "https://hoa-project.net/"
                }
            ],
            "description": "The Hoa\\Exception library.",
            "homepage": "https://hoa-project.net/",
            "keywords": [
                "exception",
                "library"
            ],
            "support": {
                "docs": "https://central.hoa-project.net/Documentation/Library/Exception",
                "email": "support@hoa-project.net",
                "forum": "https://users.hoa-project.net/",
                "irc": "irc://chat.freenode.net/hoaproject",
                "issues": "https://github.com/hoaproject/Exception/issues",
                "source": "https://central.hoa-project.net/Resource/Library/Exception"
            },
            "abandoned": true,
            "time": "2017-01-16T07:53:27+00:00"
        },
        {
            "name": "hoa/file",
            "version": "1.17.07.11",
            "source": {
                "type": "git",
                "url": "https://github.com/hoaproject/File.git",
                "reference": "35cb979b779bc54918d2f9a4e02ed6c7a1fa67ca"
            },
            "dist": {
                "type": "zip",
                "url": "https://api.github.com/repos/hoaproject/File/zipball/35cb979b779bc54918d2f9a4e02ed6c7a1fa67ca",
                "reference": "35cb979b779bc54918d2f9a4e02ed6c7a1fa67ca",
                "shasum": ""
            },
            "require": {
                "hoa/consistency": "~1.0",
                "hoa/event": "~1.0",
                "hoa/exception": "~1.0",
                "hoa/iterator": "~2.0",
                "hoa/stream": "~1.0"
            },
            "require-dev": {
                "hoa/test": "~2.0"
            },
            "type": "library",
            "extra": {
                "branch-alias": {
                    "dev-master": "1.x-dev"
                }
            },
            "autoload": {
                "psr-4": {
                    "Hoa\\File\\": "."
                }
            },
            "notification-url": "https://packagist.org/downloads/",
            "license": [
                "BSD-3-Clause"
            ],
            "authors": [
                {
                    "name": "Ivan Enderlin",
                    "email": "ivan.enderlin@hoa-project.net"
                },
                {
                    "name": "Hoa community",
                    "homepage": "https://hoa-project.net/"
                }
            ],
            "description": "The Hoa\\File library.",
            "homepage": "https://hoa-project.net/",
            "keywords": [
                "Socket",
                "directory",
                "file",
                "finder",
                "library",
                "link",
                "temporary"
            ],
            "support": {
                "docs": "https://central.hoa-project.net/Documentation/Library/File",
                "email": "support@hoa-project.net",
                "forum": "https://users.hoa-project.net/",
                "irc": "irc://chat.freenode.net/hoaproject",
                "issues": "https://github.com/hoaproject/File/issues",
                "source": "https://central.hoa-project.net/Resource/Library/File"
            },
            "abandoned": true,
            "time": "2017-07-11T07:42:15+00:00"
        },
        {
            "name": "hoa/iterator",
            "version": "2.17.01.10",
            "source": {
                "type": "git",
                "url": "https://github.com/hoaproject/Iterator.git",
                "reference": "d1120ba09cb4ccd049c86d10058ab94af245f0cc"
            },
            "dist": {
                "type": "zip",
                "url": "https://api.github.com/repos/hoaproject/Iterator/zipball/d1120ba09cb4ccd049c86d10058ab94af245f0cc",
                "reference": "d1120ba09cb4ccd049c86d10058ab94af245f0cc",
                "shasum": ""
            },
            "require": {
                "hoa/consistency": "~1.0",
                "hoa/exception": "~1.0"
            },
            "require-dev": {
                "hoa/test": "~2.0"
            },
            "type": "library",
            "extra": {
                "branch-alias": {
                    "dev-master": "2.x-dev"
                }
            },
            "autoload": {
                "psr-4": {
                    "Hoa\\Iterator\\": "."
                }
            },
            "notification-url": "https://packagist.org/downloads/",
            "license": [
                "BSD-3-Clause"
            ],
            "authors": [
                {
                    "name": "Ivan Enderlin",
                    "email": "ivan.enderlin@hoa-project.net"
                },
                {
                    "name": "Hoa community",
                    "homepage": "https://hoa-project.net/"
                }
            ],
            "description": "The Hoa\\Iterator library.",
            "homepage": "https://hoa-project.net/",
            "keywords": [
                "iterator",
                "library"
            ],
            "support": {
                "docs": "https://central.hoa-project.net/Documentation/Library/Iterator",
                "email": "support@hoa-project.net",
                "forum": "https://users.hoa-project.net/",
                "irc": "irc://chat.freenode.net/hoaproject",
                "issues": "https://github.com/hoaproject/Iterator/issues",
                "source": "https://central.hoa-project.net/Resource/Library/Iterator"
            },
            "abandoned": true,
            "time": "2017-01-10T10:34:47+00:00"
        },
        {
            "name": "hoa/math",
            "version": "1.17.05.16",
            "source": {
                "type": "git",
                "url": "https://github.com/hoaproject/Math.git",
                "reference": "7150785d30f5d565704912116a462e9f5bc83a0c"
            },
            "dist": {
                "type": "zip",
                "url": "https://api.github.com/repos/hoaproject/Math/zipball/7150785d30f5d565704912116a462e9f5bc83a0c",
                "reference": "7150785d30f5d565704912116a462e9f5bc83a0c",
                "shasum": ""
            },
            "require": {
                "hoa/compiler": "~3.0",
                "hoa/consistency": "~1.0",
                "hoa/exception": "~1.0",
                "hoa/iterator": "~2.0",
                "hoa/protocol": "~1.0",
                "hoa/zformat": "~1.0"
            },
            "require-dev": {
                "hoa/test": "~2.0"
            },
            "type": "library",
            "extra": {
                "branch-alias": {
                    "dev-master": "1.x-dev"
                }
            },
            "autoload": {
                "psr-4": {
                    "Hoa\\Math\\": "."
                }
            },
            "notification-url": "https://packagist.org/downloads/",
            "license": [
                "BSD-3-Clause"
            ],
            "authors": [
                {
                    "name": "Ivan Enderlin",
                    "email": "ivan.enderlin@hoa-project.net"
                },
                {
                    "name": "Hoa community",
                    "homepage": "https://hoa-project.net/"
                }
            ],
            "description": "The Hoa\\Math library.",
            "homepage": "https://hoa-project.net/",
            "keywords": [
                "arrangement",
                "combination",
                "combinatorics",
                "counting",
                "library",
                "math",
                "permutation",
                "sampler",
                "set"
            ],
            "support": {
                "docs": "https://central.hoa-project.net/Documentation/Library/Math",
                "email": "support@hoa-project.net",
                "forum": "https://users.hoa-project.net/",
                "irc": "irc://chat.freenode.net/hoaproject",
                "issues": "https://github.com/hoaproject/Math/issues",
                "source": "https://central.hoa-project.net/Resource/Library/Math"
            },
            "abandoned": true,
            "time": "2017-05-16T08:02:17+00:00"
        },
        {
            "name": "hoa/protocol",
            "version": "1.17.01.14",
            "source": {
                "type": "git",
                "url": "https://github.com/hoaproject/Protocol.git",
                "reference": "5c2cf972151c45f373230da170ea015deecf19e2"
            },
            "dist": {
                "type": "zip",
                "url": "https://api.github.com/repos/hoaproject/Protocol/zipball/5c2cf972151c45f373230da170ea015deecf19e2",
                "reference": "5c2cf972151c45f373230da170ea015deecf19e2",
                "shasum": ""
            },
            "require": {
                "hoa/consistency": "~1.0",
                "hoa/exception": "~1.0"
            },
            "require-dev": {
                "hoa/test": "~2.0"
            },
            "type": "library",
            "extra": {
                "branch-alias": {
                    "dev-master": "1.x-dev"
                }
            },
            "autoload": {
                "files": [
                    "Wrapper.php"
                ],
                "psr-4": {
                    "Hoa\\Protocol\\": "."
                }
            },
            "notification-url": "https://packagist.org/downloads/",
            "license": [
                "BSD-3-Clause"
            ],
            "authors": [
                {
                    "name": "Ivan Enderlin",
                    "email": "ivan.enderlin@hoa-project.net"
                },
                {
                    "name": "Hoa community",
                    "homepage": "https://hoa-project.net/"
                }
            ],
            "description": "The Hoa\\Protocol library.",
            "homepage": "https://hoa-project.net/",
            "keywords": [
                "library",
                "protocol",
                "resource",
                "stream",
                "wrapper"
            ],
            "support": {
                "docs": "https://central.hoa-project.net/Documentation/Library/Protocol",
                "email": "support@hoa-project.net",
                "forum": "https://users.hoa-project.net/",
                "irc": "irc://chat.freenode.net/hoaproject",
                "issues": "https://github.com/hoaproject/Protocol/issues",
                "source": "https://central.hoa-project.net/Resource/Library/Protocol"
            },
            "abandoned": true,
            "time": "2017-01-14T12:26:10+00:00"
        },
        {
            "name": "hoa/regex",
            "version": "1.17.01.13",
            "source": {
                "type": "git",
                "url": "https://github.com/hoaproject/Regex.git",
                "reference": "7e263a61b6fb45c1d03d8e5ef77668518abd5bec"
            },
            "dist": {
                "type": "zip",
                "url": "https://api.github.com/repos/hoaproject/Regex/zipball/7e263a61b6fb45c1d03d8e5ef77668518abd5bec",
                "reference": "7e263a61b6fb45c1d03d8e5ef77668518abd5bec",
                "shasum": ""
            },
            "require": {
                "hoa/consistency": "~1.0",
                "hoa/exception": "~1.0",
                "hoa/math": "~1.0",
                "hoa/protocol": "~1.0",
                "hoa/ustring": "~4.0",
                "hoa/visitor": "~2.0"
            },
            "type": "library",
            "extra": {
                "branch-alias": {
                    "dev-master": "1.x-dev"
                }
            },
            "autoload": {
                "psr-4": {
                    "Hoa\\Regex\\": "."
                }
            },
            "notification-url": "https://packagist.org/downloads/",
            "license": [
                "BSD-3-Clause"
            ],
            "authors": [
                {
                    "name": "Ivan Enderlin",
                    "email": "ivan.enderlin@hoa-project.net"
                },
                {
                    "name": "Hoa community",
                    "homepage": "https://hoa-project.net/"
                }
            ],
            "description": "The Hoa\\Regex library.",
            "homepage": "https://hoa-project.net/",
            "keywords": [
                "compiler",
                "library",
                "regex"
            ],
            "support": {
                "docs": "https://central.hoa-project.net/Documentation/Library/Regex",
                "email": "support@hoa-project.net",
                "forum": "https://users.hoa-project.net/",
                "irc": "irc://chat.freenode.net/hoaproject",
                "issues": "https://github.com/hoaproject/Regex/issues",
                "source": "https://central.hoa-project.net/Resource/Library/Regex"
            },
            "abandoned": true,
            "time": "2017-01-13T16:10:24+00:00"
        },
        {
            "name": "hoa/stream",
            "version": "1.17.02.21",
            "source": {
                "type": "git",
                "url": "https://github.com/hoaproject/Stream.git",
                "reference": "3293cfffca2de10525df51436adf88a559151d82"
            },
            "dist": {
                "type": "zip",
                "url": "https://api.github.com/repos/hoaproject/Stream/zipball/3293cfffca2de10525df51436adf88a559151d82",
                "reference": "3293cfffca2de10525df51436adf88a559151d82",
                "shasum": ""
            },
            "require": {
                "hoa/consistency": "~1.0",
                "hoa/event": "~1.0",
                "hoa/exception": "~1.0",
                "hoa/protocol": "~1.0"
            },
            "require-dev": {
                "hoa/test": "~2.0"
            },
            "type": "library",
            "extra": {
                "branch-alias": {
                    "dev-master": "1.x-dev"
                }
            },
            "autoload": {
                "psr-4": {
                    "Hoa\\Stream\\": "."
                }
            },
            "notification-url": "https://packagist.org/downloads/",
            "license": [
                "BSD-3-Clause"
            ],
            "authors": [
                {
                    "name": "Ivan Enderlin",
                    "email": "ivan.enderlin@hoa-project.net"
                },
                {
                    "name": "Hoa community",
                    "homepage": "https://hoa-project.net/"
                }
            ],
            "description": "The Hoa\\Stream library.",
            "homepage": "https://hoa-project.net/",
            "keywords": [
                "Context",
                "bucket",
                "composite",
                "filter",
                "in",
                "library",
                "out",
                "protocol",
                "stream",
                "wrapper"
            ],
            "support": {
                "docs": "https://central.hoa-project.net/Documentation/Library/Stream",
                "email": "support@hoa-project.net",
                "forum": "https://users.hoa-project.net/",
                "irc": "irc://chat.freenode.net/hoaproject",
                "issues": "https://github.com/hoaproject/Stream/issues",
                "source": "https://central.hoa-project.net/Resource/Library/Stream"
            },
            "abandoned": true,
            "time": "2017-02-21T16:01:06+00:00"
        },
        {
            "name": "hoa/ustring",
            "version": "4.17.01.16",
            "source": {
                "type": "git",
                "url": "https://github.com/hoaproject/Ustring.git",
                "reference": "e6326e2739178799b1fe3fdd92029f9517fa17a0"
            },
            "dist": {
                "type": "zip",
                "url": "https://api.github.com/repos/hoaproject/Ustring/zipball/e6326e2739178799b1fe3fdd92029f9517fa17a0",
                "reference": "e6326e2739178799b1fe3fdd92029f9517fa17a0",
                "shasum": ""
            },
            "require": {
                "hoa/consistency": "~1.0",
                "hoa/exception": "~1.0"
            },
            "require-dev": {
                "hoa/test": "~2.0"
            },
            "suggest": {
                "ext-iconv": "ext/iconv must be present (or a third implementation) to use Hoa\\Ustring::transcode().",
                "ext-intl": "To get a better Hoa\\Ustring::toAscii() and Hoa\\Ustring::compareTo()."
            },
            "type": "library",
            "extra": {
                "branch-alias": {
                    "dev-master": "4.x-dev"
                }
            },
            "autoload": {
                "psr-4": {
                    "Hoa\\Ustring\\": "."
                }
            },
            "notification-url": "https://packagist.org/downloads/",
            "license": [
                "BSD-3-Clause"
            ],
            "authors": [
                {
                    "name": "Ivan Enderlin",
                    "email": "ivan.enderlin@hoa-project.net"
                },
                {
                    "name": "Hoa community",
                    "homepage": "https://hoa-project.net/"
                }
            ],
            "description": "The Hoa\\Ustring library.",
            "homepage": "https://hoa-project.net/",
            "keywords": [
                "library",
                "search",
                "string",
                "unicode"
            ],
            "support": {
                "docs": "https://central.hoa-project.net/Documentation/Library/Ustring",
                "email": "support@hoa-project.net",
                "forum": "https://users.hoa-project.net/",
                "irc": "irc://chat.freenode.net/hoaproject",
                "issues": "https://github.com/hoaproject/Ustring/issues",
                "source": "https://central.hoa-project.net/Resource/Library/Ustring"
            },
            "abandoned": true,
            "time": "2017-01-16T07:08:25+00:00"
        },
        {
            "name": "hoa/visitor",
            "version": "2.17.01.16",
            "source": {
                "type": "git",
                "url": "https://github.com/hoaproject/Visitor.git",
                "reference": "c18fe1cbac98ae449e0d56e87469103ba08f224a"
            },
            "dist": {
                "type": "zip",
                "url": "https://api.github.com/repos/hoaproject/Visitor/zipball/c18fe1cbac98ae449e0d56e87469103ba08f224a",
                "reference": "c18fe1cbac98ae449e0d56e87469103ba08f224a",
                "shasum": ""
            },
            "require": {
                "hoa/consistency": "~1.0"
            },
            "require-dev": {
                "hoa/test": "~2.0"
            },
            "type": "library",
            "extra": {
                "branch-alias": {
                    "dev-master": "2.x-dev"
                }
            },
            "autoload": {
                "psr-4": {
                    "Hoa\\Visitor\\": "."
                }
            },
            "notification-url": "https://packagist.org/downloads/",
            "license": [
                "BSD-3-Clause"
            ],
            "authors": [
                {
                    "name": "Ivan Enderlin",
                    "email": "ivan.enderlin@hoa-project.net"
                },
                {
                    "name": "Hoa community",
                    "homepage": "https://hoa-project.net/"
                }
            ],
            "description": "The Hoa\\Visitor library.",
            "homepage": "https://hoa-project.net/",
            "keywords": [
                "library",
                "structure",
                "visit",
                "visitor"
            ],
            "support": {
                "docs": "https://central.hoa-project.net/Documentation/Library/Visitor",
                "email": "support@hoa-project.net",
                "forum": "https://users.hoa-project.net/",
                "irc": "irc://chat.freenode.net/hoaproject",
                "issues": "https://github.com/hoaproject/Visitor/issues",
                "source": "https://central.hoa-project.net/Resource/Library/Visitor"
            },
            "abandoned": true,
            "time": "2017-01-16T07:02:03+00:00"
        },
        {
            "name": "hoa/zformat",
            "version": "1.17.01.10",
            "source": {
                "type": "git",
                "url": "https://github.com/hoaproject/Zformat.git",
                "reference": "522c381a2a075d4b9dbb42eb4592dd09520e4ac2"
            },
            "dist": {
                "type": "zip",
                "url": "https://api.github.com/repos/hoaproject/Zformat/zipball/522c381a2a075d4b9dbb42eb4592dd09520e4ac2",
                "reference": "522c381a2a075d4b9dbb42eb4592dd09520e4ac2",
                "shasum": ""
            },
            "require": {
                "hoa/consistency": "~1.0",
                "hoa/exception": "~1.0"
            },
            "type": "library",
            "extra": {
                "branch-alias": {
                    "dev-master": "1.x-dev"
                }
            },
            "autoload": {
                "psr-4": {
                    "Hoa\\Zformat\\": "."
                }
            },
            "notification-url": "https://packagist.org/downloads/",
            "license": [
                "BSD-3-Clause"
            ],
            "authors": [
                {
                    "name": "Ivan Enderlin",
                    "email": "ivan.enderlin@hoa-project.net"
                },
                {
                    "name": "Hoa community",
                    "homepage": "https://hoa-project.net/"
                }
            ],
            "description": "The Hoa\\Zformat library.",
            "homepage": "https://hoa-project.net/",
            "keywords": [
                "library",
                "parameter",
                "zformat"
            ],
            "support": {
                "docs": "https://central.hoa-project.net/Documentation/Library/Zformat",
                "email": "support@hoa-project.net",
                "forum": "https://users.hoa-project.net/",
                "irc": "irc://chat.freenode.net/hoaproject",
                "issues": "https://github.com/hoaproject/Zformat/issues",
                "source": "https://central.hoa-project.net/Resource/Library/Zformat"
            },
            "abandoned": true,
            "time": "2017-01-10T10:39:54+00:00"
        },
        {
            "name": "jetbrains/phpstorm-stubs",
            "version": "dev-master",
            "source": {
                "type": "git",
                "url": "https://github.com/JetBrains/phpstorm-stubs.git",
                "reference": "130d3e99502179e65e09a032649f0327b58db003"
            },
            "dist": {
                "type": "zip",
                "url": "https://api.github.com/repos/JetBrains/phpstorm-stubs/zipball/130d3e99502179e65e09a032649f0327b58db003",
                "reference": "130d3e99502179e65e09a032649f0327b58db003",
                "shasum": ""
            },
            "require-dev": {
                "friendsofphp/php-cs-fixer": "@stable",
                "nikic/php-parser": "@stable",
                "php": "^8.0",
                "phpdocumentor/reflection-docblock": "@stable",
                "phpunit/phpunit": "^9.6"
            },
            "default-branch": true,
            "type": "library",
            "autoload": {
                "files": [
                    "PhpStormStubsMap.php"
                ]
            },
            "notification-url": "https://packagist.org/downloads/",
            "license": [
                "Apache-2.0"
            ],
            "description": "PHP runtime & extensions header files for PhpStorm",
            "homepage": "https://www.jetbrains.com/phpstorm",
            "keywords": [
                "autocomplete",
                "code",
                "inference",
                "inspection",
                "jetbrains",
                "phpstorm",
                "stubs",
                "type"
            ],
            "support": {
                "source": "https://github.com/JetBrains/phpstorm-stubs/tree/master"
            },
            "time": "2023-11-13T10:31:56+00:00"
        },
        {
            "name": "nette/bootstrap",
            "version": "v3.1.4",
            "source": {
                "type": "git",
                "url": "https://github.com/nette/bootstrap.git",
                "reference": "1a7965b4ee401ad0e3f673b9c016d2481afdc280"
            },
            "dist": {
                "type": "zip",
                "url": "https://api.github.com/repos/nette/bootstrap/zipball/1a7965b4ee401ad0e3f673b9c016d2481afdc280",
                "reference": "1a7965b4ee401ad0e3f673b9c016d2481afdc280",
                "shasum": ""
            },
            "require": {
                "nette/di": "^3.0.5",
                "nette/utils": "^3.2.1 || ^4.0",
                "php": ">=7.2 <8.3"
            },
            "conflict": {
                "tracy/tracy": "<2.6"
            },
            "require-dev": {
                "latte/latte": "^2.8",
                "nette/application": "^3.1",
                "nette/caching": "^3.0",
                "nette/database": "^3.0",
                "nette/forms": "^3.0",
                "nette/http": "^3.0",
                "nette/mail": "^3.0",
                "nette/robot-loader": "^3.0",
                "nette/safe-stream": "^2.2",
                "nette/security": "^3.0",
                "nette/tester": "^2.0",
                "phpstan/phpstan-nette": "^0.12",
                "tracy/tracy": "^2.6"
            },
            "suggest": {
                "nette/robot-loader": "to use Configurator::createRobotLoader()",
                "tracy/tracy": "to use Configurator::enableTracy()"
            },
            "type": "library",
            "extra": {
                "branch-alias": {
                    "dev-master": "3.1-dev"
                }
            },
            "autoload": {
                "classmap": [
                    "src/"
                ]
            },
            "notification-url": "https://packagist.org/downloads/",
            "license": [
                "BSD-3-Clause",
                "GPL-2.0-only",
                "GPL-3.0-only"
            ],
            "authors": [
                {
                    "name": "David Grudl",
                    "homepage": "https://davidgrudl.com"
                },
                {
                    "name": "Nette Community",
                    "homepage": "https://nette.org/contributors"
                }
            ],
            "description": "🅱  Nette Bootstrap: the simple way to configure and bootstrap your Nette application.",
            "homepage": "https://nette.org",
            "keywords": [
                "bootstrapping",
                "configurator",
                "nette"
            ],
            "support": {
                "issues": "https://github.com/nette/bootstrap/issues",
                "source": "https://github.com/nette/bootstrap/tree/v3.1.4"
            },
            "time": "2022-12-14T15:23:02+00:00"
        },
        {
            "name": "nette/di",
            "version": "v3.1.5",
            "source": {
                "type": "git",
                "url": "https://github.com/nette/di.git",
                "reference": "00ea0afa643b3b4383a5cd1a322656c989ade498"
            },
            "dist": {
                "type": "zip",
                "url": "https://api.github.com/repos/nette/di/zipball/00ea0afa643b3b4383a5cd1a322656c989ade498",
                "reference": "00ea0afa643b3b4383a5cd1a322656c989ade498",
                "shasum": ""
            },
            "require": {
                "ext-tokenizer": "*",
                "nette/neon": "^3.3 || ^4.0",
                "nette/php-generator": "^3.5.4 || ^4.0",
                "nette/robot-loader": "^3.2 || ~4.0.0",
                "nette/schema": "^1.2",
                "nette/utils": "^3.2.5 || ~4.0.0",
                "php": "7.2 - 8.3"
            },
            "require-dev": {
                "nette/tester": "^2.4",
                "phpstan/phpstan": "^1.0",
                "tracy/tracy": "^2.9"
            },
            "type": "library",
            "extra": {
                "branch-alias": {
                    "dev-master": "3.1-dev"
                }
            },
            "autoload": {
                "classmap": [
                    "src/"
                ]
            },
            "notification-url": "https://packagist.org/downloads/",
            "license": [
                "BSD-3-Clause",
                "GPL-2.0-only",
                "GPL-3.0-only"
            ],
            "authors": [
                {
                    "name": "David Grudl",
                    "homepage": "https://davidgrudl.com"
                },
                {
                    "name": "Nette Community",
                    "homepage": "https://nette.org/contributors"
                }
            ],
            "description": "💎 Nette Dependency Injection Container: Flexible, compiled and full-featured DIC with perfectly usable autowiring and support for all new PHP features.",
            "homepage": "https://nette.org",
            "keywords": [
                "compiled",
                "di",
                "dic",
                "factory",
                "ioc",
                "nette",
                "static"
            ],
            "support": {
                "issues": "https://github.com/nette/di/issues",
                "source": "https://github.com/nette/di/tree/v3.1.5"
            },
            "time": "2023-10-02T19:58:38+00:00"
        },
        {
            "name": "nette/finder",
            "version": "v2.6.0",
            "source": {
                "type": "git",
                "url": "https://github.com/nette/finder.git",
                "reference": "991aefb42860abeab8e003970c3809a9d83cb932"
            },
            "dist": {
                "type": "zip",
                "url": "https://api.github.com/repos/nette/finder/zipball/991aefb42860abeab8e003970c3809a9d83cb932",
                "reference": "991aefb42860abeab8e003970c3809a9d83cb932",
                "shasum": ""
            },
            "require": {
                "nette/utils": "^2.4 || ^3.0",
                "php": ">=7.1"
            },
            "conflict": {
                "nette/nette": "<2.2"
            },
            "require-dev": {
                "nette/tester": "^2.0",
                "phpstan/phpstan": "^0.12",
                "tracy/tracy": "^2.3"
            },
            "type": "library",
            "extra": {
                "branch-alias": {
                    "dev-master": "2.6-dev"
                }
            },
            "autoload": {
                "classmap": [
                    "src/"
                ]
            },
            "notification-url": "https://packagist.org/downloads/",
            "license": [
                "BSD-3-Clause",
                "GPL-2.0-only",
                "GPL-3.0-only"
            ],
            "authors": [
                {
                    "name": "David Grudl",
                    "homepage": "https://davidgrudl.com"
                },
                {
                    "name": "Nette Community",
                    "homepage": "https://nette.org/contributors"
                }
            ],
            "description": "🔍 Nette Finder: find files and directories with an intuitive API.",
            "homepage": "https://nette.org",
            "keywords": [
                "filesystem",
                "glob",
                "iterator",
                "nette"
            ],
            "support": {
                "issues": "https://github.com/nette/finder/issues",
                "source": "https://github.com/nette/finder/tree/v2.6.0"
            },
            "time": "2022-10-13T01:31:15+00:00"
        },
        {
            "name": "nette/neon",
            "version": "v3.3.2",
            "source": {
                "type": "git",
                "url": "https://github.com/nette/neon.git",
                "reference": "54b287d8c2cdbe577b02e28ca1713e275b05ece2"
            },
            "dist": {
                "type": "zip",
                "url": "https://api.github.com/repos/nette/neon/zipball/54b287d8c2cdbe577b02e28ca1713e275b05ece2",
                "reference": "54b287d8c2cdbe577b02e28ca1713e275b05ece2",
                "shasum": ""
            },
            "require": {
                "ext-json": "*",
                "php": ">=7.1"
            },
            "require-dev": {
                "nette/tester": "^2.0",
                "phpstan/phpstan": "^0.12",
                "tracy/tracy": "^2.7"
            },
            "bin": [
                "bin/neon-lint"
            ],
            "type": "library",
            "extra": {
                "branch-alias": {
                    "dev-master": "3.3-dev"
                }
            },
            "autoload": {
                "classmap": [
                    "src/"
                ]
            },
            "notification-url": "https://packagist.org/downloads/",
            "license": [
                "BSD-3-Clause",
                "GPL-2.0-only",
                "GPL-3.0-only"
            ],
            "authors": [
                {
                    "name": "David Grudl",
                    "homepage": "https://davidgrudl.com"
                },
                {
                    "name": "Nette Community",
                    "homepage": "https://nette.org/contributors"
                }
            ],
            "description": "🍸 Nette NEON: encodes and decodes NEON file format.",
            "homepage": "https://ne-on.org",
            "keywords": [
                "export",
                "import",
                "neon",
                "nette",
                "yaml"
            ],
            "support": {
                "issues": "https://github.com/nette/neon/issues",
                "source": "https://github.com/nette/neon/tree/v3.3.2"
            },
            "time": "2021-11-25T15:57:41+00:00"
        },
        {
            "name": "nette/php-generator",
            "version": "v3.6.5",
            "source": {
                "type": "git",
                "url": "https://github.com/nette/php-generator.git",
                "reference": "9370403f9d9c25b51c4596ded1fbfe70347f7c82"
            },
            "dist": {
                "type": "zip",
                "url": "https://api.github.com/repos/nette/php-generator/zipball/9370403f9d9c25b51c4596ded1fbfe70347f7c82",
                "reference": "9370403f9d9c25b51c4596ded1fbfe70347f7c82",
                "shasum": ""
            },
            "require": {
                "nette/utils": "^3.1.2",
                "php": ">=7.2 <8.2"
            },
            "require-dev": {
                "nette/tester": "^2.4",
                "nikic/php-parser": "^4.13",
                "phpstan/phpstan": "^0.12",
                "tracy/tracy": "^2.8"
            },
            "suggest": {
                "nikic/php-parser": "to use ClassType::withBodiesFrom() & GlobalFunction::withBodyFrom()"
            },
            "type": "library",
            "extra": {
                "branch-alias": {
                    "dev-master": "3.6-dev"
                }
            },
            "autoload": {
                "classmap": [
                    "src/"
                ]
            },
            "notification-url": "https://packagist.org/downloads/",
            "license": [
                "BSD-3-Clause",
                "GPL-2.0-only",
                "GPL-3.0-only"
            ],
            "authors": [
                {
                    "name": "David Grudl",
                    "homepage": "https://davidgrudl.com"
                },
                {
                    "name": "Nette Community",
                    "homepage": "https://nette.org/contributors"
                }
            ],
            "description": "🐘 Nette PHP Generator: generates neat PHP code for you. Supports new PHP 8.1 features.",
            "homepage": "https://nette.org",
            "keywords": [
                "code",
                "nette",
                "php",
                "scaffolding"
            ],
            "support": {
                "issues": "https://github.com/nette/php-generator/issues",
                "source": "https://github.com/nette/php-generator/tree/v3.6.5"
            },
            "time": "2021-11-24T16:23:44+00:00"
        },
        {
            "name": "nette/robot-loader",
            "version": "v3.4.1",
            "source": {
                "type": "git",
                "url": "https://github.com/nette/robot-loader.git",
                "reference": "e2adc334cb958164c050f485d99c44c430f51fe2"
            },
            "dist": {
                "type": "zip",
                "url": "https://api.github.com/repos/nette/robot-loader/zipball/e2adc334cb958164c050f485d99c44c430f51fe2",
                "reference": "e2adc334cb958164c050f485d99c44c430f51fe2",
                "shasum": ""
            },
            "require": {
                "ext-tokenizer": "*",
                "nette/finder": "^2.5 || ^3.0",
                "nette/utils": "^3.0",
                "php": ">=7.1"
            },
            "require-dev": {
                "nette/tester": "^2.0",
                "phpstan/phpstan": "^0.12",
                "tracy/tracy": "^2.3"
            },
            "type": "library",
            "extra": {
                "branch-alias": {
                    "dev-master": "3.4-dev"
                }
            },
            "autoload": {
                "classmap": [
                    "src/"
                ]
            },
            "notification-url": "https://packagist.org/downloads/",
            "license": [
                "BSD-3-Clause",
                "GPL-2.0-only",
                "GPL-3.0-only"
            ],
            "authors": [
                {
                    "name": "David Grudl",
                    "homepage": "https://davidgrudl.com"
                },
                {
                    "name": "Nette Community",
                    "homepage": "https://nette.org/contributors"
                }
            ],
            "description": "🍀 Nette RobotLoader: high performance and comfortable autoloader that will search and autoload classes within your application.",
            "homepage": "https://nette.org",
            "keywords": [
                "autoload",
                "class",
                "interface",
                "nette",
                "trait"
            ],
            "support": {
                "issues": "https://github.com/nette/robot-loader/issues",
                "source": "https://github.com/nette/robot-loader/tree/v3.4.1"
            },
            "time": "2021-08-25T15:53:54+00:00"
        },
        {
            "name": "nette/schema",
            "version": "v1.2.5",
            "source": {
                "type": "git",
                "url": "https://github.com/nette/schema.git",
                "reference": "0462f0166e823aad657c9224d0f849ecac1ba10a"
            },
            "dist": {
                "type": "zip",
                "url": "https://api.github.com/repos/nette/schema/zipball/0462f0166e823aad657c9224d0f849ecac1ba10a",
                "reference": "0462f0166e823aad657c9224d0f849ecac1ba10a",
                "shasum": ""
            },
            "require": {
                "nette/utils": "^2.5.7 || ^3.1.5 ||  ^4.0",
                "php": "7.1 - 8.3"
            },
            "require-dev": {
                "nette/tester": "^2.3 || ^2.4",
                "phpstan/phpstan-nette": "^1.0",
                "tracy/tracy": "^2.7"
            },
            "type": "library",
            "extra": {
                "branch-alias": {
                    "dev-master": "1.2-dev"
                }
            },
            "autoload": {
                "classmap": [
                    "src/"
                ]
            },
            "notification-url": "https://packagist.org/downloads/",
            "license": [
                "BSD-3-Clause",
                "GPL-2.0-only",
                "GPL-3.0-only"
            ],
            "authors": [
                {
                    "name": "David Grudl",
                    "homepage": "https://davidgrudl.com"
                },
                {
                    "name": "Nette Community",
                    "homepage": "https://nette.org/contributors"
                }
            ],
            "description": "📐 Nette Schema: validating data structures against a given Schema.",
            "homepage": "https://nette.org",
            "keywords": [
                "config",
                "nette"
            ],
            "support": {
                "issues": "https://github.com/nette/schema/issues",
                "source": "https://github.com/nette/schema/tree/v1.2.5"
            },
            "time": "2023-10-05T20:37:59+00:00"
        },
        {
            "name": "nette/utils",
            "version": "v3.2.7",
            "source": {
                "type": "git",
                "url": "https://github.com/nette/utils.git",
                "reference": "0af4e3de4df9f1543534beab255ccf459e7a2c99"
            },
            "dist": {
                "type": "zip",
                "url": "https://api.github.com/repos/nette/utils/zipball/0af4e3de4df9f1543534beab255ccf459e7a2c99",
                "reference": "0af4e3de4df9f1543534beab255ccf459e7a2c99",
                "shasum": ""
            },
            "require": {
                "php": ">=7.2 <8.2"
            },
            "conflict": {
                "nette/di": "<3.0.6"
            },
            "require-dev": {
                "nette/tester": "~2.0",
                "phpstan/phpstan": "^1.0",
                "tracy/tracy": "^2.3"
            },
            "suggest": {
                "ext-gd": "to use Image",
                "ext-iconv": "to use Strings::webalize(), toAscii(), chr() and reverse()",
                "ext-intl": "to use Strings::webalize(), toAscii(), normalize() and compare()",
                "ext-json": "to use Nette\\Utils\\Json",
                "ext-mbstring": "to use Strings::lower() etc...",
                "ext-tokenizer": "to use Nette\\Utils\\Reflection::getUseStatements()",
                "ext-xml": "to use Strings::length() etc. when mbstring is not available"
            },
            "type": "library",
            "extra": {
                "branch-alias": {
                    "dev-master": "3.2-dev"
                }
            },
            "autoload": {
                "classmap": [
                    "src/"
                ]
            },
            "notification-url": "https://packagist.org/downloads/",
            "license": [
                "BSD-3-Clause",
                "GPL-2.0-only",
                "GPL-3.0-only"
            ],
            "authors": [
                {
                    "name": "David Grudl",
                    "homepage": "https://davidgrudl.com"
                },
                {
                    "name": "Nette Community",
                    "homepage": "https://nette.org/contributors"
                }
            ],
            "description": "🛠  Nette Utils: lightweight utilities for string & array manipulation, image handling, safe JSON encoding/decoding, validation, slug or strong password generating etc.",
            "homepage": "https://nette.org",
            "keywords": [
                "array",
                "core",
                "datetime",
                "images",
                "json",
                "nette",
                "paginator",
                "password",
                "slugify",
                "string",
                "unicode",
                "utf-8",
                "utility",
                "validation"
            ],
            "support": {
                "issues": "https://github.com/nette/utils/issues",
                "source": "https://github.com/nette/utils/tree/v3.2.7"
            },
            "time": "2022-01-24T11:29:14+00:00"
        },
        {
            "name": "nikic/php-parser",
            "version": "v4.17.1",
            "source": {
                "type": "git",
                "url": "https://github.com/nikic/PHP-Parser.git",
                "reference": "a6303e50c90c355c7eeee2c4a8b27fe8dc8fef1d"
            },
            "dist": {
                "type": "zip",
                "url": "https://api.github.com/repos/nikic/PHP-Parser/zipball/a6303e50c90c355c7eeee2c4a8b27fe8dc8fef1d",
                "reference": "a6303e50c90c355c7eeee2c4a8b27fe8dc8fef1d",
                "shasum": ""
            },
            "require": {
                "ext-tokenizer": "*",
                "php": ">=7.0"
            },
            "require-dev": {
                "ircmaxell/php-yacc": "^0.0.7",
                "phpunit/phpunit": "^6.5 || ^7.0 || ^8.0 || ^9.0"
            },
            "bin": [
                "bin/php-parse"
            ],
            "type": "library",
            "extra": {
                "branch-alias": {
                    "dev-master": "4.9-dev"
                }
            },
            "autoload": {
                "psr-4": {
                    "PhpParser\\": "lib/PhpParser"
                }
            },
            "notification-url": "https://packagist.org/downloads/",
            "license": [
                "BSD-3-Clause"
            ],
            "authors": [
                {
                    "name": "Nikita Popov"
                }
            ],
            "description": "A PHP parser written in PHP",
            "keywords": [
                "parser",
                "php"
            ],
            "support": {
                "issues": "https://github.com/nikic/PHP-Parser/issues",
                "source": "https://github.com/nikic/PHP-Parser/tree/v4.17.1"
            },
            "time": "2023-08-13T19:53:39+00:00"
        },
        {
            "name": "ondram/ci-detector",
            "version": "3.5.1",
            "source": {
                "type": "git",
                "url": "https://github.com/OndraM/ci-detector.git",
                "reference": "594e61252843b68998bddd48078c5058fe9028bd"
            },
            "dist": {
                "type": "zip",
                "url": "https://api.github.com/repos/OndraM/ci-detector/zipball/594e61252843b68998bddd48078c5058fe9028bd",
                "reference": "594e61252843b68998bddd48078c5058fe9028bd",
                "shasum": ""
            },
            "require": {
                "php": "^7.1 || ^8.0"
            },
            "require-dev": {
                "ergebnis/composer-normalize": "^2.2",
                "lmc/coding-standard": "^1.3 || ^2.0",
                "php-parallel-lint/php-parallel-lint": "^1.1",
                "phpstan/extension-installer": "^1.0.3",
                "phpstan/phpstan": "^0.12.0",
                "phpstan/phpstan-phpunit": "^0.12.1",
                "phpunit/phpunit": "^7.1 || ^8.0 || ^9.0"
            },
            "type": "library",
            "autoload": {
                "psr-4": {
                    "OndraM\\CiDetector\\": "src/"
                }
            },
            "notification-url": "https://packagist.org/downloads/",
            "license": [
                "MIT"
            ],
            "authors": [
                {
                    "name": "Ondřej Machulda",
                    "email": "ondrej.machulda@gmail.com"
                }
            ],
            "description": "Detect continuous integration environment and provide unified access to properties of current build",
            "keywords": [
                "CircleCI",
                "Codeship",
                "Wercker",
                "adapter",
                "appveyor",
                "aws",
                "aws codebuild",
                "bamboo",
                "bitbucket",
                "buddy",
                "ci-info",
                "codebuild",
                "continuous integration",
                "continuousphp",
                "drone",
                "github",
                "gitlab",
                "interface",
                "jenkins",
                "teamcity",
                "travis"
            ],
            "support": {
                "issues": "https://github.com/OndraM/ci-detector/issues",
                "source": "https://github.com/OndraM/ci-detector/tree/main"
            },
            "time": "2020-09-04T11:21:14+00:00"
        },
        {
            "name": "ondrejmirtes/better-reflection",
            "version": "6.14.0.8",
            "source": {
                "type": "git",
                "url": "https://github.com/ondrejmirtes/BetterReflection.git",
                "reference": "03cae90976cb786a305fd527904f36d85ccc3c78"
            },
            "dist": {
                "type": "zip",
                "url": "https://api.github.com/repos/ondrejmirtes/BetterReflection/zipball/03cae90976cb786a305fd527904f36d85ccc3c78",
                "reference": "03cae90976cb786a305fd527904f36d85ccc3c78",
                "shasum": ""
            },
            "require": {
                "ext-json": "*",
                "jetbrains/phpstorm-stubs": "dev-master#7b055d8634d2143a909f2c5141ec70c82b8b9254",
                "nikic/php-parser": "^4.17.1",
                "php": "^7.2 || ^8.0"
            },
            "conflict": {
                "thecodingmachine/safe": "<1.1.3"
            },
            "require-dev": {
                "doctrine/coding-standard": "^12.0.0",
                "phpstan/phpstan": "^1.10.33",
                "phpstan/phpstan-phpunit": "^1.3.14",
                "phpunit/phpunit": "^10.3.3",
                "rector/rector": "0.14.3",
                "vimeo/psalm": "5.15.0"
            },
            "suggest": {
                "composer/composer": "Required to use the ComposerSourceLocator"
            },
            "type": "library",
            "autoload": {
                "psr-4": {
                    "PHPStan\\BetterReflection\\": "src"
                }
            },
            "notification-url": "https://packagist.org/downloads/",
            "license": [
                "MIT"
            ],
            "authors": [
                {
                    "name": "James Titcumb",
                    "email": "james@asgrim.com",
                    "homepage": "https://github.com/asgrim"
                },
                {
                    "name": "Marco Pivetta",
                    "email": "ocramius@gmail.com",
                    "homepage": "https://ocramius.github.io/"
                },
                {
                    "name": "Gary Hockin",
                    "email": "gary@roave.com",
                    "homepage": "https://github.com/geeh"
                },
                {
                    "name": "Jaroslav Hanslík",
                    "email": "kukulich@kukulich.cz",
                    "homepage": "https://github.com/kukulich"
                }
            ],
            "description": "Better Reflection - an improved code reflection API",
            "support": {
                "source": "https://github.com/ondrejmirtes/BetterReflection/tree/6.14.0.8"
            },
            "time": "2023-11-13T10:14:31+00:00"
        },
        {
            "name": "phpstan/php-8-stubs",
            "version": "0.3.79",
            "source": {
                "type": "git",
                "url": "https://github.com/phpstan/php-8-stubs.git",
                "reference": "4025fc1b30ab8c54491511c25b103a01d3e00001"
            },
            "dist": {
                "type": "zip",
                "url": "https://api.github.com/repos/phpstan/php-8-stubs/zipball/4025fc1b30ab8c54491511c25b103a01d3e00001",
                "reference": "4025fc1b30ab8c54491511c25b103a01d3e00001",
                "shasum": ""
            },
            "type": "library",
            "autoload": {
                "classmap": [
                    "Php8StubsMap.php"
                ]
            },
            "notification-url": "https://packagist.org/downloads/",
            "license": [
                "MIT",
                "PHP-3.01"
            ],
            "description": "PHP stubs extracted from php-src",
            "support": {
                "issues": "https://github.com/phpstan/php-8-stubs/issues",
                "source": "https://github.com/phpstan/php-8-stubs/tree/0.3.79"
            },
            "time": "2023-11-11T00:14:08+00:00"
        },
        {
            "name": "phpstan/phpdoc-parser",
            "version": "1.24.3",
            "source": {
                "type": "git",
                "url": "https://github.com/phpstan/phpdoc-parser.git",
                "reference": "12f01d214f1c73b9c91fdb3b1c415e4c70652083"
            },
            "dist": {
                "type": "zip",
                "url": "https://api.github.com/repos/phpstan/phpdoc-parser/zipball/12f01d214f1c73b9c91fdb3b1c415e4c70652083",
                "reference": "12f01d214f1c73b9c91fdb3b1c415e4c70652083",
                "shasum": ""
            },
            "require": {
                "php": "^7.2 || ^8.0"
            },
            "require-dev": {
                "doctrine/annotations": "^2.0",
                "nikic/php-parser": "^4.15",
                "php-parallel-lint/php-parallel-lint": "^1.2",
                "phpstan/extension-installer": "^1.0",
                "phpstan/phpstan": "^1.5",
                "phpstan/phpstan-phpunit": "^1.1",
                "phpstan/phpstan-strict-rules": "^1.0",
                "phpunit/phpunit": "^9.5",
                "symfony/process": "^5.2"
            },
            "type": "library",
            "autoload": {
                "psr-4": {
                    "PHPStan\\PhpDocParser\\": [
                        "src/"
                    ]
                }
            },
            "notification-url": "https://packagist.org/downloads/",
            "license": [
                "MIT"
            ],
            "description": "PHPDoc parser with support for nullable, intersection and generic types",
            "support": {
                "issues": "https://github.com/phpstan/phpdoc-parser/issues",
                "source": "https://github.com/phpstan/phpdoc-parser/tree/1.24.3"
            },
            "time": "2023-11-18T20:15:32+00:00"
        },
        {
            "name": "psr/container",
            "version": "1.1.2",
            "source": {
                "type": "git",
                "url": "https://github.com/php-fig/container.git",
                "reference": "513e0666f7216c7459170d56df27dfcefe1689ea"
            },
            "dist": {
                "type": "zip",
                "url": "https://api.github.com/repos/php-fig/container/zipball/513e0666f7216c7459170d56df27dfcefe1689ea",
                "reference": "513e0666f7216c7459170d56df27dfcefe1689ea",
                "shasum": ""
            },
            "require": {
                "php": ">=7.4.0"
            },
            "type": "library",
            "autoload": {
                "psr-4": {
                    "Psr\\Container\\": "src/"
                }
            },
            "notification-url": "https://packagist.org/downloads/",
            "license": [
                "MIT"
            ],
            "authors": [
                {
                    "name": "PHP-FIG",
                    "homepage": "https://www.php-fig.org/"
                }
            ],
            "description": "Common Container Interface (PHP FIG PSR-11)",
            "homepage": "https://github.com/php-fig/container",
            "keywords": [
                "PSR-11",
                "container",
                "container-interface",
                "container-interop",
                "psr"
            ],
            "support": {
                "issues": "https://github.com/php-fig/container/issues",
                "source": "https://github.com/php-fig/container/tree/1.1.2"
            },
            "time": "2021-11-05T16:50:12+00:00"
        },
        {
            "name": "psr/http-message",
            "version": "1.0.1",
            "source": {
                "type": "git",
                "url": "https://github.com/php-fig/http-message.git",
                "reference": "f6561bf28d520154e4b0ec72be95418abe6d9363"
            },
            "dist": {
                "type": "zip",
                "url": "https://api.github.com/repos/php-fig/http-message/zipball/f6561bf28d520154e4b0ec72be95418abe6d9363",
                "reference": "f6561bf28d520154e4b0ec72be95418abe6d9363",
                "shasum": ""
            },
            "require": {
                "php": ">=5.3.0"
            },
            "type": "library",
            "extra": {
                "branch-alias": {
                    "dev-master": "1.0.x-dev"
                }
            },
            "autoload": {
                "psr-4": {
                    "Psr\\Http\\Message\\": "src/"
                }
            },
            "notification-url": "https://packagist.org/downloads/",
            "license": [
                "MIT"
            ],
            "authors": [
                {
                    "name": "PHP-FIG",
                    "homepage": "http://www.php-fig.org/"
                }
            ],
            "description": "Common interface for HTTP messages",
            "homepage": "https://github.com/php-fig/http-message",
            "keywords": [
                "http",
                "http-message",
                "psr",
                "psr-7",
                "request",
                "response"
            ],
            "support": {
                "source": "https://github.com/php-fig/http-message/tree/master"
            },
            "time": "2016-08-06T14:39:51+00:00"
        },
        {
            "name": "psr/log",
            "version": "1.1.3",
            "source": {
                "type": "git",
                "url": "https://github.com/php-fig/log.git",
                "reference": "0f73288fd15629204f9d42b7055f72dacbe811fc"
            },
            "dist": {
                "type": "zip",
                "url": "https://api.github.com/repos/php-fig/log/zipball/0f73288fd15629204f9d42b7055f72dacbe811fc",
                "reference": "0f73288fd15629204f9d42b7055f72dacbe811fc",
                "shasum": ""
            },
            "require": {
                "php": ">=5.3.0"
            },
            "type": "library",
            "extra": {
                "branch-alias": {
                    "dev-master": "1.1.x-dev"
                }
            },
            "autoload": {
                "psr-4": {
                    "Psr\\Log\\": "Psr/Log/"
                }
            },
            "notification-url": "https://packagist.org/downloads/",
            "license": [
                "MIT"
            ],
            "authors": [
                {
                    "name": "PHP-FIG",
                    "homepage": "http://www.php-fig.org/"
                }
            ],
            "description": "Common interface for logging libraries",
            "homepage": "https://github.com/php-fig/log",
            "keywords": [
                "log",
                "psr",
                "psr-3"
            ],
            "support": {
                "source": "https://github.com/php-fig/log/tree/1.1.3"
            },
            "time": "2020-03-23T09:12:05+00:00"
        },
        {
            "name": "react/async",
            "version": "v3.0.0",
            "source": {
                "type": "git",
                "url": "https://github.com/reactphp/async.git",
                "reference": "3c3b812be77aec14bf8300b052ba589c9a5bc95b"
            },
            "dist": {
                "type": "zip",
                "url": "https://api.github.com/repos/reactphp/async/zipball/3c3b812be77aec14bf8300b052ba589c9a5bc95b",
                "reference": "3c3b812be77aec14bf8300b052ba589c9a5bc95b",
                "shasum": ""
            },
            "require": {
                "php": ">=7.1",
                "react/event-loop": "^1.2",
                "react/promise": "^3.0 || ^2.8 || ^1.2.1"
            },
            "require-dev": {
                "phpunit/phpunit": "^9.3 || ^7.5"
            },
            "type": "library",
            "autoload": {
                "files": [
                    "src/functions_include.php"
                ]
            },
            "notification-url": "https://packagist.org/downloads/",
            "license": [
                "MIT"
            ],
            "authors": [
                {
                    "name": "Christian Lück",
                    "email": "christian@clue.engineering",
                    "homepage": "https://clue.engineering/"
                },
                {
                    "name": "Cees-Jan Kiewiet",
                    "email": "reactphp@ceesjankiewiet.nl",
                    "homepage": "https://wyrihaximus.net/"
                },
                {
                    "name": "Jan Sorgalla",
                    "email": "jsorgalla@gmail.com",
                    "homepage": "https://sorgalla.com/"
                },
                {
                    "name": "Chris Boden",
                    "email": "cboden@gmail.com",
                    "homepage": "https://cboden.dev/"
                }
            ],
            "description": "Async utilities for ReactPHP",
            "keywords": [
                "async",
                "reactphp"
            ],
            "support": {
                "issues": "https://github.com/reactphp/async/issues",
                "source": "https://github.com/reactphp/async/tree/v3.0.0"
            },
            "funding": [
                {
                    "url": "https://github.com/WyriHaximus",
                    "type": "github"
                },
                {
                    "url": "https://github.com/clue",
                    "type": "github"
                }
            ],
            "time": "2022-07-11T14:17:23+00:00"
        },
        {
            "name": "react/cache",
            "version": "v1.2.0",
            "source": {
                "type": "git",
                "url": "https://github.com/reactphp/cache.git",
                "reference": "d47c472b64aa5608225f47965a484b75c7817d5b"
            },
            "dist": {
                "type": "zip",
                "url": "https://api.github.com/repos/reactphp/cache/zipball/d47c472b64aa5608225f47965a484b75c7817d5b",
                "reference": "d47c472b64aa5608225f47965a484b75c7817d5b",
                "shasum": ""
            },
            "require": {
                "php": ">=5.3.0",
                "react/promise": "^3.0 || ^2.0 || ^1.1"
            },
            "require-dev": {
                "phpunit/phpunit": "^9.5 || ^5.7 || ^4.8.35"
            },
            "type": "library",
            "autoload": {
                "psr-4": {
                    "React\\Cache\\": "src/"
                }
            },
            "notification-url": "https://packagist.org/downloads/",
            "license": [
                "MIT"
            ],
            "authors": [
                {
                    "name": "Christian Lück",
                    "email": "christian@clue.engineering",
                    "homepage": "https://clue.engineering/"
                },
                {
                    "name": "Cees-Jan Kiewiet",
                    "email": "reactphp@ceesjankiewiet.nl",
                    "homepage": "https://wyrihaximus.net/"
                },
                {
                    "name": "Jan Sorgalla",
                    "email": "jsorgalla@gmail.com",
                    "homepage": "https://sorgalla.com/"
                },
                {
                    "name": "Chris Boden",
                    "email": "cboden@gmail.com",
                    "homepage": "https://cboden.dev/"
                }
            ],
            "description": "Async, Promise-based cache interface for ReactPHP",
            "keywords": [
                "cache",
                "caching",
                "promise",
                "reactphp"
            ],
            "support": {
                "issues": "https://github.com/reactphp/cache/issues",
                "source": "https://github.com/reactphp/cache/tree/v1.2.0"
            },
            "funding": [
                {
                    "url": "https://opencollective.com/reactphp",
                    "type": "open_collective"
                }
            ],
            "time": "2022-11-30T15:59:55+00:00"
        },
        {
            "name": "react/child-process",
            "version": "v0.6.5",
            "source": {
                "type": "git",
                "url": "https://github.com/reactphp/child-process.git",
                "reference": "e71eb1aa55f057c7a4a0d08d06b0b0a484bead43"
            },
            "dist": {
                "type": "zip",
                "url": "https://api.github.com/repos/reactphp/child-process/zipball/e71eb1aa55f057c7a4a0d08d06b0b0a484bead43",
                "reference": "e71eb1aa55f057c7a4a0d08d06b0b0a484bead43",
                "shasum": ""
            },
            "require": {
                "evenement/evenement": "^3.0 || ^2.0 || ^1.0",
                "php": ">=5.3.0",
                "react/event-loop": "^1.2",
                "react/stream": "^1.2"
            },
            "require-dev": {
                "phpunit/phpunit": "^9.3 || ^5.7 || ^4.8.35",
                "react/socket": "^1.8",
                "sebastian/environment": "^5.0 || ^3.0 || ^2.0 || ^1.0"
            },
            "type": "library",
            "autoload": {
                "psr-4": {
                    "React\\ChildProcess\\": "src"
                }
            },
            "notification-url": "https://packagist.org/downloads/",
            "license": [
                "MIT"
            ],
            "authors": [
                {
                    "name": "Christian Lück",
                    "email": "christian@clue.engineering",
                    "homepage": "https://clue.engineering/"
                },
                {
                    "name": "Cees-Jan Kiewiet",
                    "email": "reactphp@ceesjankiewiet.nl",
                    "homepage": "https://wyrihaximus.net/"
                },
                {
                    "name": "Jan Sorgalla",
                    "email": "jsorgalla@gmail.com",
                    "homepage": "https://sorgalla.com/"
                },
                {
                    "name": "Chris Boden",
                    "email": "cboden@gmail.com",
                    "homepage": "https://cboden.dev/"
                }
            ],
            "description": "Event-driven library for executing child processes with ReactPHP.",
            "keywords": [
                "event-driven",
                "process",
                "reactphp"
            ],
            "support": {
                "issues": "https://github.com/reactphp/child-process/issues",
                "source": "https://github.com/reactphp/child-process/tree/v0.6.5"
            },
            "funding": [
                {
                    "url": "https://github.com/WyriHaximus",
                    "type": "github"
                },
                {
                    "url": "https://github.com/clue",
                    "type": "github"
                }
            ],
            "time": "2022-09-16T13:41:56+00:00"
        },
        {
            "name": "react/dns",
            "version": "v1.10.0",
            "source": {
                "type": "git",
                "url": "https://github.com/reactphp/dns.git",
                "reference": "a5427e7dfa47713e438016905605819d101f238c"
            },
            "dist": {
                "type": "zip",
                "url": "https://api.github.com/repos/reactphp/dns/zipball/a5427e7dfa47713e438016905605819d101f238c",
                "reference": "a5427e7dfa47713e438016905605819d101f238c",
                "shasum": ""
            },
            "require": {
                "php": ">=5.3.0",
                "react/cache": "^1.0 || ^0.6 || ^0.5",
                "react/event-loop": "^1.2",
                "react/promise": "^3.0 || ^2.7 || ^1.2.1",
                "react/promise-timer": "^1.9"
            },
            "require-dev": {
                "phpunit/phpunit": "^9.3 || ^4.8.35",
                "react/async": "^4 || ^3 || ^2"
            },
            "type": "library",
            "autoload": {
                "psr-4": {
                    "React\\Dns\\": "src"
                }
            },
            "notification-url": "https://packagist.org/downloads/",
            "license": [
                "MIT"
            ],
            "authors": [
                {
                    "name": "Christian Lück",
                    "email": "christian@clue.engineering",
                    "homepage": "https://clue.engineering/"
                },
                {
                    "name": "Cees-Jan Kiewiet",
                    "email": "reactphp@ceesjankiewiet.nl",
                    "homepage": "https://wyrihaximus.net/"
                },
                {
                    "name": "Jan Sorgalla",
                    "email": "jsorgalla@gmail.com",
                    "homepage": "https://sorgalla.com/"
                },
                {
                    "name": "Chris Boden",
                    "email": "cboden@gmail.com",
                    "homepage": "https://cboden.dev/"
                }
            ],
            "description": "Async DNS resolver for ReactPHP",
            "keywords": [
                "async",
                "dns",
                "dns-resolver",
                "reactphp"
            ],
            "support": {
                "issues": "https://github.com/reactphp/dns/issues",
                "source": "https://github.com/reactphp/dns/tree/v1.10.0"
            },
            "funding": [
                {
                    "url": "https://github.com/WyriHaximus",
                    "type": "github"
                },
                {
                    "url": "https://github.com/clue",
                    "type": "github"
                }
            ],
            "time": "2022-09-08T12:22:46+00:00"
        },
        {
            "name": "react/event-loop",
            "version": "v1.4.0",
            "source": {
                "type": "git",
                "url": "https://github.com/reactphp/event-loop.git",
                "reference": "6e7e587714fff7a83dcc7025aee42ab3b265ae05"
            },
            "dist": {
                "type": "zip",
                "url": "https://api.github.com/repos/reactphp/event-loop/zipball/6e7e587714fff7a83dcc7025aee42ab3b265ae05",
                "reference": "6e7e587714fff7a83dcc7025aee42ab3b265ae05",
                "shasum": ""
            },
            "require": {
                "php": ">=5.3.0"
            },
            "require-dev": {
                "phpunit/phpunit": "^9.6 || ^5.7 || ^4.8.36"
            },
            "suggest": {
                "ext-pcntl": "For signal handling support when using the StreamSelectLoop"
            },
            "type": "library",
            "autoload": {
                "psr-4": {
                    "React\\EventLoop\\": "src/"
                }
            },
            "notification-url": "https://packagist.org/downloads/",
            "license": [
                "MIT"
            ],
            "authors": [
                {
                    "name": "Christian Lück",
                    "email": "christian@clue.engineering",
                    "homepage": "https://clue.engineering/"
                },
                {
                    "name": "Cees-Jan Kiewiet",
                    "email": "reactphp@ceesjankiewiet.nl",
                    "homepage": "https://wyrihaximus.net/"
                },
                {
                    "name": "Jan Sorgalla",
                    "email": "jsorgalla@gmail.com",
                    "homepage": "https://sorgalla.com/"
                },
                {
                    "name": "Chris Boden",
                    "email": "cboden@gmail.com",
                    "homepage": "https://cboden.dev/"
                }
            ],
            "description": "ReactPHP's core reactor event loop that libraries can use for evented I/O.",
            "keywords": [
                "asynchronous",
                "event-loop"
            ],
            "support": {
                "issues": "https://github.com/reactphp/event-loop/issues",
                "source": "https://github.com/reactphp/event-loop/tree/v1.4.0"
            },
            "funding": [
                {
                    "url": "https://opencollective.com/reactphp",
                    "type": "open_collective"
                }
            ],
            "time": "2023-05-05T10:11:24+00:00"
        },
        {
            "name": "react/http",
            "version": "v1.9.0",
            "source": {
                "type": "git",
                "url": "https://github.com/reactphp/http.git",
                "reference": "bb3154dbaf2dfe3f0467f956a05f614a69d5f1d0"
            },
            "dist": {
                "type": "zip",
                "url": "https://api.github.com/repos/reactphp/http/zipball/bb3154dbaf2dfe3f0467f956a05f614a69d5f1d0",
                "reference": "bb3154dbaf2dfe3f0467f956a05f614a69d5f1d0",
                "shasum": ""
            },
            "require": {
                "evenement/evenement": "^3.0 || ^2.0 || ^1.0",
                "fig/http-message-util": "^1.1",
                "php": ">=5.3.0",
                "psr/http-message": "^1.0",
                "react/event-loop": "^1.2",
                "react/promise": "^3 || ^2.3 || ^1.2.1",
                "react/socket": "^1.12",
                "react/stream": "^1.2",
                "ringcentral/psr7": "^1.2"
            },
            "require-dev": {
                "clue/http-proxy-react": "^1.8",
                "clue/reactphp-ssh-proxy": "^1.4",
                "clue/socks-react": "^1.4",
                "phpunit/phpunit": "^9.5 || ^5.7 || ^4.8.35",
                "react/async": "^4 || ^3 || ^2",
                "react/promise-stream": "^1.4",
                "react/promise-timer": "^1.9"
            },
            "type": "library",
            "autoload": {
                "psr-4": {
                    "React\\Http\\": "src/"
                }
            },
            "notification-url": "https://packagist.org/downloads/",
            "license": [
                "MIT"
            ],
            "authors": [
                {
                    "name": "Christian Lück",
                    "email": "christian@clue.engineering",
                    "homepage": "https://clue.engineering/"
                },
                {
                    "name": "Cees-Jan Kiewiet",
                    "email": "reactphp@ceesjankiewiet.nl",
                    "homepage": "https://wyrihaximus.net/"
                },
                {
                    "name": "Jan Sorgalla",
                    "email": "jsorgalla@gmail.com",
                    "homepage": "https://sorgalla.com/"
                },
                {
                    "name": "Chris Boden",
                    "email": "cboden@gmail.com",
                    "homepage": "https://cboden.dev/"
                }
            ],
            "description": "Event-driven, streaming HTTP client and server implementation for ReactPHP",
            "keywords": [
                "async",
                "client",
                "event-driven",
                "http",
                "http client",
                "http server",
                "https",
                "psr-7",
                "reactphp",
                "server",
                "streaming"
            ],
            "support": {
                "issues": "https://github.com/reactphp/http/issues",
                "source": "https://github.com/reactphp/http/tree/v1.9.0"
            },
            "funding": [
                {
                    "url": "https://opencollective.com/reactphp",
                    "type": "open_collective"
                }
            ],
            "time": "2023-04-26T10:29:24+00:00"
        },
        {
            "name": "react/promise",
            "version": "v2.10.0",
            "source": {
                "type": "git",
                "url": "https://github.com/reactphp/promise.git",
                "reference": "f913fb8cceba1e6644b7b90c4bfb678ed8a3ef38"
            },
            "dist": {
                "type": "zip",
                "url": "https://api.github.com/repos/reactphp/promise/zipball/f913fb8cceba1e6644b7b90c4bfb678ed8a3ef38",
                "reference": "f913fb8cceba1e6644b7b90c4bfb678ed8a3ef38",
                "shasum": ""
            },
            "require": {
                "php": ">=5.4.0"
            },
            "require-dev": {
                "phpunit/phpunit": "^9.5 || ^5.7 || ^4.8.36"
            },
            "type": "library",
            "autoload": {
                "files": [
                    "src/functions_include.php"
                ],
                "psr-4": {
                    "React\\Promise\\": "src/"
                }
            },
            "notification-url": "https://packagist.org/downloads/",
            "license": [
                "MIT"
            ],
            "authors": [
                {
                    "name": "Jan Sorgalla",
                    "email": "jsorgalla@gmail.com",
                    "homepage": "https://sorgalla.com/"
                },
                {
                    "name": "Christian Lück",
                    "email": "christian@clue.engineering",
                    "homepage": "https://clue.engineering/"
                },
                {
                    "name": "Cees-Jan Kiewiet",
                    "email": "reactphp@ceesjankiewiet.nl",
                    "homepage": "https://wyrihaximus.net/"
                },
                {
                    "name": "Chris Boden",
                    "email": "cboden@gmail.com",
                    "homepage": "https://cboden.dev/"
                }
            ],
            "description": "A lightweight implementation of CommonJS Promises/A for PHP",
            "keywords": [
                "promise",
                "promises"
            ],
            "support": {
                "issues": "https://github.com/reactphp/promise/issues",
                "source": "https://github.com/reactphp/promise/tree/v2.10.0"
            },
            "funding": [
                {
                    "url": "https://opencollective.com/reactphp",
                    "type": "open_collective"
                }
            ],
            "time": "2023-05-02T15:15:43+00:00"
        },
        {
            "name": "react/promise-timer",
            "version": "v1.9.0",
            "source": {
                "type": "git",
                "url": "https://github.com/reactphp/promise-timer.git",
                "reference": "aa7a73c74b8d8c0f622f5982ff7b0351bc29e495"
            },
            "dist": {
                "type": "zip",
                "url": "https://api.github.com/repos/reactphp/promise-timer/zipball/aa7a73c74b8d8c0f622f5982ff7b0351bc29e495",
                "reference": "aa7a73c74b8d8c0f622f5982ff7b0351bc29e495",
                "shasum": ""
            },
            "require": {
                "php": ">=5.3",
                "react/event-loop": "^1.2",
                "react/promise": "^3.0 || ^2.7.0 || ^1.2.1"
            },
            "require-dev": {
                "phpunit/phpunit": "^9.3 || ^5.7 || ^4.8.35"
            },
            "type": "library",
            "autoload": {
                "files": [
                    "src/functions_include.php"
                ],
                "psr-4": {
                    "React\\Promise\\Timer\\": "src/"
                }
            },
            "notification-url": "https://packagist.org/downloads/",
            "license": [
                "MIT"
            ],
            "authors": [
                {
                    "name": "Christian Lück",
                    "email": "christian@clue.engineering",
                    "homepage": "https://clue.engineering/"
                },
                {
                    "name": "Cees-Jan Kiewiet",
                    "email": "reactphp@ceesjankiewiet.nl",
                    "homepage": "https://wyrihaximus.net/"
                },
                {
                    "name": "Jan Sorgalla",
                    "email": "jsorgalla@gmail.com",
                    "homepage": "https://sorgalla.com/"
                },
                {
                    "name": "Chris Boden",
                    "email": "cboden@gmail.com",
                    "homepage": "https://cboden.dev/"
                }
            ],
            "description": "A trivial implementation of timeouts for Promises, built on top of ReactPHP.",
            "homepage": "https://github.com/reactphp/promise-timer",
            "keywords": [
                "async",
                "event-loop",
                "promise",
                "reactphp",
                "timeout",
                "timer"
            ],
            "support": {
                "issues": "https://github.com/reactphp/promise-timer/issues",
                "source": "https://github.com/reactphp/promise-timer/tree/v1.9.0"
            },
            "funding": [
                {
                    "url": "https://github.com/WyriHaximus",
                    "type": "github"
                },
                {
                    "url": "https://github.com/clue",
                    "type": "github"
                }
            ],
            "time": "2022-06-13T13:41:03+00:00"
        },
        {
            "name": "react/socket",
            "version": "v1.12.0",
            "source": {
                "type": "git",
                "url": "https://github.com/reactphp/socket.git",
                "reference": "81e1b4d7f5450ebd8d2e9a95bb008bb15ca95a7b"
            },
            "dist": {
                "type": "zip",
                "url": "https://api.github.com/repos/reactphp/socket/zipball/81e1b4d7f5450ebd8d2e9a95bb008bb15ca95a7b",
                "reference": "81e1b4d7f5450ebd8d2e9a95bb008bb15ca95a7b",
                "shasum": ""
            },
            "require": {
                "evenement/evenement": "^3.0 || ^2.0 || ^1.0",
                "php": ">=5.3.0",
                "react/dns": "^1.8",
                "react/event-loop": "^1.2",
                "react/promise": "^3 || ^2.6 || ^1.2.1",
                "react/promise-timer": "^1.9",
                "react/stream": "^1.2"
            },
            "require-dev": {
                "phpunit/phpunit": "^9.3 || ^5.7 || ^4.8.35",
                "react/async": "^4 || ^3 || ^2",
                "react/promise-stream": "^1.4"
            },
            "type": "library",
            "autoload": {
                "psr-4": {
                    "React\\Socket\\": "src"
                }
            },
            "notification-url": "https://packagist.org/downloads/",
            "license": [
                "MIT"
            ],
            "authors": [
                {
                    "name": "Christian Lück",
                    "email": "christian@clue.engineering",
                    "homepage": "https://clue.engineering/"
                },
                {
                    "name": "Cees-Jan Kiewiet",
                    "email": "reactphp@ceesjankiewiet.nl",
                    "homepage": "https://wyrihaximus.net/"
                },
                {
                    "name": "Jan Sorgalla",
                    "email": "jsorgalla@gmail.com",
                    "homepage": "https://sorgalla.com/"
                },
                {
                    "name": "Chris Boden",
                    "email": "cboden@gmail.com",
                    "homepage": "https://cboden.dev/"
                }
            ],
            "description": "Async, streaming plaintext TCP/IP and secure TLS socket server and client connections for ReactPHP",
            "keywords": [
                "Connection",
                "Socket",
                "async",
                "reactphp",
                "stream"
            ],
            "support": {
                "issues": "https://github.com/reactphp/socket/issues",
                "source": "https://github.com/reactphp/socket/tree/v1.12.0"
            },
            "funding": [
                {
                    "url": "https://github.com/WyriHaximus",
                    "type": "github"
                },
                {
                    "url": "https://github.com/clue",
                    "type": "github"
                }
            ],
            "time": "2022-08-25T12:32:25+00:00"
        },
        {
            "name": "react/stream",
            "version": "v1.2.0",
            "source": {
                "type": "git",
                "url": "https://github.com/reactphp/stream.git",
                "reference": "7a423506ee1903e89f1e08ec5f0ed430ff784ae9"
            },
            "dist": {
                "type": "zip",
                "url": "https://api.github.com/repos/reactphp/stream/zipball/7a423506ee1903e89f1e08ec5f0ed430ff784ae9",
                "reference": "7a423506ee1903e89f1e08ec5f0ed430ff784ae9",
                "shasum": ""
            },
            "require": {
                "evenement/evenement": "^3.0 || ^2.0 || ^1.0",
                "php": ">=5.3.8",
                "react/event-loop": "^1.2"
            },
            "require-dev": {
                "clue/stream-filter": "~1.2",
                "phpunit/phpunit": "^9.3 || ^5.7 || ^4.8.35"
            },
            "type": "library",
            "autoload": {
                "psr-4": {
                    "React\\Stream\\": "src"
                }
            },
            "notification-url": "https://packagist.org/downloads/",
            "license": [
                "MIT"
            ],
            "authors": [
                {
                    "name": "Christian Lück",
                    "email": "christian@clue.engineering",
                    "homepage": "https://clue.engineering/"
                },
                {
                    "name": "Cees-Jan Kiewiet",
                    "email": "reactphp@ceesjankiewiet.nl",
                    "homepage": "https://wyrihaximus.net/"
                },
                {
                    "name": "Jan Sorgalla",
                    "email": "jsorgalla@gmail.com",
                    "homepage": "https://sorgalla.com/"
                },
                {
                    "name": "Chris Boden",
                    "email": "cboden@gmail.com",
                    "homepage": "https://cboden.dev/"
                }
            ],
            "description": "Event-driven readable and writable streams for non-blocking I/O in ReactPHP",
            "keywords": [
                "event-driven",
                "io",
                "non-blocking",
                "pipe",
                "reactphp",
                "readable",
                "stream",
                "writable"
            ],
            "support": {
                "issues": "https://github.com/reactphp/stream/issues",
                "source": "https://github.com/reactphp/stream/tree/v1.2.0"
            },
            "funding": [
                {
                    "url": "https://github.com/WyriHaximus",
                    "type": "github"
                },
                {
                    "url": "https://github.com/clue",
                    "type": "github"
                }
            ],
            "time": "2021-07-11T12:37:55+00:00"
        },
        {
            "name": "ringcentral/psr7",
            "version": "1.3.0",
            "source": {
                "type": "git",
                "url": "https://github.com/ringcentral/psr7.git",
                "reference": "360faaec4b563958b673fb52bbe94e37f14bc686"
            },
            "dist": {
                "type": "zip",
                "url": "https://api.github.com/repos/ringcentral/psr7/zipball/360faaec4b563958b673fb52bbe94e37f14bc686",
                "reference": "360faaec4b563958b673fb52bbe94e37f14bc686",
                "shasum": ""
            },
            "require": {
                "php": ">=5.3",
                "psr/http-message": "~1.0"
            },
            "provide": {
                "psr/http-message-implementation": "1.0"
            },
            "require-dev": {
                "phpunit/phpunit": "~4.0"
            },
            "type": "library",
            "extra": {
                "branch-alias": {
                    "dev-master": "1.0-dev"
                }
            },
            "autoload": {
                "files": [
                    "src/functions_include.php"
                ],
                "psr-4": {
                    "RingCentral\\Psr7\\": "src/"
                }
            },
            "notification-url": "https://packagist.org/downloads/",
            "license": [
                "MIT"
            ],
            "authors": [
                {
                    "name": "Michael Dowling",
                    "email": "mtdowling@gmail.com",
                    "homepage": "https://github.com/mtdowling"
                }
            ],
            "description": "PSR-7 message implementation",
            "keywords": [
                "http",
                "message",
                "stream",
                "uri"
            ],
            "support": {
                "source": "https://github.com/ringcentral/psr7/tree/master"
            },
            "time": "2018-05-29T20:21:04+00:00"
        },
        {
            "name": "symfony/console",
            "version": "v5.4.28",
            "source": {
                "type": "git",
                "url": "https://github.com/symfony/console.git",
                "reference": "f4f71842f24c2023b91237c72a365306f3c58827"
            },
            "dist": {
                "type": "zip",
                "url": "https://api.github.com/repos/symfony/console/zipball/f4f71842f24c2023b91237c72a365306f3c58827",
                "reference": "f4f71842f24c2023b91237c72a365306f3c58827",
                "shasum": ""
            },
            "require": {
                "php": ">=7.2.5",
                "symfony/deprecation-contracts": "^2.1|^3",
                "symfony/polyfill-mbstring": "~1.0",
                "symfony/polyfill-php73": "^1.9",
                "symfony/polyfill-php80": "^1.16",
                "symfony/service-contracts": "^1.1|^2|^3",
                "symfony/string": "^5.1|^6.0"
            },
            "conflict": {
                "psr/log": ">=3",
                "symfony/dependency-injection": "<4.4",
                "symfony/dotenv": "<5.1",
                "symfony/event-dispatcher": "<4.4",
                "symfony/lock": "<4.4",
                "symfony/process": "<4.4"
            },
            "provide": {
                "psr/log-implementation": "1.0|2.0"
            },
            "require-dev": {
                "psr/log": "^1|^2",
                "symfony/config": "^4.4|^5.0|^6.0",
                "symfony/dependency-injection": "^4.4|^5.0|^6.0",
                "symfony/event-dispatcher": "^4.4|^5.0|^6.0",
                "symfony/lock": "^4.4|^5.0|^6.0",
                "symfony/process": "^4.4|^5.0|^6.0",
                "symfony/var-dumper": "^4.4|^5.0|^6.0"
            },
            "suggest": {
                "psr/log": "For using the console logger",
                "symfony/event-dispatcher": "",
                "symfony/lock": "",
                "symfony/process": ""
            },
            "type": "library",
            "autoload": {
                "psr-4": {
                    "Symfony\\Component\\Console\\": ""
                },
                "exclude-from-classmap": [
                    "/Tests/"
                ]
            },
            "notification-url": "https://packagist.org/downloads/",
            "license": [
                "MIT"
            ],
            "authors": [
                {
                    "name": "Fabien Potencier",
                    "email": "fabien@symfony.com"
                },
                {
                    "name": "Symfony Community",
                    "homepage": "https://symfony.com/contributors"
                }
            ],
            "description": "Eases the creation of beautiful and testable command line interfaces",
            "homepage": "https://symfony.com",
            "keywords": [
                "cli",
                "command-line",
                "console",
                "terminal"
            ],
            "support": {
                "source": "https://github.com/symfony/console/tree/v5.4.28"
            },
            "funding": [
                {
                    "url": "https://symfony.com/sponsor",
                    "type": "custom"
                },
                {
                    "url": "https://github.com/fabpot",
                    "type": "github"
                },
                {
                    "url": "https://tidelift.com/funding/github/packagist/symfony/symfony",
                    "type": "tidelift"
                }
            ],
            "time": "2023-08-07T06:12:30+00:00"
        },
        {
            "name": "symfony/deprecation-contracts",
            "version": "v3.3.0",
            "source": {
                "type": "git",
                "url": "https://github.com/symfony/deprecation-contracts.git",
                "reference": "7c3aff79d10325257a001fcf92d991f24fc967cf"
            },
            "dist": {
                "type": "zip",
                "url": "https://api.github.com/repos/symfony/deprecation-contracts/zipball/7c3aff79d10325257a001fcf92d991f24fc967cf",
                "reference": "7c3aff79d10325257a001fcf92d991f24fc967cf",
                "shasum": ""
            },
            "require": {
                "php": ">=8.1"
            },
            "type": "library",
            "extra": {
                "branch-alias": {
                    "dev-main": "3.4-dev"
                },
                "thanks": {
                    "name": "symfony/contracts",
                    "url": "https://github.com/symfony/contracts"
                }
            },
            "autoload": {
                "files": [
                    "function.php"
                ]
            },
            "notification-url": "https://packagist.org/downloads/",
            "license": [
                "MIT"
            ],
            "authors": [
                {
                    "name": "Nicolas Grekas",
                    "email": "p@tchwork.com"
                },
                {
                    "name": "Symfony Community",
                    "homepage": "https://symfony.com/contributors"
                }
            ],
            "description": "A generic function and convention to trigger deprecation notices",
            "homepage": "https://symfony.com",
            "support": {
                "source": "https://github.com/symfony/deprecation-contracts/tree/v3.3.0"
            },
            "funding": [
                {
                    "url": "https://symfony.com/sponsor",
                    "type": "custom"
                },
                {
                    "url": "https://github.com/fabpot",
                    "type": "github"
                },
                {
                    "url": "https://tidelift.com/funding/github/packagist/symfony/symfony",
                    "type": "tidelift"
                }
            ],
            "time": "2023-05-23T14:45:45+00:00"
        },
        {
            "name": "symfony/finder",
            "version": "v5.4.27",
            "source": {
                "type": "git",
                "url": "https://github.com/symfony/finder.git",
                "reference": "ff4bce3c33451e7ec778070e45bd23f74214cd5d"
            },
            "dist": {
                "type": "zip",
                "url": "https://api.github.com/repos/symfony/finder/zipball/ff4bce3c33451e7ec778070e45bd23f74214cd5d",
                "reference": "ff4bce3c33451e7ec778070e45bd23f74214cd5d",
                "shasum": ""
            },
            "require": {
                "php": ">=7.2.5",
                "symfony/deprecation-contracts": "^2.1|^3",
                "symfony/polyfill-php80": "^1.16"
            },
            "type": "library",
            "autoload": {
                "psr-4": {
                    "Symfony\\Component\\Finder\\": ""
                },
                "exclude-from-classmap": [
                    "/Tests/"
                ]
            },
            "notification-url": "https://packagist.org/downloads/",
            "license": [
                "MIT"
            ],
            "authors": [
                {
                    "name": "Fabien Potencier",
                    "email": "fabien@symfony.com"
                },
                {
                    "name": "Symfony Community",
                    "homepage": "https://symfony.com/contributors"
                }
            ],
            "description": "Finds files and directories via an intuitive fluent interface",
            "homepage": "https://symfony.com",
            "support": {
                "source": "https://github.com/symfony/finder/tree/v5.4.27"
            },
            "funding": [
                {
                    "url": "https://symfony.com/sponsor",
                    "type": "custom"
                },
                {
                    "url": "https://github.com/fabpot",
                    "type": "github"
                },
                {
                    "url": "https://tidelift.com/funding/github/packagist/symfony/symfony",
                    "type": "tidelift"
                }
            ],
            "time": "2023-07-31T08:02:31+00:00"
        },
        {
            "name": "symfony/polyfill-ctype",
            "version": "v1.28.0",
            "source": {
                "type": "git",
                "url": "https://github.com/symfony/polyfill-ctype.git",
                "reference": "ea208ce43cbb04af6867b4fdddb1bdbf84cc28cb"
            },
            "dist": {
                "type": "zip",
                "url": "https://api.github.com/repos/symfony/polyfill-ctype/zipball/ea208ce43cbb04af6867b4fdddb1bdbf84cc28cb",
                "reference": "ea208ce43cbb04af6867b4fdddb1bdbf84cc28cb",
                "shasum": ""
            },
            "require": {
                "php": ">=7.1"
            },
            "provide": {
                "ext-ctype": "*"
            },
            "suggest": {
                "ext-ctype": "For best performance"
            },
            "type": "library",
            "extra": {
                "branch-alias": {
                    "dev-main": "1.28-dev"
                },
                "thanks": {
                    "name": "symfony/polyfill",
                    "url": "https://github.com/symfony/polyfill"
                }
            },
            "autoload": {
                "files": [
                    "bootstrap.php"
                ],
                "psr-4": {
                    "Symfony\\Polyfill\\Ctype\\": ""
                }
            },
            "notification-url": "https://packagist.org/downloads/",
            "license": [
                "MIT"
            ],
            "authors": [
                {
                    "name": "Gert de Pagter",
                    "email": "BackEndTea@gmail.com"
                },
                {
                    "name": "Symfony Community",
                    "homepage": "https://symfony.com/contributors"
                }
            ],
            "description": "Symfony polyfill for ctype functions",
            "homepage": "https://symfony.com",
            "keywords": [
                "compatibility",
                "ctype",
                "polyfill",
                "portable"
            ],
            "support": {
                "source": "https://github.com/symfony/polyfill-ctype/tree/v1.28.0"
            },
            "funding": [
                {
                    "url": "https://symfony.com/sponsor",
                    "type": "custom"
                },
                {
                    "url": "https://github.com/fabpot",
                    "type": "github"
                },
                {
                    "url": "https://tidelift.com/funding/github/packagist/symfony/symfony",
                    "type": "tidelift"
                }
            ],
            "time": "2023-01-26T09:26:14+00:00"
        },
        {
            "name": "symfony/polyfill-intl-grapheme",
            "version": "v1.28.0",
            "source": {
                "type": "git",
                "url": "https://github.com/symfony/polyfill-intl-grapheme.git",
                "reference": "875e90aeea2777b6f135677f618529449334a612"
            },
            "dist": {
                "type": "zip",
                "url": "https://api.github.com/repos/symfony/polyfill-intl-grapheme/zipball/875e90aeea2777b6f135677f618529449334a612",
                "reference": "875e90aeea2777b6f135677f618529449334a612",
                "shasum": ""
            },
            "require": {
                "php": ">=7.1"
            },
            "suggest": {
                "ext-intl": "For best performance"
            },
            "type": "library",
            "extra": {
                "branch-alias": {
                    "dev-main": "1.28-dev"
                },
                "thanks": {
                    "name": "symfony/polyfill",
                    "url": "https://github.com/symfony/polyfill"
                }
            },
            "autoload": {
                "files": [
                    "bootstrap.php"
                ],
                "psr-4": {
                    "Symfony\\Polyfill\\Intl\\Grapheme\\": ""
                }
            },
            "notification-url": "https://packagist.org/downloads/",
            "license": [
                "MIT"
            ],
            "authors": [
                {
                    "name": "Nicolas Grekas",
                    "email": "p@tchwork.com"
                },
                {
                    "name": "Symfony Community",
                    "homepage": "https://symfony.com/contributors"
                }
            ],
            "description": "Symfony polyfill for intl's grapheme_* functions",
            "homepage": "https://symfony.com",
            "keywords": [
                "compatibility",
                "grapheme",
                "intl",
                "polyfill",
                "portable",
                "shim"
            ],
            "support": {
                "source": "https://github.com/symfony/polyfill-intl-grapheme/tree/v1.28.0"
            },
            "funding": [
                {
                    "url": "https://symfony.com/sponsor",
                    "type": "custom"
                },
                {
                    "url": "https://github.com/fabpot",
                    "type": "github"
                },
                {
                    "url": "https://tidelift.com/funding/github/packagist/symfony/symfony",
                    "type": "tidelift"
                }
            ],
            "time": "2023-01-26T09:26:14+00:00"
        },
        {
            "name": "symfony/polyfill-intl-normalizer",
            "version": "v1.28.0",
            "source": {
                "type": "git",
                "url": "https://github.com/symfony/polyfill-intl-normalizer.git",
                "reference": "8c4ad05dd0120b6a53c1ca374dca2ad0a1c4ed92"
            },
            "dist": {
                "type": "zip",
                "url": "https://api.github.com/repos/symfony/polyfill-intl-normalizer/zipball/8c4ad05dd0120b6a53c1ca374dca2ad0a1c4ed92",
                "reference": "8c4ad05dd0120b6a53c1ca374dca2ad0a1c4ed92",
                "shasum": ""
            },
            "require": {
                "php": ">=7.1"
            },
            "suggest": {
                "ext-intl": "For best performance"
            },
            "type": "library",
            "extra": {
                "branch-alias": {
                    "dev-main": "1.28-dev"
                },
                "thanks": {
                    "name": "symfony/polyfill",
                    "url": "https://github.com/symfony/polyfill"
                }
            },
            "autoload": {
                "files": [
                    "bootstrap.php"
                ],
                "psr-4": {
                    "Symfony\\Polyfill\\Intl\\Normalizer\\": ""
                },
                "classmap": [
                    "Resources/stubs"
                ]
            },
            "notification-url": "https://packagist.org/downloads/",
            "license": [
                "MIT"
            ],
            "authors": [
                {
                    "name": "Nicolas Grekas",
                    "email": "p@tchwork.com"
                },
                {
                    "name": "Symfony Community",
                    "homepage": "https://symfony.com/contributors"
                }
            ],
            "description": "Symfony polyfill for intl's Normalizer class and related functions",
            "homepage": "https://symfony.com",
            "keywords": [
                "compatibility",
                "intl",
                "normalizer",
                "polyfill",
                "portable",
                "shim"
            ],
            "support": {
                "source": "https://github.com/symfony/polyfill-intl-normalizer/tree/v1.28.0"
            },
            "funding": [
                {
                    "url": "https://symfony.com/sponsor",
                    "type": "custom"
                },
                {
                    "url": "https://github.com/fabpot",
                    "type": "github"
                },
                {
                    "url": "https://tidelift.com/funding/github/packagist/symfony/symfony",
                    "type": "tidelift"
                }
            ],
            "time": "2023-01-26T09:26:14+00:00"
        },
        {
            "name": "symfony/polyfill-mbstring",
            "version": "v1.28.0",
            "source": {
                "type": "git",
                "url": "https://github.com/symfony/polyfill-mbstring.git",
                "reference": "42292d99c55abe617799667f454222c54c60e229"
            },
            "dist": {
                "type": "zip",
                "url": "https://api.github.com/repos/symfony/polyfill-mbstring/zipball/42292d99c55abe617799667f454222c54c60e229",
                "reference": "42292d99c55abe617799667f454222c54c60e229",
                "shasum": ""
            },
            "require": {
                "php": ">=7.1"
            },
            "provide": {
                "ext-mbstring": "*"
            },
            "suggest": {
                "ext-mbstring": "For best performance"
            },
            "type": "library",
            "extra": {
                "branch-alias": {
                    "dev-main": "1.28-dev"
                },
                "thanks": {
                    "name": "symfony/polyfill",
                    "url": "https://github.com/symfony/polyfill"
                }
            },
            "autoload": {
                "files": [
                    "bootstrap.php"
                ],
                "psr-4": {
                    "Symfony\\Polyfill\\Mbstring\\": ""
                }
            },
            "notification-url": "https://packagist.org/downloads/",
            "license": [
                "MIT"
            ],
            "authors": [
                {
                    "name": "Nicolas Grekas",
                    "email": "p@tchwork.com"
                },
                {
                    "name": "Symfony Community",
                    "homepage": "https://symfony.com/contributors"
                }
            ],
            "description": "Symfony polyfill for the Mbstring extension",
            "homepage": "https://symfony.com",
            "keywords": [
                "compatibility",
                "mbstring",
                "polyfill",
                "portable",
                "shim"
            ],
            "support": {
                "source": "https://github.com/symfony/polyfill-mbstring/tree/v1.28.0"
            },
            "funding": [
                {
                    "url": "https://symfony.com/sponsor",
                    "type": "custom"
                },
                {
                    "url": "https://github.com/fabpot",
                    "type": "github"
                },
                {
                    "url": "https://tidelift.com/funding/github/packagist/symfony/symfony",
                    "type": "tidelift"
                }
            ],
            "time": "2023-07-28T09:04:16+00:00"
        },
        {
            "name": "symfony/polyfill-php73",
            "version": "v1.28.0",
            "source": {
                "type": "git",
                "url": "https://github.com/symfony/polyfill-php73.git",
                "reference": "fe2f306d1d9d346a7fee353d0d5012e401e984b5"
            },
            "dist": {
                "type": "zip",
                "url": "https://api.github.com/repos/symfony/polyfill-php73/zipball/fe2f306d1d9d346a7fee353d0d5012e401e984b5",
                "reference": "fe2f306d1d9d346a7fee353d0d5012e401e984b5",
                "shasum": ""
            },
            "require": {
                "php": ">=7.1"
            },
            "type": "library",
            "extra": {
                "branch-alias": {
                    "dev-main": "1.28-dev"
                },
                "thanks": {
                    "name": "symfony/polyfill",
                    "url": "https://github.com/symfony/polyfill"
                }
            },
            "autoload": {
                "files": [
                    "bootstrap.php"
                ],
                "psr-4": {
                    "Symfony\\Polyfill\\Php73\\": ""
                },
                "classmap": [
                    "Resources/stubs"
                ]
            },
            "notification-url": "https://packagist.org/downloads/",
            "license": [
                "MIT"
            ],
            "authors": [
                {
                    "name": "Nicolas Grekas",
                    "email": "p@tchwork.com"
                },
                {
                    "name": "Symfony Community",
                    "homepage": "https://symfony.com/contributors"
                }
            ],
            "description": "Symfony polyfill backporting some PHP 7.3+ features to lower PHP versions",
            "homepage": "https://symfony.com",
            "keywords": [
                "compatibility",
                "polyfill",
                "portable",
                "shim"
            ],
            "support": {
                "source": "https://github.com/symfony/polyfill-php73/tree/v1.28.0"
            },
            "funding": [
                {
                    "url": "https://symfony.com/sponsor",
                    "type": "custom"
                },
                {
                    "url": "https://github.com/fabpot",
                    "type": "github"
                },
                {
                    "url": "https://tidelift.com/funding/github/packagist/symfony/symfony",
                    "type": "tidelift"
                }
            ],
            "time": "2023-01-26T09:26:14+00:00"
        },
        {
            "name": "symfony/polyfill-php74",
            "version": "v1.28.0",
            "source": {
                "type": "git",
                "url": "https://github.com/symfony/polyfill-php74.git",
                "reference": "8b755b41a155c89f1af29cc33305538499fa05ea"
            },
            "dist": {
                "type": "zip",
                "url": "https://api.github.com/repos/symfony/polyfill-php74/zipball/8b755b41a155c89f1af29cc33305538499fa05ea",
                "reference": "8b755b41a155c89f1af29cc33305538499fa05ea",
                "shasum": ""
            },
            "require": {
                "php": ">=7.1"
            },
            "type": "library",
            "extra": {
                "branch-alias": {
                    "dev-main": "1.28-dev"
                },
                "thanks": {
                    "name": "symfony/polyfill",
                    "url": "https://github.com/symfony/polyfill"
                }
            },
            "autoload": {
                "files": [
                    "bootstrap.php"
                ],
                "psr-4": {
                    "Symfony\\Polyfill\\Php74\\": ""
                }
            },
            "notification-url": "https://packagist.org/downloads/",
            "license": [
                "MIT"
            ],
            "authors": [
                {
                    "name": "Ion Bazan",
                    "email": "ion.bazan@gmail.com"
                },
                {
                    "name": "Nicolas Grekas",
                    "email": "p@tchwork.com"
                },
                {
                    "name": "Symfony Community",
                    "homepage": "https://symfony.com/contributors"
                }
            ],
            "description": "Symfony polyfill backporting some PHP 7.4+ features to lower PHP versions",
            "homepage": "https://symfony.com",
            "keywords": [
                "compatibility",
                "polyfill",
                "portable",
                "shim"
            ],
            "support": {
                "source": "https://github.com/symfony/polyfill-php74/tree/v1.28.0"
            },
            "funding": [
                {
                    "url": "https://symfony.com/sponsor",
                    "type": "custom"
                },
                {
                    "url": "https://github.com/fabpot",
                    "type": "github"
                },
                {
                    "url": "https://tidelift.com/funding/github/packagist/symfony/symfony",
                    "type": "tidelift"
                }
            ],
            "time": "2023-01-26T09:26:14+00:00"
        },
        {
            "name": "symfony/polyfill-php80",
            "version": "v1.28.0",
            "source": {
                "type": "git",
                "url": "https://github.com/symfony/polyfill-php80.git",
                "reference": "6caa57379c4aec19c0a12a38b59b26487dcfe4b5"
            },
            "dist": {
                "type": "zip",
                "url": "https://api.github.com/repos/symfony/polyfill-php80/zipball/6caa57379c4aec19c0a12a38b59b26487dcfe4b5",
                "reference": "6caa57379c4aec19c0a12a38b59b26487dcfe4b5",
                "shasum": ""
            },
            "require": {
                "php": ">=7.1"
            },
            "type": "library",
            "extra": {
                "branch-alias": {
                    "dev-main": "1.28-dev"
                },
                "thanks": {
                    "name": "symfony/polyfill",
                    "url": "https://github.com/symfony/polyfill"
                }
            },
            "autoload": {
                "files": [
                    "bootstrap.php"
                ],
                "psr-4": {
                    "Symfony\\Polyfill\\Php80\\": ""
                },
                "classmap": [
                    "Resources/stubs"
                ]
            },
            "notification-url": "https://packagist.org/downloads/",
            "license": [
                "MIT"
            ],
            "authors": [
                {
                    "name": "Ion Bazan",
                    "email": "ion.bazan@gmail.com"
                },
                {
                    "name": "Nicolas Grekas",
                    "email": "p@tchwork.com"
                },
                {
                    "name": "Symfony Community",
                    "homepage": "https://symfony.com/contributors"
                }
            ],
            "description": "Symfony polyfill backporting some PHP 8.0+ features to lower PHP versions",
            "homepage": "https://symfony.com",
            "keywords": [
                "compatibility",
                "polyfill",
                "portable",
                "shim"
            ],
            "support": {
                "source": "https://github.com/symfony/polyfill-php80/tree/v1.28.0"
            },
            "funding": [
                {
                    "url": "https://symfony.com/sponsor",
                    "type": "custom"
                },
                {
                    "url": "https://github.com/fabpot",
                    "type": "github"
                },
                {
                    "url": "https://tidelift.com/funding/github/packagist/symfony/symfony",
                    "type": "tidelift"
                }
            ],
            "time": "2023-01-26T09:26:14+00:00"
        },
        {
            "name": "symfony/polyfill-php81",
            "version": "v1.28.0",
            "source": {
                "type": "git",
                "url": "https://github.com/symfony/polyfill-php81.git",
                "reference": "7581cd600fa9fd681b797d00b02f068e2f13263b"
            },
            "dist": {
                "type": "zip",
                "url": "https://api.github.com/repos/symfony/polyfill-php81/zipball/7581cd600fa9fd681b797d00b02f068e2f13263b",
                "reference": "7581cd600fa9fd681b797d00b02f068e2f13263b",
                "shasum": ""
            },
            "require": {
                "php": ">=7.1"
            },
            "type": "library",
            "extra": {
                "branch-alias": {
                    "dev-main": "1.28-dev"
                },
                "thanks": {
                    "name": "symfony/polyfill",
                    "url": "https://github.com/symfony/polyfill"
                }
            },
            "autoload": {
                "files": [
                    "bootstrap.php"
                ],
                "psr-4": {
                    "Symfony\\Polyfill\\Php81\\": ""
                },
                "classmap": [
                    "Resources/stubs"
                ]
            },
            "notification-url": "https://packagist.org/downloads/",
            "license": [
                "MIT"
            ],
            "authors": [
                {
                    "name": "Nicolas Grekas",
                    "email": "p@tchwork.com"
                },
                {
                    "name": "Symfony Community",
                    "homepage": "https://symfony.com/contributors"
                }
            ],
            "description": "Symfony polyfill backporting some PHP 8.1+ features to lower PHP versions",
            "homepage": "https://symfony.com",
            "keywords": [
                "compatibility",
                "polyfill",
                "portable",
                "shim"
            ],
            "support": {
                "source": "https://github.com/symfony/polyfill-php81/tree/v1.28.0"
            },
            "funding": [
                {
                    "url": "https://symfony.com/sponsor",
                    "type": "custom"
                },
                {
                    "url": "https://github.com/fabpot",
                    "type": "github"
                },
                {
                    "url": "https://tidelift.com/funding/github/packagist/symfony/symfony",
                    "type": "tidelift"
                }
            ],
            "time": "2023-01-26T09:26:14+00:00"
        },
        {
            "name": "symfony/process",
            "version": "v5.4.28",
            "source": {
                "type": "git",
                "url": "https://github.com/symfony/process.git",
                "reference": "45261e1fccad1b5447a8d7a8e67aa7b4a9798b7b"
            },
            "dist": {
                "type": "zip",
                "url": "https://api.github.com/repos/symfony/process/zipball/45261e1fccad1b5447a8d7a8e67aa7b4a9798b7b",
                "reference": "45261e1fccad1b5447a8d7a8e67aa7b4a9798b7b",
                "shasum": ""
            },
            "require": {
                "php": ">=7.2.5",
                "symfony/polyfill-php80": "^1.16"
            },
            "type": "library",
            "autoload": {
                "psr-4": {
                    "Symfony\\Component\\Process\\": ""
                },
                "exclude-from-classmap": [
                    "/Tests/"
                ]
            },
            "notification-url": "https://packagist.org/downloads/",
            "license": [
                "MIT"
            ],
            "authors": [
                {
                    "name": "Fabien Potencier",
                    "email": "fabien@symfony.com"
                },
                {
                    "name": "Symfony Community",
                    "homepage": "https://symfony.com/contributors"
                }
            ],
            "description": "Executes commands in sub-processes",
            "homepage": "https://symfony.com",
            "support": {
                "source": "https://github.com/symfony/process/tree/v5.4.28"
            },
            "funding": [
                {
                    "url": "https://symfony.com/sponsor",
                    "type": "custom"
                },
                {
                    "url": "https://github.com/fabpot",
                    "type": "github"
                },
                {
                    "url": "https://tidelift.com/funding/github/packagist/symfony/symfony",
                    "type": "tidelift"
                }
            ],
            "time": "2023-08-07T10:36:04+00:00"
        },
        {
            "name": "symfony/service-contracts",
            "version": "v2.5.2",
            "source": {
                "type": "git",
                "url": "https://github.com/symfony/service-contracts.git",
                "reference": "4b426aac47d6427cc1a1d0f7e2ac724627f5966c"
            },
            "dist": {
                "type": "zip",
                "url": "https://api.github.com/repos/symfony/service-contracts/zipball/4b426aac47d6427cc1a1d0f7e2ac724627f5966c",
                "reference": "4b426aac47d6427cc1a1d0f7e2ac724627f5966c",
                "shasum": ""
            },
            "require": {
                "php": ">=7.2.5",
                "psr/container": "^1.1",
                "symfony/deprecation-contracts": "^2.1|^3"
            },
            "conflict": {
                "ext-psr": "<1.1|>=2"
            },
            "suggest": {
                "symfony/service-implementation": ""
            },
            "type": "library",
            "extra": {
                "branch-alias": {
                    "dev-main": "2.5-dev"
                },
                "thanks": {
                    "name": "symfony/contracts",
                    "url": "https://github.com/symfony/contracts"
                }
            },
            "autoload": {
                "psr-4": {
                    "Symfony\\Contracts\\Service\\": ""
                }
            },
            "notification-url": "https://packagist.org/downloads/",
            "license": [
                "MIT"
            ],
            "authors": [
                {
                    "name": "Nicolas Grekas",
                    "email": "p@tchwork.com"
                },
                {
                    "name": "Symfony Community",
                    "homepage": "https://symfony.com/contributors"
                }
            ],
            "description": "Generic abstractions related to writing services",
            "homepage": "https://symfony.com",
            "keywords": [
                "abstractions",
                "contracts",
                "decoupling",
                "interfaces",
                "interoperability",
                "standards"
            ],
            "support": {
                "source": "https://github.com/symfony/service-contracts/tree/v2.5.2"
            },
            "funding": [
                {
                    "url": "https://symfony.com/sponsor",
                    "type": "custom"
                },
                {
                    "url": "https://github.com/fabpot",
                    "type": "github"
                },
                {
                    "url": "https://tidelift.com/funding/github/packagist/symfony/symfony",
                    "type": "tidelift"
                }
            ],
            "time": "2022-05-30T19:17:29+00:00"
        },
        {
            "name": "symfony/string",
            "version": "v5.4.26",
            "source": {
                "type": "git",
                "url": "https://github.com/symfony/string.git",
                "reference": "1181fe9270e373537475e826873b5867b863883c"
            },
            "dist": {
                "type": "zip",
                "url": "https://api.github.com/repos/symfony/string/zipball/1181fe9270e373537475e826873b5867b863883c",
                "reference": "1181fe9270e373537475e826873b5867b863883c",
                "shasum": ""
            },
            "require": {
                "php": ">=7.2.5",
                "symfony/polyfill-ctype": "~1.8",
                "symfony/polyfill-intl-grapheme": "~1.0",
                "symfony/polyfill-intl-normalizer": "~1.0",
                "symfony/polyfill-mbstring": "~1.0",
                "symfony/polyfill-php80": "~1.15"
            },
            "conflict": {
                "symfony/translation-contracts": ">=3.0"
            },
            "require-dev": {
                "symfony/error-handler": "^4.4|^5.0|^6.0",
                "symfony/http-client": "^4.4|^5.0|^6.0",
                "symfony/translation-contracts": "^1.1|^2",
                "symfony/var-exporter": "^4.4|^5.0|^6.0"
            },
            "type": "library",
            "autoload": {
                "files": [
                    "Resources/functions.php"
                ],
                "psr-4": {
                    "Symfony\\Component\\String\\": ""
                },
                "exclude-from-classmap": [
                    "/Tests/"
                ]
            },
            "notification-url": "https://packagist.org/downloads/",
            "license": [
                "MIT"
            ],
            "authors": [
                {
                    "name": "Nicolas Grekas",
                    "email": "p@tchwork.com"
                },
                {
                    "name": "Symfony Community",
                    "homepage": "https://symfony.com/contributors"
                }
            ],
            "description": "Provides an object-oriented API to strings and deals with bytes, UTF-8 code points and grapheme clusters in a unified way",
            "homepage": "https://symfony.com",
            "keywords": [
                "grapheme",
                "i18n",
                "string",
                "unicode",
                "utf-8",
                "utf8"
            ],
            "support": {
                "source": "https://github.com/symfony/string/tree/v5.4.26"
            },
            "funding": [
                {
                    "url": "https://symfony.com/sponsor",
                    "type": "custom"
                },
                {
                    "url": "https://github.com/fabpot",
                    "type": "github"
                },
                {
                    "url": "https://tidelift.com/funding/github/packagist/symfony/symfony",
                    "type": "tidelift"
                }
            ],
            "time": "2023-06-28T12:46:07+00:00"
        }
    ],
    "packages-dev": [
        {
            "name": "brianium/paratest",
            "version": "v6.6.3",
            "source": {
                "type": "git",
                "url": "https://github.com/paratestphp/paratest.git",
                "reference": "f2d781bb9136cda2f5e73ee778049e80ba681cf6"
            },
            "dist": {
                "type": "zip",
                "url": "https://api.github.com/repos/paratestphp/paratest/zipball/f2d781bb9136cda2f5e73ee778049e80ba681cf6",
                "reference": "f2d781bb9136cda2f5e73ee778049e80ba681cf6",
                "shasum": ""
            },
            "require": {
                "ext-dom": "*",
                "ext-pcre": "*",
                "ext-reflection": "*",
                "ext-simplexml": "*",
                "jean85/pretty-package-versions": "^2.0.5",
                "php": "^7.3 || ^8.0",
                "phpunit/php-code-coverage": "^9.2.16",
                "phpunit/php-file-iterator": "^3.0.6",
                "phpunit/php-timer": "^5.0.3",
                "phpunit/phpunit": "^9.5.23",
                "sebastian/environment": "^5.1.4",
                "symfony/console": "^5.4.9 || ^6.1.2",
                "symfony/polyfill-php80": "^v1.26.0",
                "symfony/process": "^5.4.8 || ^6.1.0"
            },
            "require-dev": {
                "doctrine/coding-standard": "^9.0.0",
                "ext-pcov": "*",
                "ext-posix": "*",
                "infection/infection": "^0.26.13",
                "malukenho/mcbumpface": "^1.1.5",
                "squizlabs/php_codesniffer": "^3.7.1",
                "symfony/filesystem": "^5.4.9 || ^6.1.0",
                "vimeo/psalm": "^4.26.0"
            },
            "bin": [
                "bin/paratest",
                "bin/paratest.bat",
                "bin/paratest_for_phpstorm"
            ],
            "type": "library",
            "autoload": {
                "psr-4": {
                    "ParaTest\\": [
                        "src/"
                    ]
                }
            },
            "notification-url": "https://packagist.org/downloads/",
            "license": [
                "MIT"
            ],
            "authors": [
                {
                    "name": "Brian Scaturro",
                    "email": "scaturrob@gmail.com",
                    "role": "Developer"
                },
                {
                    "name": "Filippo Tessarotto",
                    "email": "zoeslam@gmail.com",
                    "role": "Developer"
                }
            ],
            "description": "Parallel testing for PHP",
            "homepage": "https://github.com/paratestphp/paratest",
            "keywords": [
                "concurrent",
                "parallel",
                "phpunit",
                "testing"
            ],
            "support": {
                "issues": "https://github.com/paratestphp/paratest/issues",
                "source": "https://github.com/paratestphp/paratest/tree/v6.6.3"
            },
            "funding": [
                {
                    "url": "https://github.com/sponsors/Slamdunk",
                    "type": "github"
                },
                {
                    "url": "https://paypal.me/filippotessarotto",
                    "type": "paypal"
                }
            ],
            "time": "2022-08-25T05:44:14+00:00"
        },
        {
            "name": "cweagans/composer-patches",
            "version": "1.7.3",
            "source": {
                "type": "git",
                "url": "https://github.com/cweagans/composer-patches.git",
                "reference": "e190d4466fe2b103a55467dfa83fc2fecfcaf2db"
            },
            "dist": {
                "type": "zip",
                "url": "https://api.github.com/repos/cweagans/composer-patches/zipball/e190d4466fe2b103a55467dfa83fc2fecfcaf2db",
                "reference": "e190d4466fe2b103a55467dfa83fc2fecfcaf2db",
                "shasum": ""
            },
            "require": {
                "composer-plugin-api": "^1.0 || ^2.0",
                "php": ">=5.3.0"
            },
            "require-dev": {
                "composer/composer": "~1.0 || ~2.0",
                "phpunit/phpunit": "~4.6"
            },
            "type": "composer-plugin",
            "extra": {
                "class": "cweagans\\Composer\\Patches"
            },
            "autoload": {
                "psr-4": {
                    "cweagans\\Composer\\": "src"
                }
            },
            "notification-url": "https://packagist.org/downloads/",
            "license": [
                "BSD-3-Clause"
            ],
            "authors": [
                {
                    "name": "Cameron Eagans",
                    "email": "me@cweagans.net"
                }
            ],
            "description": "Provides a way to patch Composer packages.",
            "support": {
                "issues": "https://github.com/cweagans/composer-patches/issues",
                "source": "https://github.com/cweagans/composer-patches/tree/1.7.3"
            },
            "time": "2022-12-20T22:53:13+00:00"
        },
        {
            "name": "doctrine/instantiator",
            "version": "1.4.1",
            "source": {
                "type": "git",
                "url": "https://github.com/doctrine/instantiator.git",
                "reference": "10dcfce151b967d20fde1b34ae6640712c3891bc"
            },
            "dist": {
                "type": "zip",
                "url": "https://api.github.com/repos/doctrine/instantiator/zipball/10dcfce151b967d20fde1b34ae6640712c3891bc",
                "reference": "10dcfce151b967d20fde1b34ae6640712c3891bc",
                "shasum": ""
            },
            "require": {
                "php": "^7.1 || ^8.0"
            },
            "require-dev": {
                "doctrine/coding-standard": "^9",
                "ext-pdo": "*",
                "ext-phar": "*",
                "phpbench/phpbench": "^0.16 || ^1",
                "phpstan/phpstan": "^1.4",
                "phpstan/phpstan-phpunit": "^1",
                "phpunit/phpunit": "^7.5 || ^8.5 || ^9.5",
                "vimeo/psalm": "^4.22"
            },
            "type": "library",
            "autoload": {
                "psr-4": {
                    "Doctrine\\Instantiator\\": "src/Doctrine/Instantiator/"
                }
            },
            "notification-url": "https://packagist.org/downloads/",
            "license": [
                "MIT"
            ],
            "authors": [
                {
                    "name": "Marco Pivetta",
                    "email": "ocramius@gmail.com",
                    "homepage": "https://ocramius.github.io/"
                }
            ],
            "description": "A small, lightweight utility to instantiate objects in PHP without invoking their constructors",
            "homepage": "https://www.doctrine-project.org/projects/instantiator.html",
            "keywords": [
                "constructor",
                "instantiate"
            ],
            "support": {
                "issues": "https://github.com/doctrine/instantiator/issues",
                "source": "https://github.com/doctrine/instantiator/tree/1.4.1"
            },
            "funding": [
                {
                    "url": "https://www.doctrine-project.org/sponsorship.html",
                    "type": "custom"
                },
                {
                    "url": "https://www.patreon.com/phpdoctrine",
                    "type": "patreon"
                },
                {
                    "url": "https://tidelift.com/funding/github/packagist/doctrine%2Finstantiator",
                    "type": "tidelift"
                }
            ],
            "time": "2022-03-03T08:28:38+00:00"
        },
        {
            "name": "jean85/pretty-package-versions",
            "version": "2.0.5",
            "source": {
                "type": "git",
                "url": "https://github.com/Jean85/pretty-package-versions.git",
                "reference": "ae547e455a3d8babd07b96966b17d7fd21d9c6af"
            },
            "dist": {
                "type": "zip",
                "url": "https://api.github.com/repos/Jean85/pretty-package-versions/zipball/ae547e455a3d8babd07b96966b17d7fd21d9c6af",
                "reference": "ae547e455a3d8babd07b96966b17d7fd21d9c6af",
                "shasum": ""
            },
            "require": {
                "composer-runtime-api": "^2.0.0",
                "php": "^7.1|^8.0"
            },
            "require-dev": {
                "friendsofphp/php-cs-fixer": "^2.17",
                "jean85/composer-provided-replaced-stub-package": "^1.0",
                "phpstan/phpstan": "^0.12.66",
                "phpunit/phpunit": "^7.5|^8.5|^9.4",
                "vimeo/psalm": "^4.3"
            },
            "type": "library",
            "extra": {
                "branch-alias": {
                    "dev-master": "1.x-dev"
                }
            },
            "autoload": {
                "psr-4": {
                    "Jean85\\": "src/"
                }
            },
            "notification-url": "https://packagist.org/downloads/",
            "license": [
                "MIT"
            ],
            "authors": [
                {
                    "name": "Alessandro Lai",
                    "email": "alessandro.lai85@gmail.com"
                }
            ],
            "description": "A library to get pretty versions strings of installed dependencies",
            "keywords": [
                "composer",
                "package",
                "release",
                "versions"
            ],
            "support": {
                "issues": "https://github.com/Jean85/pretty-package-versions/issues",
                "source": "https://github.com/Jean85/pretty-package-versions/tree/2.0.5"
            },
            "time": "2021-10-08T21:21:46+00:00"
        },
        {
            "name": "myclabs/deep-copy",
            "version": "1.11.0",
            "source": {
                "type": "git",
                "url": "https://github.com/myclabs/DeepCopy.git",
                "reference": "14daed4296fae74d9e3201d2c4925d1acb7aa614"
            },
            "dist": {
                "type": "zip",
                "url": "https://api.github.com/repos/myclabs/DeepCopy/zipball/14daed4296fae74d9e3201d2c4925d1acb7aa614",
                "reference": "14daed4296fae74d9e3201d2c4925d1acb7aa614",
                "shasum": ""
            },
            "require": {
                "php": "^7.1 || ^8.0"
            },
            "conflict": {
                "doctrine/collections": "<1.6.8",
                "doctrine/common": "<2.13.3 || >=3,<3.2.2"
            },
            "require-dev": {
                "doctrine/collections": "^1.6.8",
                "doctrine/common": "^2.13.3 || ^3.2.2",
                "phpunit/phpunit": "^7.5.20 || ^8.5.23 || ^9.5.13"
            },
            "type": "library",
            "autoload": {
                "files": [
                    "src/DeepCopy/deep_copy.php"
                ],
                "psr-4": {
                    "DeepCopy\\": "src/DeepCopy/"
                }
            },
            "notification-url": "https://packagist.org/downloads/",
            "license": [
                "MIT"
            ],
            "description": "Create deep copies (clones) of your objects",
            "keywords": [
                "clone",
                "copy",
                "duplicate",
                "object",
                "object graph"
            ],
            "support": {
                "issues": "https://github.com/myclabs/DeepCopy/issues",
                "source": "https://github.com/myclabs/DeepCopy/tree/1.11.0"
            },
            "funding": [
                {
                    "url": "https://tidelift.com/funding/github/packagist/myclabs/deep-copy",
                    "type": "tidelift"
                }
            ],
            "time": "2022-03-03T13:19:32+00:00"
        },
        {
            "name": "phar-io/manifest",
            "version": "2.0.3",
            "source": {
                "type": "git",
                "url": "https://github.com/phar-io/manifest.git",
                "reference": "97803eca37d319dfa7826cc2437fc020857acb53"
            },
            "dist": {
                "type": "zip",
                "url": "https://api.github.com/repos/phar-io/manifest/zipball/97803eca37d319dfa7826cc2437fc020857acb53",
                "reference": "97803eca37d319dfa7826cc2437fc020857acb53",
                "shasum": ""
            },
            "require": {
                "ext-dom": "*",
                "ext-phar": "*",
                "ext-xmlwriter": "*",
                "phar-io/version": "^3.0.1",
                "php": "^7.2 || ^8.0"
            },
            "type": "library",
            "extra": {
                "branch-alias": {
                    "dev-master": "2.0.x-dev"
                }
            },
            "autoload": {
                "classmap": [
                    "src/"
                ]
            },
            "notification-url": "https://packagist.org/downloads/",
            "license": [
                "BSD-3-Clause"
            ],
            "authors": [
                {
                    "name": "Arne Blankerts",
                    "email": "arne@blankerts.de",
                    "role": "Developer"
                },
                {
                    "name": "Sebastian Heuer",
                    "email": "sebastian@phpeople.de",
                    "role": "Developer"
                },
                {
                    "name": "Sebastian Bergmann",
                    "email": "sebastian@phpunit.de",
                    "role": "Developer"
                }
            ],
            "description": "Component for reading phar.io manifest information from a PHP Archive (PHAR)",
            "support": {
                "issues": "https://github.com/phar-io/manifest/issues",
                "source": "https://github.com/phar-io/manifest/tree/2.0.3"
            },
            "time": "2021-07-20T11:28:43+00:00"
        },
        {
            "name": "phar-io/version",
            "version": "3.2.1",
            "source": {
                "type": "git",
                "url": "https://github.com/phar-io/version.git",
                "reference": "4f7fd7836c6f332bb2933569e566a0d6c4cbed74"
            },
            "dist": {
                "type": "zip",
                "url": "https://api.github.com/repos/phar-io/version/zipball/4f7fd7836c6f332bb2933569e566a0d6c4cbed74",
                "reference": "4f7fd7836c6f332bb2933569e566a0d6c4cbed74",
                "shasum": ""
            },
            "require": {
                "php": "^7.2 || ^8.0"
            },
            "type": "library",
            "autoload": {
                "classmap": [
                    "src/"
                ]
            },
            "notification-url": "https://packagist.org/downloads/",
            "license": [
                "BSD-3-Clause"
            ],
            "authors": [
                {
                    "name": "Arne Blankerts",
                    "email": "arne@blankerts.de",
                    "role": "Developer"
                },
                {
                    "name": "Sebastian Heuer",
                    "email": "sebastian@phpeople.de",
                    "role": "Developer"
                },
                {
                    "name": "Sebastian Bergmann",
                    "email": "sebastian@phpunit.de",
                    "role": "Developer"
                }
            ],
            "description": "Library for handling version information and constraints",
            "support": {
                "issues": "https://github.com/phar-io/version/issues",
                "source": "https://github.com/phar-io/version/tree/3.2.1"
            },
            "time": "2022-02-21T01:04:05+00:00"
        },
        {
            "name": "php-parallel-lint/php-parallel-lint",
            "version": "v1.3.2",
            "source": {
                "type": "git",
                "url": "https://github.com/php-parallel-lint/PHP-Parallel-Lint.git",
                "reference": "6483c9832e71973ed29cf71bd6b3f4fde438a9de"
            },
            "dist": {
                "type": "zip",
                "url": "https://api.github.com/repos/php-parallel-lint/PHP-Parallel-Lint/zipball/6483c9832e71973ed29cf71bd6b3f4fde438a9de",
                "reference": "6483c9832e71973ed29cf71bd6b3f4fde438a9de",
                "shasum": ""
            },
            "require": {
                "ext-json": "*",
                "php": ">=5.3.0"
            },
            "replace": {
                "grogy/php-parallel-lint": "*",
                "jakub-onderka/php-parallel-lint": "*"
            },
            "require-dev": {
                "nette/tester": "^1.3 || ^2.0",
                "php-parallel-lint/php-console-highlighter": "0.* || ^1.0",
                "squizlabs/php_codesniffer": "^3.6"
            },
            "suggest": {
                "php-parallel-lint/php-console-highlighter": "Highlight syntax in code snippet"
            },
            "bin": [
                "parallel-lint"
            ],
            "type": "library",
            "autoload": {
                "classmap": [
                    "./src/"
                ]
            },
            "notification-url": "https://packagist.org/downloads/",
            "license": [
                "BSD-2-Clause"
            ],
            "authors": [
                {
                    "name": "Jakub Onderka",
                    "email": "ahoj@jakubonderka.cz"
                }
            ],
            "description": "This tool check syntax of PHP files about 20x faster than serial check.",
            "homepage": "https://github.com/php-parallel-lint/PHP-Parallel-Lint",
            "support": {
                "issues": "https://github.com/php-parallel-lint/PHP-Parallel-Lint/issues",
                "source": "https://github.com/php-parallel-lint/PHP-Parallel-Lint/tree/v1.3.2"
            },
            "time": "2022-02-21T12:50:22+00:00"
        },
        {
            "name": "phpstan/phpstan-deprecation-rules",
            "version": "1.2.x-dev",
            "source": {
                "type": "git",
                "url": "https://github.com/phpstan/phpstan-deprecation-rules.git",
                "reference": "788ea1bd84f7848abf27ba29b92c6c9d285dfc95"
            },
            "dist": {
                "type": "zip",
                "url": "https://api.github.com/repos/phpstan/phpstan-deprecation-rules/zipball/788ea1bd84f7848abf27ba29b92c6c9d285dfc95",
                "reference": "788ea1bd84f7848abf27ba29b92c6c9d285dfc95",
                "shasum": ""
            },
            "require": {
                "php": "^7.2 || ^8.0",
                "phpstan/phpstan": "^1.11"
            },
            "require-dev": {
                "php-parallel-lint/php-parallel-lint": "^1.2",
                "phpstan/phpstan-phpunit": "^1.0",
                "phpunit/phpunit": "^9.5"
            },
            "default-branch": true,
            "type": "phpstan-extension",
            "extra": {
                "phpstan": {
                    "includes": [
                        "rules.neon"
                    ]
                }
            },
            "autoload": {
                "psr-4": {
                    "PHPStan\\": "src/"
                }
            },
            "notification-url": "https://packagist.org/downloads/",
            "license": [
                "MIT"
            ],
            "description": "PHPStan rules for detecting usage of deprecated classes, methods, properties, constants and traits.",
            "support": {
                "issues": "https://github.com/phpstan/phpstan-deprecation-rules/issues",
                "source": "https://github.com/phpstan/phpstan-deprecation-rules/tree/1.2.x"
            },
            "time": "2023-09-19T08:17:29+00:00"
        },
        {
            "name": "phpstan/phpstan-nette",
            "version": "1.2.9",
            "source": {
                "type": "git",
                "url": "https://github.com/phpstan/phpstan-nette.git",
                "reference": "0e3a6805917811d685e59bb83c2286315f2f6d78"
            },
            "dist": {
                "type": "zip",
                "url": "https://api.github.com/repos/phpstan/phpstan-nette/zipball/0e3a6805917811d685e59bb83c2286315f2f6d78",
                "reference": "0e3a6805917811d685e59bb83c2286315f2f6d78",
                "shasum": ""
            },
            "require": {
                "php": "^7.2 || ^8.0",
                "phpstan/phpstan": "^1.10"
            },
            "conflict": {
                "nette/application": "<2.3.0",
                "nette/component-model": "<2.3.0",
                "nette/di": "<2.3.0",
                "nette/forms": "<2.3.0",
                "nette/http": "<2.3.0",
                "nette/utils": "<2.3.0"
            },
            "require-dev": {
                "nette/application": "^3.0",
                "nette/forms": "^3.0",
                "nette/utils": "^2.3.0 || ^3.0.0",
                "nikic/php-parser": "^4.13.2",
                "php-parallel-lint/php-parallel-lint": "^1.2",
                "phpstan/phpstan-php-parser": "^1.1",
                "phpstan/phpstan-phpunit": "^1.0",
                "phpstan/phpstan-strict-rules": "^1.0",
                "phpunit/phpunit": "^9.5"
            },
            "type": "phpstan-extension",
            "extra": {
                "phpstan": {
                    "includes": [
                        "extension.neon",
                        "rules.neon"
                    ]
                }
            },
            "autoload": {
                "psr-4": {
                    "PHPStan\\": "src/"
                }
            },
            "notification-url": "https://packagist.org/downloads/",
            "license": [
                "MIT"
            ],
            "description": "Nette Framework class reflection extension for PHPStan",
            "support": {
                "issues": "https://github.com/phpstan/phpstan-nette/issues",
                "source": "https://github.com/phpstan/phpstan-nette/tree/1.2.9"
            },
            "time": "2023-04-12T14:11:53+00:00"
        },
        {
            "name": "phpstan/phpstan-phpunit",
            "version": "1.3.15",
            "source": {
                "type": "git",
                "url": "https://github.com/phpstan/phpstan-phpunit.git",
                "reference": "70ecacc64fe8090d8d2a33db5a51fe8e88acd93a"
            },
            "dist": {
                "type": "zip",
                "url": "https://api.github.com/repos/phpstan/phpstan-phpunit/zipball/70ecacc64fe8090d8d2a33db5a51fe8e88acd93a",
                "reference": "70ecacc64fe8090d8d2a33db5a51fe8e88acd93a",
                "shasum": ""
            },
            "require": {
                "php": "^7.2 || ^8.0",
                "phpstan/phpstan": "^1.10"
            },
            "conflict": {
                "phpunit/phpunit": "<7.0"
            },
            "require-dev": {
                "nikic/php-parser": "^4.13.0",
                "php-parallel-lint/php-parallel-lint": "^1.2",
                "phpstan/phpstan-strict-rules": "^1.5.1",
                "phpunit/phpunit": "^9.5"
            },
            "type": "phpstan-extension",
            "extra": {
                "phpstan": {
                    "includes": [
                        "extension.neon",
                        "rules.neon"
                    ]
                }
            },
            "autoload": {
                "psr-4": {
                    "PHPStan\\": "src/"
                }
            },
            "notification-url": "https://packagist.org/downloads/",
            "license": [
                "MIT"
            ],
            "description": "PHPUnit extensions and rules for PHPStan",
            "support": {
                "issues": "https://github.com/phpstan/phpstan-phpunit/issues",
                "source": "https://github.com/phpstan/phpstan-phpunit/tree/1.3.15"
            },
            "time": "2023-10-09T18:58:39+00:00"
        },
        {
            "name": "phpstan/phpstan-strict-rules",
            "version": "1.6.x-dev",
            "source": {
                "type": "git",
                "url": "https://github.com/phpstan/phpstan-strict-rules.git",
                "reference": "a3b0404c40197996b6ed32b2613e5a337fcbefd4"
            },
            "dist": {
                "type": "zip",
                "url": "https://api.github.com/repos/phpstan/phpstan-strict-rules/zipball/a3b0404c40197996b6ed32b2613e5a337fcbefd4",
                "reference": "a3b0404c40197996b6ed32b2613e5a337fcbefd4",
                "shasum": ""
            },
            "require": {
                "php": "^7.2 || ^8.0",
                "phpstan/phpstan": "^1.11"
            },
            "require-dev": {
                "nikic/php-parser": "^4.13.0",
                "php-parallel-lint/php-parallel-lint": "^1.2",
                "phpstan/phpstan-deprecation-rules": "^1.1",
                "phpstan/phpstan-phpunit": "^1.0",
                "phpunit/phpunit": "^9.5"
            },
            "default-branch": true,
            "type": "phpstan-extension",
            "extra": {
                "phpstan": {
                    "includes": [
                        "rules.neon"
                    ]
                }
            },
            "autoload": {
                "psr-4": {
                    "PHPStan\\": "src/"
                }
            },
            "notification-url": "https://packagist.org/downloads/",
            "license": [
                "MIT"
            ],
            "description": "Extra strict and opinionated rules for PHPStan",
            "support": {
                "issues": "https://github.com/phpstan/phpstan-strict-rules/issues",
                "source": "https://github.com/phpstan/phpstan-strict-rules/tree/1.6.x"
            },
            "time": "2023-10-30T14:35:14+00:00"
        },
        {
            "name": "phpunit/php-code-coverage",
            "version": "9.2.26",
            "source": {
                "type": "git",
                "url": "https://github.com/sebastianbergmann/php-code-coverage.git",
                "reference": "443bc6912c9bd5b409254a40f4b0f4ced7c80ea1"
            },
            "dist": {
                "type": "zip",
                "url": "https://api.github.com/repos/sebastianbergmann/php-code-coverage/zipball/443bc6912c9bd5b409254a40f4b0f4ced7c80ea1",
                "reference": "443bc6912c9bd5b409254a40f4b0f4ced7c80ea1",
                "shasum": ""
            },
            "require": {
                "ext-dom": "*",
                "ext-libxml": "*",
                "ext-xmlwriter": "*",
                "nikic/php-parser": "^4.15",
                "php": ">=7.3",
                "phpunit/php-file-iterator": "^3.0.3",
                "phpunit/php-text-template": "^2.0.2",
                "sebastian/code-unit-reverse-lookup": "^2.0.2",
                "sebastian/complexity": "^2.0",
                "sebastian/environment": "^5.1.2",
                "sebastian/lines-of-code": "^1.0.3",
                "sebastian/version": "^3.0.1",
                "theseer/tokenizer": "^1.2.0"
            },
            "require-dev": {
                "phpunit/phpunit": "^9.3"
            },
            "suggest": {
                "ext-pcov": "PHP extension that provides line coverage",
                "ext-xdebug": "PHP extension that provides line coverage as well as branch and path coverage"
            },
            "type": "library",
            "extra": {
                "branch-alias": {
                    "dev-master": "9.2-dev"
                }
            },
            "autoload": {
                "classmap": [
                    "src/"
                ]
            },
            "notification-url": "https://packagist.org/downloads/",
            "license": [
                "BSD-3-Clause"
            ],
            "authors": [
                {
                    "name": "Sebastian Bergmann",
                    "email": "sebastian@phpunit.de",
                    "role": "lead"
                }
            ],
            "description": "Library that provides collection, processing, and rendering functionality for PHP code coverage information.",
            "homepage": "https://github.com/sebastianbergmann/php-code-coverage",
            "keywords": [
                "coverage",
                "testing",
                "xunit"
            ],
            "support": {
                "issues": "https://github.com/sebastianbergmann/php-code-coverage/issues",
                "source": "https://github.com/sebastianbergmann/php-code-coverage/tree/9.2.26"
            },
            "funding": [
                {
                    "url": "https://github.com/sebastianbergmann",
                    "type": "github"
                }
            ],
            "time": "2023-03-06T12:58:08+00:00"
        },
        {
            "name": "phpunit/php-file-iterator",
            "version": "3.0.6",
            "source": {
                "type": "git",
                "url": "https://github.com/sebastianbergmann/php-file-iterator.git",
                "reference": "cf1c2e7c203ac650e352f4cc675a7021e7d1b3cf"
            },
            "dist": {
                "type": "zip",
                "url": "https://api.github.com/repos/sebastianbergmann/php-file-iterator/zipball/cf1c2e7c203ac650e352f4cc675a7021e7d1b3cf",
                "reference": "cf1c2e7c203ac650e352f4cc675a7021e7d1b3cf",
                "shasum": ""
            },
            "require": {
                "php": ">=7.3"
            },
            "require-dev": {
                "phpunit/phpunit": "^9.3"
            },
            "type": "library",
            "extra": {
                "branch-alias": {
                    "dev-master": "3.0-dev"
                }
            },
            "autoload": {
                "classmap": [
                    "src/"
                ]
            },
            "notification-url": "https://packagist.org/downloads/",
            "license": [
                "BSD-3-Clause"
            ],
            "authors": [
                {
                    "name": "Sebastian Bergmann",
                    "email": "sebastian@phpunit.de",
                    "role": "lead"
                }
            ],
            "description": "FilterIterator implementation that filters files based on a list of suffixes.",
            "homepage": "https://github.com/sebastianbergmann/php-file-iterator/",
            "keywords": [
                "filesystem",
                "iterator"
            ],
            "support": {
                "issues": "https://github.com/sebastianbergmann/php-file-iterator/issues",
                "source": "https://github.com/sebastianbergmann/php-file-iterator/tree/3.0.6"
            },
            "funding": [
                {
                    "url": "https://github.com/sebastianbergmann",
                    "type": "github"
                }
            ],
            "time": "2021-12-02T12:48:52+00:00"
        },
        {
            "name": "phpunit/php-invoker",
            "version": "3.1.1",
            "source": {
                "type": "git",
                "url": "https://github.com/sebastianbergmann/php-invoker.git",
                "reference": "5a10147d0aaf65b58940a0b72f71c9ac0423cc67"
            },
            "dist": {
                "type": "zip",
                "url": "https://api.github.com/repos/sebastianbergmann/php-invoker/zipball/5a10147d0aaf65b58940a0b72f71c9ac0423cc67",
                "reference": "5a10147d0aaf65b58940a0b72f71c9ac0423cc67",
                "shasum": ""
            },
            "require": {
                "php": ">=7.3"
            },
            "require-dev": {
                "ext-pcntl": "*",
                "phpunit/phpunit": "^9.3"
            },
            "suggest": {
                "ext-pcntl": "*"
            },
            "type": "library",
            "extra": {
                "branch-alias": {
                    "dev-master": "3.1-dev"
                }
            },
            "autoload": {
                "classmap": [
                    "src/"
                ]
            },
            "notification-url": "https://packagist.org/downloads/",
            "license": [
                "BSD-3-Clause"
            ],
            "authors": [
                {
                    "name": "Sebastian Bergmann",
                    "email": "sebastian@phpunit.de",
                    "role": "lead"
                }
            ],
            "description": "Invoke callables with a timeout",
            "homepage": "https://github.com/sebastianbergmann/php-invoker/",
            "keywords": [
                "process"
            ],
            "support": {
                "issues": "https://github.com/sebastianbergmann/php-invoker/issues",
                "source": "https://github.com/sebastianbergmann/php-invoker/tree/3.1.1"
            },
            "funding": [
                {
                    "url": "https://github.com/sebastianbergmann",
                    "type": "github"
                }
            ],
            "time": "2020-09-28T05:58:55+00:00"
        },
        {
            "name": "phpunit/php-text-template",
            "version": "2.0.4",
            "source": {
                "type": "git",
                "url": "https://github.com/sebastianbergmann/php-text-template.git",
                "reference": "5da5f67fc95621df9ff4c4e5a84d6a8a2acf7c28"
            },
            "dist": {
                "type": "zip",
                "url": "https://api.github.com/repos/sebastianbergmann/php-text-template/zipball/5da5f67fc95621df9ff4c4e5a84d6a8a2acf7c28",
                "reference": "5da5f67fc95621df9ff4c4e5a84d6a8a2acf7c28",
                "shasum": ""
            },
            "require": {
                "php": ">=7.3"
            },
            "require-dev": {
                "phpunit/phpunit": "^9.3"
            },
            "type": "library",
            "extra": {
                "branch-alias": {
                    "dev-master": "2.0-dev"
                }
            },
            "autoload": {
                "classmap": [
                    "src/"
                ]
            },
            "notification-url": "https://packagist.org/downloads/",
            "license": [
                "BSD-3-Clause"
            ],
            "authors": [
                {
                    "name": "Sebastian Bergmann",
                    "email": "sebastian@phpunit.de",
                    "role": "lead"
                }
            ],
            "description": "Simple template engine.",
            "homepage": "https://github.com/sebastianbergmann/php-text-template/",
            "keywords": [
                "template"
            ],
            "support": {
                "issues": "https://github.com/sebastianbergmann/php-text-template/issues",
                "source": "https://github.com/sebastianbergmann/php-text-template/tree/2.0.4"
            },
            "funding": [
                {
                    "url": "https://github.com/sebastianbergmann",
                    "type": "github"
                }
            ],
            "time": "2020-10-26T05:33:50+00:00"
        },
        {
            "name": "phpunit/php-timer",
            "version": "5.0.3",
            "source": {
                "type": "git",
                "url": "https://github.com/sebastianbergmann/php-timer.git",
                "reference": "5a63ce20ed1b5bf577850e2c4e87f4aa902afbd2"
            },
            "dist": {
                "type": "zip",
                "url": "https://api.github.com/repos/sebastianbergmann/php-timer/zipball/5a63ce20ed1b5bf577850e2c4e87f4aa902afbd2",
                "reference": "5a63ce20ed1b5bf577850e2c4e87f4aa902afbd2",
                "shasum": ""
            },
            "require": {
                "php": ">=7.3"
            },
            "require-dev": {
                "phpunit/phpunit": "^9.3"
            },
            "type": "library",
            "extra": {
                "branch-alias": {
                    "dev-master": "5.0-dev"
                }
            },
            "autoload": {
                "classmap": [
                    "src/"
                ]
            },
            "notification-url": "https://packagist.org/downloads/",
            "license": [
                "BSD-3-Clause"
            ],
            "authors": [
                {
                    "name": "Sebastian Bergmann",
                    "email": "sebastian@phpunit.de",
                    "role": "lead"
                }
            ],
            "description": "Utility class for timing",
            "homepage": "https://github.com/sebastianbergmann/php-timer/",
            "keywords": [
                "timer"
            ],
            "support": {
                "issues": "https://github.com/sebastianbergmann/php-timer/issues",
                "source": "https://github.com/sebastianbergmann/php-timer/tree/5.0.3"
            },
            "funding": [
                {
                    "url": "https://github.com/sebastianbergmann",
                    "type": "github"
                }
            ],
            "time": "2020-10-26T13:16:10+00:00"
        },
        {
            "name": "phpunit/phpunit",
            "version": "9.5.23",
            "source": {
                "type": "git",
                "url": "https://github.com/sebastianbergmann/phpunit.git",
                "reference": "888556852e7e9bbeeedb9656afe46118765ade34"
            },
            "dist": {
                "type": "zip",
                "url": "https://api.github.com/repos/sebastianbergmann/phpunit/zipball/888556852e7e9bbeeedb9656afe46118765ade34",
                "reference": "888556852e7e9bbeeedb9656afe46118765ade34",
                "shasum": ""
            },
            "require": {
                "doctrine/instantiator": "^1.3.1",
                "ext-dom": "*",
                "ext-json": "*",
                "ext-libxml": "*",
                "ext-mbstring": "*",
                "ext-xml": "*",
                "ext-xmlwriter": "*",
                "myclabs/deep-copy": "^1.10.1",
                "phar-io/manifest": "^2.0.3",
                "phar-io/version": "^3.0.2",
                "php": ">=7.3",
                "phpunit/php-code-coverage": "^9.2.13",
                "phpunit/php-file-iterator": "^3.0.5",
                "phpunit/php-invoker": "^3.1.1",
                "phpunit/php-text-template": "^2.0.3",
                "phpunit/php-timer": "^5.0.2",
                "sebastian/cli-parser": "^1.0.1",
                "sebastian/code-unit": "^1.0.6",
                "sebastian/comparator": "^4.0.5",
                "sebastian/diff": "^4.0.3",
                "sebastian/environment": "^5.1.3",
                "sebastian/exporter": "^4.0.3",
                "sebastian/global-state": "^5.0.1",
                "sebastian/object-enumerator": "^4.0.3",
                "sebastian/resource-operations": "^3.0.3",
                "sebastian/type": "^3.0",
                "sebastian/version": "^3.0.2"
            },
            "suggest": {
                "ext-soap": "*",
                "ext-xdebug": "*"
            },
            "bin": [
                "phpunit"
            ],
            "type": "library",
            "extra": {
                "branch-alias": {
                    "dev-master": "9.5-dev"
                }
            },
            "autoload": {
                "files": [
                    "src/Framework/Assert/Functions.php"
                ],
                "classmap": [
                    "src/"
                ]
            },
            "notification-url": "https://packagist.org/downloads/",
            "license": [
                "BSD-3-Clause"
            ],
            "authors": [
                {
                    "name": "Sebastian Bergmann",
                    "email": "sebastian@phpunit.de",
                    "role": "lead"
                }
            ],
            "description": "The PHP Unit Testing framework.",
            "homepage": "https://phpunit.de/",
            "keywords": [
                "phpunit",
                "testing",
                "xunit"
            ],
            "support": {
                "issues": "https://github.com/sebastianbergmann/phpunit/issues",
                "source": "https://github.com/sebastianbergmann/phpunit/tree/9.5.23"
            },
            "funding": [
                {
                    "url": "https://phpunit.de/sponsors.html",
                    "type": "custom"
                },
                {
                    "url": "https://github.com/sebastianbergmann",
                    "type": "github"
                }
            ],
            "time": "2022-08-22T14:01:36+00:00"
        },
        {
            "name": "rector/rector",
            "version": "0.17.13",
            "source": {
                "type": "git",
                "url": "https://github.com/rectorphp/rector.git",
                "reference": "e2003ba7c5bda06d7bb419cf4be8dae5f8672132"
            },
            "dist": {
                "type": "zip",
                "url": "https://api.github.com/repos/rectorphp/rector/zipball/e2003ba7c5bda06d7bb419cf4be8dae5f8672132",
                "reference": "e2003ba7c5bda06d7bb419cf4be8dae5f8672132",
                "shasum": ""
            },
            "require": {
                "php": "^7.2|^8.0",
                "phpstan/phpstan": "^1.10.26"
            },
            "conflict": {
                "rector/rector-doctrine": "*",
                "rector/rector-downgrade-php": "*",
                "rector/rector-phpunit": "*",
                "rector/rector-symfony": "*"
            },
            "bin": [
                "bin/rector"
            ],
            "type": "library",
            "autoload": {
                "files": [
                    "bootstrap.php"
                ]
            },
            "notification-url": "https://packagist.org/downloads/",
            "license": [
                "MIT"
            ],
            "description": "Instant Upgrade and Automated Refactoring of any PHP code",
            "keywords": [
                "automation",
                "dev",
                "migration",
                "refactoring"
            ],
            "support": {
                "issues": "https://github.com/rectorphp/rector/issues",
                "source": "https://github.com/rectorphp/rector/tree/0.17.13"
            },
            "funding": [
                {
                    "url": "https://github.com/tomasvotruba",
                    "type": "github"
                }
            ],
            "time": "2023-08-14T16:33:29+00:00"
        },
        {
            "name": "sebastian/cli-parser",
            "version": "1.0.1",
            "source": {
                "type": "git",
                "url": "https://github.com/sebastianbergmann/cli-parser.git",
                "reference": "442e7c7e687e42adc03470c7b668bc4b2402c0b2"
            },
            "dist": {
                "type": "zip",
                "url": "https://api.github.com/repos/sebastianbergmann/cli-parser/zipball/442e7c7e687e42adc03470c7b668bc4b2402c0b2",
                "reference": "442e7c7e687e42adc03470c7b668bc4b2402c0b2",
                "shasum": ""
            },
            "require": {
                "php": ">=7.3"
            },
            "require-dev": {
                "phpunit/phpunit": "^9.3"
            },
            "type": "library",
            "extra": {
                "branch-alias": {
                    "dev-master": "1.0-dev"
                }
            },
            "autoload": {
                "classmap": [
                    "src/"
                ]
            },
            "notification-url": "https://packagist.org/downloads/",
            "license": [
                "BSD-3-Clause"
            ],
            "authors": [
                {
                    "name": "Sebastian Bergmann",
                    "email": "sebastian@phpunit.de",
                    "role": "lead"
                }
            ],
            "description": "Library for parsing CLI options",
            "homepage": "https://github.com/sebastianbergmann/cli-parser",
            "support": {
                "issues": "https://github.com/sebastianbergmann/cli-parser/issues",
                "source": "https://github.com/sebastianbergmann/cli-parser/tree/1.0.1"
            },
            "funding": [
                {
                    "url": "https://github.com/sebastianbergmann",
                    "type": "github"
                }
            ],
            "time": "2020-09-28T06:08:49+00:00"
        },
        {
            "name": "sebastian/code-unit",
            "version": "1.0.8",
            "source": {
                "type": "git",
                "url": "https://github.com/sebastianbergmann/code-unit.git",
                "reference": "1fc9f64c0927627ef78ba436c9b17d967e68e120"
            },
            "dist": {
                "type": "zip",
                "url": "https://api.github.com/repos/sebastianbergmann/code-unit/zipball/1fc9f64c0927627ef78ba436c9b17d967e68e120",
                "reference": "1fc9f64c0927627ef78ba436c9b17d967e68e120",
                "shasum": ""
            },
            "require": {
                "php": ">=7.3"
            },
            "require-dev": {
                "phpunit/phpunit": "^9.3"
            },
            "type": "library",
            "extra": {
                "branch-alias": {
                    "dev-master": "1.0-dev"
                }
            },
            "autoload": {
                "classmap": [
                    "src/"
                ]
            },
            "notification-url": "https://packagist.org/downloads/",
            "license": [
                "BSD-3-Clause"
            ],
            "authors": [
                {
                    "name": "Sebastian Bergmann",
                    "email": "sebastian@phpunit.de",
                    "role": "lead"
                }
            ],
            "description": "Collection of value objects that represent the PHP code units",
            "homepage": "https://github.com/sebastianbergmann/code-unit",
            "support": {
                "issues": "https://github.com/sebastianbergmann/code-unit/issues",
                "source": "https://github.com/sebastianbergmann/code-unit/tree/1.0.8"
            },
            "funding": [
                {
                    "url": "https://github.com/sebastianbergmann",
                    "type": "github"
                }
            ],
            "time": "2020-10-26T13:08:54+00:00"
        },
        {
            "name": "sebastian/code-unit-reverse-lookup",
            "version": "2.0.3",
            "source": {
                "type": "git",
                "url": "https://github.com/sebastianbergmann/code-unit-reverse-lookup.git",
                "reference": "ac91f01ccec49fb77bdc6fd1e548bc70f7faa3e5"
            },
            "dist": {
                "type": "zip",
                "url": "https://api.github.com/repos/sebastianbergmann/code-unit-reverse-lookup/zipball/ac91f01ccec49fb77bdc6fd1e548bc70f7faa3e5",
                "reference": "ac91f01ccec49fb77bdc6fd1e548bc70f7faa3e5",
                "shasum": ""
            },
            "require": {
                "php": ">=7.3"
            },
            "require-dev": {
                "phpunit/phpunit": "^9.3"
            },
            "type": "library",
            "extra": {
                "branch-alias": {
                    "dev-master": "2.0-dev"
                }
            },
            "autoload": {
                "classmap": [
                    "src/"
                ]
            },
            "notification-url": "https://packagist.org/downloads/",
            "license": [
                "BSD-3-Clause"
            ],
            "authors": [
                {
                    "name": "Sebastian Bergmann",
                    "email": "sebastian@phpunit.de"
                }
            ],
            "description": "Looks up which function or method a line of code belongs to",
            "homepage": "https://github.com/sebastianbergmann/code-unit-reverse-lookup/",
            "support": {
                "issues": "https://github.com/sebastianbergmann/code-unit-reverse-lookup/issues",
                "source": "https://github.com/sebastianbergmann/code-unit-reverse-lookup/tree/2.0.3"
            },
            "funding": [
                {
                    "url": "https://github.com/sebastianbergmann",
                    "type": "github"
                }
            ],
            "time": "2020-09-28T05:30:19+00:00"
        },
        {
            "name": "sebastian/comparator",
            "version": "4.0.6",
            "source": {
                "type": "git",
                "url": "https://github.com/sebastianbergmann/comparator.git",
                "reference": "55f4261989e546dc112258c7a75935a81a7ce382"
            },
            "dist": {
                "type": "zip",
                "url": "https://api.github.com/repos/sebastianbergmann/comparator/zipball/55f4261989e546dc112258c7a75935a81a7ce382",
                "reference": "55f4261989e546dc112258c7a75935a81a7ce382",
                "shasum": ""
            },
            "require": {
                "php": ">=7.3",
                "sebastian/diff": "^4.0",
                "sebastian/exporter": "^4.0"
            },
            "require-dev": {
                "phpunit/phpunit": "^9.3"
            },
            "type": "library",
            "extra": {
                "branch-alias": {
                    "dev-master": "4.0-dev"
                }
            },
            "autoload": {
                "classmap": [
                    "src/"
                ]
            },
            "notification-url": "https://packagist.org/downloads/",
            "license": [
                "BSD-3-Clause"
            ],
            "authors": [
                {
                    "name": "Sebastian Bergmann",
                    "email": "sebastian@phpunit.de"
                },
                {
                    "name": "Jeff Welch",
                    "email": "whatthejeff@gmail.com"
                },
                {
                    "name": "Volker Dusch",
                    "email": "github@wallbash.com"
                },
                {
                    "name": "Bernhard Schussek",
                    "email": "bschussek@2bepublished.at"
                }
            ],
            "description": "Provides the functionality to compare PHP values for equality",
            "homepage": "https://github.com/sebastianbergmann/comparator",
            "keywords": [
                "comparator",
                "compare",
                "equality"
            ],
            "support": {
                "issues": "https://github.com/sebastianbergmann/comparator/issues",
                "source": "https://github.com/sebastianbergmann/comparator/tree/4.0.6"
            },
            "funding": [
                {
                    "url": "https://github.com/sebastianbergmann",
                    "type": "github"
                }
            ],
            "time": "2020-10-26T15:49:45+00:00"
        },
        {
            "name": "sebastian/complexity",
            "version": "2.0.2",
            "source": {
                "type": "git",
                "url": "https://github.com/sebastianbergmann/complexity.git",
                "reference": "739b35e53379900cc9ac327b2147867b8b6efd88"
            },
            "dist": {
                "type": "zip",
                "url": "https://api.github.com/repos/sebastianbergmann/complexity/zipball/739b35e53379900cc9ac327b2147867b8b6efd88",
                "reference": "739b35e53379900cc9ac327b2147867b8b6efd88",
                "shasum": ""
            },
            "require": {
                "nikic/php-parser": "^4.7",
                "php": ">=7.3"
            },
            "require-dev": {
                "phpunit/phpunit": "^9.3"
            },
            "type": "library",
            "extra": {
                "branch-alias": {
                    "dev-master": "2.0-dev"
                }
            },
            "autoload": {
                "classmap": [
                    "src/"
                ]
            },
            "notification-url": "https://packagist.org/downloads/",
            "license": [
                "BSD-3-Clause"
            ],
            "authors": [
                {
                    "name": "Sebastian Bergmann",
                    "email": "sebastian@phpunit.de",
                    "role": "lead"
                }
            ],
            "description": "Library for calculating the complexity of PHP code units",
            "homepage": "https://github.com/sebastianbergmann/complexity",
            "support": {
                "issues": "https://github.com/sebastianbergmann/complexity/issues",
                "source": "https://github.com/sebastianbergmann/complexity/tree/2.0.2"
            },
            "funding": [
                {
                    "url": "https://github.com/sebastianbergmann",
                    "type": "github"
                }
            ],
            "time": "2020-10-26T15:52:27+00:00"
        },
        {
            "name": "sebastian/diff",
            "version": "4.0.4",
            "source": {
                "type": "git",
                "url": "https://github.com/sebastianbergmann/diff.git",
                "reference": "3461e3fccc7cfdfc2720be910d3bd73c69be590d"
            },
            "dist": {
                "type": "zip",
                "url": "https://api.github.com/repos/sebastianbergmann/diff/zipball/3461e3fccc7cfdfc2720be910d3bd73c69be590d",
                "reference": "3461e3fccc7cfdfc2720be910d3bd73c69be590d",
                "shasum": ""
            },
            "require": {
                "php": ">=7.3"
            },
            "require-dev": {
                "phpunit/phpunit": "^9.3",
                "symfony/process": "^4.2 || ^5"
            },
            "type": "library",
            "extra": {
                "branch-alias": {
                    "dev-master": "4.0-dev"
                }
            },
            "autoload": {
                "classmap": [
                    "src/"
                ]
            },
            "notification-url": "https://packagist.org/downloads/",
            "license": [
                "BSD-3-Clause"
            ],
            "authors": [
                {
                    "name": "Sebastian Bergmann",
                    "email": "sebastian@phpunit.de"
                },
                {
                    "name": "Kore Nordmann",
                    "email": "mail@kore-nordmann.de"
                }
            ],
            "description": "Diff implementation",
            "homepage": "https://github.com/sebastianbergmann/diff",
            "keywords": [
                "diff",
                "udiff",
                "unidiff",
                "unified diff"
            ],
            "support": {
                "issues": "https://github.com/sebastianbergmann/diff/issues",
                "source": "https://github.com/sebastianbergmann/diff/tree/4.0.4"
            },
            "funding": [
                {
                    "url": "https://github.com/sebastianbergmann",
                    "type": "github"
                }
            ],
            "time": "2020-10-26T13:10:38+00:00"
        },
        {
            "name": "sebastian/environment",
            "version": "5.1.5",
            "source": {
                "type": "git",
                "url": "https://github.com/sebastianbergmann/environment.git",
                "reference": "830c43a844f1f8d5b7a1f6d6076b784454d8b7ed"
            },
            "dist": {
                "type": "zip",
                "url": "https://api.github.com/repos/sebastianbergmann/environment/zipball/830c43a844f1f8d5b7a1f6d6076b784454d8b7ed",
                "reference": "830c43a844f1f8d5b7a1f6d6076b784454d8b7ed",
                "shasum": ""
            },
            "require": {
                "php": ">=7.3"
            },
            "require-dev": {
                "phpunit/phpunit": "^9.3"
            },
            "suggest": {
                "ext-posix": "*"
            },
            "type": "library",
            "extra": {
                "branch-alias": {
                    "dev-master": "5.1-dev"
                }
            },
            "autoload": {
                "classmap": [
                    "src/"
                ]
            },
            "notification-url": "https://packagist.org/downloads/",
            "license": [
                "BSD-3-Clause"
            ],
            "authors": [
                {
                    "name": "Sebastian Bergmann",
                    "email": "sebastian@phpunit.de"
                }
            ],
            "description": "Provides functionality to handle HHVM/PHP environments",
            "homepage": "http://www.github.com/sebastianbergmann/environment",
            "keywords": [
                "Xdebug",
                "environment",
                "hhvm"
            ],
            "support": {
                "issues": "https://github.com/sebastianbergmann/environment/issues",
                "source": "https://github.com/sebastianbergmann/environment/tree/5.1.5"
            },
            "funding": [
                {
                    "url": "https://github.com/sebastianbergmann",
                    "type": "github"
                }
            ],
            "time": "2023-02-03T06:03:51+00:00"
        },
        {
            "name": "sebastian/exporter",
            "version": "4.0.4",
            "source": {
                "type": "git",
                "url": "https://github.com/sebastianbergmann/exporter.git",
                "reference": "65e8b7db476c5dd267e65eea9cab77584d3cfff9"
            },
            "dist": {
                "type": "zip",
                "url": "https://api.github.com/repos/sebastianbergmann/exporter/zipball/65e8b7db476c5dd267e65eea9cab77584d3cfff9",
                "reference": "65e8b7db476c5dd267e65eea9cab77584d3cfff9",
                "shasum": ""
            },
            "require": {
                "php": ">=7.3",
                "sebastian/recursion-context": "^4.0"
            },
            "require-dev": {
                "ext-mbstring": "*",
                "phpunit/phpunit": "^9.3"
            },
            "type": "library",
            "extra": {
                "branch-alias": {
                    "dev-master": "4.0-dev"
                }
            },
            "autoload": {
                "classmap": [
                    "src/"
                ]
            },
            "notification-url": "https://packagist.org/downloads/",
            "license": [
                "BSD-3-Clause"
            ],
            "authors": [
                {
                    "name": "Sebastian Bergmann",
                    "email": "sebastian@phpunit.de"
                },
                {
                    "name": "Jeff Welch",
                    "email": "whatthejeff@gmail.com"
                },
                {
                    "name": "Volker Dusch",
                    "email": "github@wallbash.com"
                },
                {
                    "name": "Adam Harvey",
                    "email": "aharvey@php.net"
                },
                {
                    "name": "Bernhard Schussek",
                    "email": "bschussek@gmail.com"
                }
            ],
            "description": "Provides the functionality to export PHP variables for visualization",
            "homepage": "https://www.github.com/sebastianbergmann/exporter",
            "keywords": [
                "export",
                "exporter"
            ],
            "support": {
                "issues": "https://github.com/sebastianbergmann/exporter/issues",
                "source": "https://github.com/sebastianbergmann/exporter/tree/4.0.4"
            },
            "funding": [
                {
                    "url": "https://github.com/sebastianbergmann",
                    "type": "github"
                }
            ],
            "time": "2021-11-11T14:18:36+00:00"
        },
        {
            "name": "sebastian/global-state",
            "version": "5.0.5",
            "source": {
                "type": "git",
                "url": "https://github.com/sebastianbergmann/global-state.git",
                "reference": "0ca8db5a5fc9c8646244e629625ac486fa286bf2"
            },
            "dist": {
                "type": "zip",
                "url": "https://api.github.com/repos/sebastianbergmann/global-state/zipball/0ca8db5a5fc9c8646244e629625ac486fa286bf2",
                "reference": "0ca8db5a5fc9c8646244e629625ac486fa286bf2",
                "shasum": ""
            },
            "require": {
                "php": ">=7.3",
                "sebastian/object-reflector": "^2.0",
                "sebastian/recursion-context": "^4.0"
            },
            "require-dev": {
                "ext-dom": "*",
                "phpunit/phpunit": "^9.3"
            },
            "suggest": {
                "ext-uopz": "*"
            },
            "type": "library",
            "extra": {
                "branch-alias": {
                    "dev-master": "5.0-dev"
                }
            },
            "autoload": {
                "classmap": [
                    "src/"
                ]
            },
            "notification-url": "https://packagist.org/downloads/",
            "license": [
                "BSD-3-Clause"
            ],
            "authors": [
                {
                    "name": "Sebastian Bergmann",
                    "email": "sebastian@phpunit.de"
                }
            ],
            "description": "Snapshotting of global state",
            "homepage": "http://www.github.com/sebastianbergmann/global-state",
            "keywords": [
                "global state"
            ],
            "support": {
                "issues": "https://github.com/sebastianbergmann/global-state/issues",
                "source": "https://github.com/sebastianbergmann/global-state/tree/5.0.5"
            },
            "funding": [
                {
                    "url": "https://github.com/sebastianbergmann",
                    "type": "github"
                }
            ],
            "time": "2022-02-14T08:28:10+00:00"
        },
        {
            "name": "sebastian/lines-of-code",
            "version": "1.0.3",
            "source": {
                "type": "git",
                "url": "https://github.com/sebastianbergmann/lines-of-code.git",
                "reference": "c1c2e997aa3146983ed888ad08b15470a2e22ecc"
            },
            "dist": {
                "type": "zip",
                "url": "https://api.github.com/repos/sebastianbergmann/lines-of-code/zipball/c1c2e997aa3146983ed888ad08b15470a2e22ecc",
                "reference": "c1c2e997aa3146983ed888ad08b15470a2e22ecc",
                "shasum": ""
            },
            "require": {
                "nikic/php-parser": "^4.6",
                "php": ">=7.3"
            },
            "require-dev": {
                "phpunit/phpunit": "^9.3"
            },
            "type": "library",
            "extra": {
                "branch-alias": {
                    "dev-master": "1.0-dev"
                }
            },
            "autoload": {
                "classmap": [
                    "src/"
                ]
            },
            "notification-url": "https://packagist.org/downloads/",
            "license": [
                "BSD-3-Clause"
            ],
            "authors": [
                {
                    "name": "Sebastian Bergmann",
                    "email": "sebastian@phpunit.de",
                    "role": "lead"
                }
            ],
            "description": "Library for counting the lines of code in PHP source code",
            "homepage": "https://github.com/sebastianbergmann/lines-of-code",
            "support": {
                "issues": "https://github.com/sebastianbergmann/lines-of-code/issues",
                "source": "https://github.com/sebastianbergmann/lines-of-code/tree/1.0.3"
            },
            "funding": [
                {
                    "url": "https://github.com/sebastianbergmann",
                    "type": "github"
                }
            ],
            "time": "2020-11-28T06:42:11+00:00"
        },
        {
            "name": "sebastian/object-enumerator",
            "version": "4.0.4",
            "source": {
                "type": "git",
                "url": "https://github.com/sebastianbergmann/object-enumerator.git",
                "reference": "5c9eeac41b290a3712d88851518825ad78f45c71"
            },
            "dist": {
                "type": "zip",
                "url": "https://api.github.com/repos/sebastianbergmann/object-enumerator/zipball/5c9eeac41b290a3712d88851518825ad78f45c71",
                "reference": "5c9eeac41b290a3712d88851518825ad78f45c71",
                "shasum": ""
            },
            "require": {
                "php": ">=7.3",
                "sebastian/object-reflector": "^2.0",
                "sebastian/recursion-context": "^4.0"
            },
            "require-dev": {
                "phpunit/phpunit": "^9.3"
            },
            "type": "library",
            "extra": {
                "branch-alias": {
                    "dev-master": "4.0-dev"
                }
            },
            "autoload": {
                "classmap": [
                    "src/"
                ]
            },
            "notification-url": "https://packagist.org/downloads/",
            "license": [
                "BSD-3-Clause"
            ],
            "authors": [
                {
                    "name": "Sebastian Bergmann",
                    "email": "sebastian@phpunit.de"
                }
            ],
            "description": "Traverses array structures and object graphs to enumerate all referenced objects",
            "homepage": "https://github.com/sebastianbergmann/object-enumerator/",
            "support": {
                "issues": "https://github.com/sebastianbergmann/object-enumerator/issues",
                "source": "https://github.com/sebastianbergmann/object-enumerator/tree/4.0.4"
            },
            "funding": [
                {
                    "url": "https://github.com/sebastianbergmann",
                    "type": "github"
                }
            ],
            "time": "2020-10-26T13:12:34+00:00"
        },
        {
            "name": "sebastian/object-reflector",
            "version": "2.0.4",
            "source": {
                "type": "git",
                "url": "https://github.com/sebastianbergmann/object-reflector.git",
                "reference": "b4f479ebdbf63ac605d183ece17d8d7fe49c15c7"
            },
            "dist": {
                "type": "zip",
                "url": "https://api.github.com/repos/sebastianbergmann/object-reflector/zipball/b4f479ebdbf63ac605d183ece17d8d7fe49c15c7",
                "reference": "b4f479ebdbf63ac605d183ece17d8d7fe49c15c7",
                "shasum": ""
            },
            "require": {
                "php": ">=7.3"
            },
            "require-dev": {
                "phpunit/phpunit": "^9.3"
            },
            "type": "library",
            "extra": {
                "branch-alias": {
                    "dev-master": "2.0-dev"
                }
            },
            "autoload": {
                "classmap": [
                    "src/"
                ]
            },
            "notification-url": "https://packagist.org/downloads/",
            "license": [
                "BSD-3-Clause"
            ],
            "authors": [
                {
                    "name": "Sebastian Bergmann",
                    "email": "sebastian@phpunit.de"
                }
            ],
            "description": "Allows reflection of object attributes, including inherited and non-public ones",
            "homepage": "https://github.com/sebastianbergmann/object-reflector/",
            "support": {
                "issues": "https://github.com/sebastianbergmann/object-reflector/issues",
                "source": "https://github.com/sebastianbergmann/object-reflector/tree/2.0.4"
            },
            "funding": [
                {
                    "url": "https://github.com/sebastianbergmann",
                    "type": "github"
                }
            ],
            "time": "2020-10-26T13:14:26+00:00"
        },
        {
            "name": "sebastian/recursion-context",
            "version": "4.0.4",
            "source": {
                "type": "git",
                "url": "https://github.com/sebastianbergmann/recursion-context.git",
                "reference": "cd9d8cf3c5804de4341c283ed787f099f5506172"
            },
            "dist": {
                "type": "zip",
                "url": "https://api.github.com/repos/sebastianbergmann/recursion-context/zipball/cd9d8cf3c5804de4341c283ed787f099f5506172",
                "reference": "cd9d8cf3c5804de4341c283ed787f099f5506172",
                "shasum": ""
            },
            "require": {
                "php": ">=7.3"
            },
            "require-dev": {
                "phpunit/phpunit": "^9.3"
            },
            "type": "library",
            "extra": {
                "branch-alias": {
                    "dev-master": "4.0-dev"
                }
            },
            "autoload": {
                "classmap": [
                    "src/"
                ]
            },
            "notification-url": "https://packagist.org/downloads/",
            "license": [
                "BSD-3-Clause"
            ],
            "authors": [
                {
                    "name": "Sebastian Bergmann",
                    "email": "sebastian@phpunit.de"
                },
                {
                    "name": "Jeff Welch",
                    "email": "whatthejeff@gmail.com"
                },
                {
                    "name": "Adam Harvey",
                    "email": "aharvey@php.net"
                }
            ],
            "description": "Provides functionality to recursively process PHP variables",
            "homepage": "http://www.github.com/sebastianbergmann/recursion-context",
            "support": {
                "issues": "https://github.com/sebastianbergmann/recursion-context/issues",
                "source": "https://github.com/sebastianbergmann/recursion-context/tree/4.0.4"
            },
            "funding": [
                {
                    "url": "https://github.com/sebastianbergmann",
                    "type": "github"
                }
            ],
            "time": "2020-10-26T13:17:30+00:00"
        },
        {
            "name": "sebastian/resource-operations",
            "version": "3.0.3",
            "source": {
                "type": "git",
                "url": "https://github.com/sebastianbergmann/resource-operations.git",
                "reference": "0f4443cb3a1d92ce809899753bc0d5d5a8dd19a8"
            },
            "dist": {
                "type": "zip",
                "url": "https://api.github.com/repos/sebastianbergmann/resource-operations/zipball/0f4443cb3a1d92ce809899753bc0d5d5a8dd19a8",
                "reference": "0f4443cb3a1d92ce809899753bc0d5d5a8dd19a8",
                "shasum": ""
            },
            "require": {
                "php": ">=7.3"
            },
            "require-dev": {
                "phpunit/phpunit": "^9.0"
            },
            "type": "library",
            "extra": {
                "branch-alias": {
                    "dev-master": "3.0-dev"
                }
            },
            "autoload": {
                "classmap": [
                    "src/"
                ]
            },
            "notification-url": "https://packagist.org/downloads/",
            "license": [
                "BSD-3-Clause"
            ],
            "authors": [
                {
                    "name": "Sebastian Bergmann",
                    "email": "sebastian@phpunit.de"
                }
            ],
            "description": "Provides a list of PHP built-in functions that operate on resources",
            "homepage": "https://www.github.com/sebastianbergmann/resource-operations",
            "support": {
                "issues": "https://github.com/sebastianbergmann/resource-operations/issues",
                "source": "https://github.com/sebastianbergmann/resource-operations/tree/3.0.3"
            },
            "funding": [
                {
                    "url": "https://github.com/sebastianbergmann",
                    "type": "github"
                }
            ],
            "time": "2020-09-28T06:45:17+00:00"
        },
        {
            "name": "sebastian/type",
            "version": "3.0.0",
            "source": {
                "type": "git",
                "url": "https://github.com/sebastianbergmann/type.git",
                "reference": "b233b84bc4465aff7b57cf1c4bc75c86d00d6dad"
            },
            "dist": {
                "type": "zip",
                "url": "https://api.github.com/repos/sebastianbergmann/type/zipball/b233b84bc4465aff7b57cf1c4bc75c86d00d6dad",
                "reference": "b233b84bc4465aff7b57cf1c4bc75c86d00d6dad",
                "shasum": ""
            },
            "require": {
                "php": ">=7.3"
            },
            "require-dev": {
                "phpunit/phpunit": "^9.5"
            },
            "type": "library",
            "extra": {
                "branch-alias": {
                    "dev-master": "3.0-dev"
                }
            },
            "autoload": {
                "classmap": [
                    "src/"
                ]
            },
            "notification-url": "https://packagist.org/downloads/",
            "license": [
                "BSD-3-Clause"
            ],
            "authors": [
                {
                    "name": "Sebastian Bergmann",
                    "email": "sebastian@phpunit.de",
                    "role": "lead"
                }
            ],
            "description": "Collection of value objects that represent the types of the PHP type system",
            "homepage": "https://github.com/sebastianbergmann/type",
            "support": {
                "issues": "https://github.com/sebastianbergmann/type/issues",
                "source": "https://github.com/sebastianbergmann/type/tree/3.0.0"
            },
            "funding": [
                {
                    "url": "https://github.com/sebastianbergmann",
                    "type": "github"
                }
            ],
            "time": "2022-03-15T09:54:48+00:00"
        },
        {
            "name": "sebastian/version",
            "version": "3.0.2",
            "source": {
                "type": "git",
                "url": "https://github.com/sebastianbergmann/version.git",
                "reference": "c6c1022351a901512170118436c764e473f6de8c"
            },
            "dist": {
                "type": "zip",
                "url": "https://api.github.com/repos/sebastianbergmann/version/zipball/c6c1022351a901512170118436c764e473f6de8c",
                "reference": "c6c1022351a901512170118436c764e473f6de8c",
                "shasum": ""
            },
            "require": {
                "php": ">=7.3"
            },
            "type": "library",
            "extra": {
                "branch-alias": {
                    "dev-master": "3.0-dev"
                }
            },
            "autoload": {
                "classmap": [
                    "src/"
                ]
            },
            "notification-url": "https://packagist.org/downloads/",
            "license": [
                "BSD-3-Clause"
            ],
            "authors": [
                {
                    "name": "Sebastian Bergmann",
                    "email": "sebastian@phpunit.de",
                    "role": "lead"
                }
            ],
            "description": "Library that helps with managing the version number of Git-hosted PHP projects",
            "homepage": "https://github.com/sebastianbergmann/version",
            "support": {
                "issues": "https://github.com/sebastianbergmann/version/issues",
                "source": "https://github.com/sebastianbergmann/version/tree/3.0.2"
            },
            "funding": [
                {
                    "url": "https://github.com/sebastianbergmann",
                    "type": "github"
                }
            ],
            "time": "2020-09-28T06:39:44+00:00"
        },
        {
            "name": "shipmonk/name-collision-detector",
            "version": "2.0.0",
            "source": {
                "type": "git",
                "url": "https://github.com/shipmonk-rnd/name-collision-detector.git",
                "reference": "034b32f263edb71d08c15591d35544c2189d9fca"
            },
            "dist": {
                "type": "zip",
                "url": "https://api.github.com/repos/shipmonk-rnd/name-collision-detector/zipball/034b32f263edb71d08c15591d35544c2189d9fca",
                "reference": "034b32f263edb71d08c15591d35544c2189d9fca",
                "shasum": ""
            },
            "require": {
                "ext-tokenizer": "*",
                "nette/schema": "^1.1.0",
                "php": "^7.2 || ^8.0"
            },
            "require-dev": {
                "editorconfig-checker/editorconfig-checker": "^10.3.0",
                "ergebnis/composer-normalize": "^2.19",
                "phpstan/phpstan": "^1.8.7",
                "phpstan/phpstan-phpunit": "^1.1.1",
                "phpstan/phpstan-strict-rules": "^1.2.3",
                "phpunit/phpunit": "^8.5.28 || ^9.5.20",
                "slevomat/coding-standard": "^8.0.1"
            },
            "bin": [
                "bin/detect-collisions"
            ],
            "type": "library",
            "autoload": {
                "psr-4": {
                    "ShipMonk\\NameCollision\\": "src/"
                }
            },
            "notification-url": "https://packagist.org/downloads/",
            "license": [
                "MIT"
            ],
            "description": "Simple tool to find ambiguous classes or any other name duplicates within your project.",
            "keywords": [
                "ambiguous",
                "autoload",
                "autoloading",
                "classname",
                "collision",
                "namespace"
            ],
            "support": {
                "issues": "https://github.com/shipmonk-rnd/name-collision-detector/issues",
                "source": "https://github.com/shipmonk-rnd/name-collision-detector/tree/2.0.0"
            },
            "time": "2023-09-14T09:44:51+00:00"
        },
        {
            "name": "theseer/tokenizer",
            "version": "1.2.1",
            "source": {
                "type": "git",
                "url": "https://github.com/theseer/tokenizer.git",
                "reference": "34a41e998c2183e22995f158c581e7b5e755ab9e"
            },
            "dist": {
                "type": "zip",
                "url": "https://api.github.com/repos/theseer/tokenizer/zipball/34a41e998c2183e22995f158c581e7b5e755ab9e",
                "reference": "34a41e998c2183e22995f158c581e7b5e755ab9e",
                "shasum": ""
            },
            "require": {
                "ext-dom": "*",
                "ext-tokenizer": "*",
                "ext-xmlwriter": "*",
                "php": "^7.2 || ^8.0"
            },
            "type": "library",
            "autoload": {
                "classmap": [
                    "src/"
                ]
            },
            "notification-url": "https://packagist.org/downloads/",
            "license": [
                "BSD-3-Clause"
            ],
            "authors": [
                {
                    "name": "Arne Blankerts",
                    "email": "arne@blankerts.de",
                    "role": "Developer"
                }
            ],
            "description": "A small library for converting tokenized PHP source code into XML and potentially other formats",
            "support": {
                "issues": "https://github.com/theseer/tokenizer/issues",
                "source": "https://github.com/theseer/tokenizer/tree/1.2.1"
            },
            "funding": [
                {
                    "url": "https://github.com/theseer",
                    "type": "github"
                }
            ],
            "time": "2021-07-28T10:34:58+00:00"
        }
    ],
    "aliases": [],
    "minimum-stability": "dev",
    "stability-flags": {
        "jetbrains/phpstorm-stubs": 20
    },
    "prefer-stable": true,
    "prefer-lowest": false,
    "platform": {
        "php": "^8.1",
        "composer-runtime-api": "^2.0"
    },
    "platform-dev": [],
    "platform-overrides": {
        "php": "8.1.99"
    },
    "plugin-api-version": "2.6.0"
}<|MERGE_RESOLUTION|>--- conflicted
+++ resolved
@@ -4,11 +4,7 @@
         "Read more about it at https://getcomposer.org/doc/01-basic-usage.md#installing-dependencies",
         "This file is @generated automatically"
     ],
-<<<<<<< HEAD
-    "content-hash": "1e0007ae967fe5706824a762d7d05edd",
-=======
-    "content-hash": "320291e3ee7da174c482bce9b0a0e86c",
->>>>>>> 97977743
+    "content-hash": "2f862cee20224c208b3edbf071b88893",
     "packages": [
         {
             "name": "clue/ndjson-react",
