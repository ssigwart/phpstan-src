{
    "_readme": [
        "This file locks the dependencies of your project to a known state",
        "Read more about it at https://getcomposer.org/doc/01-basic-usage.md#installing-dependencies",
        "This file is @generated automatically"
    ],
<<<<<<< HEAD
    "content-hash": "b1b7b14a94d9b0296aa1c1a66fd852c0",
=======
    "content-hash": "a9e44b2692f178b5e91e338236aada50",
>>>>>>> e2956f04
    "packages": [
        {
            "name": "clue/ndjson-react",
            "version": "v1.2.0",
            "source": {
                "type": "git",
                "url": "https://github.com/clue/reactphp-ndjson.git",
                "reference": "708411c7e45ac85371a99d50f52284971494bede"
            },
            "dist": {
                "type": "zip",
                "url": "https://api.github.com/repos/clue/reactphp-ndjson/zipball/708411c7e45ac85371a99d50f52284971494bede",
                "reference": "708411c7e45ac85371a99d50f52284971494bede",
                "shasum": ""
            },
            "require": {
                "php": ">=5.3",
                "react/stream": "^1.0 || ^0.7 || ^0.6"
            },
            "require-dev": {
                "phpunit/phpunit": "^9.3 || ^5.7 || ^4.8.35",
                "react/event-loop": "^1.0 || ^0.5 || ^0.4 || ^0.3"
            },
            "type": "library",
            "autoload": {
                "psr-4": {
                    "Clue\\React\\NDJson\\": "src/"
                }
            },
            "notification-url": "https://packagist.org/downloads/",
            "license": [
                "MIT"
            ],
            "authors": [
                {
                    "name": "Christian Lück",
                    "email": "christian@clue.engineering"
                }
            ],
            "description": "Streaming newline-delimited JSON (NDJSON) parser and encoder for ReactPHP.",
            "homepage": "https://github.com/clue/reactphp-ndjson",
            "keywords": [
                "NDJSON",
                "json",
                "jsonlines",
                "newline",
                "reactphp",
                "streaming"
            ],
            "support": {
                "issues": "https://github.com/clue/reactphp-ndjson/issues",
                "source": "https://github.com/clue/reactphp-ndjson/tree/v1.2.0"
            },
            "funding": [
                {
                    "url": "https://clue.engineering/support",
                    "type": "custom"
                },
                {
                    "url": "https://github.com/clue",
                    "type": "github"
                }
            ],
            "time": "2020-12-09T13:09:07+00:00"
        },
        {
            "name": "composer/ca-bundle",
            "version": "1.3.4",
            "source": {
                "type": "git",
                "url": "https://github.com/composer/ca-bundle.git",
                "reference": "69098eca243998b53eed7a48d82dedd28b447cd5"
            },
            "dist": {
                "type": "zip",
                "url": "https://api.github.com/repos/composer/ca-bundle/zipball/69098eca243998b53eed7a48d82dedd28b447cd5",
                "reference": "69098eca243998b53eed7a48d82dedd28b447cd5",
                "shasum": ""
            },
            "require": {
                "ext-openssl": "*",
                "ext-pcre": "*",
                "php": "^5.3.2 || ^7.0 || ^8.0"
            },
            "require-dev": {
                "phpstan/phpstan": "^0.12.55",
                "psr/log": "^1.0",
                "symfony/phpunit-bridge": "^4.2 || ^5",
                "symfony/process": "^2.5 || ^3.0 || ^4.0 || ^5.0 || ^6.0"
            },
            "type": "library",
            "extra": {
                "branch-alias": {
                    "dev-main": "1.x-dev"
                }
            },
            "autoload": {
                "psr-4": {
                    "Composer\\CaBundle\\": "src"
                }
            },
            "notification-url": "https://packagist.org/downloads/",
            "license": [
                "MIT"
            ],
            "authors": [
                {
                    "name": "Jordi Boggiano",
                    "email": "j.boggiano@seld.be",
                    "homepage": "http://seld.be"
                }
            ],
            "description": "Lets you find a path to the system CA bundle, and includes a fallback to the Mozilla CA bundle.",
            "keywords": [
                "cabundle",
                "cacert",
                "certificate",
                "ssl",
                "tls"
            ],
            "support": {
                "irc": "irc://irc.freenode.org/composer",
                "issues": "https://github.com/composer/ca-bundle/issues",
                "source": "https://github.com/composer/ca-bundle/tree/1.3.4"
            },
            "funding": [
                {
                    "url": "https://packagist.com",
                    "type": "custom"
                },
                {
                    "url": "https://github.com/composer",
                    "type": "github"
                },
                {
                    "url": "https://tidelift.com/funding/github/packagist/composer/composer",
                    "type": "tidelift"
                }
            ],
            "time": "2022-10-12T12:08:29+00:00"
        },
        {
            "name": "composer/pcre",
            "version": "3.1.0",
            "source": {
                "type": "git",
                "url": "https://github.com/composer/pcre.git",
                "reference": "4bff79ddd77851fe3cdd11616ed3f92841ba5bd2"
            },
            "dist": {
                "type": "zip",
                "url": "https://api.github.com/repos/composer/pcre/zipball/4bff79ddd77851fe3cdd11616ed3f92841ba5bd2",
                "reference": "4bff79ddd77851fe3cdd11616ed3f92841ba5bd2",
                "shasum": ""
            },
            "require": {
                "php": "^7.4 || ^8.0"
            },
            "require-dev": {
                "phpstan/phpstan": "^1.3",
                "phpstan/phpstan-strict-rules": "^1.1",
                "symfony/phpunit-bridge": "^5"
            },
            "type": "library",
            "extra": {
                "branch-alias": {
                    "dev-main": "3.x-dev"
                }
            },
            "autoload": {
                "psr-4": {
                    "Composer\\Pcre\\": "src"
                }
            },
            "notification-url": "https://packagist.org/downloads/",
            "license": [
                "MIT"
            ],
            "authors": [
                {
                    "name": "Jordi Boggiano",
                    "email": "j.boggiano@seld.be",
                    "homepage": "http://seld.be"
                }
            ],
            "description": "PCRE wrapping library that offers type-safe preg_* replacements.",
            "keywords": [
                "PCRE",
                "preg",
                "regex",
                "regular expression"
            ],
            "support": {
                "issues": "https://github.com/composer/pcre/issues",
                "source": "https://github.com/composer/pcre/tree/3.1.0"
            },
            "funding": [
                {
                    "url": "https://packagist.com",
                    "type": "custom"
                },
                {
                    "url": "https://github.com/composer",
                    "type": "github"
                },
                {
                    "url": "https://tidelift.com/funding/github/packagist/composer/composer",
                    "type": "tidelift"
                }
            ],
            "time": "2022-11-17T09:50:14+00:00"
        },
        {
            "name": "composer/xdebug-handler",
            "version": "3.0.3",
            "source": {
                "type": "git",
                "url": "https://github.com/composer/xdebug-handler.git",
                "reference": "ced299686f41dce890debac69273b47ffe98a40c"
            },
            "dist": {
                "type": "zip",
                "url": "https://api.github.com/repos/composer/xdebug-handler/zipball/ced299686f41dce890debac69273b47ffe98a40c",
                "reference": "ced299686f41dce890debac69273b47ffe98a40c",
                "shasum": ""
            },
            "require": {
                "composer/pcre": "^1 || ^2 || ^3",
                "php": "^7.2.5 || ^8.0",
                "psr/log": "^1 || ^2 || ^3"
            },
            "require-dev": {
                "phpstan/phpstan": "^1.0",
                "phpstan/phpstan-strict-rules": "^1.1",
                "symfony/phpunit-bridge": "^6.0"
            },
            "type": "library",
            "autoload": {
                "psr-4": {
                    "Composer\\XdebugHandler\\": "src"
                }
            },
            "notification-url": "https://packagist.org/downloads/",
            "license": [
                "MIT"
            ],
            "authors": [
                {
                    "name": "John Stevenson",
                    "email": "john-stevenson@blueyonder.co.uk"
                }
            ],
            "description": "Restarts a process without Xdebug.",
            "keywords": [
                "Xdebug",
                "performance"
            ],
            "support": {
                "irc": "irc://irc.freenode.org/composer",
                "issues": "https://github.com/composer/xdebug-handler/issues",
                "source": "https://github.com/composer/xdebug-handler/tree/3.0.3"
            },
            "funding": [
                {
                    "url": "https://packagist.com",
                    "type": "custom"
                },
                {
                    "url": "https://github.com/composer",
                    "type": "github"
                },
                {
                    "url": "https://tidelift.com/funding/github/packagist/composer/composer",
                    "type": "tidelift"
                }
            ],
            "time": "2022-02-25T21:32:43+00:00"
        },
        {
            "name": "evenement/evenement",
            "version": "v3.0.1",
            "source": {
                "type": "git",
                "url": "https://github.com/igorw/evenement.git",
                "reference": "531bfb9d15f8aa57454f5f0285b18bec903b8fb7"
            },
            "dist": {
                "type": "zip",
                "url": "https://api.github.com/repos/igorw/evenement/zipball/531bfb9d15f8aa57454f5f0285b18bec903b8fb7",
                "reference": "531bfb9d15f8aa57454f5f0285b18bec903b8fb7",
                "shasum": ""
            },
            "require": {
                "php": ">=7.0"
            },
            "require-dev": {
                "phpunit/phpunit": "^6.0"
            },
            "type": "library",
            "autoload": {
                "psr-0": {
                    "Evenement": "src"
                }
            },
            "notification-url": "https://packagist.org/downloads/",
            "license": [
                "MIT"
            ],
            "authors": [
                {
                    "name": "Igor Wiedler",
                    "email": "igor@wiedler.ch"
                }
            ],
            "description": "Événement is a very simple event dispatching library for PHP",
            "keywords": [
                "event-dispatcher",
                "event-emitter"
            ],
            "support": {
                "issues": "https://github.com/igorw/evenement/issues",
                "source": "https://github.com/igorw/evenement/tree/master"
            },
            "time": "2017-07-23T21:35:13+00:00"
        },
        {
            "name": "fidry/cpu-core-counter",
            "version": "0.5.1",
            "source": {
                "type": "git",
                "url": "https://github.com/theofidry/cpu-core-counter.git",
                "reference": "b58e5a3933e541dc286cc91fc4f3898bbc6f1623"
            },
            "dist": {
                "type": "zip",
                "url": "https://api.github.com/repos/theofidry/cpu-core-counter/zipball/b58e5a3933e541dc286cc91fc4f3898bbc6f1623",
                "reference": "b58e5a3933e541dc286cc91fc4f3898bbc6f1623",
                "shasum": ""
            },
            "require": {
                "php": "^7.2 || ^8.0"
            },
            "require-dev": {
                "fidry/makefile": "^0.2.0",
                "phpstan/extension-installer": "^1.2.0",
                "phpstan/phpstan": "^1.9.2",
                "phpstan/phpstan-deprecation-rules": "^1.0.0",
                "phpstan/phpstan-phpunit": "^1.2.2",
                "phpstan/phpstan-strict-rules": "^1.4.4",
                "phpunit/phpunit": "^9.5.26 || ^8.5.31",
                "theofidry/php-cs-fixer-config": "^1.0",
                "webmozarts/strict-phpunit": "^7.5"
            },
            "type": "library",
            "autoload": {
                "psr-4": {
                    "Fidry\\CpuCoreCounter\\": "src/"
                }
            },
            "notification-url": "https://packagist.org/downloads/",
            "license": [
                "MIT"
            ],
            "authors": [
                {
                    "name": "Théo FIDRY",
                    "email": "theo.fidry@gmail.com"
                }
            ],
            "description": "Tiny utility to get the number of CPU cores.",
            "keywords": [
                "CPU",
                "core"
            ],
            "support": {
                "issues": "https://github.com/theofidry/cpu-core-counter/issues",
                "source": "https://github.com/theofidry/cpu-core-counter/tree/0.5.1"
            },
            "funding": [
                {
                    "url": "https://github.com/theofidry",
                    "type": "github"
                }
            ],
            "time": "2022-12-24T12:35:10+00:00"
        },
        {
            "name": "fig/http-message-util",
            "version": "1.1.5",
            "source": {
                "type": "git",
                "url": "https://github.com/php-fig/http-message-util.git",
                "reference": "9d94dc0154230ac39e5bf89398b324a86f63f765"
            },
            "dist": {
                "type": "zip",
                "url": "https://api.github.com/repos/php-fig/http-message-util/zipball/9d94dc0154230ac39e5bf89398b324a86f63f765",
                "reference": "9d94dc0154230ac39e5bf89398b324a86f63f765",
                "shasum": ""
            },
            "require": {
                "php": "^5.3 || ^7.0 || ^8.0"
            },
            "suggest": {
                "psr/http-message": "The package containing the PSR-7 interfaces"
            },
            "type": "library",
            "extra": {
                "branch-alias": {
                    "dev-master": "1.1.x-dev"
                }
            },
            "autoload": {
                "psr-4": {
                    "Fig\\Http\\Message\\": "src/"
                }
            },
            "notification-url": "https://packagist.org/downloads/",
            "license": [
                "MIT"
            ],
            "authors": [
                {
                    "name": "PHP-FIG",
                    "homepage": "https://www.php-fig.org/"
                }
            ],
            "description": "Utility classes and constants for use with PSR-7 (psr/http-message)",
            "keywords": [
                "http",
                "http-message",
                "psr",
                "psr-7",
                "request",
                "response"
            ],
            "support": {
                "issues": "https://github.com/php-fig/http-message-util/issues",
                "source": "https://github.com/php-fig/http-message-util/tree/1.1.5"
            },
            "time": "2020-11-24T22:02:12+00:00"
        },
        {
            "name": "hoa/compiler",
            "version": "3.17.08.08",
            "source": {
                "type": "git",
                "url": "https://github.com/hoaproject/Compiler.git",
                "reference": "aa09caf0bf28adae6654ca6ee415ee2f522672de"
            },
            "dist": {
                "type": "zip",
                "url": "https://api.github.com/repos/hoaproject/Compiler/zipball/aa09caf0bf28adae6654ca6ee415ee2f522672de",
                "reference": "aa09caf0bf28adae6654ca6ee415ee2f522672de",
                "shasum": ""
            },
            "require": {
                "hoa/consistency": "~1.0",
                "hoa/exception": "~1.0",
                "hoa/file": "~1.0",
                "hoa/iterator": "~2.0",
                "hoa/math": "~1.0",
                "hoa/protocol": "~1.0",
                "hoa/regex": "~1.0",
                "hoa/visitor": "~2.0"
            },
            "require-dev": {
                "hoa/json": "~2.0",
                "hoa/test": "~2.0"
            },
            "type": "library",
            "extra": {
                "branch-alias": {
                    "dev-master": "3.x-dev"
                }
            },
            "autoload": {
                "psr-4": {
                    "Hoa\\Compiler\\": "."
                }
            },
            "notification-url": "https://packagist.org/downloads/",
            "license": [
                "BSD-3-Clause"
            ],
            "authors": [
                {
                    "name": "Ivan Enderlin",
                    "email": "ivan.enderlin@hoa-project.net"
                },
                {
                    "name": "Hoa community",
                    "homepage": "https://hoa-project.net/"
                }
            ],
            "description": "The Hoa\\Compiler library.",
            "homepage": "https://hoa-project.net/",
            "keywords": [
                "algebraic",
                "ast",
                "compiler",
                "context-free",
                "coverage",
                "exhaustive",
                "grammar",
                "isotropic",
                "language",
                "lexer",
                "library",
                "ll1",
                "llk",
                "parser",
                "pp",
                "random",
                "regular",
                "rule",
                "sampler",
                "syntax",
                "token",
                "trace",
                "uniform"
            ],
            "support": {
                "docs": "https://central.hoa-project.net/Documentation/Library/Compiler",
                "email": "support@hoa-project.net",
                "forum": "https://users.hoa-project.net/",
                "irc": "irc://chat.freenode.net/hoaproject",
                "issues": "https://github.com/hoaproject/Compiler/issues",
                "source": "https://central.hoa-project.net/Resource/Library/Compiler"
            },
            "abandoned": true,
            "time": "2017-08-08T07:44:07+00:00"
        },
        {
            "name": "hoa/consistency",
            "version": "1.17.05.02",
            "source": {
                "type": "git",
                "url": "https://github.com/hoaproject/Consistency.git",
                "reference": "fd7d0adc82410507f332516faf655b6ed22e4c2f"
            },
            "dist": {
                "type": "zip",
                "url": "https://api.github.com/repos/hoaproject/Consistency/zipball/fd7d0adc82410507f332516faf655b6ed22e4c2f",
                "reference": "fd7d0adc82410507f332516faf655b6ed22e4c2f",
                "shasum": ""
            },
            "require": {
                "hoa/exception": "~1.0",
                "php": ">=5.5.0"
            },
            "require-dev": {
                "hoa/stream": "~1.0",
                "hoa/test": "~2.0"
            },
            "type": "library",
            "extra": {
                "branch-alias": {
                    "dev-master": "1.x-dev"
                }
            },
            "autoload": {
                "psr-4": {
                    "Hoa\\Consistency\\": "."
                },
                "files": [
                    "Prelude.php"
                ]
            },
            "notification-url": "https://packagist.org/downloads/",
            "license": [
                "BSD-3-Clause"
            ],
            "authors": [
                {
                    "name": "Ivan Enderlin",
                    "email": "ivan.enderlin@hoa-project.net"
                },
                {
                    "name": "Hoa community",
                    "homepage": "https://hoa-project.net/"
                }
            ],
            "description": "The Hoa\\Consistency library.",
            "homepage": "https://hoa-project.net/",
            "keywords": [
                "autoloader",
                "callable",
                "consistency",
                "entity",
                "flex",
                "keyword",
                "library"
            ],
            "support": {
                "docs": "https://central.hoa-project.net/Documentation/Library/Consistency",
                "email": "support@hoa-project.net",
                "forum": "https://users.hoa-project.net/",
                "irc": "irc://chat.freenode.net/hoaproject",
                "issues": "https://github.com/hoaproject/Consistency/issues",
                "source": "https://central.hoa-project.net/Resource/Library/Consistency"
            },
            "abandoned": true,
            "time": "2017-05-02T12:18:12+00:00"
        },
        {
            "name": "hoa/event",
            "version": "1.17.01.13",
            "source": {
                "type": "git",
                "url": "https://github.com/hoaproject/Event.git",
                "reference": "6c0060dced212ffa3af0e34bb46624f990b29c54"
            },
            "dist": {
                "type": "zip",
                "url": "https://api.github.com/repos/hoaproject/Event/zipball/6c0060dced212ffa3af0e34bb46624f990b29c54",
                "reference": "6c0060dced212ffa3af0e34bb46624f990b29c54",
                "shasum": ""
            },
            "require": {
                "hoa/consistency": "~1.0",
                "hoa/exception": "~1.0"
            },
            "require-dev": {
                "hoa/test": "~2.0"
            },
            "type": "library",
            "extra": {
                "branch-alias": {
                    "dev-master": "1.x-dev"
                }
            },
            "autoload": {
                "psr-4": {
                    "Hoa\\Event\\": "."
                }
            },
            "notification-url": "https://packagist.org/downloads/",
            "license": [
                "BSD-3-Clause"
            ],
            "authors": [
                {
                    "name": "Ivan Enderlin",
                    "email": "ivan.enderlin@hoa-project.net"
                },
                {
                    "name": "Hoa community",
                    "homepage": "https://hoa-project.net/"
                }
            ],
            "description": "The Hoa\\Event library.",
            "homepage": "https://hoa-project.net/",
            "keywords": [
                "event",
                "library",
                "listener",
                "observer"
            ],
            "support": {
                "docs": "https://central.hoa-project.net/Documentation/Library/Event",
                "email": "support@hoa-project.net",
                "forum": "https://users.hoa-project.net/",
                "irc": "irc://chat.freenode.net/hoaproject",
                "issues": "https://github.com/hoaproject/Event/issues",
                "source": "https://central.hoa-project.net/Resource/Library/Event"
            },
            "abandoned": true,
            "time": "2017-01-13T15:30:50+00:00"
        },
        {
            "name": "hoa/exception",
            "version": "1.17.01.16",
            "source": {
                "type": "git",
                "url": "https://github.com/hoaproject/Exception.git",
                "reference": "091727d46420a3d7468ef0595651488bfc3a458f"
            },
            "dist": {
                "type": "zip",
                "url": "https://api.github.com/repos/hoaproject/Exception/zipball/091727d46420a3d7468ef0595651488bfc3a458f",
                "reference": "091727d46420a3d7468ef0595651488bfc3a458f",
                "shasum": ""
            },
            "require": {
                "hoa/consistency": "~1.0",
                "hoa/event": "~1.0"
            },
            "require-dev": {
                "hoa/test": "~2.0"
            },
            "type": "library",
            "extra": {
                "branch-alias": {
                    "dev-master": "1.x-dev"
                }
            },
            "autoload": {
                "psr-4": {
                    "Hoa\\Exception\\": "."
                }
            },
            "notification-url": "https://packagist.org/downloads/",
            "license": [
                "BSD-3-Clause"
            ],
            "authors": [
                {
                    "name": "Ivan Enderlin",
                    "email": "ivan.enderlin@hoa-project.net"
                },
                {
                    "name": "Hoa community",
                    "homepage": "https://hoa-project.net/"
                }
            ],
            "description": "The Hoa\\Exception library.",
            "homepage": "https://hoa-project.net/",
            "keywords": [
                "exception",
                "library"
            ],
            "support": {
                "docs": "https://central.hoa-project.net/Documentation/Library/Exception",
                "email": "support@hoa-project.net",
                "forum": "https://users.hoa-project.net/",
                "irc": "irc://chat.freenode.net/hoaproject",
                "issues": "https://github.com/hoaproject/Exception/issues",
                "source": "https://central.hoa-project.net/Resource/Library/Exception"
            },
            "abandoned": true,
            "time": "2017-01-16T07:53:27+00:00"
        },
        {
            "name": "hoa/file",
            "version": "1.17.07.11",
            "source": {
                "type": "git",
                "url": "https://github.com/hoaproject/File.git",
                "reference": "35cb979b779bc54918d2f9a4e02ed6c7a1fa67ca"
            },
            "dist": {
                "type": "zip",
                "url": "https://api.github.com/repos/hoaproject/File/zipball/35cb979b779bc54918d2f9a4e02ed6c7a1fa67ca",
                "reference": "35cb979b779bc54918d2f9a4e02ed6c7a1fa67ca",
                "shasum": ""
            },
            "require": {
                "hoa/consistency": "~1.0",
                "hoa/event": "~1.0",
                "hoa/exception": "~1.0",
                "hoa/iterator": "~2.0",
                "hoa/stream": "~1.0"
            },
            "require-dev": {
                "hoa/test": "~2.0"
            },
            "type": "library",
            "extra": {
                "branch-alias": {
                    "dev-master": "1.x-dev"
                }
            },
            "autoload": {
                "psr-4": {
                    "Hoa\\File\\": "."
                }
            },
            "notification-url": "https://packagist.org/downloads/",
            "license": [
                "BSD-3-Clause"
            ],
            "authors": [
                {
                    "name": "Ivan Enderlin",
                    "email": "ivan.enderlin@hoa-project.net"
                },
                {
                    "name": "Hoa community",
                    "homepage": "https://hoa-project.net/"
                }
            ],
            "description": "The Hoa\\File library.",
            "homepage": "https://hoa-project.net/",
            "keywords": [
                "Socket",
                "directory",
                "file",
                "finder",
                "library",
                "link",
                "temporary"
            ],
            "support": {
                "docs": "https://central.hoa-project.net/Documentation/Library/File",
                "email": "support@hoa-project.net",
                "forum": "https://users.hoa-project.net/",
                "irc": "irc://chat.freenode.net/hoaproject",
                "issues": "https://github.com/hoaproject/File/issues",
                "source": "https://central.hoa-project.net/Resource/Library/File"
            },
            "abandoned": true,
            "time": "2017-07-11T07:42:15+00:00"
        },
        {
            "name": "hoa/iterator",
            "version": "2.17.01.10",
            "source": {
                "type": "git",
                "url": "https://github.com/hoaproject/Iterator.git",
                "reference": "d1120ba09cb4ccd049c86d10058ab94af245f0cc"
            },
            "dist": {
                "type": "zip",
                "url": "https://api.github.com/repos/hoaproject/Iterator/zipball/d1120ba09cb4ccd049c86d10058ab94af245f0cc",
                "reference": "d1120ba09cb4ccd049c86d10058ab94af245f0cc",
                "shasum": ""
            },
            "require": {
                "hoa/consistency": "~1.0",
                "hoa/exception": "~1.0"
            },
            "require-dev": {
                "hoa/test": "~2.0"
            },
            "type": "library",
            "extra": {
                "branch-alias": {
                    "dev-master": "2.x-dev"
                }
            },
            "autoload": {
                "psr-4": {
                    "Hoa\\Iterator\\": "."
                }
            },
            "notification-url": "https://packagist.org/downloads/",
            "license": [
                "BSD-3-Clause"
            ],
            "authors": [
                {
                    "name": "Ivan Enderlin",
                    "email": "ivan.enderlin@hoa-project.net"
                },
                {
                    "name": "Hoa community",
                    "homepage": "https://hoa-project.net/"
                }
            ],
            "description": "The Hoa\\Iterator library.",
            "homepage": "https://hoa-project.net/",
            "keywords": [
                "iterator",
                "library"
            ],
            "support": {
                "docs": "https://central.hoa-project.net/Documentation/Library/Iterator",
                "email": "support@hoa-project.net",
                "forum": "https://users.hoa-project.net/",
                "irc": "irc://chat.freenode.net/hoaproject",
                "issues": "https://github.com/hoaproject/Iterator/issues",
                "source": "https://central.hoa-project.net/Resource/Library/Iterator"
            },
            "abandoned": true,
            "time": "2017-01-10T10:34:47+00:00"
        },
        {
            "name": "hoa/math",
            "version": "1.17.05.16",
            "source": {
                "type": "git",
                "url": "https://github.com/hoaproject/Math.git",
                "reference": "7150785d30f5d565704912116a462e9f5bc83a0c"
            },
            "dist": {
                "type": "zip",
                "url": "https://api.github.com/repos/hoaproject/Math/zipball/7150785d30f5d565704912116a462e9f5bc83a0c",
                "reference": "7150785d30f5d565704912116a462e9f5bc83a0c",
                "shasum": ""
            },
            "require": {
                "hoa/compiler": "~3.0",
                "hoa/consistency": "~1.0",
                "hoa/exception": "~1.0",
                "hoa/iterator": "~2.0",
                "hoa/protocol": "~1.0",
                "hoa/zformat": "~1.0"
            },
            "require-dev": {
                "hoa/test": "~2.0"
            },
            "type": "library",
            "extra": {
                "branch-alias": {
                    "dev-master": "1.x-dev"
                }
            },
            "autoload": {
                "psr-4": {
                    "Hoa\\Math\\": "."
                }
            },
            "notification-url": "https://packagist.org/downloads/",
            "license": [
                "BSD-3-Clause"
            ],
            "authors": [
                {
                    "name": "Ivan Enderlin",
                    "email": "ivan.enderlin@hoa-project.net"
                },
                {
                    "name": "Hoa community",
                    "homepage": "https://hoa-project.net/"
                }
            ],
            "description": "The Hoa\\Math library.",
            "homepage": "https://hoa-project.net/",
            "keywords": [
                "arrangement",
                "combination",
                "combinatorics",
                "counting",
                "library",
                "math",
                "permutation",
                "sampler",
                "set"
            ],
            "support": {
                "docs": "https://central.hoa-project.net/Documentation/Library/Math",
                "email": "support@hoa-project.net",
                "forum": "https://users.hoa-project.net/",
                "irc": "irc://chat.freenode.net/hoaproject",
                "issues": "https://github.com/hoaproject/Math/issues",
                "source": "https://central.hoa-project.net/Resource/Library/Math"
            },
            "abandoned": true,
            "time": "2017-05-16T08:02:17+00:00"
        },
        {
            "name": "hoa/protocol",
            "version": "1.17.01.14",
            "source": {
                "type": "git",
                "url": "https://github.com/hoaproject/Protocol.git",
                "reference": "5c2cf972151c45f373230da170ea015deecf19e2"
            },
            "dist": {
                "type": "zip",
                "url": "https://api.github.com/repos/hoaproject/Protocol/zipball/5c2cf972151c45f373230da170ea015deecf19e2",
                "reference": "5c2cf972151c45f373230da170ea015deecf19e2",
                "shasum": ""
            },
            "require": {
                "hoa/consistency": "~1.0",
                "hoa/exception": "~1.0"
            },
            "require-dev": {
                "hoa/test": "~2.0"
            },
            "type": "library",
            "extra": {
                "branch-alias": {
                    "dev-master": "1.x-dev"
                }
            },
            "autoload": {
                "psr-4": {
                    "Hoa\\Protocol\\": "."
                },
                "files": [
                    "Wrapper.php"
                ]
            },
            "notification-url": "https://packagist.org/downloads/",
            "license": [
                "BSD-3-Clause"
            ],
            "authors": [
                {
                    "name": "Ivan Enderlin",
                    "email": "ivan.enderlin@hoa-project.net"
                },
                {
                    "name": "Hoa community",
                    "homepage": "https://hoa-project.net/"
                }
            ],
            "description": "The Hoa\\Protocol library.",
            "homepage": "https://hoa-project.net/",
            "keywords": [
                "library",
                "protocol",
                "resource",
                "stream",
                "wrapper"
            ],
            "support": {
                "docs": "https://central.hoa-project.net/Documentation/Library/Protocol",
                "email": "support@hoa-project.net",
                "forum": "https://users.hoa-project.net/",
                "irc": "irc://chat.freenode.net/hoaproject",
                "issues": "https://github.com/hoaproject/Protocol/issues",
                "source": "https://central.hoa-project.net/Resource/Library/Protocol"
            },
            "abandoned": true,
            "time": "2017-01-14T12:26:10+00:00"
        },
        {
            "name": "hoa/regex",
            "version": "1.17.01.13",
            "source": {
                "type": "git",
                "url": "https://github.com/hoaproject/Regex.git",
                "reference": "7e263a61b6fb45c1d03d8e5ef77668518abd5bec"
            },
            "dist": {
                "type": "zip",
                "url": "https://api.github.com/repos/hoaproject/Regex/zipball/7e263a61b6fb45c1d03d8e5ef77668518abd5bec",
                "reference": "7e263a61b6fb45c1d03d8e5ef77668518abd5bec",
                "shasum": ""
            },
            "require": {
                "hoa/consistency": "~1.0",
                "hoa/exception": "~1.0",
                "hoa/math": "~1.0",
                "hoa/protocol": "~1.0",
                "hoa/ustring": "~4.0",
                "hoa/visitor": "~2.0"
            },
            "type": "library",
            "extra": {
                "branch-alias": {
                    "dev-master": "1.x-dev"
                }
            },
            "autoload": {
                "psr-4": {
                    "Hoa\\Regex\\": "."
                }
            },
            "notification-url": "https://packagist.org/downloads/",
            "license": [
                "BSD-3-Clause"
            ],
            "authors": [
                {
                    "name": "Ivan Enderlin",
                    "email": "ivan.enderlin@hoa-project.net"
                },
                {
                    "name": "Hoa community",
                    "homepage": "https://hoa-project.net/"
                }
            ],
            "description": "The Hoa\\Regex library.",
            "homepage": "https://hoa-project.net/",
            "keywords": [
                "compiler",
                "library",
                "regex"
            ],
            "support": {
                "docs": "https://central.hoa-project.net/Documentation/Library/Regex",
                "email": "support@hoa-project.net",
                "forum": "https://users.hoa-project.net/",
                "irc": "irc://chat.freenode.net/hoaproject",
                "issues": "https://github.com/hoaproject/Regex/issues",
                "source": "https://central.hoa-project.net/Resource/Library/Regex"
            },
            "abandoned": true,
            "time": "2017-01-13T16:10:24+00:00"
        },
        {
            "name": "hoa/stream",
            "version": "1.17.02.21",
            "source": {
                "type": "git",
                "url": "https://github.com/hoaproject/Stream.git",
                "reference": "3293cfffca2de10525df51436adf88a559151d82"
            },
            "dist": {
                "type": "zip",
                "url": "https://api.github.com/repos/hoaproject/Stream/zipball/3293cfffca2de10525df51436adf88a559151d82",
                "reference": "3293cfffca2de10525df51436adf88a559151d82",
                "shasum": ""
            },
            "require": {
                "hoa/consistency": "~1.0",
                "hoa/event": "~1.0",
                "hoa/exception": "~1.0",
                "hoa/protocol": "~1.0"
            },
            "require-dev": {
                "hoa/test": "~2.0"
            },
            "type": "library",
            "extra": {
                "branch-alias": {
                    "dev-master": "1.x-dev"
                }
            },
            "autoload": {
                "psr-4": {
                    "Hoa\\Stream\\": "."
                }
            },
            "notification-url": "https://packagist.org/downloads/",
            "license": [
                "BSD-3-Clause"
            ],
            "authors": [
                {
                    "name": "Ivan Enderlin",
                    "email": "ivan.enderlin@hoa-project.net"
                },
                {
                    "name": "Hoa community",
                    "homepage": "https://hoa-project.net/"
                }
            ],
            "description": "The Hoa\\Stream library.",
            "homepage": "https://hoa-project.net/",
            "keywords": [
                "Context",
                "bucket",
                "composite",
                "filter",
                "in",
                "library",
                "out",
                "protocol",
                "stream",
                "wrapper"
            ],
            "support": {
                "docs": "https://central.hoa-project.net/Documentation/Library/Stream",
                "email": "support@hoa-project.net",
                "forum": "https://users.hoa-project.net/",
                "irc": "irc://chat.freenode.net/hoaproject",
                "issues": "https://github.com/hoaproject/Stream/issues",
                "source": "https://central.hoa-project.net/Resource/Library/Stream"
            },
            "abandoned": true,
            "time": "2017-02-21T16:01:06+00:00"
        },
        {
            "name": "hoa/ustring",
            "version": "4.17.01.16",
            "source": {
                "type": "git",
                "url": "https://github.com/hoaproject/Ustring.git",
                "reference": "e6326e2739178799b1fe3fdd92029f9517fa17a0"
            },
            "dist": {
                "type": "zip",
                "url": "https://api.github.com/repos/hoaproject/Ustring/zipball/e6326e2739178799b1fe3fdd92029f9517fa17a0",
                "reference": "e6326e2739178799b1fe3fdd92029f9517fa17a0",
                "shasum": ""
            },
            "require": {
                "hoa/consistency": "~1.0",
                "hoa/exception": "~1.0"
            },
            "require-dev": {
                "hoa/test": "~2.0"
            },
            "suggest": {
                "ext-iconv": "ext/iconv must be present (or a third implementation) to use Hoa\\Ustring::transcode().",
                "ext-intl": "To get a better Hoa\\Ustring::toAscii() and Hoa\\Ustring::compareTo()."
            },
            "type": "library",
            "extra": {
                "branch-alias": {
                    "dev-master": "4.x-dev"
                }
            },
            "autoload": {
                "psr-4": {
                    "Hoa\\Ustring\\": "."
                }
            },
            "notification-url": "https://packagist.org/downloads/",
            "license": [
                "BSD-3-Clause"
            ],
            "authors": [
                {
                    "name": "Ivan Enderlin",
                    "email": "ivan.enderlin@hoa-project.net"
                },
                {
                    "name": "Hoa community",
                    "homepage": "https://hoa-project.net/"
                }
            ],
            "description": "The Hoa\\Ustring library.",
            "homepage": "https://hoa-project.net/",
            "keywords": [
                "library",
                "search",
                "string",
                "unicode"
            ],
            "support": {
                "docs": "https://central.hoa-project.net/Documentation/Library/Ustring",
                "email": "support@hoa-project.net",
                "forum": "https://users.hoa-project.net/",
                "irc": "irc://chat.freenode.net/hoaproject",
                "issues": "https://github.com/hoaproject/Ustring/issues",
                "source": "https://central.hoa-project.net/Resource/Library/Ustring"
            },
            "abandoned": true,
            "time": "2017-01-16T07:08:25+00:00"
        },
        {
            "name": "hoa/visitor",
            "version": "2.17.01.16",
            "source": {
                "type": "git",
                "url": "https://github.com/hoaproject/Visitor.git",
                "reference": "c18fe1cbac98ae449e0d56e87469103ba08f224a"
            },
            "dist": {
                "type": "zip",
                "url": "https://api.github.com/repos/hoaproject/Visitor/zipball/c18fe1cbac98ae449e0d56e87469103ba08f224a",
                "reference": "c18fe1cbac98ae449e0d56e87469103ba08f224a",
                "shasum": ""
            },
            "require": {
                "hoa/consistency": "~1.0"
            },
            "require-dev": {
                "hoa/test": "~2.0"
            },
            "type": "library",
            "extra": {
                "branch-alias": {
                    "dev-master": "2.x-dev"
                }
            },
            "autoload": {
                "psr-4": {
                    "Hoa\\Visitor\\": "."
                }
            },
            "notification-url": "https://packagist.org/downloads/",
            "license": [
                "BSD-3-Clause"
            ],
            "authors": [
                {
                    "name": "Ivan Enderlin",
                    "email": "ivan.enderlin@hoa-project.net"
                },
                {
                    "name": "Hoa community",
                    "homepage": "https://hoa-project.net/"
                }
            ],
            "description": "The Hoa\\Visitor library.",
            "homepage": "https://hoa-project.net/",
            "keywords": [
                "library",
                "structure",
                "visit",
                "visitor"
            ],
            "support": {
                "docs": "https://central.hoa-project.net/Documentation/Library/Visitor",
                "email": "support@hoa-project.net",
                "forum": "https://users.hoa-project.net/",
                "irc": "irc://chat.freenode.net/hoaproject",
                "issues": "https://github.com/hoaproject/Visitor/issues",
                "source": "https://central.hoa-project.net/Resource/Library/Visitor"
            },
            "abandoned": true,
            "time": "2017-01-16T07:02:03+00:00"
        },
        {
            "name": "hoa/zformat",
            "version": "1.17.01.10",
            "source": {
                "type": "git",
                "url": "https://github.com/hoaproject/Zformat.git",
                "reference": "522c381a2a075d4b9dbb42eb4592dd09520e4ac2"
            },
            "dist": {
                "type": "zip",
                "url": "https://api.github.com/repos/hoaproject/Zformat/zipball/522c381a2a075d4b9dbb42eb4592dd09520e4ac2",
                "reference": "522c381a2a075d4b9dbb42eb4592dd09520e4ac2",
                "shasum": ""
            },
            "require": {
                "hoa/consistency": "~1.0",
                "hoa/exception": "~1.0"
            },
            "type": "library",
            "extra": {
                "branch-alias": {
                    "dev-master": "1.x-dev"
                }
            },
            "autoload": {
                "psr-4": {
                    "Hoa\\Zformat\\": "."
                }
            },
            "notification-url": "https://packagist.org/downloads/",
            "license": [
                "BSD-3-Clause"
            ],
            "authors": [
                {
                    "name": "Ivan Enderlin",
                    "email": "ivan.enderlin@hoa-project.net"
                },
                {
                    "name": "Hoa community",
                    "homepage": "https://hoa-project.net/"
                }
            ],
            "description": "The Hoa\\Zformat library.",
            "homepage": "https://hoa-project.net/",
            "keywords": [
                "library",
                "parameter",
                "zformat"
            ],
            "support": {
                "docs": "https://central.hoa-project.net/Documentation/Library/Zformat",
                "email": "support@hoa-project.net",
                "forum": "https://users.hoa-project.net/",
                "irc": "irc://chat.freenode.net/hoaproject",
                "issues": "https://github.com/hoaproject/Zformat/issues",
                "source": "https://central.hoa-project.net/Resource/Library/Zformat"
            },
            "abandoned": true,
            "time": "2017-01-10T10:39:54+00:00"
        },
        {
            "name": "jetbrains/phpstorm-stubs",
            "version": "dev-master",
            "source": {
                "type": "git",
                "url": "https://github.com/JetBrains/phpstorm-stubs.git",
                "reference": "38df6dc93adb121b2ea9002eef8598a79648dcad"
            },
            "dist": {
                "type": "zip",
                "url": "https://api.github.com/repos/JetBrains/phpstorm-stubs/zipball/38df6dc93adb121b2ea9002eef8598a79648dcad",
                "reference": "38df6dc93adb121b2ea9002eef8598a79648dcad",
                "shasum": ""
            },
            "require-dev": {
                "friendsofphp/php-cs-fixer": "@stable",
                "nikic/php-parser": "@stable",
                "php": "^8.0",
                "phpdocumentor/reflection-docblock": "@stable",
                "phpunit/phpunit": "@stable"
            },
            "default-branch": true,
            "type": "library",
            "autoload": {
                "files": [
                    "PhpStormStubsMap.php"
                ]
            },
            "notification-url": "https://packagist.org/downloads/",
            "license": [
                "Apache-2.0"
            ],
            "description": "PHP runtime & extensions header files for PhpStorm",
            "homepage": "https://www.jetbrains.com/phpstorm",
            "keywords": [
                "autocomplete",
                "code",
                "inference",
                "inspection",
                "jetbrains",
                "phpstorm",
                "stubs",
                "type"
            ],
            "support": {
                "source": "https://github.com/JetBrains/phpstorm-stubs/tree/master"
            },
            "time": "2023-01-16T15:11:29+00:00"
        },
        {
            "name": "nette/bootstrap",
            "version": "v3.1.2",
            "source": {
                "type": "git",
                "url": "https://github.com/nette/bootstrap.git",
                "reference": "3ab4912a08af0c16d541c3709935c3478b5ee090"
            },
            "dist": {
                "type": "zip",
                "url": "https://api.github.com/repos/nette/bootstrap/zipball/3ab4912a08af0c16d541c3709935c3478b5ee090",
                "reference": "3ab4912a08af0c16d541c3709935c3478b5ee090",
                "shasum": ""
            },
            "require": {
                "nette/di": "^3.0.5",
                "nette/utils": "^3.2.1",
                "php": ">=7.2 <8.2"
            },
            "conflict": {
                "tracy/tracy": "<2.6"
            },
            "require-dev": {
                "latte/latte": "^2.8",
                "nette/application": "^3.1",
                "nette/caching": "^3.0",
                "nette/database": "^3.0",
                "nette/forms": "^3.0",
                "nette/http": "^3.0",
                "nette/mail": "^3.0",
                "nette/robot-loader": "^3.0",
                "nette/safe-stream": "^2.2",
                "nette/security": "^3.0",
                "nette/tester": "^2.0",
                "phpstan/phpstan-nette": "^0.12",
                "tracy/tracy": "^2.6"
            },
            "suggest": {
                "nette/robot-loader": "to use Configurator::createRobotLoader()",
                "tracy/tracy": "to use Configurator::enableTracy()"
            },
            "type": "library",
            "extra": {
                "branch-alias": {
                    "dev-master": "3.1-dev"
                }
            },
            "autoload": {
                "classmap": [
                    "src/"
                ]
            },
            "notification-url": "https://packagist.org/downloads/",
            "license": [
                "BSD-3-Clause",
                "GPL-2.0-only",
                "GPL-3.0-only"
            ],
            "authors": [
                {
                    "name": "David Grudl",
                    "homepage": "https://davidgrudl.com"
                },
                {
                    "name": "Nette Community",
                    "homepage": "https://nette.org/contributors"
                }
            ],
            "description": "🅱  Nette Bootstrap: the simple way to configure and bootstrap your Nette application.",
            "homepage": "https://nette.org",
            "keywords": [
                "bootstrapping",
                "configurator",
                "nette"
            ],
            "support": {
                "issues": "https://github.com/nette/bootstrap/issues",
                "source": "https://github.com/nette/bootstrap/tree/v3.1.2"
            },
            "time": "2021-11-24T16:51:46+00:00"
        },
        {
            "name": "nette/di",
            "version": "v3.0.11",
            "source": {
                "type": "git",
                "url": "https://github.com/nette/di.git",
                "reference": "942e406f63b88b57cb4e095ae0fd95c103d12c5b"
            },
            "dist": {
                "type": "zip",
                "url": "https://api.github.com/repos/nette/di/zipball/942e406f63b88b57cb4e095ae0fd95c103d12c5b",
                "reference": "942e406f63b88b57cb4e095ae0fd95c103d12c5b",
                "shasum": ""
            },
            "require": {
                "ext-tokenizer": "*",
                "nette/neon": "^3.3",
                "nette/php-generator": "^3.3.3",
                "nette/robot-loader": "^3.2",
                "nette/schema": "^1.1",
                "nette/utils": "^3.1.6",
                "php": ">=7.1 <8.2"
            },
            "conflict": {
                "nette/bootstrap": "<3.0"
            },
            "require-dev": {
                "nette/tester": "^2.2",
                "phpstan/phpstan": "^0.12",
                "tracy/tracy": "^2.3"
            },
            "type": "library",
            "extra": {
                "branch-alias": {
                    "dev-master": "3.0-dev"
                }
            },
            "autoload": {
                "classmap": [
                    "src/"
                ]
            },
            "notification-url": "https://packagist.org/downloads/",
            "license": [
                "BSD-3-Clause",
                "GPL-2.0-only",
                "GPL-3.0-only"
            ],
            "authors": [
                {
                    "name": "David Grudl",
                    "homepage": "https://davidgrudl.com"
                },
                {
                    "name": "Nette Community",
                    "homepage": "https://nette.org/contributors"
                }
            ],
            "description": "💎 Nette Dependency Injection Container: Flexible, compiled and full-featured DIC with perfectly usable autowiring and support for all new PHP features.",
            "homepage": "https://nette.org",
            "keywords": [
                "compiled",
                "di",
                "dic",
                "factory",
                "ioc",
                "nette",
                "static"
            ],
            "support": {
                "issues": "https://github.com/nette/di/issues",
                "source": "https://github.com/nette/di/tree/v3.0.11"
            },
            "time": "2021-10-26T11:44:44+00:00"
        },
        {
            "name": "nette/finder",
            "version": "v2.5.3",
            "source": {
                "type": "git",
                "url": "https://github.com/nette/finder.git",
                "reference": "64dc25b7929b731e72a1bc84a9e57727f5d5d3e8"
            },
            "dist": {
                "type": "zip",
                "url": "https://api.github.com/repos/nette/finder/zipball/64dc25b7929b731e72a1bc84a9e57727f5d5d3e8",
                "reference": "64dc25b7929b731e72a1bc84a9e57727f5d5d3e8",
                "shasum": ""
            },
            "require": {
                "nette/utils": "^2.4 || ^3.0",
                "php": ">=7.1"
            },
            "conflict": {
                "nette/nette": "<2.2"
            },
            "require-dev": {
                "nette/tester": "^2.0",
                "phpstan/phpstan": "^0.12",
                "tracy/tracy": "^2.3"
            },
            "type": "library",
            "extra": {
                "branch-alias": {
                    "dev-master": "2.5-dev"
                }
            },
            "autoload": {
                "classmap": [
                    "src/"
                ]
            },
            "notification-url": "https://packagist.org/downloads/",
            "license": [
                "BSD-3-Clause",
                "GPL-2.0-only",
                "GPL-3.0-only"
            ],
            "authors": [
                {
                    "name": "David Grudl",
                    "homepage": "https://davidgrudl.com"
                },
                {
                    "name": "Nette Community",
                    "homepage": "https://nette.org/contributors"
                }
            ],
            "description": "🔍 Nette Finder: find files and directories with an intuitive API.",
            "homepage": "https://nette.org",
            "keywords": [
                "filesystem",
                "glob",
                "iterator",
                "nette"
            ],
            "support": {
                "issues": "https://github.com/nette/finder/issues",
                "source": "https://github.com/nette/finder/tree/v2.5.3"
            },
            "time": "2021-12-12T17:43:24+00:00"
        },
        {
            "name": "nette/neon",
            "version": "v3.3.2",
            "source": {
                "type": "git",
                "url": "https://github.com/nette/neon.git",
                "reference": "54b287d8c2cdbe577b02e28ca1713e275b05ece2"
            },
            "dist": {
                "type": "zip",
                "url": "https://api.github.com/repos/nette/neon/zipball/54b287d8c2cdbe577b02e28ca1713e275b05ece2",
                "reference": "54b287d8c2cdbe577b02e28ca1713e275b05ece2",
                "shasum": ""
            },
            "require": {
                "ext-json": "*",
                "php": ">=7.1"
            },
            "require-dev": {
                "nette/tester": "^2.0",
                "phpstan/phpstan": "^0.12",
                "tracy/tracy": "^2.7"
            },
            "bin": [
                "bin/neon-lint"
            ],
            "type": "library",
            "extra": {
                "branch-alias": {
                    "dev-master": "3.3-dev"
                }
            },
            "autoload": {
                "classmap": [
                    "src/"
                ]
            },
            "notification-url": "https://packagist.org/downloads/",
            "license": [
                "BSD-3-Clause",
                "GPL-2.0-only",
                "GPL-3.0-only"
            ],
            "authors": [
                {
                    "name": "David Grudl",
                    "homepage": "https://davidgrudl.com"
                },
                {
                    "name": "Nette Community",
                    "homepage": "https://nette.org/contributors"
                }
            ],
            "description": "🍸 Nette NEON: encodes and decodes NEON file format.",
            "homepage": "https://ne-on.org",
            "keywords": [
                "export",
                "import",
                "neon",
                "nette",
                "yaml"
            ],
            "support": {
                "issues": "https://github.com/nette/neon/issues",
                "source": "https://github.com/nette/neon/tree/v3.3.2"
            },
            "time": "2021-11-25T15:57:41+00:00"
        },
        {
            "name": "nette/php-generator",
            "version": "v3.6.5",
            "source": {
                "type": "git",
                "url": "https://github.com/nette/php-generator.git",
                "reference": "9370403f9d9c25b51c4596ded1fbfe70347f7c82"
            },
            "dist": {
                "type": "zip",
                "url": "https://api.github.com/repos/nette/php-generator/zipball/9370403f9d9c25b51c4596ded1fbfe70347f7c82",
                "reference": "9370403f9d9c25b51c4596ded1fbfe70347f7c82",
                "shasum": ""
            },
            "require": {
                "nette/utils": "^3.1.2",
                "php": ">=7.2 <8.2"
            },
            "require-dev": {
                "nette/tester": "^2.4",
                "nikic/php-parser": "^4.13",
                "phpstan/phpstan": "^0.12",
                "tracy/tracy": "^2.8"
            },
            "suggest": {
                "nikic/php-parser": "to use ClassType::withBodiesFrom() & GlobalFunction::withBodyFrom()"
            },
            "type": "library",
            "extra": {
                "branch-alias": {
                    "dev-master": "3.6-dev"
                }
            },
            "autoload": {
                "classmap": [
                    "src/"
                ]
            },
            "notification-url": "https://packagist.org/downloads/",
            "license": [
                "BSD-3-Clause",
                "GPL-2.0-only",
                "GPL-3.0-only"
            ],
            "authors": [
                {
                    "name": "David Grudl",
                    "homepage": "https://davidgrudl.com"
                },
                {
                    "name": "Nette Community",
                    "homepage": "https://nette.org/contributors"
                }
            ],
            "description": "🐘 Nette PHP Generator: generates neat PHP code for you. Supports new PHP 8.1 features.",
            "homepage": "https://nette.org",
            "keywords": [
                "code",
                "nette",
                "php",
                "scaffolding"
            ],
            "support": {
                "issues": "https://github.com/nette/php-generator/issues",
                "source": "https://github.com/nette/php-generator/tree/v3.6.5"
            },
            "time": "2021-11-24T16:23:44+00:00"
        },
        {
            "name": "nette/robot-loader",
            "version": "v3.4.1",
            "source": {
                "type": "git",
                "url": "https://github.com/nette/robot-loader.git",
                "reference": "e2adc334cb958164c050f485d99c44c430f51fe2"
            },
            "dist": {
                "type": "zip",
                "url": "https://api.github.com/repos/nette/robot-loader/zipball/e2adc334cb958164c050f485d99c44c430f51fe2",
                "reference": "e2adc334cb958164c050f485d99c44c430f51fe2",
                "shasum": ""
            },
            "require": {
                "ext-tokenizer": "*",
                "nette/finder": "^2.5 || ^3.0",
                "nette/utils": "^3.0",
                "php": ">=7.1"
            },
            "require-dev": {
                "nette/tester": "^2.0",
                "phpstan/phpstan": "^0.12",
                "tracy/tracy": "^2.3"
            },
            "type": "library",
            "extra": {
                "branch-alias": {
                    "dev-master": "3.4-dev"
                }
            },
            "autoload": {
                "classmap": [
                    "src/"
                ]
            },
            "notification-url": "https://packagist.org/downloads/",
            "license": [
                "BSD-3-Clause",
                "GPL-2.0-only",
                "GPL-3.0-only"
            ],
            "authors": [
                {
                    "name": "David Grudl",
                    "homepage": "https://davidgrudl.com"
                },
                {
                    "name": "Nette Community",
                    "homepage": "https://nette.org/contributors"
                }
            ],
            "description": "🍀 Nette RobotLoader: high performance and comfortable autoloader that will search and autoload classes within your application.",
            "homepage": "https://nette.org",
            "keywords": [
                "autoload",
                "class",
                "interface",
                "nette",
                "trait"
            ],
            "support": {
                "issues": "https://github.com/nette/robot-loader/issues",
                "source": "https://github.com/nette/robot-loader/tree/v3.4.1"
            },
            "time": "2021-08-25T15:53:54+00:00"
        },
        {
            "name": "nette/schema",
            "version": "v1.2.2",
            "source": {
                "type": "git",
                "url": "https://github.com/nette/schema.git",
                "reference": "9a39cef03a5b34c7de64f551538cbba05c2be5df"
            },
            "dist": {
                "type": "zip",
                "url": "https://api.github.com/repos/nette/schema/zipball/9a39cef03a5b34c7de64f551538cbba05c2be5df",
                "reference": "9a39cef03a5b34c7de64f551538cbba05c2be5df",
                "shasum": ""
            },
            "require": {
                "nette/utils": "^2.5.7 || ^3.1.5 ||  ^4.0",
                "php": ">=7.1 <8.2"
            },
            "require-dev": {
                "nette/tester": "^2.3 || ^2.4",
                "phpstan/phpstan-nette": "^0.12",
                "tracy/tracy": "^2.7"
            },
            "type": "library",
            "extra": {
                "branch-alias": {
                    "dev-master": "1.2-dev"
                }
            },
            "autoload": {
                "classmap": [
                    "src/"
                ]
            },
            "notification-url": "https://packagist.org/downloads/",
            "license": [
                "BSD-3-Clause",
                "GPL-2.0-only",
                "GPL-3.0-only"
            ],
            "authors": [
                {
                    "name": "David Grudl",
                    "homepage": "https://davidgrudl.com"
                },
                {
                    "name": "Nette Community",
                    "homepage": "https://nette.org/contributors"
                }
            ],
            "description": "📐 Nette Schema: validating data structures against a given Schema.",
            "homepage": "https://nette.org",
            "keywords": [
                "config",
                "nette"
            ],
            "support": {
                "issues": "https://github.com/nette/schema/issues",
                "source": "https://github.com/nette/schema/tree/v1.2.2"
            },
            "time": "2021-10-15T11:40:02+00:00"
        },
        {
            "name": "nette/utils",
            "version": "v3.2.7",
            "source": {
                "type": "git",
                "url": "https://github.com/nette/utils.git",
                "reference": "0af4e3de4df9f1543534beab255ccf459e7a2c99"
            },
            "dist": {
                "type": "zip",
                "url": "https://api.github.com/repos/nette/utils/zipball/0af4e3de4df9f1543534beab255ccf459e7a2c99",
                "reference": "0af4e3de4df9f1543534beab255ccf459e7a2c99",
                "shasum": ""
            },
            "require": {
                "php": ">=7.2 <8.2"
            },
            "conflict": {
                "nette/di": "<3.0.6"
            },
            "require-dev": {
                "nette/tester": "~2.0",
                "phpstan/phpstan": "^1.0",
                "tracy/tracy": "^2.3"
            },
            "suggest": {
                "ext-gd": "to use Image",
                "ext-iconv": "to use Strings::webalize(), toAscii(), chr() and reverse()",
                "ext-intl": "to use Strings::webalize(), toAscii(), normalize() and compare()",
                "ext-json": "to use Nette\\Utils\\Json",
                "ext-mbstring": "to use Strings::lower() etc...",
                "ext-tokenizer": "to use Nette\\Utils\\Reflection::getUseStatements()",
                "ext-xml": "to use Strings::length() etc. when mbstring is not available"
            },
            "type": "library",
            "extra": {
                "branch-alias": {
                    "dev-master": "3.2-dev"
                }
            },
            "autoload": {
                "classmap": [
                    "src/"
                ]
            },
            "notification-url": "https://packagist.org/downloads/",
            "license": [
                "BSD-3-Clause",
                "GPL-2.0-only",
                "GPL-3.0-only"
            ],
            "authors": [
                {
                    "name": "David Grudl",
                    "homepage": "https://davidgrudl.com"
                },
                {
                    "name": "Nette Community",
                    "homepage": "https://nette.org/contributors"
                }
            ],
            "description": "🛠  Nette Utils: lightweight utilities for string & array manipulation, image handling, safe JSON encoding/decoding, validation, slug or strong password generating etc.",
            "homepage": "https://nette.org",
            "keywords": [
                "array",
                "core",
                "datetime",
                "images",
                "json",
                "nette",
                "paginator",
                "password",
                "slugify",
                "string",
                "unicode",
                "utf-8",
                "utility",
                "validation"
            ],
            "support": {
                "issues": "https://github.com/nette/utils/issues",
                "source": "https://github.com/nette/utils/tree/v3.2.7"
            },
            "time": "2022-01-24T11:29:14+00:00"
        },
        {
            "name": "nikic/php-parser",
            "version": "v4.15.3",
            "source": {
                "type": "git",
                "url": "https://github.com/nikic/PHP-Parser.git",
                "reference": "570e980a201d8ed0236b0a62ddf2c9cbb2034039"
            },
            "dist": {
                "type": "zip",
                "url": "https://api.github.com/repos/nikic/PHP-Parser/zipball/570e980a201d8ed0236b0a62ddf2c9cbb2034039",
                "reference": "570e980a201d8ed0236b0a62ddf2c9cbb2034039",
                "shasum": ""
            },
            "require": {
                "ext-tokenizer": "*",
                "php": ">=7.0"
            },
            "require-dev": {
                "ircmaxell/php-yacc": "^0.0.7",
                "phpunit/phpunit": "^6.5 || ^7.0 || ^8.0 || ^9.0"
            },
            "bin": [
                "bin/php-parse"
            ],
            "type": "library",
            "extra": {
                "branch-alias": {
                    "dev-master": "4.9-dev"
                }
            },
            "autoload": {
                "psr-4": {
                    "PhpParser\\": "lib/PhpParser"
                }
            },
            "notification-url": "https://packagist.org/downloads/",
            "license": [
                "BSD-3-Clause"
            ],
            "authors": [
                {
                    "name": "Nikita Popov"
                }
            ],
            "description": "A PHP parser written in PHP",
            "keywords": [
                "parser",
                "php"
            ],
            "support": {
                "issues": "https://github.com/nikic/PHP-Parser/issues",
                "source": "https://github.com/nikic/PHP-Parser/tree/v4.15.3"
            },
            "time": "2023-01-16T22:05:37+00:00"
        },
        {
            "name": "ondram/ci-detector",
            "version": "3.5.1",
            "source": {
                "type": "git",
                "url": "https://github.com/OndraM/ci-detector.git",
                "reference": "594e61252843b68998bddd48078c5058fe9028bd"
            },
            "dist": {
                "type": "zip",
                "url": "https://api.github.com/repos/OndraM/ci-detector/zipball/594e61252843b68998bddd48078c5058fe9028bd",
                "reference": "594e61252843b68998bddd48078c5058fe9028bd",
                "shasum": ""
            },
            "require": {
                "php": "^7.1 || ^8.0"
            },
            "require-dev": {
                "ergebnis/composer-normalize": "^2.2",
                "lmc/coding-standard": "^1.3 || ^2.0",
                "php-parallel-lint/php-parallel-lint": "^1.1",
                "phpstan/extension-installer": "^1.0.3",
                "phpstan/phpstan": "^0.12.0",
                "phpstan/phpstan-phpunit": "^0.12.1",
                "phpunit/phpunit": "^7.1 || ^8.0 || ^9.0"
            },
            "type": "library",
            "autoload": {
                "psr-4": {
                    "OndraM\\CiDetector\\": "src/"
                }
            },
            "notification-url": "https://packagist.org/downloads/",
            "license": [
                "MIT"
            ],
            "authors": [
                {
                    "name": "Ondřej Machulda",
                    "email": "ondrej.machulda@gmail.com"
                }
            ],
            "description": "Detect continuous integration environment and provide unified access to properties of current build",
            "keywords": [
                "CircleCI",
                "Codeship",
                "Wercker",
                "adapter",
                "appveyor",
                "aws",
                "aws codebuild",
                "bamboo",
                "bitbucket",
                "buddy",
                "ci-info",
                "codebuild",
                "continuous integration",
                "continuousphp",
                "drone",
                "github",
                "gitlab",
                "interface",
                "jenkins",
                "teamcity",
                "travis"
            ],
            "support": {
                "issues": "https://github.com/OndraM/ci-detector/issues",
                "source": "https://github.com/OndraM/ci-detector/tree/main"
            },
            "time": "2020-09-04T11:21:14+00:00"
        },
        {
            "name": "ondrejmirtes/better-reflection",
            "version": "6.4.0",
            "source": {
                "type": "git",
                "url": "https://github.com/ondrejmirtes/BetterReflection.git",
                "reference": "4366598ca217a1a47bfd429f30d8d6e59b5b46e7"
            },
            "dist": {
                "type": "zip",
                "url": "https://api.github.com/repos/ondrejmirtes/BetterReflection/zipball/4366598ca217a1a47bfd429f30d8d6e59b5b46e7",
                "reference": "4366598ca217a1a47bfd429f30d8d6e59b5b46e7",
                "shasum": ""
            },
            "require": {
                "ext-json": "*",
                "jetbrains/phpstorm-stubs": "dev-master#9717ec39b211f2cef82a59c29c9eef0954647fac",
                "nikic/php-parser": "^4.15.1",
                "php": "^7.2 || ^8.0"
            },
            "conflict": {
                "thecodingmachine/safe": "<1.1.3"
            },
            "require-dev": {
                "doctrine/coding-standard": "^10.0.0",
                "phpstan/phpstan": "^1.8.10",
                "phpstan/phpstan-phpunit": "^1.2.2",
                "phpunit/phpunit": "^9.5.25",
                "rector/rector": "0.14.3",
                "vimeo/psalm": "^4.29"
            },
            "suggest": {
                "composer/composer": "Required to use the ComposerSourceLocator"
            },
            "type": "library",
            "autoload": {
                "psr-4": {
                    "PHPStan\\BetterReflection\\": "src"
                }
            },
            "notification-url": "https://packagist.org/downloads/",
            "license": [
                "MIT"
            ],
            "authors": [
                {
                    "name": "James Titcumb",
                    "email": "james@asgrim.com",
                    "homepage": "https://github.com/asgrim"
                },
                {
                    "name": "Marco Pivetta",
                    "email": "ocramius@gmail.com",
                    "homepage": "https://ocramius.github.io/"
                },
                {
                    "name": "Gary Hockin",
                    "email": "gary@roave.com",
                    "homepage": "https://github.com/geeh"
                },
                {
                    "name": "Jaroslav Hanslík",
                    "email": "kukulich@kukulich.cz",
                    "homepage": "https://github.com/kukulich"
                }
            ],
            "description": "Better Reflection - an improved code reflection API",
            "support": {
                "source": "https://github.com/ondrejmirtes/BetterReflection/tree/6.4.0"
            },
            "time": "2022-12-01T14:49:02+00:00"
        },
        {
            "name": "phpstan/php-8-stubs",
            "version": "0.3.53",
            "source": {
                "type": "git",
                "url": "https://github.com/phpstan/php-8-stubs.git",
                "reference": "5d50511f9f526333591c9b9fe156c0f7bf0729f9"
            },
            "dist": {
                "type": "zip",
                "url": "https://api.github.com/repos/phpstan/php-8-stubs/zipball/5d50511f9f526333591c9b9fe156c0f7bf0729f9",
                "reference": "5d50511f9f526333591c9b9fe156c0f7bf0729f9",
                "shasum": ""
            },
            "type": "library",
            "autoload": {
                "classmap": [
                    "Php8StubsMap.php"
                ]
            },
            "notification-url": "https://packagist.org/downloads/",
            "license": [
                "MIT",
                "PHP-3.01"
            ],
            "description": "PHP stubs extracted from php-src",
            "support": {
                "issues": "https://github.com/phpstan/php-8-stubs/issues",
                "source": "https://github.com/phpstan/php-8-stubs/tree/0.3.53"
            },
            "time": "2022-12-14T00:16:06+00:00"
        },
        {
            "name": "phpstan/phpdoc-parser",
            "version": "1.15.3",
            "source": {
                "type": "git",
                "url": "https://github.com/phpstan/phpdoc-parser.git",
                "reference": "61800f71a5526081d1b5633766aa88341f1ade76"
            },
            "dist": {
                "type": "zip",
                "url": "https://api.github.com/repos/phpstan/phpdoc-parser/zipball/61800f71a5526081d1b5633766aa88341f1ade76",
                "reference": "61800f71a5526081d1b5633766aa88341f1ade76",
                "shasum": ""
            },
            "require": {
                "php": "^7.2 || ^8.0"
            },
            "require-dev": {
                "php-parallel-lint/php-parallel-lint": "^1.2",
                "phpstan/extension-installer": "^1.0",
                "phpstan/phpstan": "^1.5",
                "phpstan/phpstan-phpunit": "^1.1",
                "phpstan/phpstan-strict-rules": "^1.0",
                "phpunit/phpunit": "^9.5",
                "symfony/process": "^5.2"
            },
            "type": "library",
            "autoload": {
                "psr-4": {
                    "PHPStan\\PhpDocParser\\": [
                        "src/"
                    ]
                }
            },
            "notification-url": "https://packagist.org/downloads/",
            "license": [
                "MIT"
            ],
            "description": "PHPDoc parser with support for nullable, intersection and generic types",
            "support": {
                "issues": "https://github.com/phpstan/phpdoc-parser/issues",
                "source": "https://github.com/phpstan/phpdoc-parser/tree/1.15.3"
            },
            "time": "2022-12-20T20:56:55+00:00"
        },
        {
            "name": "psr/container",
            "version": "1.1.2",
            "source": {
                "type": "git",
                "url": "https://github.com/php-fig/container.git",
                "reference": "513e0666f7216c7459170d56df27dfcefe1689ea"
            },
            "dist": {
                "type": "zip",
                "url": "https://api.github.com/repos/php-fig/container/zipball/513e0666f7216c7459170d56df27dfcefe1689ea",
                "reference": "513e0666f7216c7459170d56df27dfcefe1689ea",
                "shasum": ""
            },
            "require": {
                "php": ">=7.4.0"
            },
            "type": "library",
            "autoload": {
                "psr-4": {
                    "Psr\\Container\\": "src/"
                }
            },
            "notification-url": "https://packagist.org/downloads/",
            "license": [
                "MIT"
            ],
            "authors": [
                {
                    "name": "PHP-FIG",
                    "homepage": "https://www.php-fig.org/"
                }
            ],
            "description": "Common Container Interface (PHP FIG PSR-11)",
            "homepage": "https://github.com/php-fig/container",
            "keywords": [
                "PSR-11",
                "container",
                "container-interface",
                "container-interop",
                "psr"
            ],
            "support": {
                "issues": "https://github.com/php-fig/container/issues",
                "source": "https://github.com/php-fig/container/tree/1.1.2"
            },
            "time": "2021-11-05T16:50:12+00:00"
        },
        {
            "name": "psr/http-message",
            "version": "1.0.1",
            "source": {
                "type": "git",
                "url": "https://github.com/php-fig/http-message.git",
                "reference": "f6561bf28d520154e4b0ec72be95418abe6d9363"
            },
            "dist": {
                "type": "zip",
                "url": "https://api.github.com/repos/php-fig/http-message/zipball/f6561bf28d520154e4b0ec72be95418abe6d9363",
                "reference": "f6561bf28d520154e4b0ec72be95418abe6d9363",
                "shasum": ""
            },
            "require": {
                "php": ">=5.3.0"
            },
            "type": "library",
            "extra": {
                "branch-alias": {
                    "dev-master": "1.0.x-dev"
                }
            },
            "autoload": {
                "psr-4": {
                    "Psr\\Http\\Message\\": "src/"
                }
            },
            "notification-url": "https://packagist.org/downloads/",
            "license": [
                "MIT"
            ],
            "authors": [
                {
                    "name": "PHP-FIG",
                    "homepage": "http://www.php-fig.org/"
                }
            ],
            "description": "Common interface for HTTP messages",
            "homepage": "https://github.com/php-fig/http-message",
            "keywords": [
                "http",
                "http-message",
                "psr",
                "psr-7",
                "request",
                "response"
            ],
            "support": {
                "source": "https://github.com/php-fig/http-message/tree/master"
            },
            "time": "2016-08-06T14:39:51+00:00"
        },
        {
            "name": "psr/log",
            "version": "1.1.3",
            "source": {
                "type": "git",
                "url": "https://github.com/php-fig/log.git",
                "reference": "0f73288fd15629204f9d42b7055f72dacbe811fc"
            },
            "dist": {
                "type": "zip",
                "url": "https://api.github.com/repos/php-fig/log/zipball/0f73288fd15629204f9d42b7055f72dacbe811fc",
                "reference": "0f73288fd15629204f9d42b7055f72dacbe811fc",
                "shasum": ""
            },
            "require": {
                "php": ">=5.3.0"
            },
            "type": "library",
            "extra": {
                "branch-alias": {
                    "dev-master": "1.1.x-dev"
                }
            },
            "autoload": {
                "psr-4": {
                    "Psr\\Log\\": "Psr/Log/"
                }
            },
            "notification-url": "https://packagist.org/downloads/",
            "license": [
                "MIT"
            ],
            "authors": [
                {
                    "name": "PHP-FIG",
                    "homepage": "http://www.php-fig.org/"
                }
            ],
            "description": "Common interface for logging libraries",
            "homepage": "https://github.com/php-fig/log",
            "keywords": [
                "log",
                "psr",
                "psr-3"
            ],
            "support": {
                "source": "https://github.com/php-fig/log/tree/1.1.3"
            },
            "time": "2020-03-23T09:12:05+00:00"
        },
        {
            "name": "react/async",
            "version": "v3.0.0",
            "source": {
                "type": "git",
                "url": "https://github.com/reactphp/async.git",
                "reference": "3c3b812be77aec14bf8300b052ba589c9a5bc95b"
            },
            "dist": {
                "type": "zip",
                "url": "https://api.github.com/repos/reactphp/async/zipball/3c3b812be77aec14bf8300b052ba589c9a5bc95b",
                "reference": "3c3b812be77aec14bf8300b052ba589c9a5bc95b",
                "shasum": ""
            },
            "require": {
                "php": ">=7.1",
                "react/event-loop": "^1.2",
                "react/promise": "^3.0 || ^2.8 || ^1.2.1"
            },
            "require-dev": {
                "phpunit/phpunit": "^9.3 || ^7.5"
            },
            "type": "library",
            "autoload": {
                "files": [
                    "src/functions_include.php"
                ]
            },
            "notification-url": "https://packagist.org/downloads/",
            "license": [
                "MIT"
            ],
            "authors": [
                {
                    "name": "Christian Lück",
                    "email": "christian@clue.engineering",
                    "homepage": "https://clue.engineering/"
                },
                {
                    "name": "Cees-Jan Kiewiet",
                    "email": "reactphp@ceesjankiewiet.nl",
                    "homepage": "https://wyrihaximus.net/"
                },
                {
                    "name": "Jan Sorgalla",
                    "email": "jsorgalla@gmail.com",
                    "homepage": "https://sorgalla.com/"
                },
                {
                    "name": "Chris Boden",
                    "email": "cboden@gmail.com",
                    "homepage": "https://cboden.dev/"
                }
            ],
            "description": "Async utilities for ReactPHP",
            "keywords": [
                "async",
                "reactphp"
            ],
            "support": {
                "issues": "https://github.com/reactphp/async/issues",
                "source": "https://github.com/reactphp/async/tree/v3.0.0"
            },
            "funding": [
                {
                    "url": "https://github.com/WyriHaximus",
                    "type": "github"
                },
                {
                    "url": "https://github.com/clue",
                    "type": "github"
                }
            ],
            "time": "2022-07-11T14:17:23+00:00"
        },
        {
            "name": "react/cache",
            "version": "v1.1.1",
            "source": {
                "type": "git",
                "url": "https://github.com/reactphp/cache.git",
                "reference": "4bf736a2cccec7298bdf745db77585966fc2ca7e"
            },
            "dist": {
                "type": "zip",
                "url": "https://api.github.com/repos/reactphp/cache/zipball/4bf736a2cccec7298bdf745db77585966fc2ca7e",
                "reference": "4bf736a2cccec7298bdf745db77585966fc2ca7e",
                "shasum": ""
            },
            "require": {
                "php": ">=5.3.0",
                "react/promise": "^3.0 || ^2.0 || ^1.1"
            },
            "require-dev": {
                "phpunit/phpunit": "^9.3 || ^5.7 || ^4.8.35"
            },
            "type": "library",
            "autoload": {
                "psr-4": {
                    "React\\Cache\\": "src/"
                }
            },
            "notification-url": "https://packagist.org/downloads/",
            "license": [
                "MIT"
            ],
            "authors": [
                {
                    "name": "Christian Lück",
                    "email": "christian@clue.engineering",
                    "homepage": "https://clue.engineering/"
                },
                {
                    "name": "Cees-Jan Kiewiet",
                    "email": "reactphp@ceesjankiewiet.nl",
                    "homepage": "https://wyrihaximus.net/"
                },
                {
                    "name": "Jan Sorgalla",
                    "email": "jsorgalla@gmail.com",
                    "homepage": "https://sorgalla.com/"
                },
                {
                    "name": "Chris Boden",
                    "email": "cboden@gmail.com",
                    "homepage": "https://cboden.dev/"
                }
            ],
            "description": "Async, Promise-based cache interface for ReactPHP",
            "keywords": [
                "cache",
                "caching",
                "promise",
                "reactphp"
            ],
            "support": {
                "issues": "https://github.com/reactphp/cache/issues",
                "source": "https://github.com/reactphp/cache/tree/v1.1.1"
            },
            "funding": [
                {
                    "url": "https://github.com/WyriHaximus",
                    "type": "github"
                },
                {
                    "url": "https://github.com/clue",
                    "type": "github"
                }
            ],
            "time": "2021-02-02T06:47:52+00:00"
        },
        {
            "name": "react/child-process",
            "version": "v0.6.5",
            "source": {
                "type": "git",
                "url": "https://github.com/reactphp/child-process.git",
                "reference": "e71eb1aa55f057c7a4a0d08d06b0b0a484bead43"
            },
            "dist": {
                "type": "zip",
                "url": "https://api.github.com/repos/reactphp/child-process/zipball/e71eb1aa55f057c7a4a0d08d06b0b0a484bead43",
                "reference": "e71eb1aa55f057c7a4a0d08d06b0b0a484bead43",
                "shasum": ""
            },
            "require": {
                "evenement/evenement": "^3.0 || ^2.0 || ^1.0",
                "php": ">=5.3.0",
                "react/event-loop": "^1.2",
                "react/stream": "^1.2"
            },
            "require-dev": {
                "phpunit/phpunit": "^9.3 || ^5.7 || ^4.8.35",
                "react/socket": "^1.8",
                "sebastian/environment": "^5.0 || ^3.0 || ^2.0 || ^1.0"
            },
            "type": "library",
            "autoload": {
                "psr-4": {
                    "React\\ChildProcess\\": "src"
                }
            },
            "notification-url": "https://packagist.org/downloads/",
            "license": [
                "MIT"
            ],
            "authors": [
                {
                    "name": "Christian Lück",
                    "email": "christian@clue.engineering",
                    "homepage": "https://clue.engineering/"
                },
                {
                    "name": "Cees-Jan Kiewiet",
                    "email": "reactphp@ceesjankiewiet.nl",
                    "homepage": "https://wyrihaximus.net/"
                },
                {
                    "name": "Jan Sorgalla",
                    "email": "jsorgalla@gmail.com",
                    "homepage": "https://sorgalla.com/"
                },
                {
                    "name": "Chris Boden",
                    "email": "cboden@gmail.com",
                    "homepage": "https://cboden.dev/"
                }
            ],
            "description": "Event-driven library for executing child processes with ReactPHP.",
            "keywords": [
                "event-driven",
                "process",
                "reactphp"
            ],
            "support": {
                "issues": "https://github.com/reactphp/child-process/issues",
                "source": "https://github.com/reactphp/child-process/tree/v0.6.5"
            },
            "funding": [
                {
                    "url": "https://github.com/WyriHaximus",
                    "type": "github"
                },
                {
                    "url": "https://github.com/clue",
                    "type": "github"
                }
            ],
            "time": "2022-09-16T13:41:56+00:00"
        },
        {
            "name": "react/dns",
            "version": "v1.10.0",
            "source": {
                "type": "git",
                "url": "https://github.com/reactphp/dns.git",
                "reference": "a5427e7dfa47713e438016905605819d101f238c"
            },
            "dist": {
                "type": "zip",
                "url": "https://api.github.com/repos/reactphp/dns/zipball/a5427e7dfa47713e438016905605819d101f238c",
                "reference": "a5427e7dfa47713e438016905605819d101f238c",
                "shasum": ""
            },
            "require": {
                "php": ">=5.3.0",
                "react/cache": "^1.0 || ^0.6 || ^0.5",
                "react/event-loop": "^1.2",
                "react/promise": "^3.0 || ^2.7 || ^1.2.1",
                "react/promise-timer": "^1.9"
            },
            "require-dev": {
                "phpunit/phpunit": "^9.3 || ^4.8.35",
                "react/async": "^4 || ^3 || ^2"
            },
            "type": "library",
            "autoload": {
                "psr-4": {
                    "React\\Dns\\": "src"
                }
            },
            "notification-url": "https://packagist.org/downloads/",
            "license": [
                "MIT"
            ],
            "authors": [
                {
                    "name": "Christian Lück",
                    "email": "christian@clue.engineering",
                    "homepage": "https://clue.engineering/"
                },
                {
                    "name": "Cees-Jan Kiewiet",
                    "email": "reactphp@ceesjankiewiet.nl",
                    "homepage": "https://wyrihaximus.net/"
                },
                {
                    "name": "Jan Sorgalla",
                    "email": "jsorgalla@gmail.com",
                    "homepage": "https://sorgalla.com/"
                },
                {
                    "name": "Chris Boden",
                    "email": "cboden@gmail.com",
                    "homepage": "https://cboden.dev/"
                }
            ],
            "description": "Async DNS resolver for ReactPHP",
            "keywords": [
                "async",
                "dns",
                "dns-resolver",
                "reactphp"
            ],
            "support": {
                "issues": "https://github.com/reactphp/dns/issues",
                "source": "https://github.com/reactphp/dns/tree/v1.10.0"
            },
            "funding": [
                {
                    "url": "https://github.com/WyriHaximus",
                    "type": "github"
                },
                {
                    "url": "https://github.com/clue",
                    "type": "github"
                }
            ],
            "time": "2022-09-08T12:22:46+00:00"
        },
        {
            "name": "react/event-loop",
            "version": "v1.3.0",
            "source": {
                "type": "git",
                "url": "https://github.com/reactphp/event-loop.git",
                "reference": "187fb56f46d424afb6ec4ad089269c72eec2e137"
            },
            "dist": {
                "type": "zip",
                "url": "https://api.github.com/repos/reactphp/event-loop/zipball/187fb56f46d424afb6ec4ad089269c72eec2e137",
                "reference": "187fb56f46d424afb6ec4ad089269c72eec2e137",
                "shasum": ""
            },
            "require": {
                "php": ">=5.3.0"
            },
            "require-dev": {
                "phpunit/phpunit": "^9.3 || ^5.7 || ^4.8.35"
            },
            "suggest": {
                "ext-event": "~1.0 for ExtEventLoop",
                "ext-pcntl": "For signal handling support when using the StreamSelectLoop",
                "ext-uv": "* for ExtUvLoop"
            },
            "type": "library",
            "autoload": {
                "psr-4": {
                    "React\\EventLoop\\": "src"
                }
            },
            "notification-url": "https://packagist.org/downloads/",
            "license": [
                "MIT"
            ],
            "authors": [
                {
                    "name": "Christian Lück",
                    "email": "christian@clue.engineering",
                    "homepage": "https://clue.engineering/"
                },
                {
                    "name": "Cees-Jan Kiewiet",
                    "email": "reactphp@ceesjankiewiet.nl",
                    "homepage": "https://wyrihaximus.net/"
                },
                {
                    "name": "Jan Sorgalla",
                    "email": "jsorgalla@gmail.com",
                    "homepage": "https://sorgalla.com/"
                },
                {
                    "name": "Chris Boden",
                    "email": "cboden@gmail.com",
                    "homepage": "https://cboden.dev/"
                }
            ],
            "description": "ReactPHP's core reactor event loop that libraries can use for evented I/O.",
            "keywords": [
                "asynchronous",
                "event-loop"
            ],
            "support": {
                "issues": "https://github.com/reactphp/event-loop/issues",
                "source": "https://github.com/reactphp/event-loop/tree/v1.3.0"
            },
            "funding": [
                {
                    "url": "https://github.com/WyriHaximus",
                    "type": "github"
                },
                {
                    "url": "https://github.com/clue",
                    "type": "github"
                }
            ],
            "time": "2022-03-17T11:10:22+00:00"
        },
        {
            "name": "react/http",
            "version": "v1.8.0",
            "source": {
                "type": "git",
                "url": "https://github.com/reactphp/http.git",
                "reference": "aa7512ee17258c88466de30f9cb44ec5f9df3ff3"
            },
            "dist": {
                "type": "zip",
                "url": "https://api.github.com/repos/reactphp/http/zipball/aa7512ee17258c88466de30f9cb44ec5f9df3ff3",
                "reference": "aa7512ee17258c88466de30f9cb44ec5f9df3ff3",
                "shasum": ""
            },
            "require": {
                "evenement/evenement": "^3.0 || ^2.0 || ^1.0",
                "fig/http-message-util": "^1.1",
                "php": ">=5.3.0",
                "psr/http-message": "^1.0",
                "react/event-loop": "^1.2",
                "react/promise": "^3 || ^2.3 || ^1.2.1",
                "react/promise-stream": "^1.4",
                "react/socket": "^1.12",
                "react/stream": "^1.2",
                "ringcentral/psr7": "^1.2"
            },
            "require-dev": {
                "clue/http-proxy-react": "^1.8",
                "clue/reactphp-ssh-proxy": "^1.4",
                "clue/socks-react": "^1.4",
                "phpunit/phpunit": "^9.3 || ^5.7 || ^4.8.35",
                "react/async": "^4 || ^3 || ^2",
                "react/promise-timer": "^1.9"
            },
            "type": "library",
            "autoload": {
                "psr-4": {
                    "React\\Http\\": "src"
                }
            },
            "notification-url": "https://packagist.org/downloads/",
            "license": [
                "MIT"
            ],
            "authors": [
                {
                    "name": "Christian Lück",
                    "email": "christian@clue.engineering",
                    "homepage": "https://clue.engineering/"
                },
                {
                    "name": "Cees-Jan Kiewiet",
                    "email": "reactphp@ceesjankiewiet.nl",
                    "homepage": "https://wyrihaximus.net/"
                },
                {
                    "name": "Jan Sorgalla",
                    "email": "jsorgalla@gmail.com",
                    "homepage": "https://sorgalla.com/"
                },
                {
                    "name": "Chris Boden",
                    "email": "cboden@gmail.com",
                    "homepage": "https://cboden.dev/"
                }
            ],
            "description": "Event-driven, streaming HTTP client and server implementation for ReactPHP",
            "keywords": [
                "async",
                "client",
                "event-driven",
                "http",
                "http client",
                "http server",
                "https",
                "psr-7",
                "reactphp",
                "server",
                "streaming"
            ],
            "support": {
                "issues": "https://github.com/reactphp/http/issues",
                "source": "https://github.com/reactphp/http/tree/v1.8.0"
            },
            "funding": [
                {
                    "url": "https://github.com/WyriHaximus",
                    "type": "github"
                },
                {
                    "url": "https://github.com/clue",
                    "type": "github"
                }
            ],
            "time": "2022-09-29T12:55:52+00:00"
        },
        {
            "name": "react/promise",
            "version": "v2.9.0",
            "source": {
                "type": "git",
                "url": "https://github.com/reactphp/promise.git",
                "reference": "234f8fd1023c9158e2314fa9d7d0e6a83db42910"
            },
            "dist": {
                "type": "zip",
                "url": "https://api.github.com/repos/reactphp/promise/zipball/234f8fd1023c9158e2314fa9d7d0e6a83db42910",
                "reference": "234f8fd1023c9158e2314fa9d7d0e6a83db42910",
                "shasum": ""
            },
            "require": {
                "php": ">=5.4.0"
            },
            "require-dev": {
                "phpunit/phpunit": "^9.3 || ^5.7 || ^4.8.36"
            },
            "type": "library",
            "autoload": {
                "files": [
                    "src/functions_include.php"
                ],
                "psr-4": {
                    "React\\Promise\\": "src/"
                }
            },
            "notification-url": "https://packagist.org/downloads/",
            "license": [
                "MIT"
            ],
            "authors": [
                {
                    "name": "Jan Sorgalla",
                    "email": "jsorgalla@gmail.com",
                    "homepage": "https://sorgalla.com/"
                },
                {
                    "name": "Christian Lück",
                    "email": "christian@clue.engineering",
                    "homepage": "https://clue.engineering/"
                },
                {
                    "name": "Cees-Jan Kiewiet",
                    "email": "reactphp@ceesjankiewiet.nl",
                    "homepage": "https://wyrihaximus.net/"
                },
                {
                    "name": "Chris Boden",
                    "email": "cboden@gmail.com",
                    "homepage": "https://cboden.dev/"
                }
            ],
            "description": "A lightweight implementation of CommonJS Promises/A for PHP",
            "keywords": [
                "promise",
                "promises"
            ],
            "support": {
                "issues": "https://github.com/reactphp/promise/issues",
                "source": "https://github.com/reactphp/promise/tree/v2.9.0"
            },
            "funding": [
                {
                    "url": "https://github.com/WyriHaximus",
                    "type": "github"
                },
                {
                    "url": "https://github.com/clue",
                    "type": "github"
                }
            ],
            "time": "2022-02-11T10:27:51+00:00"
        },
        {
            "name": "react/promise-stream",
            "version": "v1.5.0",
            "source": {
                "type": "git",
                "url": "https://github.com/reactphp/promise-stream.git",
                "reference": "e6d2805e09ad50c4896f65f5e8705fe4ee7731a3"
            },
            "dist": {
                "type": "zip",
                "url": "https://api.github.com/repos/reactphp/promise-stream/zipball/e6d2805e09ad50c4896f65f5e8705fe4ee7731a3",
                "reference": "e6d2805e09ad50c4896f65f5e8705fe4ee7731a3",
                "shasum": ""
            },
            "require": {
                "php": ">=5.3",
                "react/promise": "^3 || ^2.1 || ^1.2",
                "react/stream": "^1.0 || ^0.7 || ^0.6 || ^0.5 || ^0.4.6"
            },
            "require-dev": {
                "phpunit/phpunit": "^9.3 || ^5.7 || ^4.8.35"
            },
            "type": "library",
            "autoload": {
                "files": [
                    "src/functions_include.php"
                ],
                "psr-4": {
                    "React\\Promise\\Stream\\": "src/"
                }
            },
            "notification-url": "https://packagist.org/downloads/",
            "license": [
                "MIT"
            ],
            "authors": [
                {
                    "name": "Christian Lück",
                    "email": "christian@clue.engineering",
                    "homepage": "https://clue.engineering/"
                },
                {
                    "name": "Cees-Jan Kiewiet",
                    "email": "reactphp@ceesjankiewiet.nl",
                    "homepage": "https://wyrihaximus.net/"
                },
                {
                    "name": "Jan Sorgalla",
                    "email": "jsorgalla@gmail.com",
                    "homepage": "https://sorgalla.com/"
                },
                {
                    "name": "Chris Boden",
                    "email": "cboden@gmail.com",
                    "homepage": "https://cboden.dev/"
                }
            ],
            "description": "The missing link between Promise-land and Stream-land for ReactPHP",
            "homepage": "https://github.com/reactphp/promise-stream",
            "keywords": [
                "Buffer",
                "async",
                "promise",
                "reactphp",
                "stream",
                "unwrap"
            ],
            "support": {
                "issues": "https://github.com/reactphp/promise-stream/issues",
                "source": "https://github.com/reactphp/promise-stream/tree/v1.5.0"
            },
            "funding": [
                {
                    "url": "https://github.com/WyriHaximus",
                    "type": "github"
                },
                {
                    "url": "https://github.com/clue",
                    "type": "github"
                }
            ],
            "time": "2022-09-09T11:42:18+00:00"
        },
        {
            "name": "react/promise-timer",
            "version": "v1.9.0",
            "source": {
                "type": "git",
                "url": "https://github.com/reactphp/promise-timer.git",
                "reference": "aa7a73c74b8d8c0f622f5982ff7b0351bc29e495"
            },
            "dist": {
                "type": "zip",
                "url": "https://api.github.com/repos/reactphp/promise-timer/zipball/aa7a73c74b8d8c0f622f5982ff7b0351bc29e495",
                "reference": "aa7a73c74b8d8c0f622f5982ff7b0351bc29e495",
                "shasum": ""
            },
            "require": {
                "php": ">=5.3",
                "react/event-loop": "^1.2",
                "react/promise": "^3.0 || ^2.7.0 || ^1.2.1"
            },
            "require-dev": {
                "phpunit/phpunit": "^9.3 || ^5.7 || ^4.8.35"
            },
            "type": "library",
            "autoload": {
                "files": [
                    "src/functions_include.php"
                ],
                "psr-4": {
                    "React\\Promise\\Timer\\": "src/"
                }
            },
            "notification-url": "https://packagist.org/downloads/",
            "license": [
                "MIT"
            ],
            "authors": [
                {
                    "name": "Christian Lück",
                    "email": "christian@clue.engineering",
                    "homepage": "https://clue.engineering/"
                },
                {
                    "name": "Cees-Jan Kiewiet",
                    "email": "reactphp@ceesjankiewiet.nl",
                    "homepage": "https://wyrihaximus.net/"
                },
                {
                    "name": "Jan Sorgalla",
                    "email": "jsorgalla@gmail.com",
                    "homepage": "https://sorgalla.com/"
                },
                {
                    "name": "Chris Boden",
                    "email": "cboden@gmail.com",
                    "homepage": "https://cboden.dev/"
                }
            ],
            "description": "A trivial implementation of timeouts for Promises, built on top of ReactPHP.",
            "homepage": "https://github.com/reactphp/promise-timer",
            "keywords": [
                "async",
                "event-loop",
                "promise",
                "reactphp",
                "timeout",
                "timer"
            ],
            "support": {
                "issues": "https://github.com/reactphp/promise-timer/issues",
                "source": "https://github.com/reactphp/promise-timer/tree/v1.9.0"
            },
            "funding": [
                {
                    "url": "https://github.com/WyriHaximus",
                    "type": "github"
                },
                {
                    "url": "https://github.com/clue",
                    "type": "github"
                }
            ],
            "time": "2022-06-13T13:41:03+00:00"
        },
        {
            "name": "react/socket",
            "version": "v1.12.0",
            "source": {
                "type": "git",
                "url": "https://github.com/reactphp/socket.git",
                "reference": "81e1b4d7f5450ebd8d2e9a95bb008bb15ca95a7b"
            },
            "dist": {
                "type": "zip",
                "url": "https://api.github.com/repos/reactphp/socket/zipball/81e1b4d7f5450ebd8d2e9a95bb008bb15ca95a7b",
                "reference": "81e1b4d7f5450ebd8d2e9a95bb008bb15ca95a7b",
                "shasum": ""
            },
            "require": {
                "evenement/evenement": "^3.0 || ^2.0 || ^1.0",
                "php": ">=5.3.0",
                "react/dns": "^1.8",
                "react/event-loop": "^1.2",
                "react/promise": "^3 || ^2.6 || ^1.2.1",
                "react/promise-timer": "^1.9",
                "react/stream": "^1.2"
            },
            "require-dev": {
                "phpunit/phpunit": "^9.3 || ^5.7 || ^4.8.35",
                "react/async": "^4 || ^3 || ^2",
                "react/promise-stream": "^1.4"
            },
            "type": "library",
            "autoload": {
                "psr-4": {
                    "React\\Socket\\": "src"
                }
            },
            "notification-url": "https://packagist.org/downloads/",
            "license": [
                "MIT"
            ],
            "authors": [
                {
                    "name": "Christian Lück",
                    "email": "christian@clue.engineering",
                    "homepage": "https://clue.engineering/"
                },
                {
                    "name": "Cees-Jan Kiewiet",
                    "email": "reactphp@ceesjankiewiet.nl",
                    "homepage": "https://wyrihaximus.net/"
                },
                {
                    "name": "Jan Sorgalla",
                    "email": "jsorgalla@gmail.com",
                    "homepage": "https://sorgalla.com/"
                },
                {
                    "name": "Chris Boden",
                    "email": "cboden@gmail.com",
                    "homepage": "https://cboden.dev/"
                }
            ],
            "description": "Async, streaming plaintext TCP/IP and secure TLS socket server and client connections for ReactPHP",
            "keywords": [
                "Connection",
                "Socket",
                "async",
                "reactphp",
                "stream"
            ],
            "support": {
                "issues": "https://github.com/reactphp/socket/issues",
                "source": "https://github.com/reactphp/socket/tree/v1.12.0"
            },
            "funding": [
                {
                    "url": "https://github.com/WyriHaximus",
                    "type": "github"
                },
                {
                    "url": "https://github.com/clue",
                    "type": "github"
                }
            ],
            "time": "2022-08-25T12:32:25+00:00"
        },
        {
            "name": "react/stream",
            "version": "v1.2.0",
            "source": {
                "type": "git",
                "url": "https://github.com/reactphp/stream.git",
                "reference": "7a423506ee1903e89f1e08ec5f0ed430ff784ae9"
            },
            "dist": {
                "type": "zip",
                "url": "https://api.github.com/repos/reactphp/stream/zipball/7a423506ee1903e89f1e08ec5f0ed430ff784ae9",
                "reference": "7a423506ee1903e89f1e08ec5f0ed430ff784ae9",
                "shasum": ""
            },
            "require": {
                "evenement/evenement": "^3.0 || ^2.0 || ^1.0",
                "php": ">=5.3.8",
                "react/event-loop": "^1.2"
            },
            "require-dev": {
                "clue/stream-filter": "~1.2",
                "phpunit/phpunit": "^9.3 || ^5.7 || ^4.8.35"
            },
            "type": "library",
            "autoload": {
                "psr-4": {
                    "React\\Stream\\": "src"
                }
            },
            "notification-url": "https://packagist.org/downloads/",
            "license": [
                "MIT"
            ],
            "authors": [
                {
                    "name": "Christian Lück",
                    "email": "christian@clue.engineering",
                    "homepage": "https://clue.engineering/"
                },
                {
                    "name": "Cees-Jan Kiewiet",
                    "email": "reactphp@ceesjankiewiet.nl",
                    "homepage": "https://wyrihaximus.net/"
                },
                {
                    "name": "Jan Sorgalla",
                    "email": "jsorgalla@gmail.com",
                    "homepage": "https://sorgalla.com/"
                },
                {
                    "name": "Chris Boden",
                    "email": "cboden@gmail.com",
                    "homepage": "https://cboden.dev/"
                }
            ],
            "description": "Event-driven readable and writable streams for non-blocking I/O in ReactPHP",
            "keywords": [
                "event-driven",
                "io",
                "non-blocking",
                "pipe",
                "reactphp",
                "readable",
                "stream",
                "writable"
            ],
            "support": {
                "issues": "https://github.com/reactphp/stream/issues",
                "source": "https://github.com/reactphp/stream/tree/v1.2.0"
            },
            "funding": [
                {
                    "url": "https://github.com/WyriHaximus",
                    "type": "github"
                },
                {
                    "url": "https://github.com/clue",
                    "type": "github"
                }
            ],
            "time": "2021-07-11T12:37:55+00:00"
        },
        {
            "name": "ringcentral/psr7",
            "version": "1.3.0",
            "source": {
                "type": "git",
                "url": "https://github.com/ringcentral/psr7.git",
                "reference": "360faaec4b563958b673fb52bbe94e37f14bc686"
            },
            "dist": {
                "type": "zip",
                "url": "https://api.github.com/repos/ringcentral/psr7/zipball/360faaec4b563958b673fb52bbe94e37f14bc686",
                "reference": "360faaec4b563958b673fb52bbe94e37f14bc686",
                "shasum": ""
            },
            "require": {
                "php": ">=5.3",
                "psr/http-message": "~1.0"
            },
            "provide": {
                "psr/http-message-implementation": "1.0"
            },
            "require-dev": {
                "phpunit/phpunit": "~4.0"
            },
            "type": "library",
            "extra": {
                "branch-alias": {
                    "dev-master": "1.0-dev"
                }
            },
            "autoload": {
                "files": [
                    "src/functions_include.php"
                ],
                "psr-4": {
                    "RingCentral\\Psr7\\": "src/"
                }
            },
            "notification-url": "https://packagist.org/downloads/",
            "license": [
                "MIT"
            ],
            "authors": [
                {
                    "name": "Michael Dowling",
                    "email": "mtdowling@gmail.com",
                    "homepage": "https://github.com/mtdowling"
                }
            ],
            "description": "PSR-7 message implementation",
            "keywords": [
                "http",
                "message",
                "stream",
                "uri"
            ],
            "support": {
                "source": "https://github.com/ringcentral/psr7/tree/master"
            },
            "time": "2018-05-29T20:21:04+00:00"
        },
        {
            "name": "symfony/console",
            "version": "v5.4.16",
            "source": {
                "type": "git",
                "url": "https://github.com/symfony/console.git",
                "reference": "8e9b9c8dfb33af6057c94e1b44846bee700dc5ef"
            },
            "dist": {
                "type": "zip",
                "url": "https://api.github.com/repos/symfony/console/zipball/8e9b9c8dfb33af6057c94e1b44846bee700dc5ef",
                "reference": "8e9b9c8dfb33af6057c94e1b44846bee700dc5ef",
                "shasum": ""
            },
            "require": {
                "php": ">=7.2.5",
                "symfony/deprecation-contracts": "^2.1|^3",
                "symfony/polyfill-mbstring": "~1.0",
                "symfony/polyfill-php73": "^1.9",
                "symfony/polyfill-php80": "^1.16",
                "symfony/service-contracts": "^1.1|^2|^3",
                "symfony/string": "^5.1|^6.0"
            },
            "conflict": {
                "psr/log": ">=3",
                "symfony/dependency-injection": "<4.4",
                "symfony/dotenv": "<5.1",
                "symfony/event-dispatcher": "<4.4",
                "symfony/lock": "<4.4",
                "symfony/process": "<4.4"
            },
            "provide": {
                "psr/log-implementation": "1.0|2.0"
            },
            "require-dev": {
                "psr/log": "^1|^2",
                "symfony/config": "^4.4|^5.0|^6.0",
                "symfony/dependency-injection": "^4.4|^5.0|^6.0",
                "symfony/event-dispatcher": "^4.4|^5.0|^6.0",
                "symfony/lock": "^4.4|^5.0|^6.0",
                "symfony/process": "^4.4|^5.0|^6.0",
                "symfony/var-dumper": "^4.4|^5.0|^6.0"
            },
            "suggest": {
                "psr/log": "For using the console logger",
                "symfony/event-dispatcher": "",
                "symfony/lock": "",
                "symfony/process": ""
            },
            "type": "library",
            "autoload": {
                "psr-4": {
                    "Symfony\\Component\\Console\\": ""
                },
                "exclude-from-classmap": [
                    "/Tests/"
                ]
            },
            "notification-url": "https://packagist.org/downloads/",
            "license": [
                "MIT"
            ],
            "authors": [
                {
                    "name": "Fabien Potencier",
                    "email": "fabien@symfony.com"
                },
                {
                    "name": "Symfony Community",
                    "homepage": "https://symfony.com/contributors"
                }
            ],
            "description": "Eases the creation of beautiful and testable command line interfaces",
            "homepage": "https://symfony.com",
            "keywords": [
                "cli",
                "command line",
                "console",
                "terminal"
            ],
            "support": {
                "source": "https://github.com/symfony/console/tree/v5.4.16"
            },
            "funding": [
                {
                    "url": "https://symfony.com/sponsor",
                    "type": "custom"
                },
                {
                    "url": "https://github.com/fabpot",
                    "type": "github"
                },
                {
                    "url": "https://tidelift.com/funding/github/packagist/symfony/symfony",
                    "type": "tidelift"
                }
            ],
            "time": "2022-11-25T14:09:27+00:00"
        },
        {
            "name": "symfony/deprecation-contracts",
            "version": "v3.2.0",
            "source": {
                "type": "git",
                "url": "https://github.com/symfony/deprecation-contracts.git",
                "reference": "1ee04c65529dea5d8744774d474e7cbd2f1206d3"
            },
            "dist": {
                "type": "zip",
                "url": "https://api.github.com/repos/symfony/deprecation-contracts/zipball/1ee04c65529dea5d8744774d474e7cbd2f1206d3",
                "reference": "1ee04c65529dea5d8744774d474e7cbd2f1206d3",
                "shasum": ""
            },
            "require": {
                "php": ">=8.1"
            },
            "type": "library",
            "extra": {
                "branch-alias": {
                    "dev-main": "3.3-dev"
                },
                "thanks": {
                    "name": "symfony/contracts",
                    "url": "https://github.com/symfony/contracts"
                }
            },
            "autoload": {
                "files": [
                    "function.php"
                ]
            },
            "notification-url": "https://packagist.org/downloads/",
            "license": [
                "MIT"
            ],
            "authors": [
                {
                    "name": "Nicolas Grekas",
                    "email": "p@tchwork.com"
                },
                {
                    "name": "Symfony Community",
                    "homepage": "https://symfony.com/contributors"
                }
            ],
            "description": "A generic function and convention to trigger deprecation notices",
            "homepage": "https://symfony.com",
            "support": {
                "source": "https://github.com/symfony/deprecation-contracts/tree/v3.2.0"
            },
            "funding": [
                {
                    "url": "https://symfony.com/sponsor",
                    "type": "custom"
                },
                {
                    "url": "https://github.com/fabpot",
                    "type": "github"
                },
                {
                    "url": "https://tidelift.com/funding/github/packagist/symfony/symfony",
                    "type": "tidelift"
                }
            ],
            "time": "2022-11-25T10:21:52+00:00"
        },
        {
            "name": "symfony/finder",
            "version": "v5.4.11",
            "source": {
                "type": "git",
                "url": "https://github.com/symfony/finder.git",
                "reference": "7872a66f57caffa2916a584db1aa7f12adc76f8c"
            },
            "dist": {
                "type": "zip",
                "url": "https://api.github.com/repos/symfony/finder/zipball/7872a66f57caffa2916a584db1aa7f12adc76f8c",
                "reference": "7872a66f57caffa2916a584db1aa7f12adc76f8c",
                "shasum": ""
            },
            "require": {
                "php": ">=7.2.5",
                "symfony/deprecation-contracts": "^2.1|^3",
                "symfony/polyfill-php80": "^1.16"
            },
            "type": "library",
            "autoload": {
                "psr-4": {
                    "Symfony\\Component\\Finder\\": ""
                },
                "exclude-from-classmap": [
                    "/Tests/"
                ]
            },
            "notification-url": "https://packagist.org/downloads/",
            "license": [
                "MIT"
            ],
            "authors": [
                {
                    "name": "Fabien Potencier",
                    "email": "fabien@symfony.com"
                },
                {
                    "name": "Symfony Community",
                    "homepage": "https://symfony.com/contributors"
                }
            ],
            "description": "Finds files and directories via an intuitive fluent interface",
            "homepage": "https://symfony.com",
            "support": {
                "source": "https://github.com/symfony/finder/tree/v5.4.11"
            },
            "funding": [
                {
                    "url": "https://symfony.com/sponsor",
                    "type": "custom"
                },
                {
                    "url": "https://github.com/fabpot",
                    "type": "github"
                },
                {
                    "url": "https://tidelift.com/funding/github/packagist/symfony/symfony",
                    "type": "tidelift"
                }
            ],
            "time": "2022-07-29T07:37:50+00:00"
        },
        {
            "name": "symfony/polyfill-ctype",
            "version": "v1.27.0",
            "source": {
                "type": "git",
                "url": "https://github.com/symfony/polyfill-ctype.git",
                "reference": "5bbc823adecdae860bb64756d639ecfec17b050a"
            },
            "dist": {
                "type": "zip",
                "url": "https://api.github.com/repos/symfony/polyfill-ctype/zipball/5bbc823adecdae860bb64756d639ecfec17b050a",
                "reference": "5bbc823adecdae860bb64756d639ecfec17b050a",
                "shasum": ""
            },
            "require": {
                "php": ">=7.1"
            },
            "provide": {
                "ext-ctype": "*"
            },
            "suggest": {
                "ext-ctype": "For best performance"
            },
            "type": "library",
            "extra": {
                "branch-alias": {
                    "dev-main": "1.27-dev"
                },
                "thanks": {
                    "name": "symfony/polyfill",
                    "url": "https://github.com/symfony/polyfill"
                }
            },
            "autoload": {
                "files": [
                    "bootstrap.php"
                ],
                "psr-4": {
                    "Symfony\\Polyfill\\Ctype\\": ""
                }
            },
            "notification-url": "https://packagist.org/downloads/",
            "license": [
                "MIT"
            ],
            "authors": [
                {
                    "name": "Gert de Pagter",
                    "email": "BackEndTea@gmail.com"
                },
                {
                    "name": "Symfony Community",
                    "homepage": "https://symfony.com/contributors"
                }
            ],
            "description": "Symfony polyfill for ctype functions",
            "homepage": "https://symfony.com",
            "keywords": [
                "compatibility",
                "ctype",
                "polyfill",
                "portable"
            ],
            "support": {
                "source": "https://github.com/symfony/polyfill-ctype/tree/v1.27.0"
            },
            "funding": [
                {
                    "url": "https://symfony.com/sponsor",
                    "type": "custom"
                },
                {
                    "url": "https://github.com/fabpot",
                    "type": "github"
                },
                {
                    "url": "https://tidelift.com/funding/github/packagist/symfony/symfony",
                    "type": "tidelift"
                }
            ],
            "time": "2022-11-03T14:55:06+00:00"
        },
        {
            "name": "symfony/polyfill-intl-grapheme",
            "version": "v1.27.0",
            "source": {
                "type": "git",
                "url": "https://github.com/symfony/polyfill-intl-grapheme.git",
                "reference": "511a08c03c1960e08a883f4cffcacd219b758354"
            },
            "dist": {
                "type": "zip",
                "url": "https://api.github.com/repos/symfony/polyfill-intl-grapheme/zipball/511a08c03c1960e08a883f4cffcacd219b758354",
                "reference": "511a08c03c1960e08a883f4cffcacd219b758354",
                "shasum": ""
            },
            "require": {
                "php": ">=7.1"
            },
            "suggest": {
                "ext-intl": "For best performance"
            },
            "type": "library",
            "extra": {
                "branch-alias": {
                    "dev-main": "1.27-dev"
                },
                "thanks": {
                    "name": "symfony/polyfill",
                    "url": "https://github.com/symfony/polyfill"
                }
            },
            "autoload": {
                "files": [
                    "bootstrap.php"
                ],
                "psr-4": {
                    "Symfony\\Polyfill\\Intl\\Grapheme\\": ""
                }
            },
            "notification-url": "https://packagist.org/downloads/",
            "license": [
                "MIT"
            ],
            "authors": [
                {
                    "name": "Nicolas Grekas",
                    "email": "p@tchwork.com"
                },
                {
                    "name": "Symfony Community",
                    "homepage": "https://symfony.com/contributors"
                }
            ],
            "description": "Symfony polyfill for intl's grapheme_* functions",
            "homepage": "https://symfony.com",
            "keywords": [
                "compatibility",
                "grapheme",
                "intl",
                "polyfill",
                "portable",
                "shim"
            ],
            "support": {
                "source": "https://github.com/symfony/polyfill-intl-grapheme/tree/v1.27.0"
            },
            "funding": [
                {
                    "url": "https://symfony.com/sponsor",
                    "type": "custom"
                },
                {
                    "url": "https://github.com/fabpot",
                    "type": "github"
                },
                {
                    "url": "https://tidelift.com/funding/github/packagist/symfony/symfony",
                    "type": "tidelift"
                }
            ],
            "time": "2022-11-03T14:55:06+00:00"
        },
        {
            "name": "symfony/polyfill-intl-normalizer",
            "version": "v1.27.0",
            "source": {
                "type": "git",
                "url": "https://github.com/symfony/polyfill-intl-normalizer.git",
                "reference": "19bd1e4fcd5b91116f14d8533c57831ed00571b6"
            },
            "dist": {
                "type": "zip",
                "url": "https://api.github.com/repos/symfony/polyfill-intl-normalizer/zipball/19bd1e4fcd5b91116f14d8533c57831ed00571b6",
                "reference": "19bd1e4fcd5b91116f14d8533c57831ed00571b6",
                "shasum": ""
            },
            "require": {
                "php": ">=7.1"
            },
            "suggest": {
                "ext-intl": "For best performance"
            },
            "type": "library",
            "extra": {
                "branch-alias": {
                    "dev-main": "1.27-dev"
                },
                "thanks": {
                    "name": "symfony/polyfill",
                    "url": "https://github.com/symfony/polyfill"
                }
            },
            "autoload": {
                "files": [
                    "bootstrap.php"
                ],
                "psr-4": {
                    "Symfony\\Polyfill\\Intl\\Normalizer\\": ""
                },
                "classmap": [
                    "Resources/stubs"
                ]
            },
            "notification-url": "https://packagist.org/downloads/",
            "license": [
                "MIT"
            ],
            "authors": [
                {
                    "name": "Nicolas Grekas",
                    "email": "p@tchwork.com"
                },
                {
                    "name": "Symfony Community",
                    "homepage": "https://symfony.com/contributors"
                }
            ],
            "description": "Symfony polyfill for intl's Normalizer class and related functions",
            "homepage": "https://symfony.com",
            "keywords": [
                "compatibility",
                "intl",
                "normalizer",
                "polyfill",
                "portable",
                "shim"
            ],
            "support": {
                "source": "https://github.com/symfony/polyfill-intl-normalizer/tree/v1.27.0"
            },
            "funding": [
                {
                    "url": "https://symfony.com/sponsor",
                    "type": "custom"
                },
                {
                    "url": "https://github.com/fabpot",
                    "type": "github"
                },
                {
                    "url": "https://tidelift.com/funding/github/packagist/symfony/symfony",
                    "type": "tidelift"
                }
            ],
            "time": "2022-11-03T14:55:06+00:00"
        },
        {
            "name": "symfony/polyfill-mbstring",
            "version": "v1.27.0",
            "source": {
                "type": "git",
                "url": "https://github.com/symfony/polyfill-mbstring.git",
                "reference": "8ad114f6b39e2c98a8b0e3bd907732c207c2b534"
            },
            "dist": {
                "type": "zip",
                "url": "https://api.github.com/repos/symfony/polyfill-mbstring/zipball/8ad114f6b39e2c98a8b0e3bd907732c207c2b534",
                "reference": "8ad114f6b39e2c98a8b0e3bd907732c207c2b534",
                "shasum": ""
            },
            "require": {
                "php": ">=7.1"
            },
            "provide": {
                "ext-mbstring": "*"
            },
            "suggest": {
                "ext-mbstring": "For best performance"
            },
            "type": "library",
            "extra": {
                "branch-alias": {
                    "dev-main": "1.27-dev"
                },
                "thanks": {
                    "name": "symfony/polyfill",
                    "url": "https://github.com/symfony/polyfill"
                }
            },
            "autoload": {
                "files": [
                    "bootstrap.php"
                ],
                "psr-4": {
                    "Symfony\\Polyfill\\Mbstring\\": ""
                }
            },
            "notification-url": "https://packagist.org/downloads/",
            "license": [
                "MIT"
            ],
            "authors": [
                {
                    "name": "Nicolas Grekas",
                    "email": "p@tchwork.com"
                },
                {
                    "name": "Symfony Community",
                    "homepage": "https://symfony.com/contributors"
                }
            ],
            "description": "Symfony polyfill for the Mbstring extension",
            "homepage": "https://symfony.com",
            "keywords": [
                "compatibility",
                "mbstring",
                "polyfill",
                "portable",
                "shim"
            ],
            "support": {
                "source": "https://github.com/symfony/polyfill-mbstring/tree/v1.27.0"
            },
            "funding": [
                {
                    "url": "https://symfony.com/sponsor",
                    "type": "custom"
                },
                {
                    "url": "https://github.com/fabpot",
                    "type": "github"
                },
                {
                    "url": "https://tidelift.com/funding/github/packagist/symfony/symfony",
                    "type": "tidelift"
                }
            ],
            "time": "2022-11-03T14:55:06+00:00"
        },
        {
            "name": "symfony/polyfill-php72",
            "version": "v1.27.0",
            "source": {
                "type": "git",
                "url": "https://github.com/symfony/polyfill-php72.git",
                "reference": "869329b1e9894268a8a61dabb69153029b7a8c97"
            },
            "dist": {
                "type": "zip",
                "url": "https://api.github.com/repos/symfony/polyfill-php72/zipball/869329b1e9894268a8a61dabb69153029b7a8c97",
                "reference": "869329b1e9894268a8a61dabb69153029b7a8c97",
                "shasum": ""
            },
            "require": {
                "php": ">=7.1"
            },
            "type": "library",
            "extra": {
                "branch-alias": {
                    "dev-main": "1.27-dev"
                },
                "thanks": {
                    "name": "symfony/polyfill",
                    "url": "https://github.com/symfony/polyfill"
                }
            },
            "autoload": {
                "files": [
                    "bootstrap.php"
                ],
                "psr-4": {
                    "Symfony\\Polyfill\\Php72\\": ""
                }
            },
            "notification-url": "https://packagist.org/downloads/",
            "license": [
                "MIT"
            ],
            "authors": [
                {
                    "name": "Nicolas Grekas",
                    "email": "p@tchwork.com"
                },
                {
                    "name": "Symfony Community",
                    "homepage": "https://symfony.com/contributors"
                }
            ],
            "description": "Symfony polyfill backporting some PHP 7.2+ features to lower PHP versions",
            "homepage": "https://symfony.com",
            "keywords": [
                "compatibility",
                "polyfill",
                "portable",
                "shim"
            ],
            "support": {
                "source": "https://github.com/symfony/polyfill-php72/tree/v1.27.0"
            },
            "funding": [
                {
                    "url": "https://symfony.com/sponsor",
                    "type": "custom"
                },
                {
                    "url": "https://github.com/fabpot",
                    "type": "github"
                },
                {
                    "url": "https://tidelift.com/funding/github/packagist/symfony/symfony",
                    "type": "tidelift"
                }
            ],
            "time": "2022-11-03T14:55:06+00:00"
        },
        {
            "name": "symfony/polyfill-php73",
            "version": "v1.27.0",
            "source": {
                "type": "git",
                "url": "https://github.com/symfony/polyfill-php73.git",
                "reference": "9e8ecb5f92152187c4799efd3c96b78ccab18ff9"
            },
            "dist": {
                "type": "zip",
                "url": "https://api.github.com/repos/symfony/polyfill-php73/zipball/9e8ecb5f92152187c4799efd3c96b78ccab18ff9",
                "reference": "9e8ecb5f92152187c4799efd3c96b78ccab18ff9",
                "shasum": ""
            },
            "require": {
                "php": ">=7.1"
            },
            "type": "library",
            "extra": {
                "branch-alias": {
                    "dev-main": "1.27-dev"
                },
                "thanks": {
                    "name": "symfony/polyfill",
                    "url": "https://github.com/symfony/polyfill"
                }
            },
            "autoload": {
                "files": [
                    "bootstrap.php"
                ],
                "psr-4": {
                    "Symfony\\Polyfill\\Php73\\": ""
                },
                "classmap": [
                    "Resources/stubs"
                ]
            },
            "notification-url": "https://packagist.org/downloads/",
            "license": [
                "MIT"
            ],
            "authors": [
                {
                    "name": "Nicolas Grekas",
                    "email": "p@tchwork.com"
                },
                {
                    "name": "Symfony Community",
                    "homepage": "https://symfony.com/contributors"
                }
            ],
            "description": "Symfony polyfill backporting some PHP 7.3+ features to lower PHP versions",
            "homepage": "https://symfony.com",
            "keywords": [
                "compatibility",
                "polyfill",
                "portable",
                "shim"
            ],
            "support": {
                "source": "https://github.com/symfony/polyfill-php73/tree/v1.27.0"
            },
            "funding": [
                {
                    "url": "https://symfony.com/sponsor",
                    "type": "custom"
                },
                {
                    "url": "https://github.com/fabpot",
                    "type": "github"
                },
                {
                    "url": "https://tidelift.com/funding/github/packagist/symfony/symfony",
                    "type": "tidelift"
                }
            ],
            "time": "2022-11-03T14:55:06+00:00"
        },
        {
            "name": "symfony/polyfill-php74",
            "version": "v1.27.0",
            "source": {
                "type": "git",
                "url": "https://github.com/symfony/polyfill-php74.git",
                "reference": "aa7f1231a1aa56d695e626043252b7be6a90c4ce"
            },
            "dist": {
                "type": "zip",
                "url": "https://api.github.com/repos/symfony/polyfill-php74/zipball/aa7f1231a1aa56d695e626043252b7be6a90c4ce",
                "reference": "aa7f1231a1aa56d695e626043252b7be6a90c4ce",
                "shasum": ""
            },
            "require": {
                "php": ">=7.1"
            },
            "type": "library",
            "extra": {
                "branch-alias": {
                    "dev-main": "1.27-dev"
                },
                "thanks": {
                    "name": "symfony/polyfill",
                    "url": "https://github.com/symfony/polyfill"
                }
            },
            "autoload": {
                "files": [
                    "bootstrap.php"
                ],
                "psr-4": {
                    "Symfony\\Polyfill\\Php74\\": ""
                }
            },
            "notification-url": "https://packagist.org/downloads/",
            "license": [
                "MIT"
            ],
            "authors": [
                {
                    "name": "Ion Bazan",
                    "email": "ion.bazan@gmail.com"
                },
                {
                    "name": "Nicolas Grekas",
                    "email": "p@tchwork.com"
                },
                {
                    "name": "Symfony Community",
                    "homepage": "https://symfony.com/contributors"
                }
            ],
            "description": "Symfony polyfill backporting some PHP 7.4+ features to lower PHP versions",
            "homepage": "https://symfony.com",
            "keywords": [
                "compatibility",
                "polyfill",
                "portable",
                "shim"
            ],
            "support": {
                "source": "https://github.com/symfony/polyfill-php74/tree/v1.27.0"
            },
            "funding": [
                {
                    "url": "https://symfony.com/sponsor",
                    "type": "custom"
                },
                {
                    "url": "https://github.com/fabpot",
                    "type": "github"
                },
                {
                    "url": "https://tidelift.com/funding/github/packagist/symfony/symfony",
                    "type": "tidelift"
                }
            ],
            "time": "2022-11-03T14:55:06+00:00"
        },
        {
            "name": "symfony/polyfill-php80",
            "version": "v1.27.0",
            "source": {
                "type": "git",
                "url": "https://github.com/symfony/polyfill-php80.git",
                "reference": "7a6ff3f1959bb01aefccb463a0f2cd3d3d2fd936"
            },
            "dist": {
                "type": "zip",
                "url": "https://api.github.com/repos/symfony/polyfill-php80/zipball/7a6ff3f1959bb01aefccb463a0f2cd3d3d2fd936",
                "reference": "7a6ff3f1959bb01aefccb463a0f2cd3d3d2fd936",
                "shasum": ""
            },
            "require": {
                "php": ">=7.1"
            },
            "type": "library",
            "extra": {
                "branch-alias": {
                    "dev-main": "1.27-dev"
                },
                "thanks": {
                    "name": "symfony/polyfill",
                    "url": "https://github.com/symfony/polyfill"
                }
            },
            "autoload": {
                "files": [
                    "bootstrap.php"
                ],
                "psr-4": {
                    "Symfony\\Polyfill\\Php80\\": ""
                },
                "classmap": [
                    "Resources/stubs"
                ]
            },
            "notification-url": "https://packagist.org/downloads/",
            "license": [
                "MIT"
            ],
            "authors": [
                {
                    "name": "Ion Bazan",
                    "email": "ion.bazan@gmail.com"
                },
                {
                    "name": "Nicolas Grekas",
                    "email": "p@tchwork.com"
                },
                {
                    "name": "Symfony Community",
                    "homepage": "https://symfony.com/contributors"
                }
            ],
            "description": "Symfony polyfill backporting some PHP 8.0+ features to lower PHP versions",
            "homepage": "https://symfony.com",
            "keywords": [
                "compatibility",
                "polyfill",
                "portable",
                "shim"
            ],
            "support": {
                "source": "https://github.com/symfony/polyfill-php80/tree/v1.27.0"
            },
            "funding": [
                {
                    "url": "https://symfony.com/sponsor",
                    "type": "custom"
                },
                {
                    "url": "https://github.com/fabpot",
                    "type": "github"
                },
                {
                    "url": "https://tidelift.com/funding/github/packagist/symfony/symfony",
                    "type": "tidelift"
                }
            ],
            "time": "2022-11-03T14:55:06+00:00"
        },
        {
            "name": "symfony/process",
            "version": "v5.4.11",
            "source": {
                "type": "git",
                "url": "https://github.com/symfony/process.git",
                "reference": "6e75fe6874cbc7e4773d049616ab450eff537bf1"
            },
            "dist": {
                "type": "zip",
                "url": "https://api.github.com/repos/symfony/process/zipball/6e75fe6874cbc7e4773d049616ab450eff537bf1",
                "reference": "6e75fe6874cbc7e4773d049616ab450eff537bf1",
                "shasum": ""
            },
            "require": {
                "php": ">=7.2.5",
                "symfony/polyfill-php80": "^1.16"
            },
            "type": "library",
            "autoload": {
                "psr-4": {
                    "Symfony\\Component\\Process\\": ""
                },
                "exclude-from-classmap": [
                    "/Tests/"
                ]
            },
            "notification-url": "https://packagist.org/downloads/",
            "license": [
                "MIT"
            ],
            "authors": [
                {
                    "name": "Fabien Potencier",
                    "email": "fabien@symfony.com"
                },
                {
                    "name": "Symfony Community",
                    "homepage": "https://symfony.com/contributors"
                }
            ],
            "description": "Executes commands in sub-processes",
            "homepage": "https://symfony.com",
            "support": {
                "source": "https://github.com/symfony/process/tree/v5.4.11"
            },
            "funding": [
                {
                    "url": "https://symfony.com/sponsor",
                    "type": "custom"
                },
                {
                    "url": "https://github.com/fabpot",
                    "type": "github"
                },
                {
                    "url": "https://tidelift.com/funding/github/packagist/symfony/symfony",
                    "type": "tidelift"
                }
            ],
            "time": "2022-06-27T16:58:25+00:00"
        },
        {
            "name": "symfony/service-contracts",
            "version": "v2.5.2",
            "source": {
                "type": "git",
                "url": "https://github.com/symfony/service-contracts.git",
                "reference": "4b426aac47d6427cc1a1d0f7e2ac724627f5966c"
            },
            "dist": {
                "type": "zip",
                "url": "https://api.github.com/repos/symfony/service-contracts/zipball/4b426aac47d6427cc1a1d0f7e2ac724627f5966c",
                "reference": "4b426aac47d6427cc1a1d0f7e2ac724627f5966c",
                "shasum": ""
            },
            "require": {
                "php": ">=7.2.5",
                "psr/container": "^1.1",
                "symfony/deprecation-contracts": "^2.1|^3"
            },
            "conflict": {
                "ext-psr": "<1.1|>=2"
            },
            "suggest": {
                "symfony/service-implementation": ""
            },
            "type": "library",
            "extra": {
                "branch-alias": {
                    "dev-main": "2.5-dev"
                },
                "thanks": {
                    "name": "symfony/contracts",
                    "url": "https://github.com/symfony/contracts"
                }
            },
            "autoload": {
                "psr-4": {
                    "Symfony\\Contracts\\Service\\": ""
                }
            },
            "notification-url": "https://packagist.org/downloads/",
            "license": [
                "MIT"
            ],
            "authors": [
                {
                    "name": "Nicolas Grekas",
                    "email": "p@tchwork.com"
                },
                {
                    "name": "Symfony Community",
                    "homepage": "https://symfony.com/contributors"
                }
            ],
            "description": "Generic abstractions related to writing services",
            "homepage": "https://symfony.com",
            "keywords": [
                "abstractions",
                "contracts",
                "decoupling",
                "interfaces",
                "interoperability",
                "standards"
            ],
            "support": {
                "source": "https://github.com/symfony/service-contracts/tree/v2.5.2"
            },
            "funding": [
                {
                    "url": "https://symfony.com/sponsor",
                    "type": "custom"
                },
                {
                    "url": "https://github.com/fabpot",
                    "type": "github"
                },
                {
                    "url": "https://tidelift.com/funding/github/packagist/symfony/symfony",
                    "type": "tidelift"
                }
            ],
            "time": "2022-05-30T19:17:29+00:00"
        },
        {
            "name": "symfony/string",
            "version": "v5.4.15",
            "source": {
                "type": "git",
                "url": "https://github.com/symfony/string.git",
                "reference": "571334ce9f687e3e6af72db4d3b2a9431e4fd9ed"
            },
            "dist": {
                "type": "zip",
                "url": "https://api.github.com/repos/symfony/string/zipball/571334ce9f687e3e6af72db4d3b2a9431e4fd9ed",
                "reference": "571334ce9f687e3e6af72db4d3b2a9431e4fd9ed",
                "shasum": ""
            },
            "require": {
                "php": ">=7.2.5",
                "symfony/polyfill-ctype": "~1.8",
                "symfony/polyfill-intl-grapheme": "~1.0",
                "symfony/polyfill-intl-normalizer": "~1.0",
                "symfony/polyfill-mbstring": "~1.0",
                "symfony/polyfill-php80": "~1.15"
            },
            "conflict": {
                "symfony/translation-contracts": ">=3.0"
            },
            "require-dev": {
                "symfony/error-handler": "^4.4|^5.0|^6.0",
                "symfony/http-client": "^4.4|^5.0|^6.0",
                "symfony/translation-contracts": "^1.1|^2",
                "symfony/var-exporter": "^4.4|^5.0|^6.0"
            },
            "type": "library",
            "autoload": {
                "files": [
                    "Resources/functions.php"
                ],
                "psr-4": {
                    "Symfony\\Component\\String\\": ""
                },
                "exclude-from-classmap": [
                    "/Tests/"
                ]
            },
            "notification-url": "https://packagist.org/downloads/",
            "license": [
                "MIT"
            ],
            "authors": [
                {
                    "name": "Nicolas Grekas",
                    "email": "p@tchwork.com"
                },
                {
                    "name": "Symfony Community",
                    "homepage": "https://symfony.com/contributors"
                }
            ],
            "description": "Provides an object-oriented API to strings and deals with bytes, UTF-8 code points and grapheme clusters in a unified way",
            "homepage": "https://symfony.com",
            "keywords": [
                "grapheme",
                "i18n",
                "string",
                "unicode",
                "utf-8",
                "utf8"
            ],
            "support": {
                "source": "https://github.com/symfony/string/tree/v5.4.15"
            },
            "funding": [
                {
                    "url": "https://symfony.com/sponsor",
                    "type": "custom"
                },
                {
                    "url": "https://github.com/fabpot",
                    "type": "github"
                },
                {
                    "url": "https://tidelift.com/funding/github/packagist/symfony/symfony",
                    "type": "tidelift"
                }
            ],
            "time": "2022-10-05T15:16:54+00:00"
        }
    ],
    "packages-dev": [
        {
            "name": "brianium/paratest",
            "version": "v6.6.2",
            "source": {
                "type": "git",
                "url": "https://github.com/paratestphp/paratest.git",
                "reference": "5249af4e25e79da66d1ec3b54b474047999c10b8"
            },
            "dist": {
                "type": "zip",
                "url": "https://api.github.com/repos/paratestphp/paratest/zipball/5249af4e25e79da66d1ec3b54b474047999c10b8",
                "reference": "5249af4e25e79da66d1ec3b54b474047999c10b8",
                "shasum": ""
            },
            "require": {
                "ext-dom": "*",
                "ext-pcre": "*",
                "ext-reflection": "*",
                "ext-simplexml": "*",
                "jean85/pretty-package-versions": "^2.0.5",
                "php": "^7.3 || ^8.0",
                "phpunit/php-code-coverage": "^9.2.15",
                "phpunit/php-file-iterator": "^3.0.6",
                "phpunit/php-timer": "^5.0.3",
                "phpunit/phpunit": "^9.5.21",
                "sebastian/environment": "^5.1.4",
                "symfony/console": "^5.4.9 || ^6.1.2",
                "symfony/polyfill-php80": "^v1.26.0",
                "symfony/process": "^5.4.8 || ^6.1.0"
            },
            "require-dev": {
                "doctrine/coding-standard": "^9.0.0",
                "ext-pcov": "*",
                "ext-posix": "*",
                "infection/infection": "^0.26.13",
                "malukenho/mcbumpface": "^1.1.5",
                "squizlabs/php_codesniffer": "^3.7.1",
                "symfony/filesystem": "^5.4.9 || ^6.1.0",
                "vimeo/psalm": "^4.26.0"
            },
            "bin": [
                "bin/paratest",
                "bin/paratest.bat",
                "bin/paratest_for_phpstorm"
            ],
            "type": "library",
            "autoload": {
                "psr-4": {
                    "ParaTest\\": [
                        "src/"
                    ]
                }
            },
            "notification-url": "https://packagist.org/downloads/",
            "license": [
                "MIT"
            ],
            "authors": [
                {
                    "name": "Brian Scaturro",
                    "email": "scaturrob@gmail.com",
                    "role": "Developer"
                },
                {
                    "name": "Filippo Tessarotto",
                    "email": "zoeslam@gmail.com",
                    "role": "Developer"
                }
            ],
            "description": "Parallel testing for PHP",
            "homepage": "https://github.com/paratestphp/paratest",
            "keywords": [
                "concurrent",
                "parallel",
                "phpunit",
                "testing"
            ],
            "support": {
                "issues": "https://github.com/paratestphp/paratest/issues",
                "source": "https://github.com/paratestphp/paratest/tree/v6.6.2"
            },
            "funding": [
                {
                    "url": "https://github.com/sponsors/Slamdunk",
                    "type": "github"
                },
                {
                    "url": "https://paypal.me/filippotessarotto",
                    "type": "paypal"
                }
            ],
            "time": "2022-08-22T10:45:51+00:00"
        },
        {
            "name": "doctrine/instantiator",
            "version": "1.4.1",
            "source": {
                "type": "git",
                "url": "https://github.com/doctrine/instantiator.git",
                "reference": "10dcfce151b967d20fde1b34ae6640712c3891bc"
            },
            "dist": {
                "type": "zip",
                "url": "https://api.github.com/repos/doctrine/instantiator/zipball/10dcfce151b967d20fde1b34ae6640712c3891bc",
                "reference": "10dcfce151b967d20fde1b34ae6640712c3891bc",
                "shasum": ""
            },
            "require": {
                "php": "^7.1 || ^8.0"
            },
            "require-dev": {
                "doctrine/coding-standard": "^9",
                "ext-pdo": "*",
                "ext-phar": "*",
                "phpbench/phpbench": "^0.16 || ^1",
                "phpstan/phpstan": "^1.4",
                "phpstan/phpstan-phpunit": "^1",
                "phpunit/phpunit": "^7.5 || ^8.5 || ^9.5",
                "vimeo/psalm": "^4.22"
            },
            "type": "library",
            "autoload": {
                "psr-4": {
                    "Doctrine\\Instantiator\\": "src/Doctrine/Instantiator/"
                }
            },
            "notification-url": "https://packagist.org/downloads/",
            "license": [
                "MIT"
            ],
            "authors": [
                {
                    "name": "Marco Pivetta",
                    "email": "ocramius@gmail.com",
                    "homepage": "https://ocramius.github.io/"
                }
            ],
            "description": "A small, lightweight utility to instantiate objects in PHP without invoking their constructors",
            "homepage": "https://www.doctrine-project.org/projects/instantiator.html",
            "keywords": [
                "constructor",
                "instantiate"
            ],
            "support": {
                "issues": "https://github.com/doctrine/instantiator/issues",
                "source": "https://github.com/doctrine/instantiator/tree/1.4.1"
            },
            "funding": [
                {
                    "url": "https://www.doctrine-project.org/sponsorship.html",
                    "type": "custom"
                },
                {
                    "url": "https://www.patreon.com/phpdoctrine",
                    "type": "patreon"
                },
                {
                    "url": "https://tidelift.com/funding/github/packagist/doctrine%2Finstantiator",
                    "type": "tidelift"
                }
            ],
            "time": "2022-03-03T08:28:38+00:00"
        },
        {
            "name": "drupol/phposinfo",
            "version": "1.6.5",
            "source": {
                "type": "git",
                "url": "https://github.com/drupol/phposinfo.git",
                "reference": "36b0250d38279c8a131a1898a31e359606024507"
            },
            "dist": {
                "type": "zip",
                "url": "https://api.github.com/repos/drupol/phposinfo/zipball/36b0250d38279c8a131a1898a31e359606024507",
                "reference": "36b0250d38279c8a131a1898a31e359606024507",
                "shasum": ""
            },
            "require": {
                "php": ">= 7.1.3"
            },
            "require-dev": {
                "drupol/php-conventions": "^1.7.1",
                "friends-of-phpspec/phpspec-code-coverage": "^4.3.2",
                "infection/infection": "^0.13.6 || ^0.15.0",
                "phpspec/phpspec": "^5.1.2 || ^6.1.1"
            },
            "type": "library",
            "autoload": {
                "psr-4": {
                    "drupol\\phposinfo\\": "src/"
                }
            },
            "notification-url": "https://packagist.org/downloads/",
            "license": [
                "MIT"
            ],
            "authors": [
                {
                    "name": "Pol Dellaiera",
                    "email": "pol.dellaiera@protonmail.com"
                }
            ],
            "description": "Try to guess the host operating system.",
            "keywords": [
                "operating system detection"
            ],
            "support": {
                "issues": "https://github.com/drupol/phposinfo/issues",
                "source": "https://github.com/drupol/phposinfo/tree/master"
            },
            "funding": [
                {
                    "url": "https://github.com/drupol",
                    "type": "github"
                }
            ],
            "abandoned": "loophp/phposinfo",
            "time": "2020-05-19T14:14:28+00:00"
        },
        {
            "name": "jean85/pretty-package-versions",
            "version": "2.0.5",
            "source": {
                "type": "git",
                "url": "https://github.com/Jean85/pretty-package-versions.git",
                "reference": "ae547e455a3d8babd07b96966b17d7fd21d9c6af"
            },
            "dist": {
                "type": "zip",
                "url": "https://api.github.com/repos/Jean85/pretty-package-versions/zipball/ae547e455a3d8babd07b96966b17d7fd21d9c6af",
                "reference": "ae547e455a3d8babd07b96966b17d7fd21d9c6af",
                "shasum": ""
            },
            "require": {
                "composer-runtime-api": "^2.0.0",
                "php": "^7.1|^8.0"
            },
            "require-dev": {
                "friendsofphp/php-cs-fixer": "^2.17",
                "jean85/composer-provided-replaced-stub-package": "^1.0",
                "phpstan/phpstan": "^0.12.66",
                "phpunit/phpunit": "^7.5|^8.5|^9.4",
                "vimeo/psalm": "^4.3"
            },
            "type": "library",
            "extra": {
                "branch-alias": {
                    "dev-master": "1.x-dev"
                }
            },
            "autoload": {
                "psr-4": {
                    "Jean85\\": "src/"
                }
            },
            "notification-url": "https://packagist.org/downloads/",
            "license": [
                "MIT"
            ],
            "authors": [
                {
                    "name": "Alessandro Lai",
                    "email": "alessandro.lai85@gmail.com"
                }
            ],
            "description": "A library to get pretty versions strings of installed dependencies",
            "keywords": [
                "composer",
                "package",
                "release",
                "versions"
            ],
            "support": {
                "issues": "https://github.com/Jean85/pretty-package-versions/issues",
                "source": "https://github.com/Jean85/pretty-package-versions/tree/2.0.5"
            },
            "time": "2021-10-08T21:21:46+00:00"
        },
        {
            "name": "loophp/phposinfo",
            "version": "1.7.2",
            "source": {
                "type": "git",
                "url": "https://github.com/loophp/phposinfo.git",
                "reference": "106e7b3f00849dce1787ebf38da493ba586b48f2"
            },
            "dist": {
                "type": "zip",
                "url": "https://api.github.com/repos/loophp/phposinfo/zipball/106e7b3f00849dce1787ebf38da493ba586b48f2",
                "reference": "106e7b3f00849dce1787ebf38da493ba586b48f2",
                "shasum": ""
            },
            "require": {
                "php": ">= 7.3"
            },
            "require-dev": {
                "drupol/php-conventions": "^3.0.2",
                "friends-of-phpspec/phpspec-code-coverage": "^5",
                "infection/infection": "^0.18",
                "infection/phpspec-adapter": "^0.1.1",
                "phpspec/phpspec": "^6",
                "vimeo/psalm": "^4.6"
            },
            "type": "library",
            "autoload": {
                "psr-4": {
                    "loophp\\phposinfo\\": "src/"
                }
            },
            "notification-url": "https://packagist.org/downloads/",
            "license": [
                "MIT"
            ],
            "authors": [
                {
                    "name": "Pol Dellaiera",
                    "email": "pol.dellaiera@protonmail.com"
                }
            ],
            "description": "Try to guess the host operating system.",
            "keywords": [
                "operating system detection"
            ],
            "support": {
                "docs": "https://loophp-collection.rtfd.io",
                "issues": "https://github.com/loophp/collection/issues",
                "source": "https://github.com/loophp/collection"
            },
            "funding": [
                {
                    "url": "https://github.com/drupol",
                    "type": "github"
                },
                {
                    "url": "https://www.paypal.me/drupol",
                    "type": "paypal"
                }
            ],
            "time": "2021-06-29T07:18:36+00:00"
        },
        {
            "name": "myclabs/deep-copy",
            "version": "1.11.0",
            "source": {
                "type": "git",
                "url": "https://github.com/myclabs/DeepCopy.git",
                "reference": "14daed4296fae74d9e3201d2c4925d1acb7aa614"
            },
            "dist": {
                "type": "zip",
                "url": "https://api.github.com/repos/myclabs/DeepCopy/zipball/14daed4296fae74d9e3201d2c4925d1acb7aa614",
                "reference": "14daed4296fae74d9e3201d2c4925d1acb7aa614",
                "shasum": ""
            },
            "require": {
                "php": "^7.1 || ^8.0"
            },
            "conflict": {
                "doctrine/collections": "<1.6.8",
                "doctrine/common": "<2.13.3 || >=3,<3.2.2"
            },
            "require-dev": {
                "doctrine/collections": "^1.6.8",
                "doctrine/common": "^2.13.3 || ^3.2.2",
                "phpunit/phpunit": "^7.5.20 || ^8.5.23 || ^9.5.13"
            },
            "type": "library",
            "autoload": {
                "files": [
                    "src/DeepCopy/deep_copy.php"
                ],
                "psr-4": {
                    "DeepCopy\\": "src/DeepCopy/"
                }
            },
            "notification-url": "https://packagist.org/downloads/",
            "license": [
                "MIT"
            ],
            "description": "Create deep copies (clones) of your objects",
            "keywords": [
                "clone",
                "copy",
                "duplicate",
                "object",
                "object graph"
            ],
            "support": {
                "issues": "https://github.com/myclabs/DeepCopy/issues",
                "source": "https://github.com/myclabs/DeepCopy/tree/1.11.0"
            },
            "funding": [
                {
                    "url": "https://tidelift.com/funding/github/packagist/myclabs/deep-copy",
                    "type": "tidelift"
                }
            ],
            "time": "2022-03-03T13:19:32+00:00"
        },
        {
            "name": "phar-io/manifest",
            "version": "2.0.3",
            "source": {
                "type": "git",
                "url": "https://github.com/phar-io/manifest.git",
                "reference": "97803eca37d319dfa7826cc2437fc020857acb53"
            },
            "dist": {
                "type": "zip",
                "url": "https://api.github.com/repos/phar-io/manifest/zipball/97803eca37d319dfa7826cc2437fc020857acb53",
                "reference": "97803eca37d319dfa7826cc2437fc020857acb53",
                "shasum": ""
            },
            "require": {
                "ext-dom": "*",
                "ext-phar": "*",
                "ext-xmlwriter": "*",
                "phar-io/version": "^3.0.1",
                "php": "^7.2 || ^8.0"
            },
            "type": "library",
            "extra": {
                "branch-alias": {
                    "dev-master": "2.0.x-dev"
                }
            },
            "autoload": {
                "classmap": [
                    "src/"
                ]
            },
            "notification-url": "https://packagist.org/downloads/",
            "license": [
                "BSD-3-Clause"
            ],
            "authors": [
                {
                    "name": "Arne Blankerts",
                    "email": "arne@blankerts.de",
                    "role": "Developer"
                },
                {
                    "name": "Sebastian Heuer",
                    "email": "sebastian@phpeople.de",
                    "role": "Developer"
                },
                {
                    "name": "Sebastian Bergmann",
                    "email": "sebastian@phpunit.de",
                    "role": "Developer"
                }
            ],
            "description": "Component for reading phar.io manifest information from a PHP Archive (PHAR)",
            "support": {
                "issues": "https://github.com/phar-io/manifest/issues",
                "source": "https://github.com/phar-io/manifest/tree/2.0.3"
            },
            "time": "2021-07-20T11:28:43+00:00"
        },
        {
            "name": "phar-io/version",
            "version": "3.2.1",
            "source": {
                "type": "git",
                "url": "https://github.com/phar-io/version.git",
                "reference": "4f7fd7836c6f332bb2933569e566a0d6c4cbed74"
            },
            "dist": {
                "type": "zip",
                "url": "https://api.github.com/repos/phar-io/version/zipball/4f7fd7836c6f332bb2933569e566a0d6c4cbed74",
                "reference": "4f7fd7836c6f332bb2933569e566a0d6c4cbed74",
                "shasum": ""
            },
            "require": {
                "php": "^7.2 || ^8.0"
            },
            "type": "library",
            "autoload": {
                "classmap": [
                    "src/"
                ]
            },
            "notification-url": "https://packagist.org/downloads/",
            "license": [
                "BSD-3-Clause"
            ],
            "authors": [
                {
                    "name": "Arne Blankerts",
                    "email": "arne@blankerts.de",
                    "role": "Developer"
                },
                {
                    "name": "Sebastian Heuer",
                    "email": "sebastian@phpeople.de",
                    "role": "Developer"
                },
                {
                    "name": "Sebastian Bergmann",
                    "email": "sebastian@phpunit.de",
                    "role": "Developer"
                }
            ],
            "description": "Library for handling version information and constraints",
            "support": {
                "issues": "https://github.com/phar-io/version/issues",
                "source": "https://github.com/phar-io/version/tree/3.2.1"
            },
            "time": "2022-02-21T01:04:05+00:00"
        },
        {
            "name": "php-parallel-lint/php-parallel-lint",
            "version": "v1.3.2",
            "source": {
                "type": "git",
                "url": "https://github.com/php-parallel-lint/PHP-Parallel-Lint.git",
                "reference": "6483c9832e71973ed29cf71bd6b3f4fde438a9de"
            },
            "dist": {
                "type": "zip",
                "url": "https://api.github.com/repos/php-parallel-lint/PHP-Parallel-Lint/zipball/6483c9832e71973ed29cf71bd6b3f4fde438a9de",
                "reference": "6483c9832e71973ed29cf71bd6b3f4fde438a9de",
                "shasum": ""
            },
            "require": {
                "ext-json": "*",
                "php": ">=5.3.0"
            },
            "replace": {
                "grogy/php-parallel-lint": "*",
                "jakub-onderka/php-parallel-lint": "*"
            },
            "require-dev": {
                "nette/tester": "^1.3 || ^2.0",
                "php-parallel-lint/php-console-highlighter": "0.* || ^1.0",
                "squizlabs/php_codesniffer": "^3.6"
            },
            "suggest": {
                "php-parallel-lint/php-console-highlighter": "Highlight syntax in code snippet"
            },
            "bin": [
                "parallel-lint"
            ],
            "type": "library",
            "autoload": {
                "classmap": [
                    "./src/"
                ]
            },
            "notification-url": "https://packagist.org/downloads/",
            "license": [
                "BSD-2-Clause"
            ],
            "authors": [
                {
                    "name": "Jakub Onderka",
                    "email": "ahoj@jakubonderka.cz"
                }
            ],
            "description": "This tool check syntax of PHP files about 20x faster than serial check.",
            "homepage": "https://github.com/php-parallel-lint/PHP-Parallel-Lint",
            "support": {
                "issues": "https://github.com/php-parallel-lint/PHP-Parallel-Lint/issues",
                "source": "https://github.com/php-parallel-lint/PHP-Parallel-Lint/tree/v1.3.2"
            },
            "time": "2022-02-21T12:50:22+00:00"
        },
        {
            "name": "phpstan/phpstan-deprecation-rules",
            "version": "1.1.1",
            "source": {
                "type": "git",
                "url": "https://github.com/phpstan/phpstan-deprecation-rules.git",
                "reference": "2c6792eda026d9c474c14aa018aed312686714db"
            },
            "dist": {
                "type": "zip",
                "url": "https://api.github.com/repos/phpstan/phpstan-deprecation-rules/zipball/2c6792eda026d9c474c14aa018aed312686714db",
                "reference": "2c6792eda026d9c474c14aa018aed312686714db",
                "shasum": ""
            },
            "require": {
                "php": "^7.2 || ^8.0",
                "phpstan/phpstan": "^1.9.3"
            },
            "require-dev": {
                "php-parallel-lint/php-parallel-lint": "^1.2",
                "phpstan/phpstan-php-parser": "^1.1",
                "phpstan/phpstan-phpunit": "^1.0",
                "phpunit/phpunit": "^9.5"
            },
            "type": "phpstan-extension",
            "extra": {
                "phpstan": {
                    "includes": [
                        "rules.neon"
                    ]
                }
            },
            "autoload": {
                "psr-4": {
                    "PHPStan\\": "src/"
                }
            },
            "notification-url": "https://packagist.org/downloads/",
            "license": [
                "MIT"
            ],
            "description": "PHPStan rules for detecting usage of deprecated classes, methods, properties, constants and traits.",
            "support": {
                "issues": "https://github.com/phpstan/phpstan-deprecation-rules/issues",
                "source": "https://github.com/phpstan/phpstan-deprecation-rules/tree/1.1.1"
            },
            "time": "2022-12-13T14:26:20+00:00"
        },
        {
            "name": "phpstan/phpstan-nette",
            "version": "1.2.0",
            "source": {
                "type": "git",
                "url": "https://github.com/phpstan/phpstan-nette.git",
                "reference": "1e32a0ff252d37ee57d91fdc2fdf21256b28df07"
            },
            "dist": {
                "type": "zip",
                "url": "https://api.github.com/repos/phpstan/phpstan-nette/zipball/1e32a0ff252d37ee57d91fdc2fdf21256b28df07",
                "reference": "1e32a0ff252d37ee57d91fdc2fdf21256b28df07",
                "shasum": ""
            },
            "require": {
                "php": "^7.2 || ^8.0",
                "phpstan/phpstan": "^1.9.4"
            },
            "conflict": {
                "nette/application": "<2.3.0",
                "nette/component-model": "<2.3.0",
                "nette/di": "<2.3.0",
                "nette/forms": "<2.3.0",
                "nette/http": "<2.3.0",
                "nette/utils": "<2.3.0"
            },
            "require-dev": {
                "nette/forms": "^3.0",
                "nette/utils": "^2.3.0 || ^3.0.0",
                "nikic/php-parser": "^4.13.2",
                "php-parallel-lint/php-parallel-lint": "^1.2",
                "phpstan/phpstan-php-parser": "^1.1",
                "phpstan/phpstan-phpunit": "^1.0",
                "phpstan/phpstan-strict-rules": "^1.0",
                "phpunit/phpunit": "^9.5"
            },
            "type": "phpstan-extension",
            "extra": {
                "phpstan": {
                    "includes": [
                        "extension.neon",
                        "rules.neon"
                    ]
                }
            },
            "autoload": {
                "psr-4": {
                    "PHPStan\\": "src/"
                }
            },
            "notification-url": "https://packagist.org/downloads/",
            "license": [
                "MIT"
            ],
            "description": "Nette Framework class reflection extension for PHPStan",
            "support": {
                "issues": "https://github.com/phpstan/phpstan-nette/issues",
                "source": "https://github.com/phpstan/phpstan-nette/tree/1.2.0"
            },
            "time": "2022-12-16T11:14:15+00:00"
        },
        {
            "name": "phpstan/phpstan-php-parser",
            "version": "1.1.0",
            "source": {
                "type": "git",
                "url": "https://github.com/phpstan/phpstan-php-parser.git",
                "reference": "1c7670dd92da864b5d019f22d9f512a6ae18b78e"
            },
            "dist": {
                "type": "zip",
                "url": "https://api.github.com/repos/phpstan/phpstan-php-parser/zipball/1c7670dd92da864b5d019f22d9f512a6ae18b78e",
                "reference": "1c7670dd92da864b5d019f22d9f512a6ae18b78e",
                "shasum": ""
            },
            "require": {
                "php": "^7.1 || ^8.0",
                "phpstan/phpstan": "^1.3"
            },
            "require-dev": {
                "php-parallel-lint/php-parallel-lint": "^1.2",
                "phpstan/phpstan-phpunit": "^1.0",
                "phpstan/phpstan-strict-rules": "^1.0",
                "phpunit/phpunit": "^9.5"
            },
            "type": "phpstan-extension",
            "extra": {
                "branch-alias": {
                    "dev-master": "1.1-dev"
                },
                "phpstan": {
                    "includes": [
                        "extension.neon"
                    ]
                }
            },
            "autoload": {
                "psr-4": {
                    "PHPStan\\": "src/"
                }
            },
            "notification-url": "https://packagist.org/downloads/",
            "license": [
                "MIT"
            ],
            "description": "PHP-Parser extensions for PHPStan",
            "support": {
                "issues": "https://github.com/phpstan/phpstan-php-parser/issues",
                "source": "https://github.com/phpstan/phpstan-php-parser/tree/1.1.0"
            },
            "time": "2021-12-16T19:43:32+00:00"
        },
        {
            "name": "phpstan/phpstan-phpunit",
            "version": "1.3.3",
            "source": {
                "type": "git",
                "url": "https://github.com/phpstan/phpstan-phpunit.git",
                "reference": "54a24bd23e9e80ee918cdc24f909d376c2e273f7"
            },
            "dist": {
                "type": "zip",
                "url": "https://api.github.com/repos/phpstan/phpstan-phpunit/zipball/54a24bd23e9e80ee918cdc24f909d376c2e273f7",
                "reference": "54a24bd23e9e80ee918cdc24f909d376c2e273f7",
                "shasum": ""
            },
            "require": {
                "php": "^7.2 || ^8.0",
                "phpstan/phpstan": "^1.9.3"
            },
            "conflict": {
                "phpunit/phpunit": "<7.0"
            },
            "require-dev": {
                "nikic/php-parser": "^4.13.0",
                "php-parallel-lint/php-parallel-lint": "^1.2",
                "phpstan/phpstan-strict-rules": "^1.0",
                "phpunit/phpunit": "^9.5"
            },
            "type": "phpstan-extension",
            "extra": {
                "phpstan": {
                    "includes": [
                        "extension.neon",
                        "rules.neon"
                    ]
                }
            },
            "autoload": {
                "psr-4": {
                    "PHPStan\\": "src/"
                }
            },
            "notification-url": "https://packagist.org/downloads/",
            "license": [
                "MIT"
            ],
            "description": "PHPUnit extensions and rules for PHPStan",
            "support": {
                "issues": "https://github.com/phpstan/phpstan-phpunit/issues",
                "source": "https://github.com/phpstan/phpstan-phpunit/tree/1.3.3"
            },
            "time": "2022-12-21T15:25:00+00:00"
        },
        {
            "name": "phpstan/phpstan-strict-rules",
            "version": "1.5.x-dev",
            "source": {
                "type": "git",
                "url": "https://github.com/phpstan/phpstan-strict-rules.git",
                "reference": "c7531266bd8e854d520a295c96a5d16630cb82a6"
            },
            "dist": {
                "type": "zip",
                "url": "https://api.github.com/repos/phpstan/phpstan-strict-rules/zipball/c7531266bd8e854d520a295c96a5d16630cb82a6",
                "reference": "c7531266bd8e854d520a295c96a5d16630cb82a6",
                "shasum": ""
            },
            "require": {
                "php": "^7.2 || ^8.0",
                "phpstan/phpstan": "^1.10"
            },
            "require-dev": {
                "nikic/php-parser": "^4.13.0",
                "php-parallel-lint/php-parallel-lint": "^1.2",
                "phpstan/phpstan-phpunit": "^1.0",
                "phpunit/phpunit": "^9.5"
            },
            "default-branch": true,
            "type": "phpstan-extension",
            "extra": {
                "phpstan": {
                    "includes": [
                        "rules.neon"
                    ]
                }
            },
            "autoload": {
                "psr-4": {
                    "PHPStan\\": "src/"
                }
            },
            "notification-url": "https://packagist.org/downloads/",
            "license": [
                "MIT"
            ],
            "description": "Extra strict and opinionated rules for PHPStan",
            "support": {
                "issues": "https://github.com/phpstan/phpstan-strict-rules/issues",
                "source": "https://github.com/phpstan/phpstan-strict-rules/tree/1.5.x"
            },
            "time": "2023-01-13T13:18:41+00:00"
        },
        {
            "name": "phpunit/php-code-coverage",
            "version": "9.2.15",
            "source": {
                "type": "git",
                "url": "https://github.com/sebastianbergmann/php-code-coverage.git",
                "reference": "2e9da11878c4202f97915c1cb4bb1ca318a63f5f"
            },
            "dist": {
                "type": "zip",
                "url": "https://api.github.com/repos/sebastianbergmann/php-code-coverage/zipball/2e9da11878c4202f97915c1cb4bb1ca318a63f5f",
                "reference": "2e9da11878c4202f97915c1cb4bb1ca318a63f5f",
                "shasum": ""
            },
            "require": {
                "ext-dom": "*",
                "ext-libxml": "*",
                "ext-xmlwriter": "*",
                "nikic/php-parser": "^4.13.0",
                "php": ">=7.3",
                "phpunit/php-file-iterator": "^3.0.3",
                "phpunit/php-text-template": "^2.0.2",
                "sebastian/code-unit-reverse-lookup": "^2.0.2",
                "sebastian/complexity": "^2.0",
                "sebastian/environment": "^5.1.2",
                "sebastian/lines-of-code": "^1.0.3",
                "sebastian/version": "^3.0.1",
                "theseer/tokenizer": "^1.2.0"
            },
            "require-dev": {
                "phpunit/phpunit": "^9.3"
            },
            "suggest": {
                "ext-pcov": "*",
                "ext-xdebug": "*"
            },
            "type": "library",
            "extra": {
                "branch-alias": {
                    "dev-master": "9.2-dev"
                }
            },
            "autoload": {
                "classmap": [
                    "src/"
                ]
            },
            "notification-url": "https://packagist.org/downloads/",
            "license": [
                "BSD-3-Clause"
            ],
            "authors": [
                {
                    "name": "Sebastian Bergmann",
                    "email": "sebastian@phpunit.de",
                    "role": "lead"
                }
            ],
            "description": "Library that provides collection, processing, and rendering functionality for PHP code coverage information.",
            "homepage": "https://github.com/sebastianbergmann/php-code-coverage",
            "keywords": [
                "coverage",
                "testing",
                "xunit"
            ],
            "support": {
                "issues": "https://github.com/sebastianbergmann/php-code-coverage/issues",
                "source": "https://github.com/sebastianbergmann/php-code-coverage/tree/9.2.15"
            },
            "funding": [
                {
                    "url": "https://github.com/sebastianbergmann",
                    "type": "github"
                }
            ],
            "time": "2022-03-07T09:28:20+00:00"
        },
        {
            "name": "phpunit/php-file-iterator",
            "version": "3.0.6",
            "source": {
                "type": "git",
                "url": "https://github.com/sebastianbergmann/php-file-iterator.git",
                "reference": "cf1c2e7c203ac650e352f4cc675a7021e7d1b3cf"
            },
            "dist": {
                "type": "zip",
                "url": "https://api.github.com/repos/sebastianbergmann/php-file-iterator/zipball/cf1c2e7c203ac650e352f4cc675a7021e7d1b3cf",
                "reference": "cf1c2e7c203ac650e352f4cc675a7021e7d1b3cf",
                "shasum": ""
            },
            "require": {
                "php": ">=7.3"
            },
            "require-dev": {
                "phpunit/phpunit": "^9.3"
            },
            "type": "library",
            "extra": {
                "branch-alias": {
                    "dev-master": "3.0-dev"
                }
            },
            "autoload": {
                "classmap": [
                    "src/"
                ]
            },
            "notification-url": "https://packagist.org/downloads/",
            "license": [
                "BSD-3-Clause"
            ],
            "authors": [
                {
                    "name": "Sebastian Bergmann",
                    "email": "sebastian@phpunit.de",
                    "role": "lead"
                }
            ],
            "description": "FilterIterator implementation that filters files based on a list of suffixes.",
            "homepage": "https://github.com/sebastianbergmann/php-file-iterator/",
            "keywords": [
                "filesystem",
                "iterator"
            ],
            "support": {
                "issues": "https://github.com/sebastianbergmann/php-file-iterator/issues",
                "source": "https://github.com/sebastianbergmann/php-file-iterator/tree/3.0.6"
            },
            "funding": [
                {
                    "url": "https://github.com/sebastianbergmann",
                    "type": "github"
                }
            ],
            "time": "2021-12-02T12:48:52+00:00"
        },
        {
            "name": "phpunit/php-invoker",
            "version": "3.1.1",
            "source": {
                "type": "git",
                "url": "https://github.com/sebastianbergmann/php-invoker.git",
                "reference": "5a10147d0aaf65b58940a0b72f71c9ac0423cc67"
            },
            "dist": {
                "type": "zip",
                "url": "https://api.github.com/repos/sebastianbergmann/php-invoker/zipball/5a10147d0aaf65b58940a0b72f71c9ac0423cc67",
                "reference": "5a10147d0aaf65b58940a0b72f71c9ac0423cc67",
                "shasum": ""
            },
            "require": {
                "php": ">=7.3"
            },
            "require-dev": {
                "ext-pcntl": "*",
                "phpunit/phpunit": "^9.3"
            },
            "suggest": {
                "ext-pcntl": "*"
            },
            "type": "library",
            "extra": {
                "branch-alias": {
                    "dev-master": "3.1-dev"
                }
            },
            "autoload": {
                "classmap": [
                    "src/"
                ]
            },
            "notification-url": "https://packagist.org/downloads/",
            "license": [
                "BSD-3-Clause"
            ],
            "authors": [
                {
                    "name": "Sebastian Bergmann",
                    "email": "sebastian@phpunit.de",
                    "role": "lead"
                }
            ],
            "description": "Invoke callables with a timeout",
            "homepage": "https://github.com/sebastianbergmann/php-invoker/",
            "keywords": [
                "process"
            ],
            "support": {
                "issues": "https://github.com/sebastianbergmann/php-invoker/issues",
                "source": "https://github.com/sebastianbergmann/php-invoker/tree/3.1.1"
            },
            "funding": [
                {
                    "url": "https://github.com/sebastianbergmann",
                    "type": "github"
                }
            ],
            "time": "2020-09-28T05:58:55+00:00"
        },
        {
            "name": "phpunit/php-text-template",
            "version": "2.0.4",
            "source": {
                "type": "git",
                "url": "https://github.com/sebastianbergmann/php-text-template.git",
                "reference": "5da5f67fc95621df9ff4c4e5a84d6a8a2acf7c28"
            },
            "dist": {
                "type": "zip",
                "url": "https://api.github.com/repos/sebastianbergmann/php-text-template/zipball/5da5f67fc95621df9ff4c4e5a84d6a8a2acf7c28",
                "reference": "5da5f67fc95621df9ff4c4e5a84d6a8a2acf7c28",
                "shasum": ""
            },
            "require": {
                "php": ">=7.3"
            },
            "require-dev": {
                "phpunit/phpunit": "^9.3"
            },
            "type": "library",
            "extra": {
                "branch-alias": {
                    "dev-master": "2.0-dev"
                }
            },
            "autoload": {
                "classmap": [
                    "src/"
                ]
            },
            "notification-url": "https://packagist.org/downloads/",
            "license": [
                "BSD-3-Clause"
            ],
            "authors": [
                {
                    "name": "Sebastian Bergmann",
                    "email": "sebastian@phpunit.de",
                    "role": "lead"
                }
            ],
            "description": "Simple template engine.",
            "homepage": "https://github.com/sebastianbergmann/php-text-template/",
            "keywords": [
                "template"
            ],
            "support": {
                "issues": "https://github.com/sebastianbergmann/php-text-template/issues",
                "source": "https://github.com/sebastianbergmann/php-text-template/tree/2.0.4"
            },
            "funding": [
                {
                    "url": "https://github.com/sebastianbergmann",
                    "type": "github"
                }
            ],
            "time": "2020-10-26T05:33:50+00:00"
        },
        {
            "name": "phpunit/php-timer",
            "version": "5.0.3",
            "source": {
                "type": "git",
                "url": "https://github.com/sebastianbergmann/php-timer.git",
                "reference": "5a63ce20ed1b5bf577850e2c4e87f4aa902afbd2"
            },
            "dist": {
                "type": "zip",
                "url": "https://api.github.com/repos/sebastianbergmann/php-timer/zipball/5a63ce20ed1b5bf577850e2c4e87f4aa902afbd2",
                "reference": "5a63ce20ed1b5bf577850e2c4e87f4aa902afbd2",
                "shasum": ""
            },
            "require": {
                "php": ">=7.3"
            },
            "require-dev": {
                "phpunit/phpunit": "^9.3"
            },
            "type": "library",
            "extra": {
                "branch-alias": {
                    "dev-master": "5.0-dev"
                }
            },
            "autoload": {
                "classmap": [
                    "src/"
                ]
            },
            "notification-url": "https://packagist.org/downloads/",
            "license": [
                "BSD-3-Clause"
            ],
            "authors": [
                {
                    "name": "Sebastian Bergmann",
                    "email": "sebastian@phpunit.de",
                    "role": "lead"
                }
            ],
            "description": "Utility class for timing",
            "homepage": "https://github.com/sebastianbergmann/php-timer/",
            "keywords": [
                "timer"
            ],
            "support": {
                "issues": "https://github.com/sebastianbergmann/php-timer/issues",
                "source": "https://github.com/sebastianbergmann/php-timer/tree/5.0.3"
            },
            "funding": [
                {
                    "url": "https://github.com/sebastianbergmann",
                    "type": "github"
                }
            ],
            "time": "2020-10-26T13:16:10+00:00"
        },
        {
            "name": "phpunit/phpunit",
            "version": "9.5.23",
            "source": {
                "type": "git",
                "url": "https://github.com/sebastianbergmann/phpunit.git",
                "reference": "888556852e7e9bbeeedb9656afe46118765ade34"
            },
            "dist": {
                "type": "zip",
                "url": "https://api.github.com/repos/sebastianbergmann/phpunit/zipball/888556852e7e9bbeeedb9656afe46118765ade34",
                "reference": "888556852e7e9bbeeedb9656afe46118765ade34",
                "shasum": ""
            },
            "require": {
                "doctrine/instantiator": "^1.3.1",
                "ext-dom": "*",
                "ext-json": "*",
                "ext-libxml": "*",
                "ext-mbstring": "*",
                "ext-xml": "*",
                "ext-xmlwriter": "*",
                "myclabs/deep-copy": "^1.10.1",
                "phar-io/manifest": "^2.0.3",
                "phar-io/version": "^3.0.2",
                "php": ">=7.3",
                "phpunit/php-code-coverage": "^9.2.13",
                "phpunit/php-file-iterator": "^3.0.5",
                "phpunit/php-invoker": "^3.1.1",
                "phpunit/php-text-template": "^2.0.3",
                "phpunit/php-timer": "^5.0.2",
                "sebastian/cli-parser": "^1.0.1",
                "sebastian/code-unit": "^1.0.6",
                "sebastian/comparator": "^4.0.5",
                "sebastian/diff": "^4.0.3",
                "sebastian/environment": "^5.1.3",
                "sebastian/exporter": "^4.0.3",
                "sebastian/global-state": "^5.0.1",
                "sebastian/object-enumerator": "^4.0.3",
                "sebastian/resource-operations": "^3.0.3",
                "sebastian/type": "^3.0",
                "sebastian/version": "^3.0.2"
            },
            "suggest": {
                "ext-soap": "*",
                "ext-xdebug": "*"
            },
            "bin": [
                "phpunit"
            ],
            "type": "library",
            "extra": {
                "branch-alias": {
                    "dev-master": "9.5-dev"
                }
            },
            "autoload": {
                "files": [
                    "src/Framework/Assert/Functions.php"
                ],
                "classmap": [
                    "src/"
                ]
            },
            "notification-url": "https://packagist.org/downloads/",
            "license": [
                "BSD-3-Clause"
            ],
            "authors": [
                {
                    "name": "Sebastian Bergmann",
                    "email": "sebastian@phpunit.de",
                    "role": "lead"
                }
            ],
            "description": "The PHP Unit Testing framework.",
            "homepage": "https://phpunit.de/",
            "keywords": [
                "phpunit",
                "testing",
                "xunit"
            ],
            "support": {
                "issues": "https://github.com/sebastianbergmann/phpunit/issues",
                "source": "https://github.com/sebastianbergmann/phpunit/tree/9.5.23"
            },
            "funding": [
                {
                    "url": "https://phpunit.de/sponsors.html",
                    "type": "custom"
                },
                {
                    "url": "https://github.com/sebastianbergmann",
                    "type": "github"
                }
            ],
            "time": "2022-08-22T14:01:36+00:00"
        },
        {
            "name": "rector/rector",
            "version": "0.15.2",
            "source": {
                "type": "git",
                "url": "https://github.com/rectorphp/rector.git",
                "reference": "5bc89fa73d0be2769e02e49a0e924c95b1842093"
            },
            "dist": {
                "type": "zip",
                "url": "https://api.github.com/repos/rectorphp/rector/zipball/5bc89fa73d0be2769e02e49a0e924c95b1842093",
                "reference": "5bc89fa73d0be2769e02e49a0e924c95b1842093",
                "shasum": ""
            },
            "require": {
                "php": "^7.2|^8.0",
                "phpstan/phpstan": "^1.9.4"
            },
            "conflict": {
                "rector/rector-doctrine": "*",
                "rector/rector-downgrade-php": "*",
                "rector/rector-php-parser": "*",
                "rector/rector-phpunit": "*",
                "rector/rector-symfony": "*"
            },
            "bin": [
                "bin/rector"
            ],
            "type": "library",
            "extra": {
                "branch-alias": {
                    "dev-main": "0.14-dev"
                }
            },
            "autoload": {
                "files": [
                    "bootstrap.php"
                ]
            },
            "notification-url": "https://packagist.org/downloads/",
            "license": [
                "MIT"
            ],
            "description": "Instant Upgrade and Automated Refactoring of any PHP code",
            "support": {
                "issues": "https://github.com/rectorphp/rector/issues",
                "source": "https://github.com/rectorphp/rector/tree/0.15.2"
            },
            "funding": [
                {
                    "url": "https://github.com/tomasvotruba",
                    "type": "github"
                }
            ],
            "time": "2022-12-24T12:55:36+00:00"
        },
        {
            "name": "sebastian/cli-parser",
            "version": "1.0.1",
            "source": {
                "type": "git",
                "url": "https://github.com/sebastianbergmann/cli-parser.git",
                "reference": "442e7c7e687e42adc03470c7b668bc4b2402c0b2"
            },
            "dist": {
                "type": "zip",
                "url": "https://api.github.com/repos/sebastianbergmann/cli-parser/zipball/442e7c7e687e42adc03470c7b668bc4b2402c0b2",
                "reference": "442e7c7e687e42adc03470c7b668bc4b2402c0b2",
                "shasum": ""
            },
            "require": {
                "php": ">=7.3"
            },
            "require-dev": {
                "phpunit/phpunit": "^9.3"
            },
            "type": "library",
            "extra": {
                "branch-alias": {
                    "dev-master": "1.0-dev"
                }
            },
            "autoload": {
                "classmap": [
                    "src/"
                ]
            },
            "notification-url": "https://packagist.org/downloads/",
            "license": [
                "BSD-3-Clause"
            ],
            "authors": [
                {
                    "name": "Sebastian Bergmann",
                    "email": "sebastian@phpunit.de",
                    "role": "lead"
                }
            ],
            "description": "Library for parsing CLI options",
            "homepage": "https://github.com/sebastianbergmann/cli-parser",
            "support": {
                "issues": "https://github.com/sebastianbergmann/cli-parser/issues",
                "source": "https://github.com/sebastianbergmann/cli-parser/tree/1.0.1"
            },
            "funding": [
                {
                    "url": "https://github.com/sebastianbergmann",
                    "type": "github"
                }
            ],
            "time": "2020-09-28T06:08:49+00:00"
        },
        {
            "name": "sebastian/code-unit",
            "version": "1.0.8",
            "source": {
                "type": "git",
                "url": "https://github.com/sebastianbergmann/code-unit.git",
                "reference": "1fc9f64c0927627ef78ba436c9b17d967e68e120"
            },
            "dist": {
                "type": "zip",
                "url": "https://api.github.com/repos/sebastianbergmann/code-unit/zipball/1fc9f64c0927627ef78ba436c9b17d967e68e120",
                "reference": "1fc9f64c0927627ef78ba436c9b17d967e68e120",
                "shasum": ""
            },
            "require": {
                "php": ">=7.3"
            },
            "require-dev": {
                "phpunit/phpunit": "^9.3"
            },
            "type": "library",
            "extra": {
                "branch-alias": {
                    "dev-master": "1.0-dev"
                }
            },
            "autoload": {
                "classmap": [
                    "src/"
                ]
            },
            "notification-url": "https://packagist.org/downloads/",
            "license": [
                "BSD-3-Clause"
            ],
            "authors": [
                {
                    "name": "Sebastian Bergmann",
                    "email": "sebastian@phpunit.de",
                    "role": "lead"
                }
            ],
            "description": "Collection of value objects that represent the PHP code units",
            "homepage": "https://github.com/sebastianbergmann/code-unit",
            "support": {
                "issues": "https://github.com/sebastianbergmann/code-unit/issues",
                "source": "https://github.com/sebastianbergmann/code-unit/tree/1.0.8"
            },
            "funding": [
                {
                    "url": "https://github.com/sebastianbergmann",
                    "type": "github"
                }
            ],
            "time": "2020-10-26T13:08:54+00:00"
        },
        {
            "name": "sebastian/code-unit-reverse-lookup",
            "version": "2.0.3",
            "source": {
                "type": "git",
                "url": "https://github.com/sebastianbergmann/code-unit-reverse-lookup.git",
                "reference": "ac91f01ccec49fb77bdc6fd1e548bc70f7faa3e5"
            },
            "dist": {
                "type": "zip",
                "url": "https://api.github.com/repos/sebastianbergmann/code-unit-reverse-lookup/zipball/ac91f01ccec49fb77bdc6fd1e548bc70f7faa3e5",
                "reference": "ac91f01ccec49fb77bdc6fd1e548bc70f7faa3e5",
                "shasum": ""
            },
            "require": {
                "php": ">=7.3"
            },
            "require-dev": {
                "phpunit/phpunit": "^9.3"
            },
            "type": "library",
            "extra": {
                "branch-alias": {
                    "dev-master": "2.0-dev"
                }
            },
            "autoload": {
                "classmap": [
                    "src/"
                ]
            },
            "notification-url": "https://packagist.org/downloads/",
            "license": [
                "BSD-3-Clause"
            ],
            "authors": [
                {
                    "name": "Sebastian Bergmann",
                    "email": "sebastian@phpunit.de"
                }
            ],
            "description": "Looks up which function or method a line of code belongs to",
            "homepage": "https://github.com/sebastianbergmann/code-unit-reverse-lookup/",
            "support": {
                "issues": "https://github.com/sebastianbergmann/code-unit-reverse-lookup/issues",
                "source": "https://github.com/sebastianbergmann/code-unit-reverse-lookup/tree/2.0.3"
            },
            "funding": [
                {
                    "url": "https://github.com/sebastianbergmann",
                    "type": "github"
                }
            ],
            "time": "2020-09-28T05:30:19+00:00"
        },
        {
            "name": "sebastian/comparator",
            "version": "4.0.6",
            "source": {
                "type": "git",
                "url": "https://github.com/sebastianbergmann/comparator.git",
                "reference": "55f4261989e546dc112258c7a75935a81a7ce382"
            },
            "dist": {
                "type": "zip",
                "url": "https://api.github.com/repos/sebastianbergmann/comparator/zipball/55f4261989e546dc112258c7a75935a81a7ce382",
                "reference": "55f4261989e546dc112258c7a75935a81a7ce382",
                "shasum": ""
            },
            "require": {
                "php": ">=7.3",
                "sebastian/diff": "^4.0",
                "sebastian/exporter": "^4.0"
            },
            "require-dev": {
                "phpunit/phpunit": "^9.3"
            },
            "type": "library",
            "extra": {
                "branch-alias": {
                    "dev-master": "4.0-dev"
                }
            },
            "autoload": {
                "classmap": [
                    "src/"
                ]
            },
            "notification-url": "https://packagist.org/downloads/",
            "license": [
                "BSD-3-Clause"
            ],
            "authors": [
                {
                    "name": "Sebastian Bergmann",
                    "email": "sebastian@phpunit.de"
                },
                {
                    "name": "Jeff Welch",
                    "email": "whatthejeff@gmail.com"
                },
                {
                    "name": "Volker Dusch",
                    "email": "github@wallbash.com"
                },
                {
                    "name": "Bernhard Schussek",
                    "email": "bschussek@2bepublished.at"
                }
            ],
            "description": "Provides the functionality to compare PHP values for equality",
            "homepage": "https://github.com/sebastianbergmann/comparator",
            "keywords": [
                "comparator",
                "compare",
                "equality"
            ],
            "support": {
                "issues": "https://github.com/sebastianbergmann/comparator/issues",
                "source": "https://github.com/sebastianbergmann/comparator/tree/4.0.6"
            },
            "funding": [
                {
                    "url": "https://github.com/sebastianbergmann",
                    "type": "github"
                }
            ],
            "time": "2020-10-26T15:49:45+00:00"
        },
        {
            "name": "sebastian/complexity",
            "version": "2.0.2",
            "source": {
                "type": "git",
                "url": "https://github.com/sebastianbergmann/complexity.git",
                "reference": "739b35e53379900cc9ac327b2147867b8b6efd88"
            },
            "dist": {
                "type": "zip",
                "url": "https://api.github.com/repos/sebastianbergmann/complexity/zipball/739b35e53379900cc9ac327b2147867b8b6efd88",
                "reference": "739b35e53379900cc9ac327b2147867b8b6efd88",
                "shasum": ""
            },
            "require": {
                "nikic/php-parser": "^4.7",
                "php": ">=7.3"
            },
            "require-dev": {
                "phpunit/phpunit": "^9.3"
            },
            "type": "library",
            "extra": {
                "branch-alias": {
                    "dev-master": "2.0-dev"
                }
            },
            "autoload": {
                "classmap": [
                    "src/"
                ]
            },
            "notification-url": "https://packagist.org/downloads/",
            "license": [
                "BSD-3-Clause"
            ],
            "authors": [
                {
                    "name": "Sebastian Bergmann",
                    "email": "sebastian@phpunit.de",
                    "role": "lead"
                }
            ],
            "description": "Library for calculating the complexity of PHP code units",
            "homepage": "https://github.com/sebastianbergmann/complexity",
            "support": {
                "issues": "https://github.com/sebastianbergmann/complexity/issues",
                "source": "https://github.com/sebastianbergmann/complexity/tree/2.0.2"
            },
            "funding": [
                {
                    "url": "https://github.com/sebastianbergmann",
                    "type": "github"
                }
            ],
            "time": "2020-10-26T15:52:27+00:00"
        },
        {
            "name": "sebastian/diff",
            "version": "4.0.4",
            "source": {
                "type": "git",
                "url": "https://github.com/sebastianbergmann/diff.git",
                "reference": "3461e3fccc7cfdfc2720be910d3bd73c69be590d"
            },
            "dist": {
                "type": "zip",
                "url": "https://api.github.com/repos/sebastianbergmann/diff/zipball/3461e3fccc7cfdfc2720be910d3bd73c69be590d",
                "reference": "3461e3fccc7cfdfc2720be910d3bd73c69be590d",
                "shasum": ""
            },
            "require": {
                "php": ">=7.3"
            },
            "require-dev": {
                "phpunit/phpunit": "^9.3",
                "symfony/process": "^4.2 || ^5"
            },
            "type": "library",
            "extra": {
                "branch-alias": {
                    "dev-master": "4.0-dev"
                }
            },
            "autoload": {
                "classmap": [
                    "src/"
                ]
            },
            "notification-url": "https://packagist.org/downloads/",
            "license": [
                "BSD-3-Clause"
            ],
            "authors": [
                {
                    "name": "Sebastian Bergmann",
                    "email": "sebastian@phpunit.de"
                },
                {
                    "name": "Kore Nordmann",
                    "email": "mail@kore-nordmann.de"
                }
            ],
            "description": "Diff implementation",
            "homepage": "https://github.com/sebastianbergmann/diff",
            "keywords": [
                "diff",
                "udiff",
                "unidiff",
                "unified diff"
            ],
            "support": {
                "issues": "https://github.com/sebastianbergmann/diff/issues",
                "source": "https://github.com/sebastianbergmann/diff/tree/4.0.4"
            },
            "funding": [
                {
                    "url": "https://github.com/sebastianbergmann",
                    "type": "github"
                }
            ],
            "time": "2020-10-26T13:10:38+00:00"
        },
        {
            "name": "sebastian/environment",
            "version": "5.1.4",
            "source": {
                "type": "git",
                "url": "https://github.com/sebastianbergmann/environment.git",
                "reference": "1b5dff7bb151a4db11d49d90e5408e4e938270f7"
            },
            "dist": {
                "type": "zip",
                "url": "https://api.github.com/repos/sebastianbergmann/environment/zipball/1b5dff7bb151a4db11d49d90e5408e4e938270f7",
                "reference": "1b5dff7bb151a4db11d49d90e5408e4e938270f7",
                "shasum": ""
            },
            "require": {
                "php": ">=7.3"
            },
            "require-dev": {
                "phpunit/phpunit": "^9.3"
            },
            "suggest": {
                "ext-posix": "*"
            },
            "type": "library",
            "extra": {
                "branch-alias": {
                    "dev-master": "5.1-dev"
                }
            },
            "autoload": {
                "classmap": [
                    "src/"
                ]
            },
            "notification-url": "https://packagist.org/downloads/",
            "license": [
                "BSD-3-Clause"
            ],
            "authors": [
                {
                    "name": "Sebastian Bergmann",
                    "email": "sebastian@phpunit.de"
                }
            ],
            "description": "Provides functionality to handle HHVM/PHP environments",
            "homepage": "http://www.github.com/sebastianbergmann/environment",
            "keywords": [
                "Xdebug",
                "environment",
                "hhvm"
            ],
            "support": {
                "issues": "https://github.com/sebastianbergmann/environment/issues",
                "source": "https://github.com/sebastianbergmann/environment/tree/5.1.4"
            },
            "funding": [
                {
                    "url": "https://github.com/sebastianbergmann",
                    "type": "github"
                }
            ],
            "time": "2022-04-03T09:37:03+00:00"
        },
        {
            "name": "sebastian/exporter",
            "version": "4.0.4",
            "source": {
                "type": "git",
                "url": "https://github.com/sebastianbergmann/exporter.git",
                "reference": "65e8b7db476c5dd267e65eea9cab77584d3cfff9"
            },
            "dist": {
                "type": "zip",
                "url": "https://api.github.com/repos/sebastianbergmann/exporter/zipball/65e8b7db476c5dd267e65eea9cab77584d3cfff9",
                "reference": "65e8b7db476c5dd267e65eea9cab77584d3cfff9",
                "shasum": ""
            },
            "require": {
                "php": ">=7.3",
                "sebastian/recursion-context": "^4.0"
            },
            "require-dev": {
                "ext-mbstring": "*",
                "phpunit/phpunit": "^9.3"
            },
            "type": "library",
            "extra": {
                "branch-alias": {
                    "dev-master": "4.0-dev"
                }
            },
            "autoload": {
                "classmap": [
                    "src/"
                ]
            },
            "notification-url": "https://packagist.org/downloads/",
            "license": [
                "BSD-3-Clause"
            ],
            "authors": [
                {
                    "name": "Sebastian Bergmann",
                    "email": "sebastian@phpunit.de"
                },
                {
                    "name": "Jeff Welch",
                    "email": "whatthejeff@gmail.com"
                },
                {
                    "name": "Volker Dusch",
                    "email": "github@wallbash.com"
                },
                {
                    "name": "Adam Harvey",
                    "email": "aharvey@php.net"
                },
                {
                    "name": "Bernhard Schussek",
                    "email": "bschussek@gmail.com"
                }
            ],
            "description": "Provides the functionality to export PHP variables for visualization",
            "homepage": "https://www.github.com/sebastianbergmann/exporter",
            "keywords": [
                "export",
                "exporter"
            ],
            "support": {
                "issues": "https://github.com/sebastianbergmann/exporter/issues",
                "source": "https://github.com/sebastianbergmann/exporter/tree/4.0.4"
            },
            "funding": [
                {
                    "url": "https://github.com/sebastianbergmann",
                    "type": "github"
                }
            ],
            "time": "2021-11-11T14:18:36+00:00"
        },
        {
            "name": "sebastian/global-state",
            "version": "5.0.5",
            "source": {
                "type": "git",
                "url": "https://github.com/sebastianbergmann/global-state.git",
                "reference": "0ca8db5a5fc9c8646244e629625ac486fa286bf2"
            },
            "dist": {
                "type": "zip",
                "url": "https://api.github.com/repos/sebastianbergmann/global-state/zipball/0ca8db5a5fc9c8646244e629625ac486fa286bf2",
                "reference": "0ca8db5a5fc9c8646244e629625ac486fa286bf2",
                "shasum": ""
            },
            "require": {
                "php": ">=7.3",
                "sebastian/object-reflector": "^2.0",
                "sebastian/recursion-context": "^4.0"
            },
            "require-dev": {
                "ext-dom": "*",
                "phpunit/phpunit": "^9.3"
            },
            "suggest": {
                "ext-uopz": "*"
            },
            "type": "library",
            "extra": {
                "branch-alias": {
                    "dev-master": "5.0-dev"
                }
            },
            "autoload": {
                "classmap": [
                    "src/"
                ]
            },
            "notification-url": "https://packagist.org/downloads/",
            "license": [
                "BSD-3-Clause"
            ],
            "authors": [
                {
                    "name": "Sebastian Bergmann",
                    "email": "sebastian@phpunit.de"
                }
            ],
            "description": "Snapshotting of global state",
            "homepage": "http://www.github.com/sebastianbergmann/global-state",
            "keywords": [
                "global state"
            ],
            "support": {
                "issues": "https://github.com/sebastianbergmann/global-state/issues",
                "source": "https://github.com/sebastianbergmann/global-state/tree/5.0.5"
            },
            "funding": [
                {
                    "url": "https://github.com/sebastianbergmann",
                    "type": "github"
                }
            ],
            "time": "2022-02-14T08:28:10+00:00"
        },
        {
            "name": "sebastian/lines-of-code",
            "version": "1.0.3",
            "source": {
                "type": "git",
                "url": "https://github.com/sebastianbergmann/lines-of-code.git",
                "reference": "c1c2e997aa3146983ed888ad08b15470a2e22ecc"
            },
            "dist": {
                "type": "zip",
                "url": "https://api.github.com/repos/sebastianbergmann/lines-of-code/zipball/c1c2e997aa3146983ed888ad08b15470a2e22ecc",
                "reference": "c1c2e997aa3146983ed888ad08b15470a2e22ecc",
                "shasum": ""
            },
            "require": {
                "nikic/php-parser": "^4.6",
                "php": ">=7.3"
            },
            "require-dev": {
                "phpunit/phpunit": "^9.3"
            },
            "type": "library",
            "extra": {
                "branch-alias": {
                    "dev-master": "1.0-dev"
                }
            },
            "autoload": {
                "classmap": [
                    "src/"
                ]
            },
            "notification-url": "https://packagist.org/downloads/",
            "license": [
                "BSD-3-Clause"
            ],
            "authors": [
                {
                    "name": "Sebastian Bergmann",
                    "email": "sebastian@phpunit.de",
                    "role": "lead"
                }
            ],
            "description": "Library for counting the lines of code in PHP source code",
            "homepage": "https://github.com/sebastianbergmann/lines-of-code",
            "support": {
                "issues": "https://github.com/sebastianbergmann/lines-of-code/issues",
                "source": "https://github.com/sebastianbergmann/lines-of-code/tree/1.0.3"
            },
            "funding": [
                {
                    "url": "https://github.com/sebastianbergmann",
                    "type": "github"
                }
            ],
            "time": "2020-11-28T06:42:11+00:00"
        },
        {
            "name": "sebastian/object-enumerator",
            "version": "4.0.4",
            "source": {
                "type": "git",
                "url": "https://github.com/sebastianbergmann/object-enumerator.git",
                "reference": "5c9eeac41b290a3712d88851518825ad78f45c71"
            },
            "dist": {
                "type": "zip",
                "url": "https://api.github.com/repos/sebastianbergmann/object-enumerator/zipball/5c9eeac41b290a3712d88851518825ad78f45c71",
                "reference": "5c9eeac41b290a3712d88851518825ad78f45c71",
                "shasum": ""
            },
            "require": {
                "php": ">=7.3",
                "sebastian/object-reflector": "^2.0",
                "sebastian/recursion-context": "^4.0"
            },
            "require-dev": {
                "phpunit/phpunit": "^9.3"
            },
            "type": "library",
            "extra": {
                "branch-alias": {
                    "dev-master": "4.0-dev"
                }
            },
            "autoload": {
                "classmap": [
                    "src/"
                ]
            },
            "notification-url": "https://packagist.org/downloads/",
            "license": [
                "BSD-3-Clause"
            ],
            "authors": [
                {
                    "name": "Sebastian Bergmann",
                    "email": "sebastian@phpunit.de"
                }
            ],
            "description": "Traverses array structures and object graphs to enumerate all referenced objects",
            "homepage": "https://github.com/sebastianbergmann/object-enumerator/",
            "support": {
                "issues": "https://github.com/sebastianbergmann/object-enumerator/issues",
                "source": "https://github.com/sebastianbergmann/object-enumerator/tree/4.0.4"
            },
            "funding": [
                {
                    "url": "https://github.com/sebastianbergmann",
                    "type": "github"
                }
            ],
            "time": "2020-10-26T13:12:34+00:00"
        },
        {
            "name": "sebastian/object-reflector",
            "version": "2.0.4",
            "source": {
                "type": "git",
                "url": "https://github.com/sebastianbergmann/object-reflector.git",
                "reference": "b4f479ebdbf63ac605d183ece17d8d7fe49c15c7"
            },
            "dist": {
                "type": "zip",
                "url": "https://api.github.com/repos/sebastianbergmann/object-reflector/zipball/b4f479ebdbf63ac605d183ece17d8d7fe49c15c7",
                "reference": "b4f479ebdbf63ac605d183ece17d8d7fe49c15c7",
                "shasum": ""
            },
            "require": {
                "php": ">=7.3"
            },
            "require-dev": {
                "phpunit/phpunit": "^9.3"
            },
            "type": "library",
            "extra": {
                "branch-alias": {
                    "dev-master": "2.0-dev"
                }
            },
            "autoload": {
                "classmap": [
                    "src/"
                ]
            },
            "notification-url": "https://packagist.org/downloads/",
            "license": [
                "BSD-3-Clause"
            ],
            "authors": [
                {
                    "name": "Sebastian Bergmann",
                    "email": "sebastian@phpunit.de"
                }
            ],
            "description": "Allows reflection of object attributes, including inherited and non-public ones",
            "homepage": "https://github.com/sebastianbergmann/object-reflector/",
            "support": {
                "issues": "https://github.com/sebastianbergmann/object-reflector/issues",
                "source": "https://github.com/sebastianbergmann/object-reflector/tree/2.0.4"
            },
            "funding": [
                {
                    "url": "https://github.com/sebastianbergmann",
                    "type": "github"
                }
            ],
            "time": "2020-10-26T13:14:26+00:00"
        },
        {
            "name": "sebastian/recursion-context",
            "version": "4.0.4",
            "source": {
                "type": "git",
                "url": "https://github.com/sebastianbergmann/recursion-context.git",
                "reference": "cd9d8cf3c5804de4341c283ed787f099f5506172"
            },
            "dist": {
                "type": "zip",
                "url": "https://api.github.com/repos/sebastianbergmann/recursion-context/zipball/cd9d8cf3c5804de4341c283ed787f099f5506172",
                "reference": "cd9d8cf3c5804de4341c283ed787f099f5506172",
                "shasum": ""
            },
            "require": {
                "php": ">=7.3"
            },
            "require-dev": {
                "phpunit/phpunit": "^9.3"
            },
            "type": "library",
            "extra": {
                "branch-alias": {
                    "dev-master": "4.0-dev"
                }
            },
            "autoload": {
                "classmap": [
                    "src/"
                ]
            },
            "notification-url": "https://packagist.org/downloads/",
            "license": [
                "BSD-3-Clause"
            ],
            "authors": [
                {
                    "name": "Sebastian Bergmann",
                    "email": "sebastian@phpunit.de"
                },
                {
                    "name": "Jeff Welch",
                    "email": "whatthejeff@gmail.com"
                },
                {
                    "name": "Adam Harvey",
                    "email": "aharvey@php.net"
                }
            ],
            "description": "Provides functionality to recursively process PHP variables",
            "homepage": "http://www.github.com/sebastianbergmann/recursion-context",
            "support": {
                "issues": "https://github.com/sebastianbergmann/recursion-context/issues",
                "source": "https://github.com/sebastianbergmann/recursion-context/tree/4.0.4"
            },
            "funding": [
                {
                    "url": "https://github.com/sebastianbergmann",
                    "type": "github"
                }
            ],
            "time": "2020-10-26T13:17:30+00:00"
        },
        {
            "name": "sebastian/resource-operations",
            "version": "3.0.3",
            "source": {
                "type": "git",
                "url": "https://github.com/sebastianbergmann/resource-operations.git",
                "reference": "0f4443cb3a1d92ce809899753bc0d5d5a8dd19a8"
            },
            "dist": {
                "type": "zip",
                "url": "https://api.github.com/repos/sebastianbergmann/resource-operations/zipball/0f4443cb3a1d92ce809899753bc0d5d5a8dd19a8",
                "reference": "0f4443cb3a1d92ce809899753bc0d5d5a8dd19a8",
                "shasum": ""
            },
            "require": {
                "php": ">=7.3"
            },
            "require-dev": {
                "phpunit/phpunit": "^9.0"
            },
            "type": "library",
            "extra": {
                "branch-alias": {
                    "dev-master": "3.0-dev"
                }
            },
            "autoload": {
                "classmap": [
                    "src/"
                ]
            },
            "notification-url": "https://packagist.org/downloads/",
            "license": [
                "BSD-3-Clause"
            ],
            "authors": [
                {
                    "name": "Sebastian Bergmann",
                    "email": "sebastian@phpunit.de"
                }
            ],
            "description": "Provides a list of PHP built-in functions that operate on resources",
            "homepage": "https://www.github.com/sebastianbergmann/resource-operations",
            "support": {
                "issues": "https://github.com/sebastianbergmann/resource-operations/issues",
                "source": "https://github.com/sebastianbergmann/resource-operations/tree/3.0.3"
            },
            "funding": [
                {
                    "url": "https://github.com/sebastianbergmann",
                    "type": "github"
                }
            ],
            "time": "2020-09-28T06:45:17+00:00"
        },
        {
            "name": "sebastian/type",
            "version": "3.0.0",
            "source": {
                "type": "git",
                "url": "https://github.com/sebastianbergmann/type.git",
                "reference": "b233b84bc4465aff7b57cf1c4bc75c86d00d6dad"
            },
            "dist": {
                "type": "zip",
                "url": "https://api.github.com/repos/sebastianbergmann/type/zipball/b233b84bc4465aff7b57cf1c4bc75c86d00d6dad",
                "reference": "b233b84bc4465aff7b57cf1c4bc75c86d00d6dad",
                "shasum": ""
            },
            "require": {
                "php": ">=7.3"
            },
            "require-dev": {
                "phpunit/phpunit": "^9.5"
            },
            "type": "library",
            "extra": {
                "branch-alias": {
                    "dev-master": "3.0-dev"
                }
            },
            "autoload": {
                "classmap": [
                    "src/"
                ]
            },
            "notification-url": "https://packagist.org/downloads/",
            "license": [
                "BSD-3-Clause"
            ],
            "authors": [
                {
                    "name": "Sebastian Bergmann",
                    "email": "sebastian@phpunit.de",
                    "role": "lead"
                }
            ],
            "description": "Collection of value objects that represent the types of the PHP type system",
            "homepage": "https://github.com/sebastianbergmann/type",
            "support": {
                "issues": "https://github.com/sebastianbergmann/type/issues",
                "source": "https://github.com/sebastianbergmann/type/tree/3.0.0"
            },
            "funding": [
                {
                    "url": "https://github.com/sebastianbergmann",
                    "type": "github"
                }
            ],
            "time": "2022-03-15T09:54:48+00:00"
        },
        {
            "name": "sebastian/version",
            "version": "3.0.2",
            "source": {
                "type": "git",
                "url": "https://github.com/sebastianbergmann/version.git",
                "reference": "c6c1022351a901512170118436c764e473f6de8c"
            },
            "dist": {
                "type": "zip",
                "url": "https://api.github.com/repos/sebastianbergmann/version/zipball/c6c1022351a901512170118436c764e473f6de8c",
                "reference": "c6c1022351a901512170118436c764e473f6de8c",
                "shasum": ""
            },
            "require": {
                "php": ">=7.3"
            },
            "type": "library",
            "extra": {
                "branch-alias": {
                    "dev-master": "3.0-dev"
                }
            },
            "autoload": {
                "classmap": [
                    "src/"
                ]
            },
            "notification-url": "https://packagist.org/downloads/",
            "license": [
                "BSD-3-Clause"
            ],
            "authors": [
                {
                    "name": "Sebastian Bergmann",
                    "email": "sebastian@phpunit.de",
                    "role": "lead"
                }
            ],
            "description": "Library that helps with managing the version number of Git-hosted PHP projects",
            "homepage": "https://github.com/sebastianbergmann/version",
            "support": {
                "issues": "https://github.com/sebastianbergmann/version/issues",
                "source": "https://github.com/sebastianbergmann/version/tree/3.0.2"
            },
            "funding": [
                {
                    "url": "https://github.com/sebastianbergmann",
                    "type": "github"
                }
            ],
            "time": "2020-09-28T06:39:44+00:00"
        },
        {
            "name": "seld/jsonlint",
            "version": "1.8.3",
            "source": {
                "type": "git",
                "url": "https://github.com/Seldaek/jsonlint.git",
                "reference": "9ad6ce79c342fbd44df10ea95511a1b24dee5b57"
            },
            "dist": {
                "type": "zip",
                "url": "https://api.github.com/repos/Seldaek/jsonlint/zipball/9ad6ce79c342fbd44df10ea95511a1b24dee5b57",
                "reference": "9ad6ce79c342fbd44df10ea95511a1b24dee5b57",
                "shasum": ""
            },
            "require": {
                "php": "^5.3 || ^7.0 || ^8.0"
            },
            "require-dev": {
                "phpunit/phpunit": "^4.8.35 || ^5.7 || ^6.0"
            },
            "bin": [
                "bin/jsonlint"
            ],
            "type": "library",
            "autoload": {
                "psr-4": {
                    "Seld\\JsonLint\\": "src/Seld/JsonLint/"
                }
            },
            "notification-url": "https://packagist.org/downloads/",
            "license": [
                "MIT"
            ],
            "authors": [
                {
                    "name": "Jordi Boggiano",
                    "email": "j.boggiano@seld.be",
                    "homepage": "http://seld.be"
                }
            ],
            "description": "JSON Linter",
            "keywords": [
                "json",
                "linter",
                "parser",
                "validator"
            ],
            "support": {
                "issues": "https://github.com/Seldaek/jsonlint/issues",
                "source": "https://github.com/Seldaek/jsonlint/tree/1.8.3"
            },
            "funding": [
                {
                    "url": "https://github.com/Seldaek",
                    "type": "github"
                },
                {
                    "url": "https://tidelift.com/funding/github/packagist/seld/jsonlint",
                    "type": "tidelift"
                }
            ],
            "time": "2020-11-11T09:19:24+00:00"
        },
        {
            "name": "theseer/tokenizer",
            "version": "1.2.1",
            "source": {
                "type": "git",
                "url": "https://github.com/theseer/tokenizer.git",
                "reference": "34a41e998c2183e22995f158c581e7b5e755ab9e"
            },
            "dist": {
                "type": "zip",
                "url": "https://api.github.com/repos/theseer/tokenizer/zipball/34a41e998c2183e22995f158c581e7b5e755ab9e",
                "reference": "34a41e998c2183e22995f158c581e7b5e755ab9e",
                "shasum": ""
            },
            "require": {
                "ext-dom": "*",
                "ext-tokenizer": "*",
                "ext-xmlwriter": "*",
                "php": "^7.2 || ^8.0"
            },
            "type": "library",
            "autoload": {
                "classmap": [
                    "src/"
                ]
            },
            "notification-url": "https://packagist.org/downloads/",
            "license": [
                "BSD-3-Clause"
            ],
            "authors": [
                {
                    "name": "Arne Blankerts",
                    "email": "arne@blankerts.de",
                    "role": "Developer"
                }
            ],
            "description": "A small library for converting tokenized PHP source code into XML and potentially other formats",
            "support": {
                "issues": "https://github.com/theseer/tokenizer/issues",
                "source": "https://github.com/theseer/tokenizer/tree/1.2.1"
            },
            "funding": [
                {
                    "url": "https://github.com/theseer",
                    "type": "github"
                }
            ],
            "time": "2021-07-28T10:34:58+00:00"
        },
        {
            "name": "vaimo/composer-patches",
            "version": "4.22.4",
            "source": {
                "type": "git",
                "url": "https://github.com/vaimo/composer-patches.git",
                "reference": "3da4cdf03fb4dc8d92b3d435de183f6044d679d6"
            },
            "dist": {
                "type": "zip",
                "url": "https://api.github.com/repos/vaimo/composer-patches/zipball/3da4cdf03fb4dc8d92b3d435de183f6044d679d6",
                "reference": "3da4cdf03fb4dc8d92b3d435de183f6044d679d6",
                "shasum": ""
            },
            "require": {
                "composer-plugin-api": "^1.0 || ^2.0",
                "drupol/phposinfo": "^1.6",
                "ext-json": "*",
                "php": ">=5.3.0",
                "seld/jsonlint": "^1.7.1",
                "vaimo/topological-sort": "^1.0"
            },
            "require-dev": {
                "composer/composer": "^1.0 || ^2.0",
                "phpcompatibility/php-compatibility": ">=9.1.1",
                "phpmd/phpmd": ">=2.6.0",
                "sebastian/phpcpd": ">=1.4.3",
                "squizlabs/php_codesniffer": ">=2.9.2",
                "vaimo/composer-changelogs": "^0.17.0",
                "vaimo/composer-patches-proxy": "1.0.0"
            },
            "type": "composer-plugin",
            "extra": {
                "class": "Vaimo\\ComposerPatches\\Plugin",
                "changelog": {
                    "source": "changelog.json",
                    "output": {
                        "md": "CHANGELOG.md"
                    }
                }
            },
            "autoload": {
                "psr-4": {
                    "Vaimo\\ComposerPatches\\": "src"
                }
            },
            "notification-url": "https://packagist.org/downloads/",
            "license": [
                "MIT"
            ],
            "authors": [
                {
                    "name": "Allan Paiste",
                    "email": "allan.paiste@vaimo.com"
                }
            ],
            "description": "Applies a patch from a local or remote file to any package that is part of a given composer project. Patches can be defined both on project and on package level. Optional support for patch versioning, sequencing, custom patch applier configuration and patch command for testing/troubleshooting added patches.",
            "keywords": [
                "Fixes",
                "back-ports",
                "backports",
                "bulk patches",
                "bundled patches",
                "composer command",
                "composer plugin",
                "configurable patch applier",
                "development patches",
                "downloaded patches",
                "environment flags",
                "hot-fixes",
                "hotfixes",
                "indirect restrictions",
                "maintenance",
                "maintenance tools",
                "multi-version patches",
                "multiple formats",
                "os-specific config",
                "package bug-fix",
                "package patches",
                "patch branching",
                "patch command",
                "patch description",
                "patch exclusion",
                "patch header",
                "patch meta-data",
                "patch resolve",
                "patch search",
                "patch skipping",
                "patcher",
                "patching",
                "plugin",
                "remote patch files",
                "resolve patches",
                "skipped packages",
                "tools",
                "utilities",
                "utility",
                "utils",
                "version restriction"
            ],
            "support": {
                "docs": "https://github.com/vaimo/composer-patches",
                "issues": "https://github.com/vaimo/composer-patches/issues",
                "source": "https://github.com/vaimo/composer-patches"
            },
            "time": "2021-02-25T11:24:50+00:00"
        },
        {
            "name": "vaimo/topological-sort",
            "version": "1.0.0",
            "source": {
                "type": "git",
                "url": "https://github.com/vaimo/topological-sort.git",
                "reference": "e19b93df2bac0e995ecd4b982ec4ea2fb1131e64"
            },
            "dist": {
                "type": "zip",
                "url": "https://api.github.com/repos/vaimo/topological-sort/zipball/e19b93df2bac0e995ecd4b982ec4ea2fb1131e64",
                "reference": "e19b93df2bac0e995ecd4b982ec4ea2fb1131e64",
                "shasum": ""
            },
            "require": {
                "php": ">=5.3"
            },
            "require-dev": {
                "codeclimate/php-test-reporter": "dev-master",
                "phpcompatibility/php-compatibility": "^9.1.1",
                "phpmd/phpmd": "^2.6.0",
                "phpunit/phpunit": "~4.0",
                "squizlabs/php_codesniffer": "^2.9.2",
                "symfony/console": "~2.5 || ~3.0 || ~4.0"
            },
            "type": "library",
            "autoload": {
                "psr-4": {
                    "Vaimo\\TopSort\\": "src/",
                    "Vaimo\\TopSort\\Tests\\": "tests/Tests/"
                }
            },
            "notification-url": "https://packagist.org/downloads/",
            "license": [
                "MIT"
            ],
            "authors": [
                {
                    "name": "Marc J. Schmidt",
                    "email": "marc@marcjschmidt.de"
                }
            ],
            "description": "High-Performance TopSort/Dependency resolving algorithm (compatibility version to work with 5.3)",
            "keywords": [
                "dependency resolving",
                "topological sort",
                "topsort"
            ],
            "support": {
                "source": "https://github.com/vaimo/topological-sort/tree/1.0.0"
            },
            "time": "2019-04-13T14:15:06+00:00"
        }
    ],
    "aliases": [],
    "minimum-stability": "dev",
    "stability-flags": {
        "jetbrains/phpstorm-stubs": 20
    },
    "prefer-stable": true,
    "prefer-lowest": false,
    "platform": {
        "php": "^8.1",
        "composer-runtime-api": "^2.0"
    },
    "platform-dev": [],
    "platform-overrides": {
        "php": "8.1.99"
    },
    "plugin-api-version": "2.3.0"
}<|MERGE_RESOLUTION|>--- conflicted
+++ resolved
@@ -4,11 +4,7 @@
         "Read more about it at https://getcomposer.org/doc/01-basic-usage.md#installing-dependencies",
         "This file is @generated automatically"
     ],
-<<<<<<< HEAD
-    "content-hash": "b1b7b14a94d9b0296aa1c1a66fd852c0",
-=======
-    "content-hash": "a9e44b2692f178b5e91e338236aada50",
->>>>>>> e2956f04
+    "content-hash": "b580904e7c794057b676e9ad9184a23a",
     "packages": [
         {
             "name": "clue/ndjson-react",
