{
    "_readme": [
        "This file locks the dependencies of your project to a known state",
        "Read more about it at https://getcomposer.org/doc/01-basic-usage.md#installing-dependencies",
        "This file is @generated automatically"
    ],
<<<<<<< HEAD
    "content-hash": "5e2a5c48b1ae8034ced24b2a99e9322d",
=======
    "content-hash": "7f969c140ef67e7c2b16b1acdd9c1719",
>>>>>>> 2fb66328
    "packages": [
        {
            "name": "clue/ndjson-react",
            "version": "v1.3.0",
            "source": {
                "type": "git",
                "url": "https://github.com/clue/reactphp-ndjson.git",
                "reference": "392dc165fce93b5bb5c637b67e59619223c931b0"
            },
            "dist": {
                "type": "zip",
                "url": "https://api.github.com/repos/clue/reactphp-ndjson/zipball/392dc165fce93b5bb5c637b67e59619223c931b0",
                "reference": "392dc165fce93b5bb5c637b67e59619223c931b0",
                "shasum": ""
            },
            "require": {
                "php": ">=5.3",
                "react/stream": "^1.2"
            },
            "require-dev": {
                "phpunit/phpunit": "^9.5 || ^5.7 || ^4.8.35",
                "react/event-loop": "^1.2"
            },
            "type": "library",
            "autoload": {
                "psr-4": {
                    "Clue\\React\\NDJson\\": "src/"
                }
            },
            "notification-url": "https://packagist.org/downloads/",
            "license": [
                "MIT"
            ],
            "authors": [
                {
                    "name": "Christian Lück",
                    "email": "christian@clue.engineering"
                }
            ],
            "description": "Streaming newline-delimited JSON (NDJSON) parser and encoder for ReactPHP.",
            "homepage": "https://github.com/clue/reactphp-ndjson",
            "keywords": [
                "NDJSON",
                "json",
                "jsonlines",
                "newline",
                "reactphp",
                "streaming"
            ],
            "support": {
                "issues": "https://github.com/clue/reactphp-ndjson/issues",
                "source": "https://github.com/clue/reactphp-ndjson/tree/v1.3.0"
            },
            "funding": [
                {
                    "url": "https://clue.engineering/support",
                    "type": "custom"
                },
                {
                    "url": "https://github.com/clue",
                    "type": "github"
                }
            ],
            "time": "2022-12-23T10:58:28+00:00"
        },
        {
            "name": "composer/ca-bundle",
            "version": "1.3.7",
            "source": {
                "type": "git",
                "url": "https://github.com/composer/ca-bundle.git",
                "reference": "76e46335014860eec1aa5a724799a00a2e47cc85"
            },
            "dist": {
                "type": "zip",
                "url": "https://api.github.com/repos/composer/ca-bundle/zipball/76e46335014860eec1aa5a724799a00a2e47cc85",
                "reference": "76e46335014860eec1aa5a724799a00a2e47cc85",
                "shasum": ""
            },
            "require": {
                "ext-openssl": "*",
                "ext-pcre": "*",
                "php": "^5.3.2 || ^7.0 || ^8.0"
            },
            "require-dev": {
                "phpstan/phpstan": "^0.12.55",
                "psr/log": "^1.0",
                "symfony/phpunit-bridge": "^4.2 || ^5",
                "symfony/process": "^2.5 || ^3.0 || ^4.0 || ^5.0 || ^6.0"
            },
            "type": "library",
            "extra": {
                "branch-alias": {
                    "dev-main": "1.x-dev"
                }
            },
            "autoload": {
                "psr-4": {
                    "Composer\\CaBundle\\": "src"
                }
            },
            "notification-url": "https://packagist.org/downloads/",
            "license": [
                "MIT"
            ],
            "authors": [
                {
                    "name": "Jordi Boggiano",
                    "email": "j.boggiano@seld.be",
                    "homepage": "http://seld.be"
                }
            ],
            "description": "Lets you find a path to the system CA bundle, and includes a fallback to the Mozilla CA bundle.",
            "keywords": [
                "cabundle",
                "cacert",
                "certificate",
                "ssl",
                "tls"
            ],
            "support": {
                "irc": "irc://irc.freenode.org/composer",
                "issues": "https://github.com/composer/ca-bundle/issues",
                "source": "https://github.com/composer/ca-bundle/tree/1.3.7"
            },
            "funding": [
                {
                    "url": "https://packagist.com",
                    "type": "custom"
                },
                {
                    "url": "https://github.com/composer",
                    "type": "github"
                },
                {
                    "url": "https://tidelift.com/funding/github/packagist/composer/composer",
                    "type": "tidelift"
                }
            ],
            "time": "2023-08-30T09:31:38+00:00"
        },
        {
            "name": "composer/pcre",
            "version": "3.1.0",
            "source": {
                "type": "git",
                "url": "https://github.com/composer/pcre.git",
                "reference": "4bff79ddd77851fe3cdd11616ed3f92841ba5bd2"
            },
            "dist": {
                "type": "zip",
                "url": "https://api.github.com/repos/composer/pcre/zipball/4bff79ddd77851fe3cdd11616ed3f92841ba5bd2",
                "reference": "4bff79ddd77851fe3cdd11616ed3f92841ba5bd2",
                "shasum": ""
            },
            "require": {
                "php": "^7.4 || ^8.0"
            },
            "require-dev": {
                "phpstan/phpstan": "^1.3",
                "phpstan/phpstan-strict-rules": "^1.1",
                "symfony/phpunit-bridge": "^5"
            },
            "type": "library",
            "extra": {
                "branch-alias": {
                    "dev-main": "3.x-dev"
                }
            },
            "autoload": {
                "psr-4": {
                    "Composer\\Pcre\\": "src"
                }
            },
            "notification-url": "https://packagist.org/downloads/",
            "license": [
                "MIT"
            ],
            "authors": [
                {
                    "name": "Jordi Boggiano",
                    "email": "j.boggiano@seld.be",
                    "homepage": "http://seld.be"
                }
            ],
            "description": "PCRE wrapping library that offers type-safe preg_* replacements.",
            "keywords": [
                "PCRE",
                "preg",
                "regex",
                "regular expression"
            ],
            "support": {
                "issues": "https://github.com/composer/pcre/issues",
                "source": "https://github.com/composer/pcre/tree/3.1.0"
            },
            "funding": [
                {
                    "url": "https://packagist.com",
                    "type": "custom"
                },
                {
                    "url": "https://github.com/composer",
                    "type": "github"
                },
                {
                    "url": "https://tidelift.com/funding/github/packagist/composer/composer",
                    "type": "tidelift"
                }
            ],
            "time": "2022-11-17T09:50:14+00:00"
        },
        {
            "name": "composer/xdebug-handler",
            "version": "3.0.3",
            "source": {
                "type": "git",
                "url": "https://github.com/composer/xdebug-handler.git",
                "reference": "ced299686f41dce890debac69273b47ffe98a40c"
            },
            "dist": {
                "type": "zip",
                "url": "https://api.github.com/repos/composer/xdebug-handler/zipball/ced299686f41dce890debac69273b47ffe98a40c",
                "reference": "ced299686f41dce890debac69273b47ffe98a40c",
                "shasum": ""
            },
            "require": {
                "composer/pcre": "^1 || ^2 || ^3",
                "php": "^7.2.5 || ^8.0",
                "psr/log": "^1 || ^2 || ^3"
            },
            "require-dev": {
                "phpstan/phpstan": "^1.0",
                "phpstan/phpstan-strict-rules": "^1.1",
                "symfony/phpunit-bridge": "^6.0"
            },
            "type": "library",
            "autoload": {
                "psr-4": {
                    "Composer\\XdebugHandler\\": "src"
                }
            },
            "notification-url": "https://packagist.org/downloads/",
            "license": [
                "MIT"
            ],
            "authors": [
                {
                    "name": "John Stevenson",
                    "email": "john-stevenson@blueyonder.co.uk"
                }
            ],
            "description": "Restarts a process without Xdebug.",
            "keywords": [
                "Xdebug",
                "performance"
            ],
            "support": {
                "irc": "irc://irc.freenode.org/composer",
                "issues": "https://github.com/composer/xdebug-handler/issues",
                "source": "https://github.com/composer/xdebug-handler/tree/3.0.3"
            },
            "funding": [
                {
                    "url": "https://packagist.com",
                    "type": "custom"
                },
                {
                    "url": "https://github.com/composer",
                    "type": "github"
                },
                {
                    "url": "https://tidelift.com/funding/github/packagist/composer/composer",
                    "type": "tidelift"
                }
            ],
            "time": "2022-02-25T21:32:43+00:00"
        },
        {
            "name": "evenement/evenement",
            "version": "v3.0.1",
            "source": {
                "type": "git",
                "url": "https://github.com/igorw/evenement.git",
                "reference": "531bfb9d15f8aa57454f5f0285b18bec903b8fb7"
            },
            "dist": {
                "type": "zip",
                "url": "https://api.github.com/repos/igorw/evenement/zipball/531bfb9d15f8aa57454f5f0285b18bec903b8fb7",
                "reference": "531bfb9d15f8aa57454f5f0285b18bec903b8fb7",
                "shasum": ""
            },
            "require": {
                "php": ">=7.0"
            },
            "require-dev": {
                "phpunit/phpunit": "^6.0"
            },
            "type": "library",
            "autoload": {
                "psr-0": {
                    "Evenement": "src"
                }
            },
            "notification-url": "https://packagist.org/downloads/",
            "license": [
                "MIT"
            ],
            "authors": [
                {
                    "name": "Igor Wiedler",
                    "email": "igor@wiedler.ch"
                }
            ],
            "description": "Événement is a very simple event dispatching library for PHP",
            "keywords": [
                "event-dispatcher",
                "event-emitter"
            ],
            "support": {
                "issues": "https://github.com/igorw/evenement/issues",
                "source": "https://github.com/igorw/evenement/tree/master"
            },
            "time": "2017-07-23T21:35:13+00:00"
        },
        {
            "name": "fidry/cpu-core-counter",
            "version": "0.5.1",
            "source": {
                "type": "git",
                "url": "https://github.com/theofidry/cpu-core-counter.git",
                "reference": "b58e5a3933e541dc286cc91fc4f3898bbc6f1623"
            },
            "dist": {
                "type": "zip",
                "url": "https://api.github.com/repos/theofidry/cpu-core-counter/zipball/b58e5a3933e541dc286cc91fc4f3898bbc6f1623",
                "reference": "b58e5a3933e541dc286cc91fc4f3898bbc6f1623",
                "shasum": ""
            },
            "require": {
                "php": "^7.2 || ^8.0"
            },
            "require-dev": {
                "fidry/makefile": "^0.2.0",
                "phpstan/extension-installer": "^1.2.0",
                "phpstan/phpstan": "^1.9.2",
                "phpstan/phpstan-deprecation-rules": "^1.0.0",
                "phpstan/phpstan-phpunit": "^1.2.2",
                "phpstan/phpstan-strict-rules": "^1.4.4",
                "phpunit/phpunit": "^9.5.26 || ^8.5.31",
                "theofidry/php-cs-fixer-config": "^1.0",
                "webmozarts/strict-phpunit": "^7.5"
            },
            "type": "library",
            "autoload": {
                "psr-4": {
                    "Fidry\\CpuCoreCounter\\": "src/"
                }
            },
            "notification-url": "https://packagist.org/downloads/",
            "license": [
                "MIT"
            ],
            "authors": [
                {
                    "name": "Théo FIDRY",
                    "email": "theo.fidry@gmail.com"
                }
            ],
            "description": "Tiny utility to get the number of CPU cores.",
            "keywords": [
                "CPU",
                "core"
            ],
            "support": {
                "issues": "https://github.com/theofidry/cpu-core-counter/issues",
                "source": "https://github.com/theofidry/cpu-core-counter/tree/0.5.1"
            },
            "funding": [
                {
                    "url": "https://github.com/theofidry",
                    "type": "github"
                }
            ],
            "time": "2022-12-24T12:35:10+00:00"
        },
        {
            "name": "fig/http-message-util",
            "version": "1.1.5",
            "source": {
                "type": "git",
                "url": "https://github.com/php-fig/http-message-util.git",
                "reference": "9d94dc0154230ac39e5bf89398b324a86f63f765"
            },
            "dist": {
                "type": "zip",
                "url": "https://api.github.com/repos/php-fig/http-message-util/zipball/9d94dc0154230ac39e5bf89398b324a86f63f765",
                "reference": "9d94dc0154230ac39e5bf89398b324a86f63f765",
                "shasum": ""
            },
            "require": {
                "php": "^5.3 || ^7.0 || ^8.0"
            },
            "suggest": {
                "psr/http-message": "The package containing the PSR-7 interfaces"
            },
            "type": "library",
            "extra": {
                "branch-alias": {
                    "dev-master": "1.1.x-dev"
                }
            },
            "autoload": {
                "psr-4": {
                    "Fig\\Http\\Message\\": "src/"
                }
            },
            "notification-url": "https://packagist.org/downloads/",
            "license": [
                "MIT"
            ],
            "authors": [
                {
                    "name": "PHP-FIG",
                    "homepage": "https://www.php-fig.org/"
                }
            ],
            "description": "Utility classes and constants for use with PSR-7 (psr/http-message)",
            "keywords": [
                "http",
                "http-message",
                "psr",
                "psr-7",
                "request",
                "response"
            ],
            "support": {
                "issues": "https://github.com/php-fig/http-message-util/issues",
                "source": "https://github.com/php-fig/http-message-util/tree/1.1.5"
            },
            "time": "2020-11-24T22:02:12+00:00"
        },
        {
            "name": "hoa/compiler",
            "version": "3.17.08.08",
            "source": {
                "type": "git",
                "url": "https://github.com/hoaproject/Compiler.git",
                "reference": "aa09caf0bf28adae6654ca6ee415ee2f522672de"
            },
            "dist": {
                "type": "zip",
                "url": "https://api.github.com/repos/hoaproject/Compiler/zipball/aa09caf0bf28adae6654ca6ee415ee2f522672de",
                "reference": "aa09caf0bf28adae6654ca6ee415ee2f522672de",
                "shasum": ""
            },
            "require": {
                "hoa/consistency": "~1.0",
                "hoa/exception": "~1.0",
                "hoa/file": "~1.0",
                "hoa/iterator": "~2.0",
                "hoa/math": "~1.0",
                "hoa/protocol": "~1.0",
                "hoa/regex": "~1.0",
                "hoa/visitor": "~2.0"
            },
            "require-dev": {
                "hoa/json": "~2.0",
                "hoa/test": "~2.0"
            },
            "type": "library",
            "extra": {
                "branch-alias": {
                    "dev-master": "3.x-dev"
                }
            },
            "autoload": {
                "psr-4": {
                    "Hoa\\Compiler\\": "."
                }
            },
            "notification-url": "https://packagist.org/downloads/",
            "license": [
                "BSD-3-Clause"
            ],
            "authors": [
                {
                    "name": "Ivan Enderlin",
                    "email": "ivan.enderlin@hoa-project.net"
                },
                {
                    "name": "Hoa community",
                    "homepage": "https://hoa-project.net/"
                }
            ],
            "description": "The Hoa\\Compiler library.",
            "homepage": "https://hoa-project.net/",
            "keywords": [
                "algebraic",
                "ast",
                "compiler",
                "context-free",
                "coverage",
                "exhaustive",
                "grammar",
                "isotropic",
                "language",
                "lexer",
                "library",
                "ll1",
                "llk",
                "parser",
                "pp",
                "random",
                "regular",
                "rule",
                "sampler",
                "syntax",
                "token",
                "trace",
                "uniform"
            ],
            "support": {
                "docs": "https://central.hoa-project.net/Documentation/Library/Compiler",
                "email": "support@hoa-project.net",
                "forum": "https://users.hoa-project.net/",
                "irc": "irc://chat.freenode.net/hoaproject",
                "issues": "https://github.com/hoaproject/Compiler/issues",
                "source": "https://central.hoa-project.net/Resource/Library/Compiler"
            },
            "abandoned": true,
            "time": "2017-08-08T07:44:07+00:00"
        },
        {
            "name": "hoa/consistency",
            "version": "1.17.05.02",
            "source": {
                "type": "git",
                "url": "https://github.com/hoaproject/Consistency.git",
                "reference": "fd7d0adc82410507f332516faf655b6ed22e4c2f"
            },
            "dist": {
                "type": "zip",
                "url": "https://api.github.com/repos/hoaproject/Consistency/zipball/fd7d0adc82410507f332516faf655b6ed22e4c2f",
                "reference": "fd7d0adc82410507f332516faf655b6ed22e4c2f",
                "shasum": ""
            },
            "require": {
                "hoa/exception": "~1.0",
                "php": ">=5.5.0"
            },
            "require-dev": {
                "hoa/stream": "~1.0",
                "hoa/test": "~2.0"
            },
            "type": "library",
            "extra": {
                "branch-alias": {
                    "dev-master": "1.x-dev"
                }
            },
            "autoload": {
                "files": [
                    "Prelude.php"
                ],
                "psr-4": {
                    "Hoa\\Consistency\\": "."
                }
            },
            "notification-url": "https://packagist.org/downloads/",
            "license": [
                "BSD-3-Clause"
            ],
            "authors": [
                {
                    "name": "Ivan Enderlin",
                    "email": "ivan.enderlin@hoa-project.net"
                },
                {
                    "name": "Hoa community",
                    "homepage": "https://hoa-project.net/"
                }
            ],
            "description": "The Hoa\\Consistency library.",
            "homepage": "https://hoa-project.net/",
            "keywords": [
                "autoloader",
                "callable",
                "consistency",
                "entity",
                "flex",
                "keyword",
                "library"
            ],
            "support": {
                "docs": "https://central.hoa-project.net/Documentation/Library/Consistency",
                "email": "support@hoa-project.net",
                "forum": "https://users.hoa-project.net/",
                "irc": "irc://chat.freenode.net/hoaproject",
                "issues": "https://github.com/hoaproject/Consistency/issues",
                "source": "https://central.hoa-project.net/Resource/Library/Consistency"
            },
            "abandoned": true,
            "time": "2017-05-02T12:18:12+00:00"
        },
        {
            "name": "hoa/event",
            "version": "1.17.01.13",
            "source": {
                "type": "git",
                "url": "https://github.com/hoaproject/Event.git",
                "reference": "6c0060dced212ffa3af0e34bb46624f990b29c54"
            },
            "dist": {
                "type": "zip",
                "url": "https://api.github.com/repos/hoaproject/Event/zipball/6c0060dced212ffa3af0e34bb46624f990b29c54",
                "reference": "6c0060dced212ffa3af0e34bb46624f990b29c54",
                "shasum": ""
            },
            "require": {
                "hoa/consistency": "~1.0",
                "hoa/exception": "~1.0"
            },
            "require-dev": {
                "hoa/test": "~2.0"
            },
            "type": "library",
            "extra": {
                "branch-alias": {
                    "dev-master": "1.x-dev"
                }
            },
            "autoload": {
                "psr-4": {
                    "Hoa\\Event\\": "."
                }
            },
            "notification-url": "https://packagist.org/downloads/",
            "license": [
                "BSD-3-Clause"
            ],
            "authors": [
                {
                    "name": "Ivan Enderlin",
                    "email": "ivan.enderlin@hoa-project.net"
                },
                {
                    "name": "Hoa community",
                    "homepage": "https://hoa-project.net/"
                }
            ],
            "description": "The Hoa\\Event library.",
            "homepage": "https://hoa-project.net/",
            "keywords": [
                "event",
                "library",
                "listener",
                "observer"
            ],
            "support": {
                "docs": "https://central.hoa-project.net/Documentation/Library/Event",
                "email": "support@hoa-project.net",
                "forum": "https://users.hoa-project.net/",
                "irc": "irc://chat.freenode.net/hoaproject",
                "issues": "https://github.com/hoaproject/Event/issues",
                "source": "https://central.hoa-project.net/Resource/Library/Event"
            },
            "abandoned": true,
            "time": "2017-01-13T15:30:50+00:00"
        },
        {
            "name": "hoa/exception",
            "version": "1.17.01.16",
            "source": {
                "type": "git",
                "url": "https://github.com/hoaproject/Exception.git",
                "reference": "091727d46420a3d7468ef0595651488bfc3a458f"
            },
            "dist": {
                "type": "zip",
                "url": "https://api.github.com/repos/hoaproject/Exception/zipball/091727d46420a3d7468ef0595651488bfc3a458f",
                "reference": "091727d46420a3d7468ef0595651488bfc3a458f",
                "shasum": ""
            },
            "require": {
                "hoa/consistency": "~1.0",
                "hoa/event": "~1.0"
            },
            "require-dev": {
                "hoa/test": "~2.0"
            },
            "type": "library",
            "extra": {
                "branch-alias": {
                    "dev-master": "1.x-dev"
                }
            },
            "autoload": {
                "psr-4": {
                    "Hoa\\Exception\\": "."
                }
            },
            "notification-url": "https://packagist.org/downloads/",
            "license": [
                "BSD-3-Clause"
            ],
            "authors": [
                {
                    "name": "Ivan Enderlin",
                    "email": "ivan.enderlin@hoa-project.net"
                },
                {
                    "name": "Hoa community",
                    "homepage": "https://hoa-project.net/"
                }
            ],
            "description": "The Hoa\\Exception library.",
            "homepage": "https://hoa-project.net/",
            "keywords": [
                "exception",
                "library"
            ],
            "support": {
                "docs": "https://central.hoa-project.net/Documentation/Library/Exception",
                "email": "support@hoa-project.net",
                "forum": "https://users.hoa-project.net/",
                "irc": "irc://chat.freenode.net/hoaproject",
                "issues": "https://github.com/hoaproject/Exception/issues",
                "source": "https://central.hoa-project.net/Resource/Library/Exception"
            },
            "abandoned": true,
            "time": "2017-01-16T07:53:27+00:00"
        },
        {
            "name": "hoa/file",
            "version": "1.17.07.11",
            "source": {
                "type": "git",
                "url": "https://github.com/hoaproject/File.git",
                "reference": "35cb979b779bc54918d2f9a4e02ed6c7a1fa67ca"
            },
            "dist": {
                "type": "zip",
                "url": "https://api.github.com/repos/hoaproject/File/zipball/35cb979b779bc54918d2f9a4e02ed6c7a1fa67ca",
                "reference": "35cb979b779bc54918d2f9a4e02ed6c7a1fa67ca",
                "shasum": ""
            },
            "require": {
                "hoa/consistency": "~1.0",
                "hoa/event": "~1.0",
                "hoa/exception": "~1.0",
                "hoa/iterator": "~2.0",
                "hoa/stream": "~1.0"
            },
            "require-dev": {
                "hoa/test": "~2.0"
            },
            "type": "library",
            "extra": {
                "branch-alias": {
                    "dev-master": "1.x-dev"
                }
            },
            "autoload": {
                "psr-4": {
                    "Hoa\\File\\": "."
                }
            },
            "notification-url": "https://packagist.org/downloads/",
            "license": [
                "BSD-3-Clause"
            ],
            "authors": [
                {
                    "name": "Ivan Enderlin",
                    "email": "ivan.enderlin@hoa-project.net"
                },
                {
                    "name": "Hoa community",
                    "homepage": "https://hoa-project.net/"
                }
            ],
            "description": "The Hoa\\File library.",
            "homepage": "https://hoa-project.net/",
            "keywords": [
                "Socket",
                "directory",
                "file",
                "finder",
                "library",
                "link",
                "temporary"
            ],
            "support": {
                "docs": "https://central.hoa-project.net/Documentation/Library/File",
                "email": "support@hoa-project.net",
                "forum": "https://users.hoa-project.net/",
                "irc": "irc://chat.freenode.net/hoaproject",
                "issues": "https://github.com/hoaproject/File/issues",
                "source": "https://central.hoa-project.net/Resource/Library/File"
            },
            "abandoned": true,
            "time": "2017-07-11T07:42:15+00:00"
        },
        {
            "name": "hoa/iterator",
            "version": "2.17.01.10",
            "source": {
                "type": "git",
                "url": "https://github.com/hoaproject/Iterator.git",
                "reference": "d1120ba09cb4ccd049c86d10058ab94af245f0cc"
            },
            "dist": {
                "type": "zip",
                "url": "https://api.github.com/repos/hoaproject/Iterator/zipball/d1120ba09cb4ccd049c86d10058ab94af245f0cc",
                "reference": "d1120ba09cb4ccd049c86d10058ab94af245f0cc",
                "shasum": ""
            },
            "require": {
                "hoa/consistency": "~1.0",
                "hoa/exception": "~1.0"
            },
            "require-dev": {
                "hoa/test": "~2.0"
            },
            "type": "library",
            "extra": {
                "branch-alias": {
                    "dev-master": "2.x-dev"
                }
            },
            "autoload": {
                "psr-4": {
                    "Hoa\\Iterator\\": "."
                }
            },
            "notification-url": "https://packagist.org/downloads/",
            "license": [
                "BSD-3-Clause"
            ],
            "authors": [
                {
                    "name": "Ivan Enderlin",
                    "email": "ivan.enderlin@hoa-project.net"
                },
                {
                    "name": "Hoa community",
                    "homepage": "https://hoa-project.net/"
                }
            ],
            "description": "The Hoa\\Iterator library.",
            "homepage": "https://hoa-project.net/",
            "keywords": [
                "iterator",
                "library"
            ],
            "support": {
                "docs": "https://central.hoa-project.net/Documentation/Library/Iterator",
                "email": "support@hoa-project.net",
                "forum": "https://users.hoa-project.net/",
                "irc": "irc://chat.freenode.net/hoaproject",
                "issues": "https://github.com/hoaproject/Iterator/issues",
                "source": "https://central.hoa-project.net/Resource/Library/Iterator"
            },
            "abandoned": true,
            "time": "2017-01-10T10:34:47+00:00"
        },
        {
            "name": "hoa/math",
            "version": "1.17.05.16",
            "source": {
                "type": "git",
                "url": "https://github.com/hoaproject/Math.git",
                "reference": "7150785d30f5d565704912116a462e9f5bc83a0c"
            },
            "dist": {
                "type": "zip",
                "url": "https://api.github.com/repos/hoaproject/Math/zipball/7150785d30f5d565704912116a462e9f5bc83a0c",
                "reference": "7150785d30f5d565704912116a462e9f5bc83a0c",
                "shasum": ""
            },
            "require": {
                "hoa/compiler": "~3.0",
                "hoa/consistency": "~1.0",
                "hoa/exception": "~1.0",
                "hoa/iterator": "~2.0",
                "hoa/protocol": "~1.0",
                "hoa/zformat": "~1.0"
            },
            "require-dev": {
                "hoa/test": "~2.0"
            },
            "type": "library",
            "extra": {
                "branch-alias": {
                    "dev-master": "1.x-dev"
                }
            },
            "autoload": {
                "psr-4": {
                    "Hoa\\Math\\": "."
                }
            },
            "notification-url": "https://packagist.org/downloads/",
            "license": [
                "BSD-3-Clause"
            ],
            "authors": [
                {
                    "name": "Ivan Enderlin",
                    "email": "ivan.enderlin@hoa-project.net"
                },
                {
                    "name": "Hoa community",
                    "homepage": "https://hoa-project.net/"
                }
            ],
            "description": "The Hoa\\Math library.",
            "homepage": "https://hoa-project.net/",
            "keywords": [
                "arrangement",
                "combination",
                "combinatorics",
                "counting",
                "library",
                "math",
                "permutation",
                "sampler",
                "set"
            ],
            "support": {
                "docs": "https://central.hoa-project.net/Documentation/Library/Math",
                "email": "support@hoa-project.net",
                "forum": "https://users.hoa-project.net/",
                "irc": "irc://chat.freenode.net/hoaproject",
                "issues": "https://github.com/hoaproject/Math/issues",
                "source": "https://central.hoa-project.net/Resource/Library/Math"
            },
            "abandoned": true,
            "time": "2017-05-16T08:02:17+00:00"
        },
        {
            "name": "hoa/protocol",
            "version": "1.17.01.14",
            "source": {
                "type": "git",
                "url": "https://github.com/hoaproject/Protocol.git",
                "reference": "5c2cf972151c45f373230da170ea015deecf19e2"
            },
            "dist": {
                "type": "zip",
                "url": "https://api.github.com/repos/hoaproject/Protocol/zipball/5c2cf972151c45f373230da170ea015deecf19e2",
                "reference": "5c2cf972151c45f373230da170ea015deecf19e2",
                "shasum": ""
            },
            "require": {
                "hoa/consistency": "~1.0",
                "hoa/exception": "~1.0"
            },
            "require-dev": {
                "hoa/test": "~2.0"
            },
            "type": "library",
            "extra": {
                "branch-alias": {
                    "dev-master": "1.x-dev"
                }
            },
            "autoload": {
                "files": [
                    "Wrapper.php"
                ],
                "psr-4": {
                    "Hoa\\Protocol\\": "."
                }
            },
            "notification-url": "https://packagist.org/downloads/",
            "license": [
                "BSD-3-Clause"
            ],
            "authors": [
                {
                    "name": "Ivan Enderlin",
                    "email": "ivan.enderlin@hoa-project.net"
                },
                {
                    "name": "Hoa community",
                    "homepage": "https://hoa-project.net/"
                }
            ],
            "description": "The Hoa\\Protocol library.",
            "homepage": "https://hoa-project.net/",
            "keywords": [
                "library",
                "protocol",
                "resource",
                "stream",
                "wrapper"
            ],
            "support": {
                "docs": "https://central.hoa-project.net/Documentation/Library/Protocol",
                "email": "support@hoa-project.net",
                "forum": "https://users.hoa-project.net/",
                "irc": "irc://chat.freenode.net/hoaproject",
                "issues": "https://github.com/hoaproject/Protocol/issues",
                "source": "https://central.hoa-project.net/Resource/Library/Protocol"
            },
            "abandoned": true,
            "time": "2017-01-14T12:26:10+00:00"
        },
        {
            "name": "hoa/regex",
            "version": "1.17.01.13",
            "source": {
                "type": "git",
                "url": "https://github.com/hoaproject/Regex.git",
                "reference": "7e263a61b6fb45c1d03d8e5ef77668518abd5bec"
            },
            "dist": {
                "type": "zip",
                "url": "https://api.github.com/repos/hoaproject/Regex/zipball/7e263a61b6fb45c1d03d8e5ef77668518abd5bec",
                "reference": "7e263a61b6fb45c1d03d8e5ef77668518abd5bec",
                "shasum": ""
            },
            "require": {
                "hoa/consistency": "~1.0",
                "hoa/exception": "~1.0",
                "hoa/math": "~1.0",
                "hoa/protocol": "~1.0",
                "hoa/ustring": "~4.0",
                "hoa/visitor": "~2.0"
            },
            "type": "library",
            "extra": {
                "branch-alias": {
                    "dev-master": "1.x-dev"
                }
            },
            "autoload": {
                "psr-4": {
                    "Hoa\\Regex\\": "."
                }
            },
            "notification-url": "https://packagist.org/downloads/",
            "license": [
                "BSD-3-Clause"
            ],
            "authors": [
                {
                    "name": "Ivan Enderlin",
                    "email": "ivan.enderlin@hoa-project.net"
                },
                {
                    "name": "Hoa community",
                    "homepage": "https://hoa-project.net/"
                }
            ],
            "description": "The Hoa\\Regex library.",
            "homepage": "https://hoa-project.net/",
            "keywords": [
                "compiler",
                "library",
                "regex"
            ],
            "support": {
                "docs": "https://central.hoa-project.net/Documentation/Library/Regex",
                "email": "support@hoa-project.net",
                "forum": "https://users.hoa-project.net/",
                "irc": "irc://chat.freenode.net/hoaproject",
                "issues": "https://github.com/hoaproject/Regex/issues",
                "source": "https://central.hoa-project.net/Resource/Library/Regex"
            },
            "abandoned": true,
            "time": "2017-01-13T16:10:24+00:00"
        },
        {
            "name": "hoa/stream",
            "version": "1.17.02.21",
            "source": {
                "type": "git",
                "url": "https://github.com/hoaproject/Stream.git",
                "reference": "3293cfffca2de10525df51436adf88a559151d82"
            },
            "dist": {
                "type": "zip",
                "url": "https://api.github.com/repos/hoaproject/Stream/zipball/3293cfffca2de10525df51436adf88a559151d82",
                "reference": "3293cfffca2de10525df51436adf88a559151d82",
                "shasum": ""
            },
            "require": {
                "hoa/consistency": "~1.0",
                "hoa/event": "~1.0",
                "hoa/exception": "~1.0",
                "hoa/protocol": "~1.0"
            },
            "require-dev": {
                "hoa/test": "~2.0"
            },
            "type": "library",
            "extra": {
                "branch-alias": {
                    "dev-master": "1.x-dev"
                }
            },
            "autoload": {
                "psr-4": {
                    "Hoa\\Stream\\": "."
                }
            },
            "notification-url": "https://packagist.org/downloads/",
            "license": [
                "BSD-3-Clause"
            ],
            "authors": [
                {
                    "name": "Ivan Enderlin",
                    "email": "ivan.enderlin@hoa-project.net"
                },
                {
                    "name": "Hoa community",
                    "homepage": "https://hoa-project.net/"
                }
            ],
            "description": "The Hoa\\Stream library.",
            "homepage": "https://hoa-project.net/",
            "keywords": [
                "Context",
                "bucket",
                "composite",
                "filter",
                "in",
                "library",
                "out",
                "protocol",
                "stream",
                "wrapper"
            ],
            "support": {
                "docs": "https://central.hoa-project.net/Documentation/Library/Stream",
                "email": "support@hoa-project.net",
                "forum": "https://users.hoa-project.net/",
                "irc": "irc://chat.freenode.net/hoaproject",
                "issues": "https://github.com/hoaproject/Stream/issues",
                "source": "https://central.hoa-project.net/Resource/Library/Stream"
            },
            "abandoned": true,
            "time": "2017-02-21T16:01:06+00:00"
        },
        {
            "name": "hoa/ustring",
            "version": "4.17.01.16",
            "source": {
                "type": "git",
                "url": "https://github.com/hoaproject/Ustring.git",
                "reference": "e6326e2739178799b1fe3fdd92029f9517fa17a0"
            },
            "dist": {
                "type": "zip",
                "url": "https://api.github.com/repos/hoaproject/Ustring/zipball/e6326e2739178799b1fe3fdd92029f9517fa17a0",
                "reference": "e6326e2739178799b1fe3fdd92029f9517fa17a0",
                "shasum": ""
            },
            "require": {
                "hoa/consistency": "~1.0",
                "hoa/exception": "~1.0"
            },
            "require-dev": {
                "hoa/test": "~2.0"
            },
            "suggest": {
                "ext-iconv": "ext/iconv must be present (or a third implementation) to use Hoa\\Ustring::transcode().",
                "ext-intl": "To get a better Hoa\\Ustring::toAscii() and Hoa\\Ustring::compareTo()."
            },
            "type": "library",
            "extra": {
                "branch-alias": {
                    "dev-master": "4.x-dev"
                }
            },
            "autoload": {
                "psr-4": {
                    "Hoa\\Ustring\\": "."
                }
            },
            "notification-url": "https://packagist.org/downloads/",
            "license": [
                "BSD-3-Clause"
            ],
            "authors": [
                {
                    "name": "Ivan Enderlin",
                    "email": "ivan.enderlin@hoa-project.net"
                },
                {
                    "name": "Hoa community",
                    "homepage": "https://hoa-project.net/"
                }
            ],
            "description": "The Hoa\\Ustring library.",
            "homepage": "https://hoa-project.net/",
            "keywords": [
                "library",
                "search",
                "string",
                "unicode"
            ],
            "support": {
                "docs": "https://central.hoa-project.net/Documentation/Library/Ustring",
                "email": "support@hoa-project.net",
                "forum": "https://users.hoa-project.net/",
                "irc": "irc://chat.freenode.net/hoaproject",
                "issues": "https://github.com/hoaproject/Ustring/issues",
                "source": "https://central.hoa-project.net/Resource/Library/Ustring"
            },
            "abandoned": true,
            "time": "2017-01-16T07:08:25+00:00"
        },
        {
            "name": "hoa/visitor",
            "version": "2.17.01.16",
            "source": {
                "type": "git",
                "url": "https://github.com/hoaproject/Visitor.git",
                "reference": "c18fe1cbac98ae449e0d56e87469103ba08f224a"
            },
            "dist": {
                "type": "zip",
                "url": "https://api.github.com/repos/hoaproject/Visitor/zipball/c18fe1cbac98ae449e0d56e87469103ba08f224a",
                "reference": "c18fe1cbac98ae449e0d56e87469103ba08f224a",
                "shasum": ""
            },
            "require": {
                "hoa/consistency": "~1.0"
            },
            "require-dev": {
                "hoa/test": "~2.0"
            },
            "type": "library",
            "extra": {
                "branch-alias": {
                    "dev-master": "2.x-dev"
                }
            },
            "autoload": {
                "psr-4": {
                    "Hoa\\Visitor\\": "."
                }
            },
            "notification-url": "https://packagist.org/downloads/",
            "license": [
                "BSD-3-Clause"
            ],
            "authors": [
                {
                    "name": "Ivan Enderlin",
                    "email": "ivan.enderlin@hoa-project.net"
                },
                {
                    "name": "Hoa community",
                    "homepage": "https://hoa-project.net/"
                }
            ],
            "description": "The Hoa\\Visitor library.",
            "homepage": "https://hoa-project.net/",
            "keywords": [
                "library",
                "structure",
                "visit",
                "visitor"
            ],
            "support": {
                "docs": "https://central.hoa-project.net/Documentation/Library/Visitor",
                "email": "support@hoa-project.net",
                "forum": "https://users.hoa-project.net/",
                "irc": "irc://chat.freenode.net/hoaproject",
                "issues": "https://github.com/hoaproject/Visitor/issues",
                "source": "https://central.hoa-project.net/Resource/Library/Visitor"
            },
            "abandoned": true,
            "time": "2017-01-16T07:02:03+00:00"
        },
        {
            "name": "hoa/zformat",
            "version": "1.17.01.10",
            "source": {
                "type": "git",
                "url": "https://github.com/hoaproject/Zformat.git",
                "reference": "522c381a2a075d4b9dbb42eb4592dd09520e4ac2"
            },
            "dist": {
                "type": "zip",
                "url": "https://api.github.com/repos/hoaproject/Zformat/zipball/522c381a2a075d4b9dbb42eb4592dd09520e4ac2",
                "reference": "522c381a2a075d4b9dbb42eb4592dd09520e4ac2",
                "shasum": ""
            },
            "require": {
                "hoa/consistency": "~1.0",
                "hoa/exception": "~1.0"
            },
            "type": "library",
            "extra": {
                "branch-alias": {
                    "dev-master": "1.x-dev"
                }
            },
            "autoload": {
                "psr-4": {
                    "Hoa\\Zformat\\": "."
                }
            },
            "notification-url": "https://packagist.org/downloads/",
            "license": [
                "BSD-3-Clause"
            ],
            "authors": [
                {
                    "name": "Ivan Enderlin",
                    "email": "ivan.enderlin@hoa-project.net"
                },
                {
                    "name": "Hoa community",
                    "homepage": "https://hoa-project.net/"
                }
            ],
            "description": "The Hoa\\Zformat library.",
            "homepage": "https://hoa-project.net/",
            "keywords": [
                "library",
                "parameter",
                "zformat"
            ],
            "support": {
                "docs": "https://central.hoa-project.net/Documentation/Library/Zformat",
                "email": "support@hoa-project.net",
                "forum": "https://users.hoa-project.net/",
                "irc": "irc://chat.freenode.net/hoaproject",
                "issues": "https://github.com/hoaproject/Zformat/issues",
                "source": "https://central.hoa-project.net/Resource/Library/Zformat"
            },
            "abandoned": true,
            "time": "2017-01-10T10:39:54+00:00"
        },
        {
            "name": "jetbrains/phpstorm-stubs",
            "version": "dev-master",
            "source": {
                "type": "git",
                "url": "https://github.com/JetBrains/phpstorm-stubs.git",
                "reference": "be32b6125b9bcbd7deabe830c5935d4c47b9481c"
            },
            "dist": {
                "type": "zip",
                "url": "https://api.github.com/repos/JetBrains/phpstorm-stubs/zipball/be32b6125b9bcbd7deabe830c5935d4c47b9481c",
                "reference": "be32b6125b9bcbd7deabe830c5935d4c47b9481c",
                "shasum": ""
            },
            "require-dev": {
                "friendsofphp/php-cs-fixer": "v3.46.0",
                "nikic/php-parser": "v5.0.0",
                "phpdocumentor/reflection-docblock": "5.3.0",
                "phpunit/phpunit": "10.5.5"
            },
            "default-branch": true,
            "type": "library",
            "autoload": {
                "files": [
                    "PhpStormStubsMap.php"
                ]
            },
            "notification-url": "https://packagist.org/downloads/",
            "license": [
                "Apache-2.0"
            ],
            "description": "PHP runtime & extensions header files for PhpStorm",
            "homepage": "https://www.jetbrains.com/phpstorm",
            "keywords": [
                "autocomplete",
                "code",
                "inference",
                "inspection",
                "jetbrains",
                "phpstorm",
                "stubs",
                "type"
            ],
            "support": {
                "source": "https://github.com/JetBrains/phpstorm-stubs/tree/master"
            },
            "time": "2024-02-06T16:47:55+00:00"
        },
        {
            "name": "nette/bootstrap",
            "version": "v3.1.4",
            "source": {
                "type": "git",
                "url": "https://github.com/nette/bootstrap.git",
                "reference": "1a7965b4ee401ad0e3f673b9c016d2481afdc280"
            },
            "dist": {
                "type": "zip",
                "url": "https://api.github.com/repos/nette/bootstrap/zipball/1a7965b4ee401ad0e3f673b9c016d2481afdc280",
                "reference": "1a7965b4ee401ad0e3f673b9c016d2481afdc280",
                "shasum": ""
            },
            "require": {
                "nette/di": "^3.0.5",
                "nette/utils": "^3.2.1 || ^4.0",
                "php": ">=7.2 <8.3"
            },
            "conflict": {
                "tracy/tracy": "<2.6"
            },
            "require-dev": {
                "latte/latte": "^2.8",
                "nette/application": "^3.1",
                "nette/caching": "^3.0",
                "nette/database": "^3.0",
                "nette/forms": "^3.0",
                "nette/http": "^3.0",
                "nette/mail": "^3.0",
                "nette/robot-loader": "^3.0",
                "nette/safe-stream": "^2.2",
                "nette/security": "^3.0",
                "nette/tester": "^2.0",
                "phpstan/phpstan-nette": "^0.12",
                "tracy/tracy": "^2.6"
            },
            "suggest": {
                "nette/robot-loader": "to use Configurator::createRobotLoader()",
                "tracy/tracy": "to use Configurator::enableTracy()"
            },
            "type": "library",
            "extra": {
                "branch-alias": {
                    "dev-master": "3.1-dev"
                }
            },
            "autoload": {
                "classmap": [
                    "src/"
                ]
            },
            "notification-url": "https://packagist.org/downloads/",
            "license": [
                "BSD-3-Clause",
                "GPL-2.0-only",
                "GPL-3.0-only"
            ],
            "authors": [
                {
                    "name": "David Grudl",
                    "homepage": "https://davidgrudl.com"
                },
                {
                    "name": "Nette Community",
                    "homepage": "https://nette.org/contributors"
                }
            ],
            "description": "🅱  Nette Bootstrap: the simple way to configure and bootstrap your Nette application.",
            "homepage": "https://nette.org",
            "keywords": [
                "bootstrapping",
                "configurator",
                "nette"
            ],
            "support": {
                "issues": "https://github.com/nette/bootstrap/issues",
                "source": "https://github.com/nette/bootstrap/tree/v3.1.4"
            },
            "time": "2022-12-14T15:23:02+00:00"
        },
        {
            "name": "nette/di",
            "version": "v3.1.10",
            "source": {
                "type": "git",
                "url": "https://github.com/nette/di.git",
                "reference": "2645ec3eaa17fa2ab87c5eb4eaacb1fe6dd28284"
            },
            "dist": {
                "type": "zip",
                "url": "https://api.github.com/repos/nette/di/zipball/2645ec3eaa17fa2ab87c5eb4eaacb1fe6dd28284",
                "reference": "2645ec3eaa17fa2ab87c5eb4eaacb1fe6dd28284",
                "shasum": ""
            },
            "require": {
                "ext-tokenizer": "*",
                "nette/neon": "^3.3 || ^4.0",
                "nette/php-generator": "^3.5.4 || ^4.0",
                "nette/robot-loader": "^3.2 || ~4.0.0",
                "nette/schema": "^1.2.5",
                "nette/utils": "^3.2.5 || ~4.0.0",
                "php": "7.2 - 8.3"
            },
            "require-dev": {
                "nette/tester": "^2.4",
                "phpstan/phpstan": "^1.0",
                "tracy/tracy": "^2.9"
            },
            "type": "library",
            "extra": {
                "branch-alias": {
                    "dev-master": "3.1-dev"
                }
            },
            "autoload": {
                "classmap": [
                    "src/"
                ]
            },
            "notification-url": "https://packagist.org/downloads/",
            "license": [
                "BSD-3-Clause",
                "GPL-2.0-only",
                "GPL-3.0-only"
            ],
            "authors": [
                {
                    "name": "David Grudl",
                    "homepage": "https://davidgrudl.com"
                },
                {
                    "name": "Nette Community",
                    "homepage": "https://nette.org/contributors"
                }
            ],
            "description": "💎 Nette Dependency Injection Container: Flexible, compiled and full-featured DIC with perfectly usable autowiring and support for all new PHP features.",
            "homepage": "https://nette.org",
            "keywords": [
                "compiled",
                "di",
                "dic",
                "factory",
                "ioc",
                "nette",
                "static"
            ],
            "support": {
                "issues": "https://github.com/nette/di/issues",
                "source": "https://github.com/nette/di/tree/v3.1.10"
            },
            "time": "2024-02-06T01:19:44+00:00"
        },
        {
            "name": "nette/finder",
            "version": "v2.6.0",
            "source": {
                "type": "git",
                "url": "https://github.com/nette/finder.git",
                "reference": "991aefb42860abeab8e003970c3809a9d83cb932"
            },
            "dist": {
                "type": "zip",
                "url": "https://api.github.com/repos/nette/finder/zipball/991aefb42860abeab8e003970c3809a9d83cb932",
                "reference": "991aefb42860abeab8e003970c3809a9d83cb932",
                "shasum": ""
            },
            "require": {
                "nette/utils": "^2.4 || ^3.0",
                "php": ">=7.1"
            },
            "conflict": {
                "nette/nette": "<2.2"
            },
            "require-dev": {
                "nette/tester": "^2.0",
                "phpstan/phpstan": "^0.12",
                "tracy/tracy": "^2.3"
            },
            "type": "library",
            "extra": {
                "branch-alias": {
                    "dev-master": "2.6-dev"
                }
            },
            "autoload": {
                "classmap": [
                    "src/"
                ]
            },
            "notification-url": "https://packagist.org/downloads/",
            "license": [
                "BSD-3-Clause",
                "GPL-2.0-only",
                "GPL-3.0-only"
            ],
            "authors": [
                {
                    "name": "David Grudl",
                    "homepage": "https://davidgrudl.com"
                },
                {
                    "name": "Nette Community",
                    "homepage": "https://nette.org/contributors"
                }
            ],
            "description": "🔍 Nette Finder: find files and directories with an intuitive API.",
            "homepage": "https://nette.org",
            "keywords": [
                "filesystem",
                "glob",
                "iterator",
                "nette"
            ],
            "support": {
                "issues": "https://github.com/nette/finder/issues",
                "source": "https://github.com/nette/finder/tree/v2.6.0"
            },
            "time": "2022-10-13T01:31:15+00:00"
        },
        {
            "name": "nette/neon",
            "version": "v3.3.2",
            "source": {
                "type": "git",
                "url": "https://github.com/nette/neon.git",
                "reference": "54b287d8c2cdbe577b02e28ca1713e275b05ece2"
            },
            "dist": {
                "type": "zip",
                "url": "https://api.github.com/repos/nette/neon/zipball/54b287d8c2cdbe577b02e28ca1713e275b05ece2",
                "reference": "54b287d8c2cdbe577b02e28ca1713e275b05ece2",
                "shasum": ""
            },
            "require": {
                "ext-json": "*",
                "php": ">=7.1"
            },
            "require-dev": {
                "nette/tester": "^2.0",
                "phpstan/phpstan": "^0.12",
                "tracy/tracy": "^2.7"
            },
            "bin": [
                "bin/neon-lint"
            ],
            "type": "library",
            "extra": {
                "branch-alias": {
                    "dev-master": "3.3-dev"
                }
            },
            "autoload": {
                "classmap": [
                    "src/"
                ]
            },
            "notification-url": "https://packagist.org/downloads/",
            "license": [
                "BSD-3-Clause",
                "GPL-2.0-only",
                "GPL-3.0-only"
            ],
            "authors": [
                {
                    "name": "David Grudl",
                    "homepage": "https://davidgrudl.com"
                },
                {
                    "name": "Nette Community",
                    "homepage": "https://nette.org/contributors"
                }
            ],
            "description": "🍸 Nette NEON: encodes and decodes NEON file format.",
            "homepage": "https://ne-on.org",
            "keywords": [
                "export",
                "import",
                "neon",
                "nette",
                "yaml"
            ],
            "support": {
                "issues": "https://github.com/nette/neon/issues",
                "source": "https://github.com/nette/neon/tree/v3.3.2"
            },
            "time": "2021-11-25T15:57:41+00:00"
        },
        {
            "name": "nette/php-generator",
            "version": "v3.6.5",
            "source": {
                "type": "git",
                "url": "https://github.com/nette/php-generator.git",
                "reference": "9370403f9d9c25b51c4596ded1fbfe70347f7c82"
            },
            "dist": {
                "type": "zip",
                "url": "https://api.github.com/repos/nette/php-generator/zipball/9370403f9d9c25b51c4596ded1fbfe70347f7c82",
                "reference": "9370403f9d9c25b51c4596ded1fbfe70347f7c82",
                "shasum": ""
            },
            "require": {
                "nette/utils": "^3.1.2",
                "php": ">=7.2 <8.2"
            },
            "require-dev": {
                "nette/tester": "^2.4",
                "nikic/php-parser": "^4.13",
                "phpstan/phpstan": "^0.12",
                "tracy/tracy": "^2.8"
            },
            "suggest": {
                "nikic/php-parser": "to use ClassType::withBodiesFrom() & GlobalFunction::withBodyFrom()"
            },
            "type": "library",
            "extra": {
                "branch-alias": {
                    "dev-master": "3.6-dev"
                }
            },
            "autoload": {
                "classmap": [
                    "src/"
                ]
            },
            "notification-url": "https://packagist.org/downloads/",
            "license": [
                "BSD-3-Clause",
                "GPL-2.0-only",
                "GPL-3.0-only"
            ],
            "authors": [
                {
                    "name": "David Grudl",
                    "homepage": "https://davidgrudl.com"
                },
                {
                    "name": "Nette Community",
                    "homepage": "https://nette.org/contributors"
                }
            ],
            "description": "🐘 Nette PHP Generator: generates neat PHP code for you. Supports new PHP 8.1 features.",
            "homepage": "https://nette.org",
            "keywords": [
                "code",
                "nette",
                "php",
                "scaffolding"
            ],
            "support": {
                "issues": "https://github.com/nette/php-generator/issues",
                "source": "https://github.com/nette/php-generator/tree/v3.6.5"
            },
            "time": "2021-11-24T16:23:44+00:00"
        },
        {
            "name": "nette/robot-loader",
            "version": "v3.4.1",
            "source": {
                "type": "git",
                "url": "https://github.com/nette/robot-loader.git",
                "reference": "e2adc334cb958164c050f485d99c44c430f51fe2"
            },
            "dist": {
                "type": "zip",
                "url": "https://api.github.com/repos/nette/robot-loader/zipball/e2adc334cb958164c050f485d99c44c430f51fe2",
                "reference": "e2adc334cb958164c050f485d99c44c430f51fe2",
                "shasum": ""
            },
            "require": {
                "ext-tokenizer": "*",
                "nette/finder": "^2.5 || ^3.0",
                "nette/utils": "^3.0",
                "php": ">=7.1"
            },
            "require-dev": {
                "nette/tester": "^2.0",
                "phpstan/phpstan": "^0.12",
                "tracy/tracy": "^2.3"
            },
            "type": "library",
            "extra": {
                "branch-alias": {
                    "dev-master": "3.4-dev"
                }
            },
            "autoload": {
                "classmap": [
                    "src/"
                ]
            },
            "notification-url": "https://packagist.org/downloads/",
            "license": [
                "BSD-3-Clause",
                "GPL-2.0-only",
                "GPL-3.0-only"
            ],
            "authors": [
                {
                    "name": "David Grudl",
                    "homepage": "https://davidgrudl.com"
                },
                {
                    "name": "Nette Community",
                    "homepage": "https://nette.org/contributors"
                }
            ],
            "description": "🍀 Nette RobotLoader: high performance and comfortable autoloader that will search and autoload classes within your application.",
            "homepage": "https://nette.org",
            "keywords": [
                "autoload",
                "class",
                "interface",
                "nette",
                "trait"
            ],
            "support": {
                "issues": "https://github.com/nette/robot-loader/issues",
                "source": "https://github.com/nette/robot-loader/tree/v3.4.1"
            },
            "time": "2021-08-25T15:53:54+00:00"
        },
        {
            "name": "nette/schema",
            "version": "v1.2.5",
            "source": {
                "type": "git",
                "url": "https://github.com/nette/schema.git",
                "reference": "0462f0166e823aad657c9224d0f849ecac1ba10a"
            },
            "dist": {
                "type": "zip",
                "url": "https://api.github.com/repos/nette/schema/zipball/0462f0166e823aad657c9224d0f849ecac1ba10a",
                "reference": "0462f0166e823aad657c9224d0f849ecac1ba10a",
                "shasum": ""
            },
            "require": {
                "nette/utils": "^2.5.7 || ^3.1.5 ||  ^4.0",
                "php": "7.1 - 8.3"
            },
            "require-dev": {
                "nette/tester": "^2.3 || ^2.4",
                "phpstan/phpstan-nette": "^1.0",
                "tracy/tracy": "^2.7"
            },
            "type": "library",
            "extra": {
                "branch-alias": {
                    "dev-master": "1.2-dev"
                }
            },
            "autoload": {
                "classmap": [
                    "src/"
                ]
            },
            "notification-url": "https://packagist.org/downloads/",
            "license": [
                "BSD-3-Clause",
                "GPL-2.0-only",
                "GPL-3.0-only"
            ],
            "authors": [
                {
                    "name": "David Grudl",
                    "homepage": "https://davidgrudl.com"
                },
                {
                    "name": "Nette Community",
                    "homepage": "https://nette.org/contributors"
                }
            ],
            "description": "📐 Nette Schema: validating data structures against a given Schema.",
            "homepage": "https://nette.org",
            "keywords": [
                "config",
                "nette"
            ],
            "support": {
                "issues": "https://github.com/nette/schema/issues",
                "source": "https://github.com/nette/schema/tree/v1.2.5"
            },
            "time": "2023-10-05T20:37:59+00:00"
        },
        {
            "name": "nette/utils",
            "version": "v3.2.7",
            "source": {
                "type": "git",
                "url": "https://github.com/nette/utils.git",
                "reference": "0af4e3de4df9f1543534beab255ccf459e7a2c99"
            },
            "dist": {
                "type": "zip",
                "url": "https://api.github.com/repos/nette/utils/zipball/0af4e3de4df9f1543534beab255ccf459e7a2c99",
                "reference": "0af4e3de4df9f1543534beab255ccf459e7a2c99",
                "shasum": ""
            },
            "require": {
                "php": ">=7.2 <8.2"
            },
            "conflict": {
                "nette/di": "<3.0.6"
            },
            "require-dev": {
                "nette/tester": "~2.0",
                "phpstan/phpstan": "^1.0",
                "tracy/tracy": "^2.3"
            },
            "suggest": {
                "ext-gd": "to use Image",
                "ext-iconv": "to use Strings::webalize(), toAscii(), chr() and reverse()",
                "ext-intl": "to use Strings::webalize(), toAscii(), normalize() and compare()",
                "ext-json": "to use Nette\\Utils\\Json",
                "ext-mbstring": "to use Strings::lower() etc...",
                "ext-tokenizer": "to use Nette\\Utils\\Reflection::getUseStatements()",
                "ext-xml": "to use Strings::length() etc. when mbstring is not available"
            },
            "type": "library",
            "extra": {
                "branch-alias": {
                    "dev-master": "3.2-dev"
                }
            },
            "autoload": {
                "classmap": [
                    "src/"
                ]
            },
            "notification-url": "https://packagist.org/downloads/",
            "license": [
                "BSD-3-Clause",
                "GPL-2.0-only",
                "GPL-3.0-only"
            ],
            "authors": [
                {
                    "name": "David Grudl",
                    "homepage": "https://davidgrudl.com"
                },
                {
                    "name": "Nette Community",
                    "homepage": "https://nette.org/contributors"
                }
            ],
            "description": "🛠  Nette Utils: lightweight utilities for string & array manipulation, image handling, safe JSON encoding/decoding, validation, slug or strong password generating etc.",
            "homepage": "https://nette.org",
            "keywords": [
                "array",
                "core",
                "datetime",
                "images",
                "json",
                "nette",
                "paginator",
                "password",
                "slugify",
                "string",
                "unicode",
                "utf-8",
                "utility",
                "validation"
            ],
            "support": {
                "issues": "https://github.com/nette/utils/issues",
                "source": "https://github.com/nette/utils/tree/v3.2.7"
            },
            "time": "2022-01-24T11:29:14+00:00"
        },
        {
            "name": "nikic/php-parser",
            "version": "v4.18.0",
            "source": {
                "type": "git",
                "url": "https://github.com/nikic/PHP-Parser.git",
                "reference": "1bcbb2179f97633e98bbbc87044ee2611c7d7999"
            },
            "dist": {
                "type": "zip",
                "url": "https://api.github.com/repos/nikic/PHP-Parser/zipball/1bcbb2179f97633e98bbbc87044ee2611c7d7999",
                "reference": "1bcbb2179f97633e98bbbc87044ee2611c7d7999",
                "shasum": ""
            },
            "require": {
                "ext-tokenizer": "*",
                "php": ">=7.0"
            },
            "require-dev": {
                "ircmaxell/php-yacc": "^0.0.7",
                "phpunit/phpunit": "^6.5 || ^7.0 || ^8.0 || ^9.0"
            },
            "bin": [
                "bin/php-parse"
            ],
            "type": "library",
            "extra": {
                "branch-alias": {
                    "dev-master": "4.9-dev"
                }
            },
            "autoload": {
                "psr-4": {
                    "PhpParser\\": "lib/PhpParser"
                }
            },
            "notification-url": "https://packagist.org/downloads/",
            "license": [
                "BSD-3-Clause"
            ],
            "authors": [
                {
                    "name": "Nikita Popov"
                }
            ],
            "description": "A PHP parser written in PHP",
            "keywords": [
                "parser",
                "php"
            ],
            "support": {
                "issues": "https://github.com/nikic/PHP-Parser/issues",
                "source": "https://github.com/nikic/PHP-Parser/tree/v4.18.0"
            },
            "time": "2023-12-10T21:03:43+00:00"
        },
        {
            "name": "ondram/ci-detector",
            "version": "3.5.1",
            "source": {
                "type": "git",
                "url": "https://github.com/OndraM/ci-detector.git",
                "reference": "594e61252843b68998bddd48078c5058fe9028bd"
            },
            "dist": {
                "type": "zip",
                "url": "https://api.github.com/repos/OndraM/ci-detector/zipball/594e61252843b68998bddd48078c5058fe9028bd",
                "reference": "594e61252843b68998bddd48078c5058fe9028bd",
                "shasum": ""
            },
            "require": {
                "php": "^7.1 || ^8.0"
            },
            "require-dev": {
                "ergebnis/composer-normalize": "^2.2",
                "lmc/coding-standard": "^1.3 || ^2.0",
                "php-parallel-lint/php-parallel-lint": "^1.1",
                "phpstan/extension-installer": "^1.0.3",
                "phpstan/phpstan": "^0.12.0",
                "phpstan/phpstan-phpunit": "^0.12.1",
                "phpunit/phpunit": "^7.1 || ^8.0 || ^9.0"
            },
            "type": "library",
            "autoload": {
                "psr-4": {
                    "OndraM\\CiDetector\\": "src/"
                }
            },
            "notification-url": "https://packagist.org/downloads/",
            "license": [
                "MIT"
            ],
            "authors": [
                {
                    "name": "Ondřej Machulda",
                    "email": "ondrej.machulda@gmail.com"
                }
            ],
            "description": "Detect continuous integration environment and provide unified access to properties of current build",
            "keywords": [
                "CircleCI",
                "Codeship",
                "Wercker",
                "adapter",
                "appveyor",
                "aws",
                "aws codebuild",
                "bamboo",
                "bitbucket",
                "buddy",
                "ci-info",
                "codebuild",
                "continuous integration",
                "continuousphp",
                "drone",
                "github",
                "gitlab",
                "interface",
                "jenkins",
                "teamcity",
                "travis"
            ],
            "support": {
                "issues": "https://github.com/OndraM/ci-detector/issues",
                "source": "https://github.com/OndraM/ci-detector/tree/main"
            },
            "time": "2020-09-04T11:21:14+00:00"
        },
        {
            "name": "ondrejmirtes/better-reflection",
            "version": "6.21.0",
            "source": {
                "type": "git",
                "url": "https://github.com/ondrejmirtes/BetterReflection.git",
                "reference": "79f87b0a5eaf8c0e074c09baec9470d5370fd476"
            },
            "dist": {
                "type": "zip",
                "url": "https://api.github.com/repos/ondrejmirtes/BetterReflection/zipball/79f87b0a5eaf8c0e074c09baec9470d5370fd476",
                "reference": "79f87b0a5eaf8c0e074c09baec9470d5370fd476",
                "shasum": ""
            },
            "require": {
                "ext-json": "*",
                "jetbrains/phpstorm-stubs": "dev-master#7b055d8634d2143a909f2c5141ec70c82b8b9254",
                "nikic/php-parser": "^4.18.0",
                "php": "^7.2 || ^8.0"
            },
            "conflict": {
                "thecodingmachine/safe": "<1.1.3"
            },
            "require-dev": {
                "doctrine/coding-standard": "^12.0.0",
                "phpstan/phpstan": "^1.10.50",
                "phpstan/phpstan-phpunit": "^1.3.15",
                "phpunit/phpunit": "^10.5.5",
                "rector/rector": "0.14.3",
                "vimeo/psalm": "5.18.0"
            },
            "suggest": {
                "composer/composer": "Required to use the ComposerSourceLocator"
            },
            "type": "library",
            "autoload": {
                "psr-4": {
                    "PHPStan\\BetterReflection\\": "src"
                }
            },
            "notification-url": "https://packagist.org/downloads/",
            "license": [
                "MIT"
            ],
            "authors": [
                {
                    "name": "James Titcumb",
                    "email": "james@asgrim.com",
                    "homepage": "https://github.com/asgrim"
                },
                {
                    "name": "Marco Pivetta",
                    "email": "ocramius@gmail.com",
                    "homepage": "https://ocramius.github.io/"
                },
                {
                    "name": "Gary Hockin",
                    "email": "gary@roave.com",
                    "homepage": "https://github.com/geeh"
                },
                {
                    "name": "Jaroslav Hanslík",
                    "email": "kukulich@kukulich.cz",
                    "homepage": "https://github.com/kukulich"
                }
            ],
            "description": "Better Reflection - an improved code reflection API",
            "support": {
                "source": "https://github.com/ondrejmirtes/BetterReflection/tree/6.21.0"
            },
            "time": "2024-01-04T17:00:26+00:00"
        },
        {
            "name": "phpstan/php-8-stubs",
            "version": "0.3.84",
            "source": {
                "type": "git",
                "url": "https://github.com/phpstan/php-8-stubs.git",
                "reference": "d713e9c3f6f8223d323efe9558b477ae92e989df"
            },
            "dist": {
                "type": "zip",
                "url": "https://api.github.com/repos/phpstan/php-8-stubs/zipball/d713e9c3f6f8223d323efe9558b477ae92e989df",
                "reference": "d713e9c3f6f8223d323efe9558b477ae92e989df",
                "shasum": ""
            },
            "type": "library",
            "autoload": {
                "classmap": [
                    "Php8StubsMap.php"
                ]
            },
            "notification-url": "https://packagist.org/downloads/",
            "license": [
                "MIT",
                "PHP-3.01"
            ],
            "description": "PHP stubs extracted from php-src",
            "support": {
                "issues": "https://github.com/phpstan/php-8-stubs/issues",
                "source": "https://github.com/phpstan/php-8-stubs/tree/0.3.84"
            },
            "time": "2023-12-30T11:29:15+00:00"
        },
        {
            "name": "phpstan/phpdoc-parser",
            "version": "1.25.0",
            "source": {
                "type": "git",
                "url": "https://github.com/phpstan/phpdoc-parser.git",
                "reference": "bd84b629c8de41aa2ae82c067c955e06f1b00240"
            },
            "dist": {
                "type": "zip",
                "url": "https://api.github.com/repos/phpstan/phpdoc-parser/zipball/bd84b629c8de41aa2ae82c067c955e06f1b00240",
                "reference": "bd84b629c8de41aa2ae82c067c955e06f1b00240",
                "shasum": ""
            },
            "require": {
                "php": "^7.2 || ^8.0"
            },
            "require-dev": {
                "doctrine/annotations": "^2.0",
                "nikic/php-parser": "^4.15",
                "php-parallel-lint/php-parallel-lint": "^1.2",
                "phpstan/extension-installer": "^1.0",
                "phpstan/phpstan": "^1.5",
                "phpstan/phpstan-phpunit": "^1.1",
                "phpstan/phpstan-strict-rules": "^1.0",
                "phpunit/phpunit": "^9.5",
                "symfony/process": "^5.2"
            },
            "type": "library",
            "autoload": {
                "psr-4": {
                    "PHPStan\\PhpDocParser\\": [
                        "src/"
                    ]
                }
            },
            "notification-url": "https://packagist.org/downloads/",
            "license": [
                "MIT"
            ],
            "description": "PHPDoc parser with support for nullable, intersection and generic types",
            "support": {
                "issues": "https://github.com/phpstan/phpdoc-parser/issues",
                "source": "https://github.com/phpstan/phpdoc-parser/tree/1.25.0"
            },
            "time": "2024-01-04T17:06:16+00:00"
        },
        {
            "name": "psr/container",
            "version": "1.1.2",
            "source": {
                "type": "git",
                "url": "https://github.com/php-fig/container.git",
                "reference": "513e0666f7216c7459170d56df27dfcefe1689ea"
            },
            "dist": {
                "type": "zip",
                "url": "https://api.github.com/repos/php-fig/container/zipball/513e0666f7216c7459170d56df27dfcefe1689ea",
                "reference": "513e0666f7216c7459170d56df27dfcefe1689ea",
                "shasum": ""
            },
            "require": {
                "php": ">=7.4.0"
            },
            "type": "library",
            "autoload": {
                "psr-4": {
                    "Psr\\Container\\": "src/"
                }
            },
            "notification-url": "https://packagist.org/downloads/",
            "license": [
                "MIT"
            ],
            "authors": [
                {
                    "name": "PHP-FIG",
                    "homepage": "https://www.php-fig.org/"
                }
            ],
            "description": "Common Container Interface (PHP FIG PSR-11)",
            "homepage": "https://github.com/php-fig/container",
            "keywords": [
                "PSR-11",
                "container",
                "container-interface",
                "container-interop",
                "psr"
            ],
            "support": {
                "issues": "https://github.com/php-fig/container/issues",
                "source": "https://github.com/php-fig/container/tree/1.1.2"
            },
            "time": "2021-11-05T16:50:12+00:00"
        },
        {
            "name": "psr/http-message",
            "version": "1.0.1",
            "source": {
                "type": "git",
                "url": "https://github.com/php-fig/http-message.git",
                "reference": "f6561bf28d520154e4b0ec72be95418abe6d9363"
            },
            "dist": {
                "type": "zip",
                "url": "https://api.github.com/repos/php-fig/http-message/zipball/f6561bf28d520154e4b0ec72be95418abe6d9363",
                "reference": "f6561bf28d520154e4b0ec72be95418abe6d9363",
                "shasum": ""
            },
            "require": {
                "php": ">=5.3.0"
            },
            "type": "library",
            "extra": {
                "branch-alias": {
                    "dev-master": "1.0.x-dev"
                }
            },
            "autoload": {
                "psr-4": {
                    "Psr\\Http\\Message\\": "src/"
                }
            },
            "notification-url": "https://packagist.org/downloads/",
            "license": [
                "MIT"
            ],
            "authors": [
                {
                    "name": "PHP-FIG",
                    "homepage": "http://www.php-fig.org/"
                }
            ],
            "description": "Common interface for HTTP messages",
            "homepage": "https://github.com/php-fig/http-message",
            "keywords": [
                "http",
                "http-message",
                "psr",
                "psr-7",
                "request",
                "response"
            ],
            "support": {
                "source": "https://github.com/php-fig/http-message/tree/master"
            },
            "time": "2016-08-06T14:39:51+00:00"
        },
        {
            "name": "psr/log",
            "version": "1.1.3",
            "source": {
                "type": "git",
                "url": "https://github.com/php-fig/log.git",
                "reference": "0f73288fd15629204f9d42b7055f72dacbe811fc"
            },
            "dist": {
                "type": "zip",
                "url": "https://api.github.com/repos/php-fig/log/zipball/0f73288fd15629204f9d42b7055f72dacbe811fc",
                "reference": "0f73288fd15629204f9d42b7055f72dacbe811fc",
                "shasum": ""
            },
            "require": {
                "php": ">=5.3.0"
            },
            "type": "library",
            "extra": {
                "branch-alias": {
                    "dev-master": "1.1.x-dev"
                }
            },
            "autoload": {
                "psr-4": {
                    "Psr\\Log\\": "Psr/Log/"
                }
            },
            "notification-url": "https://packagist.org/downloads/",
            "license": [
                "MIT"
            ],
            "authors": [
                {
                    "name": "PHP-FIG",
                    "homepage": "http://www.php-fig.org/"
                }
            ],
            "description": "Common interface for logging libraries",
            "homepage": "https://github.com/php-fig/log",
            "keywords": [
                "log",
                "psr",
                "psr-3"
            ],
            "support": {
                "source": "https://github.com/php-fig/log/tree/1.1.3"
            },
            "time": "2020-03-23T09:12:05+00:00"
        },
        {
            "name": "react/async",
            "version": "v3.0.0",
            "source": {
                "type": "git",
                "url": "https://github.com/reactphp/async.git",
                "reference": "3c3b812be77aec14bf8300b052ba589c9a5bc95b"
            },
            "dist": {
                "type": "zip",
                "url": "https://api.github.com/repos/reactphp/async/zipball/3c3b812be77aec14bf8300b052ba589c9a5bc95b",
                "reference": "3c3b812be77aec14bf8300b052ba589c9a5bc95b",
                "shasum": ""
            },
            "require": {
                "php": ">=7.1",
                "react/event-loop": "^1.2",
                "react/promise": "^3.0 || ^2.8 || ^1.2.1"
            },
            "require-dev": {
                "phpunit/phpunit": "^9.3 || ^7.5"
            },
            "type": "library",
            "autoload": {
                "files": [
                    "src/functions_include.php"
                ]
            },
            "notification-url": "https://packagist.org/downloads/",
            "license": [
                "MIT"
            ],
            "authors": [
                {
                    "name": "Christian Lück",
                    "email": "christian@clue.engineering",
                    "homepage": "https://clue.engineering/"
                },
                {
                    "name": "Cees-Jan Kiewiet",
                    "email": "reactphp@ceesjankiewiet.nl",
                    "homepage": "https://wyrihaximus.net/"
                },
                {
                    "name": "Jan Sorgalla",
                    "email": "jsorgalla@gmail.com",
                    "homepage": "https://sorgalla.com/"
                },
                {
                    "name": "Chris Boden",
                    "email": "cboden@gmail.com",
                    "homepage": "https://cboden.dev/"
                }
            ],
            "description": "Async utilities for ReactPHP",
            "keywords": [
                "async",
                "reactphp"
            ],
            "support": {
                "issues": "https://github.com/reactphp/async/issues",
                "source": "https://github.com/reactphp/async/tree/v3.0.0"
            },
            "funding": [
                {
                    "url": "https://github.com/WyriHaximus",
                    "type": "github"
                },
                {
                    "url": "https://github.com/clue",
                    "type": "github"
                }
            ],
            "time": "2022-07-11T14:17:23+00:00"
        },
        {
            "name": "react/cache",
            "version": "v1.2.0",
            "source": {
                "type": "git",
                "url": "https://github.com/reactphp/cache.git",
                "reference": "d47c472b64aa5608225f47965a484b75c7817d5b"
            },
            "dist": {
                "type": "zip",
                "url": "https://api.github.com/repos/reactphp/cache/zipball/d47c472b64aa5608225f47965a484b75c7817d5b",
                "reference": "d47c472b64aa5608225f47965a484b75c7817d5b",
                "shasum": ""
            },
            "require": {
                "php": ">=5.3.0",
                "react/promise": "^3.0 || ^2.0 || ^1.1"
            },
            "require-dev": {
                "phpunit/phpunit": "^9.5 || ^5.7 || ^4.8.35"
            },
            "type": "library",
            "autoload": {
                "psr-4": {
                    "React\\Cache\\": "src/"
                }
            },
            "notification-url": "https://packagist.org/downloads/",
            "license": [
                "MIT"
            ],
            "authors": [
                {
                    "name": "Christian Lück",
                    "email": "christian@clue.engineering",
                    "homepage": "https://clue.engineering/"
                },
                {
                    "name": "Cees-Jan Kiewiet",
                    "email": "reactphp@ceesjankiewiet.nl",
                    "homepage": "https://wyrihaximus.net/"
                },
                {
                    "name": "Jan Sorgalla",
                    "email": "jsorgalla@gmail.com",
                    "homepage": "https://sorgalla.com/"
                },
                {
                    "name": "Chris Boden",
                    "email": "cboden@gmail.com",
                    "homepage": "https://cboden.dev/"
                }
            ],
            "description": "Async, Promise-based cache interface for ReactPHP",
            "keywords": [
                "cache",
                "caching",
                "promise",
                "reactphp"
            ],
            "support": {
                "issues": "https://github.com/reactphp/cache/issues",
                "source": "https://github.com/reactphp/cache/tree/v1.2.0"
            },
            "funding": [
                {
                    "url": "https://opencollective.com/reactphp",
                    "type": "open_collective"
                }
            ],
            "time": "2022-11-30T15:59:55+00:00"
        },
        {
            "name": "react/child-process",
            "version": "v0.6.5",
            "source": {
                "type": "git",
                "url": "https://github.com/reactphp/child-process.git",
                "reference": "e71eb1aa55f057c7a4a0d08d06b0b0a484bead43"
            },
            "dist": {
                "type": "zip",
                "url": "https://api.github.com/repos/reactphp/child-process/zipball/e71eb1aa55f057c7a4a0d08d06b0b0a484bead43",
                "reference": "e71eb1aa55f057c7a4a0d08d06b0b0a484bead43",
                "shasum": ""
            },
            "require": {
                "evenement/evenement": "^3.0 || ^2.0 || ^1.0",
                "php": ">=5.3.0",
                "react/event-loop": "^1.2",
                "react/stream": "^1.2"
            },
            "require-dev": {
                "phpunit/phpunit": "^9.3 || ^5.7 || ^4.8.35",
                "react/socket": "^1.8",
                "sebastian/environment": "^5.0 || ^3.0 || ^2.0 || ^1.0"
            },
            "type": "library",
            "autoload": {
                "psr-4": {
                    "React\\ChildProcess\\": "src"
                }
            },
            "notification-url": "https://packagist.org/downloads/",
            "license": [
                "MIT"
            ],
            "authors": [
                {
                    "name": "Christian Lück",
                    "email": "christian@clue.engineering",
                    "homepage": "https://clue.engineering/"
                },
                {
                    "name": "Cees-Jan Kiewiet",
                    "email": "reactphp@ceesjankiewiet.nl",
                    "homepage": "https://wyrihaximus.net/"
                },
                {
                    "name": "Jan Sorgalla",
                    "email": "jsorgalla@gmail.com",
                    "homepage": "https://sorgalla.com/"
                },
                {
                    "name": "Chris Boden",
                    "email": "cboden@gmail.com",
                    "homepage": "https://cboden.dev/"
                }
            ],
            "description": "Event-driven library for executing child processes with ReactPHP.",
            "keywords": [
                "event-driven",
                "process",
                "reactphp"
            ],
            "support": {
                "issues": "https://github.com/reactphp/child-process/issues",
                "source": "https://github.com/reactphp/child-process/tree/v0.6.5"
            },
            "funding": [
                {
                    "url": "https://github.com/WyriHaximus",
                    "type": "github"
                },
                {
                    "url": "https://github.com/clue",
                    "type": "github"
                }
            ],
            "time": "2022-09-16T13:41:56+00:00"
        },
        {
            "name": "react/dns",
            "version": "v1.10.0",
            "source": {
                "type": "git",
                "url": "https://github.com/reactphp/dns.git",
                "reference": "a5427e7dfa47713e438016905605819d101f238c"
            },
            "dist": {
                "type": "zip",
                "url": "https://api.github.com/repos/reactphp/dns/zipball/a5427e7dfa47713e438016905605819d101f238c",
                "reference": "a5427e7dfa47713e438016905605819d101f238c",
                "shasum": ""
            },
            "require": {
                "php": ">=5.3.0",
                "react/cache": "^1.0 || ^0.6 || ^0.5",
                "react/event-loop": "^1.2",
                "react/promise": "^3.0 || ^2.7 || ^1.2.1",
                "react/promise-timer": "^1.9"
            },
            "require-dev": {
                "phpunit/phpunit": "^9.3 || ^4.8.35",
                "react/async": "^4 || ^3 || ^2"
            },
            "type": "library",
            "autoload": {
                "psr-4": {
                    "React\\Dns\\": "src"
                }
            },
            "notification-url": "https://packagist.org/downloads/",
            "license": [
                "MIT"
            ],
            "authors": [
                {
                    "name": "Christian Lück",
                    "email": "christian@clue.engineering",
                    "homepage": "https://clue.engineering/"
                },
                {
                    "name": "Cees-Jan Kiewiet",
                    "email": "reactphp@ceesjankiewiet.nl",
                    "homepage": "https://wyrihaximus.net/"
                },
                {
                    "name": "Jan Sorgalla",
                    "email": "jsorgalla@gmail.com",
                    "homepage": "https://sorgalla.com/"
                },
                {
                    "name": "Chris Boden",
                    "email": "cboden@gmail.com",
                    "homepage": "https://cboden.dev/"
                }
            ],
            "description": "Async DNS resolver for ReactPHP",
            "keywords": [
                "async",
                "dns",
                "dns-resolver",
                "reactphp"
            ],
            "support": {
                "issues": "https://github.com/reactphp/dns/issues",
                "source": "https://github.com/reactphp/dns/tree/v1.10.0"
            },
            "funding": [
                {
                    "url": "https://github.com/WyriHaximus",
                    "type": "github"
                },
                {
                    "url": "https://github.com/clue",
                    "type": "github"
                }
            ],
            "time": "2022-09-08T12:22:46+00:00"
        },
        {
            "name": "react/event-loop",
            "version": "v1.4.0",
            "source": {
                "type": "git",
                "url": "https://github.com/reactphp/event-loop.git",
                "reference": "6e7e587714fff7a83dcc7025aee42ab3b265ae05"
            },
            "dist": {
                "type": "zip",
                "url": "https://api.github.com/repos/reactphp/event-loop/zipball/6e7e587714fff7a83dcc7025aee42ab3b265ae05",
                "reference": "6e7e587714fff7a83dcc7025aee42ab3b265ae05",
                "shasum": ""
            },
            "require": {
                "php": ">=5.3.0"
            },
            "require-dev": {
                "phpunit/phpunit": "^9.6 || ^5.7 || ^4.8.36"
            },
            "suggest": {
                "ext-pcntl": "For signal handling support when using the StreamSelectLoop"
            },
            "type": "library",
            "autoload": {
                "psr-4": {
                    "React\\EventLoop\\": "src/"
                }
            },
            "notification-url": "https://packagist.org/downloads/",
            "license": [
                "MIT"
            ],
            "authors": [
                {
                    "name": "Christian Lück",
                    "email": "christian@clue.engineering",
                    "homepage": "https://clue.engineering/"
                },
                {
                    "name": "Cees-Jan Kiewiet",
                    "email": "reactphp@ceesjankiewiet.nl",
                    "homepage": "https://wyrihaximus.net/"
                },
                {
                    "name": "Jan Sorgalla",
                    "email": "jsorgalla@gmail.com",
                    "homepage": "https://sorgalla.com/"
                },
                {
                    "name": "Chris Boden",
                    "email": "cboden@gmail.com",
                    "homepage": "https://cboden.dev/"
                }
            ],
            "description": "ReactPHP's core reactor event loop that libraries can use for evented I/O.",
            "keywords": [
                "asynchronous",
                "event-loop"
            ],
            "support": {
                "issues": "https://github.com/reactphp/event-loop/issues",
                "source": "https://github.com/reactphp/event-loop/tree/v1.4.0"
            },
            "funding": [
                {
                    "url": "https://opencollective.com/reactphp",
                    "type": "open_collective"
                }
            ],
            "time": "2023-05-05T10:11:24+00:00"
        },
        {
            "name": "react/http",
            "version": "v1.9.0",
            "source": {
                "type": "git",
                "url": "https://github.com/reactphp/http.git",
                "reference": "bb3154dbaf2dfe3f0467f956a05f614a69d5f1d0"
            },
            "dist": {
                "type": "zip",
                "url": "https://api.github.com/repos/reactphp/http/zipball/bb3154dbaf2dfe3f0467f956a05f614a69d5f1d0",
                "reference": "bb3154dbaf2dfe3f0467f956a05f614a69d5f1d0",
                "shasum": ""
            },
            "require": {
                "evenement/evenement": "^3.0 || ^2.0 || ^1.0",
                "fig/http-message-util": "^1.1",
                "php": ">=5.3.0",
                "psr/http-message": "^1.0",
                "react/event-loop": "^1.2",
                "react/promise": "^3 || ^2.3 || ^1.2.1",
                "react/socket": "^1.12",
                "react/stream": "^1.2",
                "ringcentral/psr7": "^1.2"
            },
            "require-dev": {
                "clue/http-proxy-react": "^1.8",
                "clue/reactphp-ssh-proxy": "^1.4",
                "clue/socks-react": "^1.4",
                "phpunit/phpunit": "^9.5 || ^5.7 || ^4.8.35",
                "react/async": "^4 || ^3 || ^2",
                "react/promise-stream": "^1.4",
                "react/promise-timer": "^1.9"
            },
            "type": "library",
            "autoload": {
                "psr-4": {
                    "React\\Http\\": "src/"
                }
            },
            "notification-url": "https://packagist.org/downloads/",
            "license": [
                "MIT"
            ],
            "authors": [
                {
                    "name": "Christian Lück",
                    "email": "christian@clue.engineering",
                    "homepage": "https://clue.engineering/"
                },
                {
                    "name": "Cees-Jan Kiewiet",
                    "email": "reactphp@ceesjankiewiet.nl",
                    "homepage": "https://wyrihaximus.net/"
                },
                {
                    "name": "Jan Sorgalla",
                    "email": "jsorgalla@gmail.com",
                    "homepage": "https://sorgalla.com/"
                },
                {
                    "name": "Chris Boden",
                    "email": "cboden@gmail.com",
                    "homepage": "https://cboden.dev/"
                }
            ],
            "description": "Event-driven, streaming HTTP client and server implementation for ReactPHP",
            "keywords": [
                "async",
                "client",
                "event-driven",
                "http",
                "http client",
                "http server",
                "https",
                "psr-7",
                "reactphp",
                "server",
                "streaming"
            ],
            "support": {
                "issues": "https://github.com/reactphp/http/issues",
                "source": "https://github.com/reactphp/http/tree/v1.9.0"
            },
            "funding": [
                {
                    "url": "https://opencollective.com/reactphp",
                    "type": "open_collective"
                }
            ],
            "time": "2023-04-26T10:29:24+00:00"
        },
        {
            "name": "react/promise",
            "version": "v2.10.0",
            "source": {
                "type": "git",
                "url": "https://github.com/reactphp/promise.git",
                "reference": "f913fb8cceba1e6644b7b90c4bfb678ed8a3ef38"
            },
            "dist": {
                "type": "zip",
                "url": "https://api.github.com/repos/reactphp/promise/zipball/f913fb8cceba1e6644b7b90c4bfb678ed8a3ef38",
                "reference": "f913fb8cceba1e6644b7b90c4bfb678ed8a3ef38",
                "shasum": ""
            },
            "require": {
                "php": ">=5.4.0"
            },
            "require-dev": {
                "phpunit/phpunit": "^9.5 || ^5.7 || ^4.8.36"
            },
            "type": "library",
            "autoload": {
                "files": [
                    "src/functions_include.php"
                ],
                "psr-4": {
                    "React\\Promise\\": "src/"
                }
            },
            "notification-url": "https://packagist.org/downloads/",
            "license": [
                "MIT"
            ],
            "authors": [
                {
                    "name": "Jan Sorgalla",
                    "email": "jsorgalla@gmail.com",
                    "homepage": "https://sorgalla.com/"
                },
                {
                    "name": "Christian Lück",
                    "email": "christian@clue.engineering",
                    "homepage": "https://clue.engineering/"
                },
                {
                    "name": "Cees-Jan Kiewiet",
                    "email": "reactphp@ceesjankiewiet.nl",
                    "homepage": "https://wyrihaximus.net/"
                },
                {
                    "name": "Chris Boden",
                    "email": "cboden@gmail.com",
                    "homepage": "https://cboden.dev/"
                }
            ],
            "description": "A lightweight implementation of CommonJS Promises/A for PHP",
            "keywords": [
                "promise",
                "promises"
            ],
            "support": {
                "issues": "https://github.com/reactphp/promise/issues",
                "source": "https://github.com/reactphp/promise/tree/v2.10.0"
            },
            "funding": [
                {
                    "url": "https://opencollective.com/reactphp",
                    "type": "open_collective"
                }
            ],
            "time": "2023-05-02T15:15:43+00:00"
        },
        {
            "name": "react/promise-timer",
            "version": "v1.9.0",
            "source": {
                "type": "git",
                "url": "https://github.com/reactphp/promise-timer.git",
                "reference": "aa7a73c74b8d8c0f622f5982ff7b0351bc29e495"
            },
            "dist": {
                "type": "zip",
                "url": "https://api.github.com/repos/reactphp/promise-timer/zipball/aa7a73c74b8d8c0f622f5982ff7b0351bc29e495",
                "reference": "aa7a73c74b8d8c0f622f5982ff7b0351bc29e495",
                "shasum": ""
            },
            "require": {
                "php": ">=5.3",
                "react/event-loop": "^1.2",
                "react/promise": "^3.0 || ^2.7.0 || ^1.2.1"
            },
            "require-dev": {
                "phpunit/phpunit": "^9.3 || ^5.7 || ^4.8.35"
            },
            "type": "library",
            "autoload": {
                "files": [
                    "src/functions_include.php"
                ],
                "psr-4": {
                    "React\\Promise\\Timer\\": "src/"
                }
            },
            "notification-url": "https://packagist.org/downloads/",
            "license": [
                "MIT"
            ],
            "authors": [
                {
                    "name": "Christian Lück",
                    "email": "christian@clue.engineering",
                    "homepage": "https://clue.engineering/"
                },
                {
                    "name": "Cees-Jan Kiewiet",
                    "email": "reactphp@ceesjankiewiet.nl",
                    "homepage": "https://wyrihaximus.net/"
                },
                {
                    "name": "Jan Sorgalla",
                    "email": "jsorgalla@gmail.com",
                    "homepage": "https://sorgalla.com/"
                },
                {
                    "name": "Chris Boden",
                    "email": "cboden@gmail.com",
                    "homepage": "https://cboden.dev/"
                }
            ],
            "description": "A trivial implementation of timeouts for Promises, built on top of ReactPHP.",
            "homepage": "https://github.com/reactphp/promise-timer",
            "keywords": [
                "async",
                "event-loop",
                "promise",
                "reactphp",
                "timeout",
                "timer"
            ],
            "support": {
                "issues": "https://github.com/reactphp/promise-timer/issues",
                "source": "https://github.com/reactphp/promise-timer/tree/v1.9.0"
            },
            "funding": [
                {
                    "url": "https://github.com/WyriHaximus",
                    "type": "github"
                },
                {
                    "url": "https://github.com/clue",
                    "type": "github"
                }
            ],
            "time": "2022-06-13T13:41:03+00:00"
        },
        {
            "name": "react/socket",
            "version": "v1.12.0",
            "source": {
                "type": "git",
                "url": "https://github.com/reactphp/socket.git",
                "reference": "81e1b4d7f5450ebd8d2e9a95bb008bb15ca95a7b"
            },
            "dist": {
                "type": "zip",
                "url": "https://api.github.com/repos/reactphp/socket/zipball/81e1b4d7f5450ebd8d2e9a95bb008bb15ca95a7b",
                "reference": "81e1b4d7f5450ebd8d2e9a95bb008bb15ca95a7b",
                "shasum": ""
            },
            "require": {
                "evenement/evenement": "^3.0 || ^2.0 || ^1.0",
                "php": ">=5.3.0",
                "react/dns": "^1.8",
                "react/event-loop": "^1.2",
                "react/promise": "^3 || ^2.6 || ^1.2.1",
                "react/promise-timer": "^1.9",
                "react/stream": "^1.2"
            },
            "require-dev": {
                "phpunit/phpunit": "^9.3 || ^5.7 || ^4.8.35",
                "react/async": "^4 || ^3 || ^2",
                "react/promise-stream": "^1.4"
            },
            "type": "library",
            "autoload": {
                "psr-4": {
                    "React\\Socket\\": "src"
                }
            },
            "notification-url": "https://packagist.org/downloads/",
            "license": [
                "MIT"
            ],
            "authors": [
                {
                    "name": "Christian Lück",
                    "email": "christian@clue.engineering",
                    "homepage": "https://clue.engineering/"
                },
                {
                    "name": "Cees-Jan Kiewiet",
                    "email": "reactphp@ceesjankiewiet.nl",
                    "homepage": "https://wyrihaximus.net/"
                },
                {
                    "name": "Jan Sorgalla",
                    "email": "jsorgalla@gmail.com",
                    "homepage": "https://sorgalla.com/"
                },
                {
                    "name": "Chris Boden",
                    "email": "cboden@gmail.com",
                    "homepage": "https://cboden.dev/"
                }
            ],
            "description": "Async, streaming plaintext TCP/IP and secure TLS socket server and client connections for ReactPHP",
            "keywords": [
                "Connection",
                "Socket",
                "async",
                "reactphp",
                "stream"
            ],
            "support": {
                "issues": "https://github.com/reactphp/socket/issues",
                "source": "https://github.com/reactphp/socket/tree/v1.12.0"
            },
            "funding": [
                {
                    "url": "https://github.com/WyriHaximus",
                    "type": "github"
                },
                {
                    "url": "https://github.com/clue",
                    "type": "github"
                }
            ],
            "time": "2022-08-25T12:32:25+00:00"
        },
        {
            "name": "react/stream",
            "version": "v1.2.0",
            "source": {
                "type": "git",
                "url": "https://github.com/reactphp/stream.git",
                "reference": "7a423506ee1903e89f1e08ec5f0ed430ff784ae9"
            },
            "dist": {
                "type": "zip",
                "url": "https://api.github.com/repos/reactphp/stream/zipball/7a423506ee1903e89f1e08ec5f0ed430ff784ae9",
                "reference": "7a423506ee1903e89f1e08ec5f0ed430ff784ae9",
                "shasum": ""
            },
            "require": {
                "evenement/evenement": "^3.0 || ^2.0 || ^1.0",
                "php": ">=5.3.8",
                "react/event-loop": "^1.2"
            },
            "require-dev": {
                "clue/stream-filter": "~1.2",
                "phpunit/phpunit": "^9.3 || ^5.7 || ^4.8.35"
            },
            "type": "library",
            "autoload": {
                "psr-4": {
                    "React\\Stream\\": "src"
                }
            },
            "notification-url": "https://packagist.org/downloads/",
            "license": [
                "MIT"
            ],
            "authors": [
                {
                    "name": "Christian Lück",
                    "email": "christian@clue.engineering",
                    "homepage": "https://clue.engineering/"
                },
                {
                    "name": "Cees-Jan Kiewiet",
                    "email": "reactphp@ceesjankiewiet.nl",
                    "homepage": "https://wyrihaximus.net/"
                },
                {
                    "name": "Jan Sorgalla",
                    "email": "jsorgalla@gmail.com",
                    "homepage": "https://sorgalla.com/"
                },
                {
                    "name": "Chris Boden",
                    "email": "cboden@gmail.com",
                    "homepage": "https://cboden.dev/"
                }
            ],
            "description": "Event-driven readable and writable streams for non-blocking I/O in ReactPHP",
            "keywords": [
                "event-driven",
                "io",
                "non-blocking",
                "pipe",
                "reactphp",
                "readable",
                "stream",
                "writable"
            ],
            "support": {
                "issues": "https://github.com/reactphp/stream/issues",
                "source": "https://github.com/reactphp/stream/tree/v1.2.0"
            },
            "funding": [
                {
                    "url": "https://github.com/WyriHaximus",
                    "type": "github"
                },
                {
                    "url": "https://github.com/clue",
                    "type": "github"
                }
            ],
            "time": "2021-07-11T12:37:55+00:00"
        },
        {
            "name": "ringcentral/psr7",
            "version": "1.3.0",
            "source": {
                "type": "git",
                "url": "https://github.com/ringcentral/psr7.git",
                "reference": "360faaec4b563958b673fb52bbe94e37f14bc686"
            },
            "dist": {
                "type": "zip",
                "url": "https://api.github.com/repos/ringcentral/psr7/zipball/360faaec4b563958b673fb52bbe94e37f14bc686",
                "reference": "360faaec4b563958b673fb52bbe94e37f14bc686",
                "shasum": ""
            },
            "require": {
                "php": ">=5.3",
                "psr/http-message": "~1.0"
            },
            "provide": {
                "psr/http-message-implementation": "1.0"
            },
            "require-dev": {
                "phpunit/phpunit": "~4.0"
            },
            "type": "library",
            "extra": {
                "branch-alias": {
                    "dev-master": "1.0-dev"
                }
            },
            "autoload": {
                "files": [
                    "src/functions_include.php"
                ],
                "psr-4": {
                    "RingCentral\\Psr7\\": "src/"
                }
            },
            "notification-url": "https://packagist.org/downloads/",
            "license": [
                "MIT"
            ],
            "authors": [
                {
                    "name": "Michael Dowling",
                    "email": "mtdowling@gmail.com",
                    "homepage": "https://github.com/mtdowling"
                }
            ],
            "description": "PSR-7 message implementation",
            "keywords": [
                "http",
                "message",
                "stream",
                "uri"
            ],
            "support": {
                "source": "https://github.com/ringcentral/psr7/tree/master"
            },
            "time": "2018-05-29T20:21:04+00:00"
        },
        {
            "name": "symfony/console",
            "version": "v5.4.28",
            "source": {
                "type": "git",
                "url": "https://github.com/symfony/console.git",
                "reference": "f4f71842f24c2023b91237c72a365306f3c58827"
            },
            "dist": {
                "type": "zip",
                "url": "https://api.github.com/repos/symfony/console/zipball/f4f71842f24c2023b91237c72a365306f3c58827",
                "reference": "f4f71842f24c2023b91237c72a365306f3c58827",
                "shasum": ""
            },
            "require": {
                "php": ">=7.2.5",
                "symfony/deprecation-contracts": "^2.1|^3",
                "symfony/polyfill-mbstring": "~1.0",
                "symfony/polyfill-php73": "^1.9",
                "symfony/polyfill-php80": "^1.16",
                "symfony/service-contracts": "^1.1|^2|^3",
                "symfony/string": "^5.1|^6.0"
            },
            "conflict": {
                "psr/log": ">=3",
                "symfony/dependency-injection": "<4.4",
                "symfony/dotenv": "<5.1",
                "symfony/event-dispatcher": "<4.4",
                "symfony/lock": "<4.4",
                "symfony/process": "<4.4"
            },
            "provide": {
                "psr/log-implementation": "1.0|2.0"
            },
            "require-dev": {
                "psr/log": "^1|^2",
                "symfony/config": "^4.4|^5.0|^6.0",
                "symfony/dependency-injection": "^4.4|^5.0|^6.0",
                "symfony/event-dispatcher": "^4.4|^5.0|^6.0",
                "symfony/lock": "^4.4|^5.0|^6.0",
                "symfony/process": "^4.4|^5.0|^6.0",
                "symfony/var-dumper": "^4.4|^5.0|^6.0"
            },
            "suggest": {
                "psr/log": "For using the console logger",
                "symfony/event-dispatcher": "",
                "symfony/lock": "",
                "symfony/process": ""
            },
            "type": "library",
            "autoload": {
                "psr-4": {
                    "Symfony\\Component\\Console\\": ""
                },
                "exclude-from-classmap": [
                    "/Tests/"
                ]
            },
            "notification-url": "https://packagist.org/downloads/",
            "license": [
                "MIT"
            ],
            "authors": [
                {
                    "name": "Fabien Potencier",
                    "email": "fabien@symfony.com"
                },
                {
                    "name": "Symfony Community",
                    "homepage": "https://symfony.com/contributors"
                }
            ],
            "description": "Eases the creation of beautiful and testable command line interfaces",
            "homepage": "https://symfony.com",
            "keywords": [
                "cli",
                "command-line",
                "console",
                "terminal"
            ],
            "support": {
                "source": "https://github.com/symfony/console/tree/v5.4.28"
            },
            "funding": [
                {
                    "url": "https://symfony.com/sponsor",
                    "type": "custom"
                },
                {
                    "url": "https://github.com/fabpot",
                    "type": "github"
                },
                {
                    "url": "https://tidelift.com/funding/github/packagist/symfony/symfony",
                    "type": "tidelift"
                }
            ],
            "time": "2023-08-07T06:12:30+00:00"
        },
        {
            "name": "symfony/deprecation-contracts",
            "version": "v3.3.0",
            "source": {
                "type": "git",
                "url": "https://github.com/symfony/deprecation-contracts.git",
                "reference": "7c3aff79d10325257a001fcf92d991f24fc967cf"
            },
            "dist": {
                "type": "zip",
                "url": "https://api.github.com/repos/symfony/deprecation-contracts/zipball/7c3aff79d10325257a001fcf92d991f24fc967cf",
                "reference": "7c3aff79d10325257a001fcf92d991f24fc967cf",
                "shasum": ""
            },
            "require": {
                "php": ">=8.1"
            },
            "type": "library",
            "extra": {
                "branch-alias": {
                    "dev-main": "3.4-dev"
                },
                "thanks": {
                    "name": "symfony/contracts",
                    "url": "https://github.com/symfony/contracts"
                }
            },
            "autoload": {
                "files": [
                    "function.php"
                ]
            },
            "notification-url": "https://packagist.org/downloads/",
            "license": [
                "MIT"
            ],
            "authors": [
                {
                    "name": "Nicolas Grekas",
                    "email": "p@tchwork.com"
                },
                {
                    "name": "Symfony Community",
                    "homepage": "https://symfony.com/contributors"
                }
            ],
            "description": "A generic function and convention to trigger deprecation notices",
            "homepage": "https://symfony.com",
            "support": {
                "source": "https://github.com/symfony/deprecation-contracts/tree/v3.3.0"
            },
            "funding": [
                {
                    "url": "https://symfony.com/sponsor",
                    "type": "custom"
                },
                {
                    "url": "https://github.com/fabpot",
                    "type": "github"
                },
                {
                    "url": "https://tidelift.com/funding/github/packagist/symfony/symfony",
                    "type": "tidelift"
                }
            ],
            "time": "2023-05-23T14:45:45+00:00"
        },
        {
            "name": "symfony/finder",
            "version": "v5.4.27",
            "source": {
                "type": "git",
                "url": "https://github.com/symfony/finder.git",
                "reference": "ff4bce3c33451e7ec778070e45bd23f74214cd5d"
            },
            "dist": {
                "type": "zip",
                "url": "https://api.github.com/repos/symfony/finder/zipball/ff4bce3c33451e7ec778070e45bd23f74214cd5d",
                "reference": "ff4bce3c33451e7ec778070e45bd23f74214cd5d",
                "shasum": ""
            },
            "require": {
                "php": ">=7.2.5",
                "symfony/deprecation-contracts": "^2.1|^3",
                "symfony/polyfill-php80": "^1.16"
            },
            "type": "library",
            "autoload": {
                "psr-4": {
                    "Symfony\\Component\\Finder\\": ""
                },
                "exclude-from-classmap": [
                    "/Tests/"
                ]
            },
            "notification-url": "https://packagist.org/downloads/",
            "license": [
                "MIT"
            ],
            "authors": [
                {
                    "name": "Fabien Potencier",
                    "email": "fabien@symfony.com"
                },
                {
                    "name": "Symfony Community",
                    "homepage": "https://symfony.com/contributors"
                }
            ],
            "description": "Finds files and directories via an intuitive fluent interface",
            "homepage": "https://symfony.com",
            "support": {
                "source": "https://github.com/symfony/finder/tree/v5.4.27"
            },
            "funding": [
                {
                    "url": "https://symfony.com/sponsor",
                    "type": "custom"
                },
                {
                    "url": "https://github.com/fabpot",
                    "type": "github"
                },
                {
                    "url": "https://tidelift.com/funding/github/packagist/symfony/symfony",
                    "type": "tidelift"
                }
            ],
            "time": "2023-07-31T08:02:31+00:00"
        },
        {
            "name": "symfony/polyfill-ctype",
            "version": "v1.28.0",
            "source": {
                "type": "git",
                "url": "https://github.com/symfony/polyfill-ctype.git",
                "reference": "ea208ce43cbb04af6867b4fdddb1bdbf84cc28cb"
            },
            "dist": {
                "type": "zip",
                "url": "https://api.github.com/repos/symfony/polyfill-ctype/zipball/ea208ce43cbb04af6867b4fdddb1bdbf84cc28cb",
                "reference": "ea208ce43cbb04af6867b4fdddb1bdbf84cc28cb",
                "shasum": ""
            },
            "require": {
                "php": ">=7.1"
            },
            "provide": {
                "ext-ctype": "*"
            },
            "suggest": {
                "ext-ctype": "For best performance"
            },
            "type": "library",
            "extra": {
                "branch-alias": {
                    "dev-main": "1.28-dev"
                },
                "thanks": {
                    "name": "symfony/polyfill",
                    "url": "https://github.com/symfony/polyfill"
                }
            },
            "autoload": {
                "files": [
                    "bootstrap.php"
                ],
                "psr-4": {
                    "Symfony\\Polyfill\\Ctype\\": ""
                }
            },
            "notification-url": "https://packagist.org/downloads/",
            "license": [
                "MIT"
            ],
            "authors": [
                {
                    "name": "Gert de Pagter",
                    "email": "BackEndTea@gmail.com"
                },
                {
                    "name": "Symfony Community",
                    "homepage": "https://symfony.com/contributors"
                }
            ],
            "description": "Symfony polyfill for ctype functions",
            "homepage": "https://symfony.com",
            "keywords": [
                "compatibility",
                "ctype",
                "polyfill",
                "portable"
            ],
            "support": {
                "source": "https://github.com/symfony/polyfill-ctype/tree/v1.28.0"
            },
            "funding": [
                {
                    "url": "https://symfony.com/sponsor",
                    "type": "custom"
                },
                {
                    "url": "https://github.com/fabpot",
                    "type": "github"
                },
                {
                    "url": "https://tidelift.com/funding/github/packagist/symfony/symfony",
                    "type": "tidelift"
                }
            ],
            "time": "2023-01-26T09:26:14+00:00"
        },
        {
            "name": "symfony/polyfill-intl-grapheme",
            "version": "v1.28.0",
            "source": {
                "type": "git",
                "url": "https://github.com/symfony/polyfill-intl-grapheme.git",
                "reference": "875e90aeea2777b6f135677f618529449334a612"
            },
            "dist": {
                "type": "zip",
                "url": "https://api.github.com/repos/symfony/polyfill-intl-grapheme/zipball/875e90aeea2777b6f135677f618529449334a612",
                "reference": "875e90aeea2777b6f135677f618529449334a612",
                "shasum": ""
            },
            "require": {
                "php": ">=7.1"
            },
            "suggest": {
                "ext-intl": "For best performance"
            },
            "type": "library",
            "extra": {
                "branch-alias": {
                    "dev-main": "1.28-dev"
                },
                "thanks": {
                    "name": "symfony/polyfill",
                    "url": "https://github.com/symfony/polyfill"
                }
            },
            "autoload": {
                "files": [
                    "bootstrap.php"
                ],
                "psr-4": {
                    "Symfony\\Polyfill\\Intl\\Grapheme\\": ""
                }
            },
            "notification-url": "https://packagist.org/downloads/",
            "license": [
                "MIT"
            ],
            "authors": [
                {
                    "name": "Nicolas Grekas",
                    "email": "p@tchwork.com"
                },
                {
                    "name": "Symfony Community",
                    "homepage": "https://symfony.com/contributors"
                }
            ],
            "description": "Symfony polyfill for intl's grapheme_* functions",
            "homepage": "https://symfony.com",
            "keywords": [
                "compatibility",
                "grapheme",
                "intl",
                "polyfill",
                "portable",
                "shim"
            ],
            "support": {
                "source": "https://github.com/symfony/polyfill-intl-grapheme/tree/v1.28.0"
            },
            "funding": [
                {
                    "url": "https://symfony.com/sponsor",
                    "type": "custom"
                },
                {
                    "url": "https://github.com/fabpot",
                    "type": "github"
                },
                {
                    "url": "https://tidelift.com/funding/github/packagist/symfony/symfony",
                    "type": "tidelift"
                }
            ],
            "time": "2023-01-26T09:26:14+00:00"
        },
        {
            "name": "symfony/polyfill-intl-normalizer",
            "version": "v1.28.0",
            "source": {
                "type": "git",
                "url": "https://github.com/symfony/polyfill-intl-normalizer.git",
                "reference": "8c4ad05dd0120b6a53c1ca374dca2ad0a1c4ed92"
            },
            "dist": {
                "type": "zip",
                "url": "https://api.github.com/repos/symfony/polyfill-intl-normalizer/zipball/8c4ad05dd0120b6a53c1ca374dca2ad0a1c4ed92",
                "reference": "8c4ad05dd0120b6a53c1ca374dca2ad0a1c4ed92",
                "shasum": ""
            },
            "require": {
                "php": ">=7.1"
            },
            "suggest": {
                "ext-intl": "For best performance"
            },
            "type": "library",
            "extra": {
                "branch-alias": {
                    "dev-main": "1.28-dev"
                },
                "thanks": {
                    "name": "symfony/polyfill",
                    "url": "https://github.com/symfony/polyfill"
                }
            },
            "autoload": {
                "files": [
                    "bootstrap.php"
                ],
                "psr-4": {
                    "Symfony\\Polyfill\\Intl\\Normalizer\\": ""
                },
                "classmap": [
                    "Resources/stubs"
                ]
            },
            "notification-url": "https://packagist.org/downloads/",
            "license": [
                "MIT"
            ],
            "authors": [
                {
                    "name": "Nicolas Grekas",
                    "email": "p@tchwork.com"
                },
                {
                    "name": "Symfony Community",
                    "homepage": "https://symfony.com/contributors"
                }
            ],
            "description": "Symfony polyfill for intl's Normalizer class and related functions",
            "homepage": "https://symfony.com",
            "keywords": [
                "compatibility",
                "intl",
                "normalizer",
                "polyfill",
                "portable",
                "shim"
            ],
            "support": {
                "source": "https://github.com/symfony/polyfill-intl-normalizer/tree/v1.28.0"
            },
            "funding": [
                {
                    "url": "https://symfony.com/sponsor",
                    "type": "custom"
                },
                {
                    "url": "https://github.com/fabpot",
                    "type": "github"
                },
                {
                    "url": "https://tidelift.com/funding/github/packagist/symfony/symfony",
                    "type": "tidelift"
                }
            ],
            "time": "2023-01-26T09:26:14+00:00"
        },
        {
            "name": "symfony/polyfill-mbstring",
            "version": "v1.28.0",
            "source": {
                "type": "git",
                "url": "https://github.com/symfony/polyfill-mbstring.git",
                "reference": "42292d99c55abe617799667f454222c54c60e229"
            },
            "dist": {
                "type": "zip",
                "url": "https://api.github.com/repos/symfony/polyfill-mbstring/zipball/42292d99c55abe617799667f454222c54c60e229",
                "reference": "42292d99c55abe617799667f454222c54c60e229",
                "shasum": ""
            },
            "require": {
                "php": ">=7.1"
            },
            "provide": {
                "ext-mbstring": "*"
            },
            "suggest": {
                "ext-mbstring": "For best performance"
            },
            "type": "library",
            "extra": {
                "branch-alias": {
                    "dev-main": "1.28-dev"
                },
                "thanks": {
                    "name": "symfony/polyfill",
                    "url": "https://github.com/symfony/polyfill"
                }
            },
            "autoload": {
                "files": [
                    "bootstrap.php"
                ],
                "psr-4": {
                    "Symfony\\Polyfill\\Mbstring\\": ""
                }
            },
            "notification-url": "https://packagist.org/downloads/",
            "license": [
                "MIT"
            ],
            "authors": [
                {
                    "name": "Nicolas Grekas",
                    "email": "p@tchwork.com"
                },
                {
                    "name": "Symfony Community",
                    "homepage": "https://symfony.com/contributors"
                }
            ],
            "description": "Symfony polyfill for the Mbstring extension",
            "homepage": "https://symfony.com",
            "keywords": [
                "compatibility",
                "mbstring",
                "polyfill",
                "portable",
                "shim"
            ],
            "support": {
                "source": "https://github.com/symfony/polyfill-mbstring/tree/v1.28.0"
            },
            "funding": [
                {
                    "url": "https://symfony.com/sponsor",
                    "type": "custom"
                },
                {
                    "url": "https://github.com/fabpot",
                    "type": "github"
                },
                {
                    "url": "https://tidelift.com/funding/github/packagist/symfony/symfony",
                    "type": "tidelift"
                }
            ],
            "time": "2023-07-28T09:04:16+00:00"
        },
        {
            "name": "symfony/polyfill-php73",
            "version": "v1.28.0",
            "source": {
                "type": "git",
                "url": "https://github.com/symfony/polyfill-php73.git",
                "reference": "fe2f306d1d9d346a7fee353d0d5012e401e984b5"
            },
            "dist": {
                "type": "zip",
                "url": "https://api.github.com/repos/symfony/polyfill-php73/zipball/fe2f306d1d9d346a7fee353d0d5012e401e984b5",
                "reference": "fe2f306d1d9d346a7fee353d0d5012e401e984b5",
                "shasum": ""
            },
            "require": {
                "php": ">=7.1"
            },
            "type": "library",
            "extra": {
                "branch-alias": {
                    "dev-main": "1.28-dev"
                },
                "thanks": {
                    "name": "symfony/polyfill",
                    "url": "https://github.com/symfony/polyfill"
                }
            },
            "autoload": {
                "files": [
                    "bootstrap.php"
                ],
                "psr-4": {
                    "Symfony\\Polyfill\\Php73\\": ""
                },
                "classmap": [
                    "Resources/stubs"
                ]
            },
            "notification-url": "https://packagist.org/downloads/",
            "license": [
                "MIT"
            ],
            "authors": [
                {
                    "name": "Nicolas Grekas",
                    "email": "p@tchwork.com"
                },
                {
                    "name": "Symfony Community",
                    "homepage": "https://symfony.com/contributors"
                }
            ],
            "description": "Symfony polyfill backporting some PHP 7.3+ features to lower PHP versions",
            "homepage": "https://symfony.com",
            "keywords": [
                "compatibility",
                "polyfill",
                "portable",
                "shim"
            ],
            "support": {
                "source": "https://github.com/symfony/polyfill-php73/tree/v1.28.0"
            },
            "funding": [
                {
                    "url": "https://symfony.com/sponsor",
                    "type": "custom"
                },
                {
                    "url": "https://github.com/fabpot",
                    "type": "github"
                },
                {
                    "url": "https://tidelift.com/funding/github/packagist/symfony/symfony",
                    "type": "tidelift"
                }
            ],
            "time": "2023-01-26T09:26:14+00:00"
        },
        {
            "name": "symfony/polyfill-php74",
            "version": "v1.28.0",
            "source": {
                "type": "git",
                "url": "https://github.com/symfony/polyfill-php74.git",
                "reference": "8b755b41a155c89f1af29cc33305538499fa05ea"
            },
            "dist": {
                "type": "zip",
                "url": "https://api.github.com/repos/symfony/polyfill-php74/zipball/8b755b41a155c89f1af29cc33305538499fa05ea",
                "reference": "8b755b41a155c89f1af29cc33305538499fa05ea",
                "shasum": ""
            },
            "require": {
                "php": ">=7.1"
            },
            "type": "library",
            "extra": {
                "branch-alias": {
                    "dev-main": "1.28-dev"
                },
                "thanks": {
                    "name": "symfony/polyfill",
                    "url": "https://github.com/symfony/polyfill"
                }
            },
            "autoload": {
                "files": [
                    "bootstrap.php"
                ],
                "psr-4": {
                    "Symfony\\Polyfill\\Php74\\": ""
                }
            },
            "notification-url": "https://packagist.org/downloads/",
            "license": [
                "MIT"
            ],
            "authors": [
                {
                    "name": "Ion Bazan",
                    "email": "ion.bazan@gmail.com"
                },
                {
                    "name": "Nicolas Grekas",
                    "email": "p@tchwork.com"
                },
                {
                    "name": "Symfony Community",
                    "homepage": "https://symfony.com/contributors"
                }
            ],
            "description": "Symfony polyfill backporting some PHP 7.4+ features to lower PHP versions",
            "homepage": "https://symfony.com",
            "keywords": [
                "compatibility",
                "polyfill",
                "portable",
                "shim"
            ],
            "support": {
                "source": "https://github.com/symfony/polyfill-php74/tree/v1.28.0"
            },
            "funding": [
                {
                    "url": "https://symfony.com/sponsor",
                    "type": "custom"
                },
                {
                    "url": "https://github.com/fabpot",
                    "type": "github"
                },
                {
                    "url": "https://tidelift.com/funding/github/packagist/symfony/symfony",
                    "type": "tidelift"
                }
            ],
            "time": "2023-01-26T09:26:14+00:00"
        },
        {
            "name": "symfony/polyfill-php80",
            "version": "v1.28.0",
            "source": {
                "type": "git",
                "url": "https://github.com/symfony/polyfill-php80.git",
                "reference": "6caa57379c4aec19c0a12a38b59b26487dcfe4b5"
            },
            "dist": {
                "type": "zip",
                "url": "https://api.github.com/repos/symfony/polyfill-php80/zipball/6caa57379c4aec19c0a12a38b59b26487dcfe4b5",
                "reference": "6caa57379c4aec19c0a12a38b59b26487dcfe4b5",
                "shasum": ""
            },
            "require": {
                "php": ">=7.1"
            },
            "type": "library",
            "extra": {
                "branch-alias": {
                    "dev-main": "1.28-dev"
                },
                "thanks": {
                    "name": "symfony/polyfill",
                    "url": "https://github.com/symfony/polyfill"
                }
            },
            "autoload": {
                "files": [
                    "bootstrap.php"
                ],
                "psr-4": {
                    "Symfony\\Polyfill\\Php80\\": ""
                },
                "classmap": [
                    "Resources/stubs"
                ]
            },
            "notification-url": "https://packagist.org/downloads/",
            "license": [
                "MIT"
            ],
            "authors": [
                {
                    "name": "Ion Bazan",
                    "email": "ion.bazan@gmail.com"
                },
                {
                    "name": "Nicolas Grekas",
                    "email": "p@tchwork.com"
                },
                {
                    "name": "Symfony Community",
                    "homepage": "https://symfony.com/contributors"
                }
            ],
            "description": "Symfony polyfill backporting some PHP 8.0+ features to lower PHP versions",
            "homepage": "https://symfony.com",
            "keywords": [
                "compatibility",
                "polyfill",
                "portable",
                "shim"
            ],
            "support": {
                "source": "https://github.com/symfony/polyfill-php80/tree/v1.28.0"
            },
            "funding": [
                {
                    "url": "https://symfony.com/sponsor",
                    "type": "custom"
                },
                {
                    "url": "https://github.com/fabpot",
                    "type": "github"
                },
                {
                    "url": "https://tidelift.com/funding/github/packagist/symfony/symfony",
                    "type": "tidelift"
                }
            ],
            "time": "2023-01-26T09:26:14+00:00"
        },
        {
            "name": "symfony/polyfill-php81",
            "version": "v1.28.0",
            "source": {
                "type": "git",
                "url": "https://github.com/symfony/polyfill-php81.git",
                "reference": "7581cd600fa9fd681b797d00b02f068e2f13263b"
            },
            "dist": {
                "type": "zip",
                "url": "https://api.github.com/repos/symfony/polyfill-php81/zipball/7581cd600fa9fd681b797d00b02f068e2f13263b",
                "reference": "7581cd600fa9fd681b797d00b02f068e2f13263b",
                "shasum": ""
            },
            "require": {
                "php": ">=7.1"
            },
            "type": "library",
            "extra": {
                "branch-alias": {
                    "dev-main": "1.28-dev"
                },
                "thanks": {
                    "name": "symfony/polyfill",
                    "url": "https://github.com/symfony/polyfill"
                }
            },
            "autoload": {
                "files": [
                    "bootstrap.php"
                ],
                "psr-4": {
                    "Symfony\\Polyfill\\Php81\\": ""
                },
                "classmap": [
                    "Resources/stubs"
                ]
            },
            "notification-url": "https://packagist.org/downloads/",
            "license": [
                "MIT"
            ],
            "authors": [
                {
                    "name": "Nicolas Grekas",
                    "email": "p@tchwork.com"
                },
                {
                    "name": "Symfony Community",
                    "homepage": "https://symfony.com/contributors"
                }
            ],
            "description": "Symfony polyfill backporting some PHP 8.1+ features to lower PHP versions",
            "homepage": "https://symfony.com",
            "keywords": [
                "compatibility",
                "polyfill",
                "portable",
                "shim"
            ],
            "support": {
                "source": "https://github.com/symfony/polyfill-php81/tree/v1.28.0"
            },
            "funding": [
                {
                    "url": "https://symfony.com/sponsor",
                    "type": "custom"
                },
                {
                    "url": "https://github.com/fabpot",
                    "type": "github"
                },
                {
                    "url": "https://tidelift.com/funding/github/packagist/symfony/symfony",
                    "type": "tidelift"
                }
            ],
            "time": "2023-01-26T09:26:14+00:00"
        },
        {
            "name": "symfony/process",
            "version": "v5.4.28",
            "source": {
                "type": "git",
                "url": "https://github.com/symfony/process.git",
                "reference": "45261e1fccad1b5447a8d7a8e67aa7b4a9798b7b"
            },
            "dist": {
                "type": "zip",
                "url": "https://api.github.com/repos/symfony/process/zipball/45261e1fccad1b5447a8d7a8e67aa7b4a9798b7b",
                "reference": "45261e1fccad1b5447a8d7a8e67aa7b4a9798b7b",
                "shasum": ""
            },
            "require": {
                "php": ">=7.2.5",
                "symfony/polyfill-php80": "^1.16"
            },
            "type": "library",
            "autoload": {
                "psr-4": {
                    "Symfony\\Component\\Process\\": ""
                },
                "exclude-from-classmap": [
                    "/Tests/"
                ]
            },
            "notification-url": "https://packagist.org/downloads/",
            "license": [
                "MIT"
            ],
            "authors": [
                {
                    "name": "Fabien Potencier",
                    "email": "fabien@symfony.com"
                },
                {
                    "name": "Symfony Community",
                    "homepage": "https://symfony.com/contributors"
                }
            ],
            "description": "Executes commands in sub-processes",
            "homepage": "https://symfony.com",
            "support": {
                "source": "https://github.com/symfony/process/tree/v5.4.28"
            },
            "funding": [
                {
                    "url": "https://symfony.com/sponsor",
                    "type": "custom"
                },
                {
                    "url": "https://github.com/fabpot",
                    "type": "github"
                },
                {
                    "url": "https://tidelift.com/funding/github/packagist/symfony/symfony",
                    "type": "tidelift"
                }
            ],
            "time": "2023-08-07T10:36:04+00:00"
        },
        {
            "name": "symfony/service-contracts",
            "version": "v2.5.2",
            "source": {
                "type": "git",
                "url": "https://github.com/symfony/service-contracts.git",
                "reference": "4b426aac47d6427cc1a1d0f7e2ac724627f5966c"
            },
            "dist": {
                "type": "zip",
                "url": "https://api.github.com/repos/symfony/service-contracts/zipball/4b426aac47d6427cc1a1d0f7e2ac724627f5966c",
                "reference": "4b426aac47d6427cc1a1d0f7e2ac724627f5966c",
                "shasum": ""
            },
            "require": {
                "php": ">=7.2.5",
                "psr/container": "^1.1",
                "symfony/deprecation-contracts": "^2.1|^3"
            },
            "conflict": {
                "ext-psr": "<1.1|>=2"
            },
            "suggest": {
                "symfony/service-implementation": ""
            },
            "type": "library",
            "extra": {
                "branch-alias": {
                    "dev-main": "2.5-dev"
                },
                "thanks": {
                    "name": "symfony/contracts",
                    "url": "https://github.com/symfony/contracts"
                }
            },
            "autoload": {
                "psr-4": {
                    "Symfony\\Contracts\\Service\\": ""
                }
            },
            "notification-url": "https://packagist.org/downloads/",
            "license": [
                "MIT"
            ],
            "authors": [
                {
                    "name": "Nicolas Grekas",
                    "email": "p@tchwork.com"
                },
                {
                    "name": "Symfony Community",
                    "homepage": "https://symfony.com/contributors"
                }
            ],
            "description": "Generic abstractions related to writing services",
            "homepage": "https://symfony.com",
            "keywords": [
                "abstractions",
                "contracts",
                "decoupling",
                "interfaces",
                "interoperability",
                "standards"
            ],
            "support": {
                "source": "https://github.com/symfony/service-contracts/tree/v2.5.2"
            },
            "funding": [
                {
                    "url": "https://symfony.com/sponsor",
                    "type": "custom"
                },
                {
                    "url": "https://github.com/fabpot",
                    "type": "github"
                },
                {
                    "url": "https://tidelift.com/funding/github/packagist/symfony/symfony",
                    "type": "tidelift"
                }
            ],
            "time": "2022-05-30T19:17:29+00:00"
        },
        {
            "name": "symfony/string",
            "version": "v5.4.26",
            "source": {
                "type": "git",
                "url": "https://github.com/symfony/string.git",
                "reference": "1181fe9270e373537475e826873b5867b863883c"
            },
            "dist": {
                "type": "zip",
                "url": "https://api.github.com/repos/symfony/string/zipball/1181fe9270e373537475e826873b5867b863883c",
                "reference": "1181fe9270e373537475e826873b5867b863883c",
                "shasum": ""
            },
            "require": {
                "php": ">=7.2.5",
                "symfony/polyfill-ctype": "~1.8",
                "symfony/polyfill-intl-grapheme": "~1.0",
                "symfony/polyfill-intl-normalizer": "~1.0",
                "symfony/polyfill-mbstring": "~1.0",
                "symfony/polyfill-php80": "~1.15"
            },
            "conflict": {
                "symfony/translation-contracts": ">=3.0"
            },
            "require-dev": {
                "symfony/error-handler": "^4.4|^5.0|^6.0",
                "symfony/http-client": "^4.4|^5.0|^6.0",
                "symfony/translation-contracts": "^1.1|^2",
                "symfony/var-exporter": "^4.4|^5.0|^6.0"
            },
            "type": "library",
            "autoload": {
                "files": [
                    "Resources/functions.php"
                ],
                "psr-4": {
                    "Symfony\\Component\\String\\": ""
                },
                "exclude-from-classmap": [
                    "/Tests/"
                ]
            },
            "notification-url": "https://packagist.org/downloads/",
            "license": [
                "MIT"
            ],
            "authors": [
                {
                    "name": "Nicolas Grekas",
                    "email": "p@tchwork.com"
                },
                {
                    "name": "Symfony Community",
                    "homepage": "https://symfony.com/contributors"
                }
            ],
            "description": "Provides an object-oriented API to strings and deals with bytes, UTF-8 code points and grapheme clusters in a unified way",
            "homepage": "https://symfony.com",
            "keywords": [
                "grapheme",
                "i18n",
                "string",
                "unicode",
                "utf-8",
                "utf8"
            ],
            "support": {
                "source": "https://github.com/symfony/string/tree/v5.4.26"
            },
            "funding": [
                {
                    "url": "https://symfony.com/sponsor",
                    "type": "custom"
                },
                {
                    "url": "https://github.com/fabpot",
                    "type": "github"
                },
                {
                    "url": "https://tidelift.com/funding/github/packagist/symfony/symfony",
                    "type": "tidelift"
                }
            ],
            "time": "2023-06-28T12:46:07+00:00"
        }
    ],
    "packages-dev": [
        {
            "name": "brianium/paratest",
            "version": "v6.6.3",
            "source": {
                "type": "git",
                "url": "https://github.com/paratestphp/paratest.git",
                "reference": "f2d781bb9136cda2f5e73ee778049e80ba681cf6"
            },
            "dist": {
                "type": "zip",
                "url": "https://api.github.com/repos/paratestphp/paratest/zipball/f2d781bb9136cda2f5e73ee778049e80ba681cf6",
                "reference": "f2d781bb9136cda2f5e73ee778049e80ba681cf6",
                "shasum": ""
            },
            "require": {
                "ext-dom": "*",
                "ext-pcre": "*",
                "ext-reflection": "*",
                "ext-simplexml": "*",
                "jean85/pretty-package-versions": "^2.0.5",
                "php": "^7.3 || ^8.0",
                "phpunit/php-code-coverage": "^9.2.16",
                "phpunit/php-file-iterator": "^3.0.6",
                "phpunit/php-timer": "^5.0.3",
                "phpunit/phpunit": "^9.5.23",
                "sebastian/environment": "^5.1.4",
                "symfony/console": "^5.4.9 || ^6.1.2",
                "symfony/polyfill-php80": "^v1.26.0",
                "symfony/process": "^5.4.8 || ^6.1.0"
            },
            "require-dev": {
                "doctrine/coding-standard": "^9.0.0",
                "ext-pcov": "*",
                "ext-posix": "*",
                "infection/infection": "^0.26.13",
                "malukenho/mcbumpface": "^1.1.5",
                "squizlabs/php_codesniffer": "^3.7.1",
                "symfony/filesystem": "^5.4.9 || ^6.1.0",
                "vimeo/psalm": "^4.26.0"
            },
            "bin": [
                "bin/paratest",
                "bin/paratest.bat",
                "bin/paratest_for_phpstorm"
            ],
            "type": "library",
            "autoload": {
                "psr-4": {
                    "ParaTest\\": [
                        "src/"
                    ]
                }
            },
            "notification-url": "https://packagist.org/downloads/",
            "license": [
                "MIT"
            ],
            "authors": [
                {
                    "name": "Brian Scaturro",
                    "email": "scaturrob@gmail.com",
                    "role": "Developer"
                },
                {
                    "name": "Filippo Tessarotto",
                    "email": "zoeslam@gmail.com",
                    "role": "Developer"
                }
            ],
            "description": "Parallel testing for PHP",
            "homepage": "https://github.com/paratestphp/paratest",
            "keywords": [
                "concurrent",
                "parallel",
                "phpunit",
                "testing"
            ],
            "support": {
                "issues": "https://github.com/paratestphp/paratest/issues",
                "source": "https://github.com/paratestphp/paratest/tree/v6.6.3"
            },
            "funding": [
                {
                    "url": "https://github.com/sponsors/Slamdunk",
                    "type": "github"
                },
                {
                    "url": "https://paypal.me/filippotessarotto",
                    "type": "paypal"
                }
            ],
            "time": "2022-08-25T05:44:14+00:00"
        },
        {
            "name": "cweagans/composer-patches",
            "version": "1.7.3",
            "source": {
                "type": "git",
                "url": "https://github.com/cweagans/composer-patches.git",
                "reference": "e190d4466fe2b103a55467dfa83fc2fecfcaf2db"
            },
            "dist": {
                "type": "zip",
                "url": "https://api.github.com/repos/cweagans/composer-patches/zipball/e190d4466fe2b103a55467dfa83fc2fecfcaf2db",
                "reference": "e190d4466fe2b103a55467dfa83fc2fecfcaf2db",
                "shasum": ""
            },
            "require": {
                "composer-plugin-api": "^1.0 || ^2.0",
                "php": ">=5.3.0"
            },
            "require-dev": {
                "composer/composer": "~1.0 || ~2.0",
                "phpunit/phpunit": "~4.6"
            },
            "type": "composer-plugin",
            "extra": {
                "class": "cweagans\\Composer\\Patches"
            },
            "autoload": {
                "psr-4": {
                    "cweagans\\Composer\\": "src"
                }
            },
            "notification-url": "https://packagist.org/downloads/",
            "license": [
                "BSD-3-Clause"
            ],
            "authors": [
                {
                    "name": "Cameron Eagans",
                    "email": "me@cweagans.net"
                }
            ],
            "description": "Provides a way to patch Composer packages.",
            "support": {
                "issues": "https://github.com/cweagans/composer-patches/issues",
                "source": "https://github.com/cweagans/composer-patches/tree/1.7.3"
            },
            "time": "2022-12-20T22:53:13+00:00"
        },
        {
            "name": "doctrine/instantiator",
            "version": "1.4.1",
            "source": {
                "type": "git",
                "url": "https://github.com/doctrine/instantiator.git",
                "reference": "10dcfce151b967d20fde1b34ae6640712c3891bc"
            },
            "dist": {
                "type": "zip",
                "url": "https://api.github.com/repos/doctrine/instantiator/zipball/10dcfce151b967d20fde1b34ae6640712c3891bc",
                "reference": "10dcfce151b967d20fde1b34ae6640712c3891bc",
                "shasum": ""
            },
            "require": {
                "php": "^7.1 || ^8.0"
            },
            "require-dev": {
                "doctrine/coding-standard": "^9",
                "ext-pdo": "*",
                "ext-phar": "*",
                "phpbench/phpbench": "^0.16 || ^1",
                "phpstan/phpstan": "^1.4",
                "phpstan/phpstan-phpunit": "^1",
                "phpunit/phpunit": "^7.5 || ^8.5 || ^9.5",
                "vimeo/psalm": "^4.22"
            },
            "type": "library",
            "autoload": {
                "psr-4": {
                    "Doctrine\\Instantiator\\": "src/Doctrine/Instantiator/"
                }
            },
            "notification-url": "https://packagist.org/downloads/",
            "license": [
                "MIT"
            ],
            "authors": [
                {
                    "name": "Marco Pivetta",
                    "email": "ocramius@gmail.com",
                    "homepage": "https://ocramius.github.io/"
                }
            ],
            "description": "A small, lightweight utility to instantiate objects in PHP without invoking their constructors",
            "homepage": "https://www.doctrine-project.org/projects/instantiator.html",
            "keywords": [
                "constructor",
                "instantiate"
            ],
            "support": {
                "issues": "https://github.com/doctrine/instantiator/issues",
                "source": "https://github.com/doctrine/instantiator/tree/1.4.1"
            },
            "funding": [
                {
                    "url": "https://www.doctrine-project.org/sponsorship.html",
                    "type": "custom"
                },
                {
                    "url": "https://www.patreon.com/phpdoctrine",
                    "type": "patreon"
                },
                {
                    "url": "https://tidelift.com/funding/github/packagist/doctrine%2Finstantiator",
                    "type": "tidelift"
                }
            ],
            "time": "2022-03-03T08:28:38+00:00"
        },
        {
            "name": "jean85/pretty-package-versions",
            "version": "2.0.5",
            "source": {
                "type": "git",
                "url": "https://github.com/Jean85/pretty-package-versions.git",
                "reference": "ae547e455a3d8babd07b96966b17d7fd21d9c6af"
            },
            "dist": {
                "type": "zip",
                "url": "https://api.github.com/repos/Jean85/pretty-package-versions/zipball/ae547e455a3d8babd07b96966b17d7fd21d9c6af",
                "reference": "ae547e455a3d8babd07b96966b17d7fd21d9c6af",
                "shasum": ""
            },
            "require": {
                "composer-runtime-api": "^2.0.0",
                "php": "^7.1|^8.0"
            },
            "require-dev": {
                "friendsofphp/php-cs-fixer": "^2.17",
                "jean85/composer-provided-replaced-stub-package": "^1.0",
                "phpstan/phpstan": "^0.12.66",
                "phpunit/phpunit": "^7.5|^8.5|^9.4",
                "vimeo/psalm": "^4.3"
            },
            "type": "library",
            "extra": {
                "branch-alias": {
                    "dev-master": "1.x-dev"
                }
            },
            "autoload": {
                "psr-4": {
                    "Jean85\\": "src/"
                }
            },
            "notification-url": "https://packagist.org/downloads/",
            "license": [
                "MIT"
            ],
            "authors": [
                {
                    "name": "Alessandro Lai",
                    "email": "alessandro.lai85@gmail.com"
                }
            ],
            "description": "A library to get pretty versions strings of installed dependencies",
            "keywords": [
                "composer",
                "package",
                "release",
                "versions"
            ],
            "support": {
                "issues": "https://github.com/Jean85/pretty-package-versions/issues",
                "source": "https://github.com/Jean85/pretty-package-versions/tree/2.0.5"
            },
            "time": "2021-10-08T21:21:46+00:00"
        },
        {
            "name": "myclabs/deep-copy",
            "version": "1.11.0",
            "source": {
                "type": "git",
                "url": "https://github.com/myclabs/DeepCopy.git",
                "reference": "14daed4296fae74d9e3201d2c4925d1acb7aa614"
            },
            "dist": {
                "type": "zip",
                "url": "https://api.github.com/repos/myclabs/DeepCopy/zipball/14daed4296fae74d9e3201d2c4925d1acb7aa614",
                "reference": "14daed4296fae74d9e3201d2c4925d1acb7aa614",
                "shasum": ""
            },
            "require": {
                "php": "^7.1 || ^8.0"
            },
            "conflict": {
                "doctrine/collections": "<1.6.8",
                "doctrine/common": "<2.13.3 || >=3,<3.2.2"
            },
            "require-dev": {
                "doctrine/collections": "^1.6.8",
                "doctrine/common": "^2.13.3 || ^3.2.2",
                "phpunit/phpunit": "^7.5.20 || ^8.5.23 || ^9.5.13"
            },
            "type": "library",
            "autoload": {
                "files": [
                    "src/DeepCopy/deep_copy.php"
                ],
                "psr-4": {
                    "DeepCopy\\": "src/DeepCopy/"
                }
            },
            "notification-url": "https://packagist.org/downloads/",
            "license": [
                "MIT"
            ],
            "description": "Create deep copies (clones) of your objects",
            "keywords": [
                "clone",
                "copy",
                "duplicate",
                "object",
                "object graph"
            ],
            "support": {
                "issues": "https://github.com/myclabs/DeepCopy/issues",
                "source": "https://github.com/myclabs/DeepCopy/tree/1.11.0"
            },
            "funding": [
                {
                    "url": "https://tidelift.com/funding/github/packagist/myclabs/deep-copy",
                    "type": "tidelift"
                }
            ],
            "time": "2022-03-03T13:19:32+00:00"
        },
        {
            "name": "ondrejmirtes/simple-downgrader",
            "version": "1.0.2",
            "source": {
                "type": "git",
                "url": "https://github.com/ondrejmirtes/simple-downgrader.git",
                "reference": "832aaae53dcfe358f63180494de8734244773d46"
            },
            "dist": {
                "type": "zip",
                "url": "https://api.github.com/repos/ondrejmirtes/simple-downgrader/zipball/832aaae53dcfe358f63180494de8734244773d46",
                "reference": "832aaae53dcfe358f63180494de8734244773d46",
                "shasum": ""
            },
            "require": {
                "nette/utils": "^3.2.5",
                "nikic/php-parser": "^4.18",
                "php": "^7.2|^8.0",
                "phpstan/phpdoc-parser": "^1.24.5",
                "symfony/console": "^5.4",
                "symfony/finder": "^5.4"
            },
            "require-dev": {
                "php-parallel-lint/php-parallel-lint": "^1.3",
                "phpstan/phpstan": "^1.10",
                "phpunit/phpunit": "^8.5.36"
            },
            "bin": [
                "bin/simple-downgrade"
            ],
            "type": "library",
            "autoload": {
                "psr-4": {
                    "SimpleDowngrader\\": [
                        "src/"
                    ]
                }
            },
            "notification-url": "https://packagist.org/downloads/",
            "license": [
                "MIT"
            ],
            "description": "Simple Downgrader",
            "support": {
                "issues": "https://github.com/ondrejmirtes/simple-downgrader/issues",
                "source": "https://github.com/ondrejmirtes/simple-downgrader/tree/1.0.2"
            },
            "time": "2024-02-12T19:22:32+00:00"
        },
        {
            "name": "phar-io/manifest",
            "version": "2.0.3",
            "source": {
                "type": "git",
                "url": "https://github.com/phar-io/manifest.git",
                "reference": "97803eca37d319dfa7826cc2437fc020857acb53"
            },
            "dist": {
                "type": "zip",
                "url": "https://api.github.com/repos/phar-io/manifest/zipball/97803eca37d319dfa7826cc2437fc020857acb53",
                "reference": "97803eca37d319dfa7826cc2437fc020857acb53",
                "shasum": ""
            },
            "require": {
                "ext-dom": "*",
                "ext-phar": "*",
                "ext-xmlwriter": "*",
                "phar-io/version": "^3.0.1",
                "php": "^7.2 || ^8.0"
            },
            "type": "library",
            "extra": {
                "branch-alias": {
                    "dev-master": "2.0.x-dev"
                }
            },
            "autoload": {
                "classmap": [
                    "src/"
                ]
            },
            "notification-url": "https://packagist.org/downloads/",
            "license": [
                "BSD-3-Clause"
            ],
            "authors": [
                {
                    "name": "Arne Blankerts",
                    "email": "arne@blankerts.de",
                    "role": "Developer"
                },
                {
                    "name": "Sebastian Heuer",
                    "email": "sebastian@phpeople.de",
                    "role": "Developer"
                },
                {
                    "name": "Sebastian Bergmann",
                    "email": "sebastian@phpunit.de",
                    "role": "Developer"
                }
            ],
            "description": "Component for reading phar.io manifest information from a PHP Archive (PHAR)",
            "support": {
                "issues": "https://github.com/phar-io/manifest/issues",
                "source": "https://github.com/phar-io/manifest/tree/2.0.3"
            },
            "time": "2021-07-20T11:28:43+00:00"
        },
        {
            "name": "phar-io/version",
            "version": "3.2.1",
            "source": {
                "type": "git",
                "url": "https://github.com/phar-io/version.git",
                "reference": "4f7fd7836c6f332bb2933569e566a0d6c4cbed74"
            },
            "dist": {
                "type": "zip",
                "url": "https://api.github.com/repos/phar-io/version/zipball/4f7fd7836c6f332bb2933569e566a0d6c4cbed74",
                "reference": "4f7fd7836c6f332bb2933569e566a0d6c4cbed74",
                "shasum": ""
            },
            "require": {
                "php": "^7.2 || ^8.0"
            },
            "type": "library",
            "autoload": {
                "classmap": [
                    "src/"
                ]
            },
            "notification-url": "https://packagist.org/downloads/",
            "license": [
                "BSD-3-Clause"
            ],
            "authors": [
                {
                    "name": "Arne Blankerts",
                    "email": "arne@blankerts.de",
                    "role": "Developer"
                },
                {
                    "name": "Sebastian Heuer",
                    "email": "sebastian@phpeople.de",
                    "role": "Developer"
                },
                {
                    "name": "Sebastian Bergmann",
                    "email": "sebastian@phpunit.de",
                    "role": "Developer"
                }
            ],
            "description": "Library for handling version information and constraints",
            "support": {
                "issues": "https://github.com/phar-io/version/issues",
                "source": "https://github.com/phar-io/version/tree/3.2.1"
            },
            "time": "2022-02-21T01:04:05+00:00"
        },
        {
            "name": "php-parallel-lint/php-parallel-lint",
            "version": "v1.3.2",
            "source": {
                "type": "git",
                "url": "https://github.com/php-parallel-lint/PHP-Parallel-Lint.git",
                "reference": "6483c9832e71973ed29cf71bd6b3f4fde438a9de"
            },
            "dist": {
                "type": "zip",
                "url": "https://api.github.com/repos/php-parallel-lint/PHP-Parallel-Lint/zipball/6483c9832e71973ed29cf71bd6b3f4fde438a9de",
                "reference": "6483c9832e71973ed29cf71bd6b3f4fde438a9de",
                "shasum": ""
            },
            "require": {
                "ext-json": "*",
                "php": ">=5.3.0"
            },
            "replace": {
                "grogy/php-parallel-lint": "*",
                "jakub-onderka/php-parallel-lint": "*"
            },
            "require-dev": {
                "nette/tester": "^1.3 || ^2.0",
                "php-parallel-lint/php-console-highlighter": "0.* || ^1.0",
                "squizlabs/php_codesniffer": "^3.6"
            },
            "suggest": {
                "php-parallel-lint/php-console-highlighter": "Highlight syntax in code snippet"
            },
            "bin": [
                "parallel-lint"
            ],
            "type": "library",
            "autoload": {
                "classmap": [
                    "./src/"
                ]
            },
            "notification-url": "https://packagist.org/downloads/",
            "license": [
                "BSD-2-Clause"
            ],
            "authors": [
                {
                    "name": "Jakub Onderka",
                    "email": "ahoj@jakubonderka.cz"
                }
            ],
            "description": "This tool check syntax of PHP files about 20x faster than serial check.",
            "homepage": "https://github.com/php-parallel-lint/PHP-Parallel-Lint",
            "support": {
                "issues": "https://github.com/php-parallel-lint/PHP-Parallel-Lint/issues",
                "source": "https://github.com/php-parallel-lint/PHP-Parallel-Lint/tree/v1.3.2"
            },
            "time": "2022-02-21T12:50:22+00:00"
        },
        {
            "name": "phpstan/phpstan-deprecation-rules",
            "version": "1.2.x-dev",
            "source": {
                "type": "git",
                "url": "https://github.com/phpstan/phpstan-deprecation-rules.git",
                "reference": "788ea1bd84f7848abf27ba29b92c6c9d285dfc95"
            },
            "dist": {
                "type": "zip",
                "url": "https://api.github.com/repos/phpstan/phpstan-deprecation-rules/zipball/788ea1bd84f7848abf27ba29b92c6c9d285dfc95",
                "reference": "788ea1bd84f7848abf27ba29b92c6c9d285dfc95",
                "shasum": ""
            },
            "require": {
                "php": "^7.2 || ^8.0",
                "phpstan/phpstan": "^1.11"
            },
            "require-dev": {
                "php-parallel-lint/php-parallel-lint": "^1.2",
                "phpstan/phpstan-phpunit": "^1.0",
                "phpunit/phpunit": "^9.5"
            },
            "default-branch": true,
            "type": "phpstan-extension",
            "extra": {
                "phpstan": {
                    "includes": [
                        "rules.neon"
                    ]
                }
            },
            "autoload": {
                "psr-4": {
                    "PHPStan\\": "src/"
                }
            },
            "notification-url": "https://packagist.org/downloads/",
            "license": [
                "MIT"
            ],
            "description": "PHPStan rules for detecting usage of deprecated classes, methods, properties, constants and traits.",
            "support": {
                "issues": "https://github.com/phpstan/phpstan-deprecation-rules/issues",
                "source": "https://github.com/phpstan/phpstan-deprecation-rules/tree/1.2.x"
            },
            "time": "2023-09-19T08:17:29+00:00"
        },
        {
            "name": "phpstan/phpstan-nette",
            "version": "1.2.9",
            "source": {
                "type": "git",
                "url": "https://github.com/phpstan/phpstan-nette.git",
                "reference": "0e3a6805917811d685e59bb83c2286315f2f6d78"
            },
            "dist": {
                "type": "zip",
                "url": "https://api.github.com/repos/phpstan/phpstan-nette/zipball/0e3a6805917811d685e59bb83c2286315f2f6d78",
                "reference": "0e3a6805917811d685e59bb83c2286315f2f6d78",
                "shasum": ""
            },
            "require": {
                "php": "^7.2 || ^8.0",
                "phpstan/phpstan": "^1.10"
            },
            "conflict": {
                "nette/application": "<2.3.0",
                "nette/component-model": "<2.3.0",
                "nette/di": "<2.3.0",
                "nette/forms": "<2.3.0",
                "nette/http": "<2.3.0",
                "nette/utils": "<2.3.0"
            },
            "require-dev": {
                "nette/application": "^3.0",
                "nette/forms": "^3.0",
                "nette/utils": "^2.3.0 || ^3.0.0",
                "nikic/php-parser": "^4.13.2",
                "php-parallel-lint/php-parallel-lint": "^1.2",
                "phpstan/phpstan-php-parser": "^1.1",
                "phpstan/phpstan-phpunit": "^1.0",
                "phpstan/phpstan-strict-rules": "^1.0",
                "phpunit/phpunit": "^9.5"
            },
            "type": "phpstan-extension",
            "extra": {
                "phpstan": {
                    "includes": [
                        "extension.neon",
                        "rules.neon"
                    ]
                }
            },
            "autoload": {
                "psr-4": {
                    "PHPStan\\": "src/"
                }
            },
            "notification-url": "https://packagist.org/downloads/",
            "license": [
                "MIT"
            ],
            "description": "Nette Framework class reflection extension for PHPStan",
            "support": {
                "issues": "https://github.com/phpstan/phpstan-nette/issues",
                "source": "https://github.com/phpstan/phpstan-nette/tree/1.2.9"
            },
            "time": "2023-04-12T14:11:53+00:00"
        },
        {
            "name": "phpstan/phpstan-phpunit",
            "version": "1.3.15",
            "source": {
                "type": "git",
                "url": "https://github.com/phpstan/phpstan-phpunit.git",
                "reference": "70ecacc64fe8090d8d2a33db5a51fe8e88acd93a"
            },
            "dist": {
                "type": "zip",
                "url": "https://api.github.com/repos/phpstan/phpstan-phpunit/zipball/70ecacc64fe8090d8d2a33db5a51fe8e88acd93a",
                "reference": "70ecacc64fe8090d8d2a33db5a51fe8e88acd93a",
                "shasum": ""
            },
            "require": {
                "php": "^7.2 || ^8.0",
                "phpstan/phpstan": "^1.10"
            },
            "conflict": {
                "phpunit/phpunit": "<7.0"
            },
            "require-dev": {
                "nikic/php-parser": "^4.13.0",
                "php-parallel-lint/php-parallel-lint": "^1.2",
                "phpstan/phpstan-strict-rules": "^1.5.1",
                "phpunit/phpunit": "^9.5"
            },
            "type": "phpstan-extension",
            "extra": {
                "phpstan": {
                    "includes": [
                        "extension.neon",
                        "rules.neon"
                    ]
                }
            },
            "autoload": {
                "psr-4": {
                    "PHPStan\\": "src/"
                }
            },
            "notification-url": "https://packagist.org/downloads/",
            "license": [
                "MIT"
            ],
            "description": "PHPUnit extensions and rules for PHPStan",
            "support": {
                "issues": "https://github.com/phpstan/phpstan-phpunit/issues",
                "source": "https://github.com/phpstan/phpstan-phpunit/tree/1.3.15"
            },
            "time": "2023-10-09T18:58:39+00:00"
        },
        {
            "name": "phpstan/phpstan-strict-rules",
            "version": "1.6.x-dev",
            "source": {
                "type": "git",
                "url": "https://github.com/phpstan/phpstan-strict-rules.git",
                "reference": "a3b0404c40197996b6ed32b2613e5a337fcbefd4"
            },
            "dist": {
                "type": "zip",
                "url": "https://api.github.com/repos/phpstan/phpstan-strict-rules/zipball/a3b0404c40197996b6ed32b2613e5a337fcbefd4",
                "reference": "a3b0404c40197996b6ed32b2613e5a337fcbefd4",
                "shasum": ""
            },
            "require": {
                "php": "^7.2 || ^8.0",
                "phpstan/phpstan": "^1.11"
            },
            "require-dev": {
                "nikic/php-parser": "^4.13.0",
                "php-parallel-lint/php-parallel-lint": "^1.2",
                "phpstan/phpstan-deprecation-rules": "^1.1",
                "phpstan/phpstan-phpunit": "^1.0",
                "phpunit/phpunit": "^9.5"
            },
            "default-branch": true,
            "type": "phpstan-extension",
            "extra": {
                "phpstan": {
                    "includes": [
                        "rules.neon"
                    ]
                }
            },
            "autoload": {
                "psr-4": {
                    "PHPStan\\": "src/"
                }
            },
            "notification-url": "https://packagist.org/downloads/",
            "license": [
                "MIT"
            ],
            "description": "Extra strict and opinionated rules for PHPStan",
            "support": {
                "issues": "https://github.com/phpstan/phpstan-strict-rules/issues",
                "source": "https://github.com/phpstan/phpstan-strict-rules/tree/1.6.x"
            },
            "time": "2023-10-30T14:35:14+00:00"
        },
        {
            "name": "phpunit/php-code-coverage",
            "version": "9.2.30",
            "source": {
                "type": "git",
                "url": "https://github.com/sebastianbergmann/php-code-coverage.git",
                "reference": "ca2bd87d2f9215904682a9cb9bb37dda98e76089"
            },
            "dist": {
                "type": "zip",
                "url": "https://api.github.com/repos/sebastianbergmann/php-code-coverage/zipball/ca2bd87d2f9215904682a9cb9bb37dda98e76089",
                "reference": "ca2bd87d2f9215904682a9cb9bb37dda98e76089",
                "shasum": ""
            },
            "require": {
                "ext-dom": "*",
                "ext-libxml": "*",
                "ext-xmlwriter": "*",
                "nikic/php-parser": "^4.18 || ^5.0",
                "php": ">=7.3",
                "phpunit/php-file-iterator": "^3.0.3",
                "phpunit/php-text-template": "^2.0.2",
                "sebastian/code-unit-reverse-lookup": "^2.0.2",
                "sebastian/complexity": "^2.0",
                "sebastian/environment": "^5.1.2",
                "sebastian/lines-of-code": "^1.0.3",
                "sebastian/version": "^3.0.1",
                "theseer/tokenizer": "^1.2.0"
            },
            "require-dev": {
                "phpunit/phpunit": "^9.3"
            },
            "suggest": {
                "ext-pcov": "PHP extension that provides line coverage",
                "ext-xdebug": "PHP extension that provides line coverage as well as branch and path coverage"
            },
            "type": "library",
            "extra": {
                "branch-alias": {
                    "dev-master": "9.2-dev"
                }
            },
            "autoload": {
                "classmap": [
                    "src/"
                ]
            },
            "notification-url": "https://packagist.org/downloads/",
            "license": [
                "BSD-3-Clause"
            ],
            "authors": [
                {
                    "name": "Sebastian Bergmann",
                    "email": "sebastian@phpunit.de",
                    "role": "lead"
                }
            ],
            "description": "Library that provides collection, processing, and rendering functionality for PHP code coverage information.",
            "homepage": "https://github.com/sebastianbergmann/php-code-coverage",
            "keywords": [
                "coverage",
                "testing",
                "xunit"
            ],
            "support": {
                "issues": "https://github.com/sebastianbergmann/php-code-coverage/issues",
                "security": "https://github.com/sebastianbergmann/php-code-coverage/security/policy",
                "source": "https://github.com/sebastianbergmann/php-code-coverage/tree/9.2.30"
            },
            "funding": [
                {
                    "url": "https://github.com/sebastianbergmann",
                    "type": "github"
                }
            ],
            "time": "2023-12-22T06:47:57+00:00"
        },
        {
            "name": "phpunit/php-file-iterator",
            "version": "3.0.6",
            "source": {
                "type": "git",
                "url": "https://github.com/sebastianbergmann/php-file-iterator.git",
                "reference": "cf1c2e7c203ac650e352f4cc675a7021e7d1b3cf"
            },
            "dist": {
                "type": "zip",
                "url": "https://api.github.com/repos/sebastianbergmann/php-file-iterator/zipball/cf1c2e7c203ac650e352f4cc675a7021e7d1b3cf",
                "reference": "cf1c2e7c203ac650e352f4cc675a7021e7d1b3cf",
                "shasum": ""
            },
            "require": {
                "php": ">=7.3"
            },
            "require-dev": {
                "phpunit/phpunit": "^9.3"
            },
            "type": "library",
            "extra": {
                "branch-alias": {
                    "dev-master": "3.0-dev"
                }
            },
            "autoload": {
                "classmap": [
                    "src/"
                ]
            },
            "notification-url": "https://packagist.org/downloads/",
            "license": [
                "BSD-3-Clause"
            ],
            "authors": [
                {
                    "name": "Sebastian Bergmann",
                    "email": "sebastian@phpunit.de",
                    "role": "lead"
                }
            ],
            "description": "FilterIterator implementation that filters files based on a list of suffixes.",
            "homepage": "https://github.com/sebastianbergmann/php-file-iterator/",
            "keywords": [
                "filesystem",
                "iterator"
            ],
            "support": {
                "issues": "https://github.com/sebastianbergmann/php-file-iterator/issues",
                "source": "https://github.com/sebastianbergmann/php-file-iterator/tree/3.0.6"
            },
            "funding": [
                {
                    "url": "https://github.com/sebastianbergmann",
                    "type": "github"
                }
            ],
            "time": "2021-12-02T12:48:52+00:00"
        },
        {
            "name": "phpunit/php-invoker",
            "version": "3.1.1",
            "source": {
                "type": "git",
                "url": "https://github.com/sebastianbergmann/php-invoker.git",
                "reference": "5a10147d0aaf65b58940a0b72f71c9ac0423cc67"
            },
            "dist": {
                "type": "zip",
                "url": "https://api.github.com/repos/sebastianbergmann/php-invoker/zipball/5a10147d0aaf65b58940a0b72f71c9ac0423cc67",
                "reference": "5a10147d0aaf65b58940a0b72f71c9ac0423cc67",
                "shasum": ""
            },
            "require": {
                "php": ">=7.3"
            },
            "require-dev": {
                "ext-pcntl": "*",
                "phpunit/phpunit": "^9.3"
            },
            "suggest": {
                "ext-pcntl": "*"
            },
            "type": "library",
            "extra": {
                "branch-alias": {
                    "dev-master": "3.1-dev"
                }
            },
            "autoload": {
                "classmap": [
                    "src/"
                ]
            },
            "notification-url": "https://packagist.org/downloads/",
            "license": [
                "BSD-3-Clause"
            ],
            "authors": [
                {
                    "name": "Sebastian Bergmann",
                    "email": "sebastian@phpunit.de",
                    "role": "lead"
                }
            ],
            "description": "Invoke callables with a timeout",
            "homepage": "https://github.com/sebastianbergmann/php-invoker/",
            "keywords": [
                "process"
            ],
            "support": {
                "issues": "https://github.com/sebastianbergmann/php-invoker/issues",
                "source": "https://github.com/sebastianbergmann/php-invoker/tree/3.1.1"
            },
            "funding": [
                {
                    "url": "https://github.com/sebastianbergmann",
                    "type": "github"
                }
            ],
            "time": "2020-09-28T05:58:55+00:00"
        },
        {
            "name": "phpunit/php-text-template",
            "version": "2.0.4",
            "source": {
                "type": "git",
                "url": "https://github.com/sebastianbergmann/php-text-template.git",
                "reference": "5da5f67fc95621df9ff4c4e5a84d6a8a2acf7c28"
            },
            "dist": {
                "type": "zip",
                "url": "https://api.github.com/repos/sebastianbergmann/php-text-template/zipball/5da5f67fc95621df9ff4c4e5a84d6a8a2acf7c28",
                "reference": "5da5f67fc95621df9ff4c4e5a84d6a8a2acf7c28",
                "shasum": ""
            },
            "require": {
                "php": ">=7.3"
            },
            "require-dev": {
                "phpunit/phpunit": "^9.3"
            },
            "type": "library",
            "extra": {
                "branch-alias": {
                    "dev-master": "2.0-dev"
                }
            },
            "autoload": {
                "classmap": [
                    "src/"
                ]
            },
            "notification-url": "https://packagist.org/downloads/",
            "license": [
                "BSD-3-Clause"
            ],
            "authors": [
                {
                    "name": "Sebastian Bergmann",
                    "email": "sebastian@phpunit.de",
                    "role": "lead"
                }
            ],
            "description": "Simple template engine.",
            "homepage": "https://github.com/sebastianbergmann/php-text-template/",
            "keywords": [
                "template"
            ],
            "support": {
                "issues": "https://github.com/sebastianbergmann/php-text-template/issues",
                "source": "https://github.com/sebastianbergmann/php-text-template/tree/2.0.4"
            },
            "funding": [
                {
                    "url": "https://github.com/sebastianbergmann",
                    "type": "github"
                }
            ],
            "time": "2020-10-26T05:33:50+00:00"
        },
        {
            "name": "phpunit/php-timer",
            "version": "5.0.3",
            "source": {
                "type": "git",
                "url": "https://github.com/sebastianbergmann/php-timer.git",
                "reference": "5a63ce20ed1b5bf577850e2c4e87f4aa902afbd2"
            },
            "dist": {
                "type": "zip",
                "url": "https://api.github.com/repos/sebastianbergmann/php-timer/zipball/5a63ce20ed1b5bf577850e2c4e87f4aa902afbd2",
                "reference": "5a63ce20ed1b5bf577850e2c4e87f4aa902afbd2",
                "shasum": ""
            },
            "require": {
                "php": ">=7.3"
            },
            "require-dev": {
                "phpunit/phpunit": "^9.3"
            },
            "type": "library",
            "extra": {
                "branch-alias": {
                    "dev-master": "5.0-dev"
                }
            },
            "autoload": {
                "classmap": [
                    "src/"
                ]
            },
            "notification-url": "https://packagist.org/downloads/",
            "license": [
                "BSD-3-Clause"
            ],
            "authors": [
                {
                    "name": "Sebastian Bergmann",
                    "email": "sebastian@phpunit.de",
                    "role": "lead"
                }
            ],
            "description": "Utility class for timing",
            "homepage": "https://github.com/sebastianbergmann/php-timer/",
            "keywords": [
                "timer"
            ],
            "support": {
                "issues": "https://github.com/sebastianbergmann/php-timer/issues",
                "source": "https://github.com/sebastianbergmann/php-timer/tree/5.0.3"
            },
            "funding": [
                {
                    "url": "https://github.com/sebastianbergmann",
                    "type": "github"
                }
            ],
            "time": "2020-10-26T13:16:10+00:00"
        },
        {
            "name": "phpunit/phpunit",
            "version": "9.5.23",
            "source": {
                "type": "git",
                "url": "https://github.com/sebastianbergmann/phpunit.git",
                "reference": "888556852e7e9bbeeedb9656afe46118765ade34"
            },
            "dist": {
                "type": "zip",
                "url": "https://api.github.com/repos/sebastianbergmann/phpunit/zipball/888556852e7e9bbeeedb9656afe46118765ade34",
                "reference": "888556852e7e9bbeeedb9656afe46118765ade34",
                "shasum": ""
            },
            "require": {
                "doctrine/instantiator": "^1.3.1",
                "ext-dom": "*",
                "ext-json": "*",
                "ext-libxml": "*",
                "ext-mbstring": "*",
                "ext-xml": "*",
                "ext-xmlwriter": "*",
                "myclabs/deep-copy": "^1.10.1",
                "phar-io/manifest": "^2.0.3",
                "phar-io/version": "^3.0.2",
                "php": ">=7.3",
                "phpunit/php-code-coverage": "^9.2.13",
                "phpunit/php-file-iterator": "^3.0.5",
                "phpunit/php-invoker": "^3.1.1",
                "phpunit/php-text-template": "^2.0.3",
                "phpunit/php-timer": "^5.0.2",
                "sebastian/cli-parser": "^1.0.1",
                "sebastian/code-unit": "^1.0.6",
                "sebastian/comparator": "^4.0.5",
                "sebastian/diff": "^4.0.3",
                "sebastian/environment": "^5.1.3",
                "sebastian/exporter": "^4.0.3",
                "sebastian/global-state": "^5.0.1",
                "sebastian/object-enumerator": "^4.0.3",
                "sebastian/resource-operations": "^3.0.3",
                "sebastian/type": "^3.0",
                "sebastian/version": "^3.0.2"
            },
            "suggest": {
                "ext-soap": "*",
                "ext-xdebug": "*"
            },
            "bin": [
                "phpunit"
            ],
            "type": "library",
            "extra": {
                "branch-alias": {
                    "dev-master": "9.5-dev"
                }
            },
            "autoload": {
                "files": [
                    "src/Framework/Assert/Functions.php"
                ],
                "classmap": [
                    "src/"
                ]
            },
            "notification-url": "https://packagist.org/downloads/",
            "license": [
                "BSD-3-Clause"
            ],
            "authors": [
                {
                    "name": "Sebastian Bergmann",
                    "email": "sebastian@phpunit.de",
                    "role": "lead"
                }
            ],
            "description": "The PHP Unit Testing framework.",
            "homepage": "https://phpunit.de/",
            "keywords": [
                "phpunit",
                "testing",
                "xunit"
            ],
            "support": {
                "issues": "https://github.com/sebastianbergmann/phpunit/issues",
                "source": "https://github.com/sebastianbergmann/phpunit/tree/9.5.23"
            },
            "funding": [
                {
                    "url": "https://phpunit.de/sponsors.html",
                    "type": "custom"
                },
                {
                    "url": "https://github.com/sebastianbergmann",
                    "type": "github"
                }
            ],
            "time": "2022-08-22T14:01:36+00:00"
        },
        {
            "name": "sebastian/cli-parser",
            "version": "1.0.1",
            "source": {
                "type": "git",
                "url": "https://github.com/sebastianbergmann/cli-parser.git",
                "reference": "442e7c7e687e42adc03470c7b668bc4b2402c0b2"
            },
            "dist": {
                "type": "zip",
                "url": "https://api.github.com/repos/sebastianbergmann/cli-parser/zipball/442e7c7e687e42adc03470c7b668bc4b2402c0b2",
                "reference": "442e7c7e687e42adc03470c7b668bc4b2402c0b2",
                "shasum": ""
            },
            "require": {
                "php": ">=7.3"
            },
            "require-dev": {
                "phpunit/phpunit": "^9.3"
            },
            "type": "library",
            "extra": {
                "branch-alias": {
                    "dev-master": "1.0-dev"
                }
            },
            "autoload": {
                "classmap": [
                    "src/"
                ]
            },
            "notification-url": "https://packagist.org/downloads/",
            "license": [
                "BSD-3-Clause"
            ],
            "authors": [
                {
                    "name": "Sebastian Bergmann",
                    "email": "sebastian@phpunit.de",
                    "role": "lead"
                }
            ],
            "description": "Library for parsing CLI options",
            "homepage": "https://github.com/sebastianbergmann/cli-parser",
            "support": {
                "issues": "https://github.com/sebastianbergmann/cli-parser/issues",
                "source": "https://github.com/sebastianbergmann/cli-parser/tree/1.0.1"
            },
            "funding": [
                {
                    "url": "https://github.com/sebastianbergmann",
                    "type": "github"
                }
            ],
            "time": "2020-09-28T06:08:49+00:00"
        },
        {
            "name": "sebastian/code-unit",
            "version": "1.0.8",
            "source": {
                "type": "git",
                "url": "https://github.com/sebastianbergmann/code-unit.git",
                "reference": "1fc9f64c0927627ef78ba436c9b17d967e68e120"
            },
            "dist": {
                "type": "zip",
                "url": "https://api.github.com/repos/sebastianbergmann/code-unit/zipball/1fc9f64c0927627ef78ba436c9b17d967e68e120",
                "reference": "1fc9f64c0927627ef78ba436c9b17d967e68e120",
                "shasum": ""
            },
            "require": {
                "php": ">=7.3"
            },
            "require-dev": {
                "phpunit/phpunit": "^9.3"
            },
            "type": "library",
            "extra": {
                "branch-alias": {
                    "dev-master": "1.0-dev"
                }
            },
            "autoload": {
                "classmap": [
                    "src/"
                ]
            },
            "notification-url": "https://packagist.org/downloads/",
            "license": [
                "BSD-3-Clause"
            ],
            "authors": [
                {
                    "name": "Sebastian Bergmann",
                    "email": "sebastian@phpunit.de",
                    "role": "lead"
                }
            ],
            "description": "Collection of value objects that represent the PHP code units",
            "homepage": "https://github.com/sebastianbergmann/code-unit",
            "support": {
                "issues": "https://github.com/sebastianbergmann/code-unit/issues",
                "source": "https://github.com/sebastianbergmann/code-unit/tree/1.0.8"
            },
            "funding": [
                {
                    "url": "https://github.com/sebastianbergmann",
                    "type": "github"
                }
            ],
            "time": "2020-10-26T13:08:54+00:00"
        },
        {
            "name": "sebastian/code-unit-reverse-lookup",
            "version": "2.0.3",
            "source": {
                "type": "git",
                "url": "https://github.com/sebastianbergmann/code-unit-reverse-lookup.git",
                "reference": "ac91f01ccec49fb77bdc6fd1e548bc70f7faa3e5"
            },
            "dist": {
                "type": "zip",
                "url": "https://api.github.com/repos/sebastianbergmann/code-unit-reverse-lookup/zipball/ac91f01ccec49fb77bdc6fd1e548bc70f7faa3e5",
                "reference": "ac91f01ccec49fb77bdc6fd1e548bc70f7faa3e5",
                "shasum": ""
            },
            "require": {
                "php": ">=7.3"
            },
            "require-dev": {
                "phpunit/phpunit": "^9.3"
            },
            "type": "library",
            "extra": {
                "branch-alias": {
                    "dev-master": "2.0-dev"
                }
            },
            "autoload": {
                "classmap": [
                    "src/"
                ]
            },
            "notification-url": "https://packagist.org/downloads/",
            "license": [
                "BSD-3-Clause"
            ],
            "authors": [
                {
                    "name": "Sebastian Bergmann",
                    "email": "sebastian@phpunit.de"
                }
            ],
            "description": "Looks up which function or method a line of code belongs to",
            "homepage": "https://github.com/sebastianbergmann/code-unit-reverse-lookup/",
            "support": {
                "issues": "https://github.com/sebastianbergmann/code-unit-reverse-lookup/issues",
                "source": "https://github.com/sebastianbergmann/code-unit-reverse-lookup/tree/2.0.3"
            },
            "funding": [
                {
                    "url": "https://github.com/sebastianbergmann",
                    "type": "github"
                }
            ],
            "time": "2020-09-28T05:30:19+00:00"
        },
        {
            "name": "sebastian/comparator",
            "version": "4.0.6",
            "source": {
                "type": "git",
                "url": "https://github.com/sebastianbergmann/comparator.git",
                "reference": "55f4261989e546dc112258c7a75935a81a7ce382"
            },
            "dist": {
                "type": "zip",
                "url": "https://api.github.com/repos/sebastianbergmann/comparator/zipball/55f4261989e546dc112258c7a75935a81a7ce382",
                "reference": "55f4261989e546dc112258c7a75935a81a7ce382",
                "shasum": ""
            },
            "require": {
                "php": ">=7.3",
                "sebastian/diff": "^4.0",
                "sebastian/exporter": "^4.0"
            },
            "require-dev": {
                "phpunit/phpunit": "^9.3"
            },
            "type": "library",
            "extra": {
                "branch-alias": {
                    "dev-master": "4.0-dev"
                }
            },
            "autoload": {
                "classmap": [
                    "src/"
                ]
            },
            "notification-url": "https://packagist.org/downloads/",
            "license": [
                "BSD-3-Clause"
            ],
            "authors": [
                {
                    "name": "Sebastian Bergmann",
                    "email": "sebastian@phpunit.de"
                },
                {
                    "name": "Jeff Welch",
                    "email": "whatthejeff@gmail.com"
                },
                {
                    "name": "Volker Dusch",
                    "email": "github@wallbash.com"
                },
                {
                    "name": "Bernhard Schussek",
                    "email": "bschussek@2bepublished.at"
                }
            ],
            "description": "Provides the functionality to compare PHP values for equality",
            "homepage": "https://github.com/sebastianbergmann/comparator",
            "keywords": [
                "comparator",
                "compare",
                "equality"
            ],
            "support": {
                "issues": "https://github.com/sebastianbergmann/comparator/issues",
                "source": "https://github.com/sebastianbergmann/comparator/tree/4.0.6"
            },
            "funding": [
                {
                    "url": "https://github.com/sebastianbergmann",
                    "type": "github"
                }
            ],
            "time": "2020-10-26T15:49:45+00:00"
        },
        {
            "name": "sebastian/complexity",
            "version": "2.0.3",
            "source": {
                "type": "git",
                "url": "https://github.com/sebastianbergmann/complexity.git",
                "reference": "25f207c40d62b8b7aa32f5ab026c53561964053a"
            },
            "dist": {
                "type": "zip",
                "url": "https://api.github.com/repos/sebastianbergmann/complexity/zipball/25f207c40d62b8b7aa32f5ab026c53561964053a",
                "reference": "25f207c40d62b8b7aa32f5ab026c53561964053a",
                "shasum": ""
            },
            "require": {
                "nikic/php-parser": "^4.18 || ^5.0",
                "php": ">=7.3"
            },
            "require-dev": {
                "phpunit/phpunit": "^9.3"
            },
            "type": "library",
            "extra": {
                "branch-alias": {
                    "dev-master": "2.0-dev"
                }
            },
            "autoload": {
                "classmap": [
                    "src/"
                ]
            },
            "notification-url": "https://packagist.org/downloads/",
            "license": [
                "BSD-3-Clause"
            ],
            "authors": [
                {
                    "name": "Sebastian Bergmann",
                    "email": "sebastian@phpunit.de",
                    "role": "lead"
                }
            ],
            "description": "Library for calculating the complexity of PHP code units",
            "homepage": "https://github.com/sebastianbergmann/complexity",
            "support": {
                "issues": "https://github.com/sebastianbergmann/complexity/issues",
                "source": "https://github.com/sebastianbergmann/complexity/tree/2.0.3"
            },
            "funding": [
                {
                    "url": "https://github.com/sebastianbergmann",
                    "type": "github"
                }
            ],
            "time": "2023-12-22T06:19:30+00:00"
        },
        {
            "name": "sebastian/diff",
            "version": "4.0.4",
            "source": {
                "type": "git",
                "url": "https://github.com/sebastianbergmann/diff.git",
                "reference": "3461e3fccc7cfdfc2720be910d3bd73c69be590d"
            },
            "dist": {
                "type": "zip",
                "url": "https://api.github.com/repos/sebastianbergmann/diff/zipball/3461e3fccc7cfdfc2720be910d3bd73c69be590d",
                "reference": "3461e3fccc7cfdfc2720be910d3bd73c69be590d",
                "shasum": ""
            },
            "require": {
                "php": ">=7.3"
            },
            "require-dev": {
                "phpunit/phpunit": "^9.3",
                "symfony/process": "^4.2 || ^5"
            },
            "type": "library",
            "extra": {
                "branch-alias": {
                    "dev-master": "4.0-dev"
                }
            },
            "autoload": {
                "classmap": [
                    "src/"
                ]
            },
            "notification-url": "https://packagist.org/downloads/",
            "license": [
                "BSD-3-Clause"
            ],
            "authors": [
                {
                    "name": "Sebastian Bergmann",
                    "email": "sebastian@phpunit.de"
                },
                {
                    "name": "Kore Nordmann",
                    "email": "mail@kore-nordmann.de"
                }
            ],
            "description": "Diff implementation",
            "homepage": "https://github.com/sebastianbergmann/diff",
            "keywords": [
                "diff",
                "udiff",
                "unidiff",
                "unified diff"
            ],
            "support": {
                "issues": "https://github.com/sebastianbergmann/diff/issues",
                "source": "https://github.com/sebastianbergmann/diff/tree/4.0.4"
            },
            "funding": [
                {
                    "url": "https://github.com/sebastianbergmann",
                    "type": "github"
                }
            ],
            "time": "2020-10-26T13:10:38+00:00"
        },
        {
            "name": "sebastian/environment",
            "version": "5.1.5",
            "source": {
                "type": "git",
                "url": "https://github.com/sebastianbergmann/environment.git",
                "reference": "830c43a844f1f8d5b7a1f6d6076b784454d8b7ed"
            },
            "dist": {
                "type": "zip",
                "url": "https://api.github.com/repos/sebastianbergmann/environment/zipball/830c43a844f1f8d5b7a1f6d6076b784454d8b7ed",
                "reference": "830c43a844f1f8d5b7a1f6d6076b784454d8b7ed",
                "shasum": ""
            },
            "require": {
                "php": ">=7.3"
            },
            "require-dev": {
                "phpunit/phpunit": "^9.3"
            },
            "suggest": {
                "ext-posix": "*"
            },
            "type": "library",
            "extra": {
                "branch-alias": {
                    "dev-master": "5.1-dev"
                }
            },
            "autoload": {
                "classmap": [
                    "src/"
                ]
            },
            "notification-url": "https://packagist.org/downloads/",
            "license": [
                "BSD-3-Clause"
            ],
            "authors": [
                {
                    "name": "Sebastian Bergmann",
                    "email": "sebastian@phpunit.de"
                }
            ],
            "description": "Provides functionality to handle HHVM/PHP environments",
            "homepage": "http://www.github.com/sebastianbergmann/environment",
            "keywords": [
                "Xdebug",
                "environment",
                "hhvm"
            ],
            "support": {
                "issues": "https://github.com/sebastianbergmann/environment/issues",
                "source": "https://github.com/sebastianbergmann/environment/tree/5.1.5"
            },
            "funding": [
                {
                    "url": "https://github.com/sebastianbergmann",
                    "type": "github"
                }
            ],
            "time": "2023-02-03T06:03:51+00:00"
        },
        {
            "name": "sebastian/exporter",
            "version": "4.0.4",
            "source": {
                "type": "git",
                "url": "https://github.com/sebastianbergmann/exporter.git",
                "reference": "65e8b7db476c5dd267e65eea9cab77584d3cfff9"
            },
            "dist": {
                "type": "zip",
                "url": "https://api.github.com/repos/sebastianbergmann/exporter/zipball/65e8b7db476c5dd267e65eea9cab77584d3cfff9",
                "reference": "65e8b7db476c5dd267e65eea9cab77584d3cfff9",
                "shasum": ""
            },
            "require": {
                "php": ">=7.3",
                "sebastian/recursion-context": "^4.0"
            },
            "require-dev": {
                "ext-mbstring": "*",
                "phpunit/phpunit": "^9.3"
            },
            "type": "library",
            "extra": {
                "branch-alias": {
                    "dev-master": "4.0-dev"
                }
            },
            "autoload": {
                "classmap": [
                    "src/"
                ]
            },
            "notification-url": "https://packagist.org/downloads/",
            "license": [
                "BSD-3-Clause"
            ],
            "authors": [
                {
                    "name": "Sebastian Bergmann",
                    "email": "sebastian@phpunit.de"
                },
                {
                    "name": "Jeff Welch",
                    "email": "whatthejeff@gmail.com"
                },
                {
                    "name": "Volker Dusch",
                    "email": "github@wallbash.com"
                },
                {
                    "name": "Adam Harvey",
                    "email": "aharvey@php.net"
                },
                {
                    "name": "Bernhard Schussek",
                    "email": "bschussek@gmail.com"
                }
            ],
            "description": "Provides the functionality to export PHP variables for visualization",
            "homepage": "https://www.github.com/sebastianbergmann/exporter",
            "keywords": [
                "export",
                "exporter"
            ],
            "support": {
                "issues": "https://github.com/sebastianbergmann/exporter/issues",
                "source": "https://github.com/sebastianbergmann/exporter/tree/4.0.4"
            },
            "funding": [
                {
                    "url": "https://github.com/sebastianbergmann",
                    "type": "github"
                }
            ],
            "time": "2021-11-11T14:18:36+00:00"
        },
        {
            "name": "sebastian/global-state",
            "version": "5.0.5",
            "source": {
                "type": "git",
                "url": "https://github.com/sebastianbergmann/global-state.git",
                "reference": "0ca8db5a5fc9c8646244e629625ac486fa286bf2"
            },
            "dist": {
                "type": "zip",
                "url": "https://api.github.com/repos/sebastianbergmann/global-state/zipball/0ca8db5a5fc9c8646244e629625ac486fa286bf2",
                "reference": "0ca8db5a5fc9c8646244e629625ac486fa286bf2",
                "shasum": ""
            },
            "require": {
                "php": ">=7.3",
                "sebastian/object-reflector": "^2.0",
                "sebastian/recursion-context": "^4.0"
            },
            "require-dev": {
                "ext-dom": "*",
                "phpunit/phpunit": "^9.3"
            },
            "suggest": {
                "ext-uopz": "*"
            },
            "type": "library",
            "extra": {
                "branch-alias": {
                    "dev-master": "5.0-dev"
                }
            },
            "autoload": {
                "classmap": [
                    "src/"
                ]
            },
            "notification-url": "https://packagist.org/downloads/",
            "license": [
                "BSD-3-Clause"
            ],
            "authors": [
                {
                    "name": "Sebastian Bergmann",
                    "email": "sebastian@phpunit.de"
                }
            ],
            "description": "Snapshotting of global state",
            "homepage": "http://www.github.com/sebastianbergmann/global-state",
            "keywords": [
                "global state"
            ],
            "support": {
                "issues": "https://github.com/sebastianbergmann/global-state/issues",
                "source": "https://github.com/sebastianbergmann/global-state/tree/5.0.5"
            },
            "funding": [
                {
                    "url": "https://github.com/sebastianbergmann",
                    "type": "github"
                }
            ],
            "time": "2022-02-14T08:28:10+00:00"
        },
        {
            "name": "sebastian/lines-of-code",
            "version": "1.0.4",
            "source": {
                "type": "git",
                "url": "https://github.com/sebastianbergmann/lines-of-code.git",
                "reference": "e1e4a170560925c26d424b6a03aed157e7dcc5c5"
            },
            "dist": {
                "type": "zip",
                "url": "https://api.github.com/repos/sebastianbergmann/lines-of-code/zipball/e1e4a170560925c26d424b6a03aed157e7dcc5c5",
                "reference": "e1e4a170560925c26d424b6a03aed157e7dcc5c5",
                "shasum": ""
            },
            "require": {
                "nikic/php-parser": "^4.18 || ^5.0",
                "php": ">=7.3"
            },
            "require-dev": {
                "phpunit/phpunit": "^9.3"
            },
            "type": "library",
            "extra": {
                "branch-alias": {
                    "dev-master": "1.0-dev"
                }
            },
            "autoload": {
                "classmap": [
                    "src/"
                ]
            },
            "notification-url": "https://packagist.org/downloads/",
            "license": [
                "BSD-3-Clause"
            ],
            "authors": [
                {
                    "name": "Sebastian Bergmann",
                    "email": "sebastian@phpunit.de",
                    "role": "lead"
                }
            ],
            "description": "Library for counting the lines of code in PHP source code",
            "homepage": "https://github.com/sebastianbergmann/lines-of-code",
            "support": {
                "issues": "https://github.com/sebastianbergmann/lines-of-code/issues",
                "source": "https://github.com/sebastianbergmann/lines-of-code/tree/1.0.4"
            },
            "funding": [
                {
                    "url": "https://github.com/sebastianbergmann",
                    "type": "github"
                }
            ],
            "time": "2023-12-22T06:20:34+00:00"
        },
        {
            "name": "sebastian/object-enumerator",
            "version": "4.0.4",
            "source": {
                "type": "git",
                "url": "https://github.com/sebastianbergmann/object-enumerator.git",
                "reference": "5c9eeac41b290a3712d88851518825ad78f45c71"
            },
            "dist": {
                "type": "zip",
                "url": "https://api.github.com/repos/sebastianbergmann/object-enumerator/zipball/5c9eeac41b290a3712d88851518825ad78f45c71",
                "reference": "5c9eeac41b290a3712d88851518825ad78f45c71",
                "shasum": ""
            },
            "require": {
                "php": ">=7.3",
                "sebastian/object-reflector": "^2.0",
                "sebastian/recursion-context": "^4.0"
            },
            "require-dev": {
                "phpunit/phpunit": "^9.3"
            },
            "type": "library",
            "extra": {
                "branch-alias": {
                    "dev-master": "4.0-dev"
                }
            },
            "autoload": {
                "classmap": [
                    "src/"
                ]
            },
            "notification-url": "https://packagist.org/downloads/",
            "license": [
                "BSD-3-Clause"
            ],
            "authors": [
                {
                    "name": "Sebastian Bergmann",
                    "email": "sebastian@phpunit.de"
                }
            ],
            "description": "Traverses array structures and object graphs to enumerate all referenced objects",
            "homepage": "https://github.com/sebastianbergmann/object-enumerator/",
            "support": {
                "issues": "https://github.com/sebastianbergmann/object-enumerator/issues",
                "source": "https://github.com/sebastianbergmann/object-enumerator/tree/4.0.4"
            },
            "funding": [
                {
                    "url": "https://github.com/sebastianbergmann",
                    "type": "github"
                }
            ],
            "time": "2020-10-26T13:12:34+00:00"
        },
        {
            "name": "sebastian/object-reflector",
            "version": "2.0.4",
            "source": {
                "type": "git",
                "url": "https://github.com/sebastianbergmann/object-reflector.git",
                "reference": "b4f479ebdbf63ac605d183ece17d8d7fe49c15c7"
            },
            "dist": {
                "type": "zip",
                "url": "https://api.github.com/repos/sebastianbergmann/object-reflector/zipball/b4f479ebdbf63ac605d183ece17d8d7fe49c15c7",
                "reference": "b4f479ebdbf63ac605d183ece17d8d7fe49c15c7",
                "shasum": ""
            },
            "require": {
                "php": ">=7.3"
            },
            "require-dev": {
                "phpunit/phpunit": "^9.3"
            },
            "type": "library",
            "extra": {
                "branch-alias": {
                    "dev-master": "2.0-dev"
                }
            },
            "autoload": {
                "classmap": [
                    "src/"
                ]
            },
            "notification-url": "https://packagist.org/downloads/",
            "license": [
                "BSD-3-Clause"
            ],
            "authors": [
                {
                    "name": "Sebastian Bergmann",
                    "email": "sebastian@phpunit.de"
                }
            ],
            "description": "Allows reflection of object attributes, including inherited and non-public ones",
            "homepage": "https://github.com/sebastianbergmann/object-reflector/",
            "support": {
                "issues": "https://github.com/sebastianbergmann/object-reflector/issues",
                "source": "https://github.com/sebastianbergmann/object-reflector/tree/2.0.4"
            },
            "funding": [
                {
                    "url": "https://github.com/sebastianbergmann",
                    "type": "github"
                }
            ],
            "time": "2020-10-26T13:14:26+00:00"
        },
        {
            "name": "sebastian/recursion-context",
            "version": "4.0.4",
            "source": {
                "type": "git",
                "url": "https://github.com/sebastianbergmann/recursion-context.git",
                "reference": "cd9d8cf3c5804de4341c283ed787f099f5506172"
            },
            "dist": {
                "type": "zip",
                "url": "https://api.github.com/repos/sebastianbergmann/recursion-context/zipball/cd9d8cf3c5804de4341c283ed787f099f5506172",
                "reference": "cd9d8cf3c5804de4341c283ed787f099f5506172",
                "shasum": ""
            },
            "require": {
                "php": ">=7.3"
            },
            "require-dev": {
                "phpunit/phpunit": "^9.3"
            },
            "type": "library",
            "extra": {
                "branch-alias": {
                    "dev-master": "4.0-dev"
                }
            },
            "autoload": {
                "classmap": [
                    "src/"
                ]
            },
            "notification-url": "https://packagist.org/downloads/",
            "license": [
                "BSD-3-Clause"
            ],
            "authors": [
                {
                    "name": "Sebastian Bergmann",
                    "email": "sebastian@phpunit.de"
                },
                {
                    "name": "Jeff Welch",
                    "email": "whatthejeff@gmail.com"
                },
                {
                    "name": "Adam Harvey",
                    "email": "aharvey@php.net"
                }
            ],
            "description": "Provides functionality to recursively process PHP variables",
            "homepage": "http://www.github.com/sebastianbergmann/recursion-context",
            "support": {
                "issues": "https://github.com/sebastianbergmann/recursion-context/issues",
                "source": "https://github.com/sebastianbergmann/recursion-context/tree/4.0.4"
            },
            "funding": [
                {
                    "url": "https://github.com/sebastianbergmann",
                    "type": "github"
                }
            ],
            "time": "2020-10-26T13:17:30+00:00"
        },
        {
            "name": "sebastian/resource-operations",
            "version": "3.0.3",
            "source": {
                "type": "git",
                "url": "https://github.com/sebastianbergmann/resource-operations.git",
                "reference": "0f4443cb3a1d92ce809899753bc0d5d5a8dd19a8"
            },
            "dist": {
                "type": "zip",
                "url": "https://api.github.com/repos/sebastianbergmann/resource-operations/zipball/0f4443cb3a1d92ce809899753bc0d5d5a8dd19a8",
                "reference": "0f4443cb3a1d92ce809899753bc0d5d5a8dd19a8",
                "shasum": ""
            },
            "require": {
                "php": ">=7.3"
            },
            "require-dev": {
                "phpunit/phpunit": "^9.0"
            },
            "type": "library",
            "extra": {
                "branch-alias": {
                    "dev-master": "3.0-dev"
                }
            },
            "autoload": {
                "classmap": [
                    "src/"
                ]
            },
            "notification-url": "https://packagist.org/downloads/",
            "license": [
                "BSD-3-Clause"
            ],
            "authors": [
                {
                    "name": "Sebastian Bergmann",
                    "email": "sebastian@phpunit.de"
                }
            ],
            "description": "Provides a list of PHP built-in functions that operate on resources",
            "homepage": "https://www.github.com/sebastianbergmann/resource-operations",
            "support": {
                "issues": "https://github.com/sebastianbergmann/resource-operations/issues",
                "source": "https://github.com/sebastianbergmann/resource-operations/tree/3.0.3"
            },
            "funding": [
                {
                    "url": "https://github.com/sebastianbergmann",
                    "type": "github"
                }
            ],
            "time": "2020-09-28T06:45:17+00:00"
        },
        {
            "name": "sebastian/type",
            "version": "3.0.0",
            "source": {
                "type": "git",
                "url": "https://github.com/sebastianbergmann/type.git",
                "reference": "b233b84bc4465aff7b57cf1c4bc75c86d00d6dad"
            },
            "dist": {
                "type": "zip",
                "url": "https://api.github.com/repos/sebastianbergmann/type/zipball/b233b84bc4465aff7b57cf1c4bc75c86d00d6dad",
                "reference": "b233b84bc4465aff7b57cf1c4bc75c86d00d6dad",
                "shasum": ""
            },
            "require": {
                "php": ">=7.3"
            },
            "require-dev": {
                "phpunit/phpunit": "^9.5"
            },
            "type": "library",
            "extra": {
                "branch-alias": {
                    "dev-master": "3.0-dev"
                }
            },
            "autoload": {
                "classmap": [
                    "src/"
                ]
            },
            "notification-url": "https://packagist.org/downloads/",
            "license": [
                "BSD-3-Clause"
            ],
            "authors": [
                {
                    "name": "Sebastian Bergmann",
                    "email": "sebastian@phpunit.de",
                    "role": "lead"
                }
            ],
            "description": "Collection of value objects that represent the types of the PHP type system",
            "homepage": "https://github.com/sebastianbergmann/type",
            "support": {
                "issues": "https://github.com/sebastianbergmann/type/issues",
                "source": "https://github.com/sebastianbergmann/type/tree/3.0.0"
            },
            "funding": [
                {
                    "url": "https://github.com/sebastianbergmann",
                    "type": "github"
                }
            ],
            "time": "2022-03-15T09:54:48+00:00"
        },
        {
            "name": "sebastian/version",
            "version": "3.0.2",
            "source": {
                "type": "git",
                "url": "https://github.com/sebastianbergmann/version.git",
                "reference": "c6c1022351a901512170118436c764e473f6de8c"
            },
            "dist": {
                "type": "zip",
                "url": "https://api.github.com/repos/sebastianbergmann/version/zipball/c6c1022351a901512170118436c764e473f6de8c",
                "reference": "c6c1022351a901512170118436c764e473f6de8c",
                "shasum": ""
            },
            "require": {
                "php": ">=7.3"
            },
            "type": "library",
            "extra": {
                "branch-alias": {
                    "dev-master": "3.0-dev"
                }
            },
            "autoload": {
                "classmap": [
                    "src/"
                ]
            },
            "notification-url": "https://packagist.org/downloads/",
            "license": [
                "BSD-3-Clause"
            ],
            "authors": [
                {
                    "name": "Sebastian Bergmann",
                    "email": "sebastian@phpunit.de",
                    "role": "lead"
                }
            ],
            "description": "Library that helps with managing the version number of Git-hosted PHP projects",
            "homepage": "https://github.com/sebastianbergmann/version",
            "support": {
                "issues": "https://github.com/sebastianbergmann/version/issues",
                "source": "https://github.com/sebastianbergmann/version/tree/3.0.2"
            },
            "funding": [
                {
                    "url": "https://github.com/sebastianbergmann",
                    "type": "github"
                }
            ],
            "time": "2020-09-28T06:39:44+00:00"
        },
        {
            "name": "shipmonk/name-collision-detector",
            "version": "2.1.0",
            "source": {
                "type": "git",
                "url": "https://github.com/shipmonk-rnd/name-collision-detector.git",
                "reference": "322993a0b057457ab363929c3ca37bce6eb4affb"
            },
            "dist": {
                "type": "zip",
                "url": "https://api.github.com/repos/shipmonk-rnd/name-collision-detector/zipball/322993a0b057457ab363929c3ca37bce6eb4affb",
                "reference": "322993a0b057457ab363929c3ca37bce6eb4affb",
                "shasum": ""
            },
            "require": {
                "ext-tokenizer": "*",
                "nette/schema": "^1.1.0",
                "php": "^7.2 || ^8.0"
            },
            "require-dev": {
                "editorconfig-checker/editorconfig-checker": "^10.3.0",
                "ergebnis/composer-normalize": "^2.19",
                "phpstan/phpstan": "^1.8.7",
                "phpstan/phpstan-phpunit": "^1.1.1",
                "phpstan/phpstan-strict-rules": "^1.2.3",
                "phpunit/phpunit": "^8.5.28 || ^9.5.20",
                "slevomat/coding-standard": "^8.0.1"
            },
            "bin": [
                "bin/detect-collisions"
            ],
            "type": "library",
            "autoload": {
                "psr-4": {
                    "ShipMonk\\NameCollision\\": "src/"
                }
            },
            "notification-url": "https://packagist.org/downloads/",
            "license": [
                "MIT"
            ],
            "description": "Simple tool to find ambiguous classes or any other name duplicates within your project.",
            "keywords": [
                "ambiguous",
                "autoload",
                "autoloading",
                "classname",
                "collision",
                "namespace"
            ],
            "support": {
                "issues": "https://github.com/shipmonk-rnd/name-collision-detector/issues",
                "source": "https://github.com/shipmonk-rnd/name-collision-detector/tree/2.1.0"
            },
            "time": "2023-10-09T12:15:58+00:00"
        },
        {
            "name": "theseer/tokenizer",
            "version": "1.2.1",
            "source": {
                "type": "git",
                "url": "https://github.com/theseer/tokenizer.git",
                "reference": "34a41e998c2183e22995f158c581e7b5e755ab9e"
            },
            "dist": {
                "type": "zip",
                "url": "https://api.github.com/repos/theseer/tokenizer/zipball/34a41e998c2183e22995f158c581e7b5e755ab9e",
                "reference": "34a41e998c2183e22995f158c581e7b5e755ab9e",
                "shasum": ""
            },
            "require": {
                "ext-dom": "*",
                "ext-tokenizer": "*",
                "ext-xmlwriter": "*",
                "php": "^7.2 || ^8.0"
            },
            "type": "library",
            "autoload": {
                "classmap": [
                    "src/"
                ]
            },
            "notification-url": "https://packagist.org/downloads/",
            "license": [
                "BSD-3-Clause"
            ],
            "authors": [
                {
                    "name": "Arne Blankerts",
                    "email": "arne@blankerts.de",
                    "role": "Developer"
                }
            ],
            "description": "A small library for converting tokenized PHP source code into XML and potentially other formats",
            "support": {
                "issues": "https://github.com/theseer/tokenizer/issues",
                "source": "https://github.com/theseer/tokenizer/tree/1.2.1"
            },
            "funding": [
                {
                    "url": "https://github.com/theseer",
                    "type": "github"
                }
            ],
            "time": "2021-07-28T10:34:58+00:00"
        }
    ],
    "aliases": [],
    "minimum-stability": "dev",
    "stability-flags": {
        "jetbrains/phpstorm-stubs": 20
    },
    "prefer-stable": true,
    "prefer-lowest": false,
    "platform": {
        "php": "^8.1",
        "composer-runtime-api": "^2.0"
    },
    "platform-dev": [],
    "platform-overrides": {
        "php": "8.1.99"
    },
    "plugin-api-version": "2.6.0"
}<|MERGE_RESOLUTION|>--- conflicted
+++ resolved
@@ -4,11 +4,7 @@
         "Read more about it at https://getcomposer.org/doc/01-basic-usage.md#installing-dependencies",
         "This file is @generated automatically"
     ],
-<<<<<<< HEAD
-    "content-hash": "5e2a5c48b1ae8034ced24b2a99e9322d",
-=======
-    "content-hash": "7f969c140ef67e7c2b16b1acdd9c1719",
->>>>>>> 2fb66328
+    "content-hash": "a68928e0d42f35320342039448734f6d",
     "packages": [
         {
             "name": "clue/ndjson-react",
@@ -1397,7 +1393,7 @@
             "support": {
                 "source": "https://github.com/JetBrains/phpstorm-stubs/tree/master"
             },
-            "time": "2024-02-06T16:47:55+00:00"
+            "time": "2024-02-13T22:57:25+00:00"
         },
         {
             "name": "nette/bootstrap",
