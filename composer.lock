{
    "_readme": [
        "This file locks the dependencies of your project to a known state",
        "Read more about it at https://getcomposer.org/doc/01-basic-usage.md#installing-dependencies",
        "This file is @generated automatically"
    ],
<<<<<<< HEAD
    "content-hash": "65880dd9a9aa0b054b1379d6b4eac1e0",
=======
    "content-hash": "a217b1999ea1f07d7b371c0171fcc437",
>>>>>>> 330054e2
    "packages": [
        {
            "name": "clue/ndjson-react",
            "version": "v1.3.0",
            "source": {
                "type": "git",
                "url": "https://github.com/clue/reactphp-ndjson.git",
                "reference": "392dc165fce93b5bb5c637b67e59619223c931b0"
            },
            "dist": {
                "type": "zip",
                "url": "https://api.github.com/repos/clue/reactphp-ndjson/zipball/392dc165fce93b5bb5c637b67e59619223c931b0",
                "reference": "392dc165fce93b5bb5c637b67e59619223c931b0",
                "shasum": ""
            },
            "require": {
                "php": ">=5.3",
                "react/stream": "^1.2"
            },
            "require-dev": {
                "phpunit/phpunit": "^9.5 || ^5.7 || ^4.8.35",
                "react/event-loop": "^1.2"
            },
            "type": "library",
            "autoload": {
                "psr-4": {
                    "Clue\\React\\NDJson\\": "src/"
                }
            },
            "notification-url": "https://packagist.org/downloads/",
            "license": [
                "MIT"
            ],
            "authors": [
                {
                    "name": "Christian Lück",
                    "email": "christian@clue.engineering"
                }
            ],
            "description": "Streaming newline-delimited JSON (NDJSON) parser and encoder for ReactPHP.",
            "homepage": "https://github.com/clue/reactphp-ndjson",
            "keywords": [
                "NDJSON",
                "json",
                "jsonlines",
                "newline",
                "reactphp",
                "streaming"
            ],
            "support": {
                "issues": "https://github.com/clue/reactphp-ndjson/issues",
                "source": "https://github.com/clue/reactphp-ndjson/tree/v1.3.0"
            },
            "funding": [
                {
                    "url": "https://clue.engineering/support",
                    "type": "custom"
                },
                {
                    "url": "https://github.com/clue",
                    "type": "github"
                }
            ],
            "time": "2022-12-23T10:58:28+00:00"
        },
        {
            "name": "composer/ca-bundle",
            "version": "1.5.0",
            "source": {
                "type": "git",
                "url": "https://github.com/composer/ca-bundle.git",
                "reference": "0c5ccfcfea312b5c5a190a21ac5cef93f74baf99"
            },
            "dist": {
                "type": "zip",
                "url": "https://api.github.com/repos/composer/ca-bundle/zipball/0c5ccfcfea312b5c5a190a21ac5cef93f74baf99",
                "reference": "0c5ccfcfea312b5c5a190a21ac5cef93f74baf99",
                "shasum": ""
            },
            "require": {
                "ext-openssl": "*",
                "ext-pcre": "*",
                "php": "^7.2 || ^8.0"
            },
            "require-dev": {
                "phpstan/phpstan": "^1.10",
                "psr/log": "^1.0",
                "symfony/phpunit-bridge": "^4.2 || ^5",
                "symfony/process": "^4.0 || ^5.0 || ^6.0 || ^7.0"
            },
            "type": "library",
            "extra": {
                "branch-alias": {
                    "dev-main": "1.x-dev"
                }
            },
            "autoload": {
                "psr-4": {
                    "Composer\\CaBundle\\": "src"
                }
            },
            "notification-url": "https://packagist.org/downloads/",
            "license": [
                "MIT"
            ],
            "authors": [
                {
                    "name": "Jordi Boggiano",
                    "email": "j.boggiano@seld.be",
                    "homepage": "http://seld.be"
                }
            ],
            "description": "Lets you find a path to the system CA bundle, and includes a fallback to the Mozilla CA bundle.",
            "keywords": [
                "cabundle",
                "cacert",
                "certificate",
                "ssl",
                "tls"
            ],
            "support": {
                "irc": "irc://irc.freenode.org/composer",
                "issues": "https://github.com/composer/ca-bundle/issues",
                "source": "https://github.com/composer/ca-bundle/tree/1.5.0"
            },
            "funding": [
                {
                    "url": "https://packagist.com",
                    "type": "custom"
                },
                {
                    "url": "https://github.com/composer",
                    "type": "github"
                },
                {
                    "url": "https://tidelift.com/funding/github/packagist/composer/composer",
                    "type": "tidelift"
                }
            ],
            "time": "2024-03-15T14:00:32+00:00"
        },
        {
            "name": "composer/pcre",
            "version": "3.1.3",
            "source": {
                "type": "git",
                "url": "https://github.com/composer/pcre.git",
                "reference": "5b16e25a5355f1f3afdfc2f954a0a80aec4826a8"
            },
            "dist": {
                "type": "zip",
                "url": "https://api.github.com/repos/composer/pcre/zipball/5b16e25a5355f1f3afdfc2f954a0a80aec4826a8",
                "reference": "5b16e25a5355f1f3afdfc2f954a0a80aec4826a8",
                "shasum": ""
            },
            "require": {
                "php": "^7.4 || ^8.0"
            },
            "require-dev": {
                "phpstan/phpstan": "^1.3",
                "phpstan/phpstan-strict-rules": "^1.1",
                "symfony/phpunit-bridge": "^5"
            },
            "type": "library",
            "extra": {
                "branch-alias": {
                    "dev-main": "3.x-dev"
                }
            },
            "autoload": {
                "psr-4": {
                    "Composer\\Pcre\\": "src"
                }
            },
            "notification-url": "https://packagist.org/downloads/",
            "license": [
                "MIT"
            ],
            "authors": [
                {
                    "name": "Jordi Boggiano",
                    "email": "j.boggiano@seld.be",
                    "homepage": "http://seld.be"
                }
            ],
            "description": "PCRE wrapping library that offers type-safe preg_* replacements.",
            "keywords": [
                "PCRE",
                "preg",
                "regex",
                "regular expression"
            ],
            "support": {
                "issues": "https://github.com/composer/pcre/issues",
                "source": "https://github.com/composer/pcre/tree/3.1.3"
            },
            "funding": [
                {
                    "url": "https://packagist.com",
                    "type": "custom"
                },
                {
                    "url": "https://github.com/composer",
                    "type": "github"
                },
                {
                    "url": "https://tidelift.com/funding/github/packagist/composer/composer",
                    "type": "tidelift"
                }
            ],
            "time": "2024-03-19T10:26:25+00:00"
        },
        {
            "name": "composer/semver",
            "version": "3.4.0",
            "source": {
                "type": "git",
                "url": "https://github.com/composer/semver.git",
                "reference": "35e8d0af4486141bc745f23a29cc2091eb624a32"
            },
            "dist": {
                "type": "zip",
                "url": "https://api.github.com/repos/composer/semver/zipball/35e8d0af4486141bc745f23a29cc2091eb624a32",
                "reference": "35e8d0af4486141bc745f23a29cc2091eb624a32",
                "shasum": ""
            },
            "require": {
                "php": "^5.3.2 || ^7.0 || ^8.0"
            },
            "require-dev": {
                "phpstan/phpstan": "^1.4",
                "symfony/phpunit-bridge": "^4.2 || ^5"
            },
            "type": "library",
            "extra": {
                "branch-alias": {
                    "dev-main": "3.x-dev"
                }
            },
            "autoload": {
                "psr-4": {
                    "Composer\\Semver\\": "src"
                }
            },
            "notification-url": "https://packagist.org/downloads/",
            "license": [
                "MIT"
            ],
            "authors": [
                {
                    "name": "Nils Adermann",
                    "email": "naderman@naderman.de",
                    "homepage": "http://www.naderman.de"
                },
                {
                    "name": "Jordi Boggiano",
                    "email": "j.boggiano@seld.be",
                    "homepage": "http://seld.be"
                },
                {
                    "name": "Rob Bast",
                    "email": "rob.bast@gmail.com",
                    "homepage": "http://robbast.nl"
                }
            ],
            "description": "Semver library that offers utilities, version constraint parsing and validation.",
            "keywords": [
                "semantic",
                "semver",
                "validation",
                "versioning"
            ],
            "support": {
                "irc": "ircs://irc.libera.chat:6697/composer",
                "issues": "https://github.com/composer/semver/issues",
                "source": "https://github.com/composer/semver/tree/3.4.0"
            },
            "funding": [
                {
                    "url": "https://packagist.com",
                    "type": "custom"
                },
                {
                    "url": "https://github.com/composer",
                    "type": "github"
                },
                {
                    "url": "https://tidelift.com/funding/github/packagist/composer/composer",
                    "type": "tidelift"
                }
            ],
            "time": "2023-08-31T09:50:34+00:00"
        },
        {
            "name": "composer/xdebug-handler",
            "version": "3.0.5",
            "source": {
                "type": "git",
                "url": "https://github.com/composer/xdebug-handler.git",
                "reference": "6c1925561632e83d60a44492e0b344cf48ab85ef"
            },
            "dist": {
                "type": "zip",
                "url": "https://api.github.com/repos/composer/xdebug-handler/zipball/6c1925561632e83d60a44492e0b344cf48ab85ef",
                "reference": "6c1925561632e83d60a44492e0b344cf48ab85ef",
                "shasum": ""
            },
            "require": {
                "composer/pcre": "^1 || ^2 || ^3",
                "php": "^7.2.5 || ^8.0",
                "psr/log": "^1 || ^2 || ^3"
            },
            "require-dev": {
                "phpstan/phpstan": "^1.0",
                "phpstan/phpstan-strict-rules": "^1.1",
                "phpunit/phpunit": "^8.5 || ^9.6 || ^10.5"
            },
            "type": "library",
            "autoload": {
                "psr-4": {
                    "Composer\\XdebugHandler\\": "src"
                }
            },
            "notification-url": "https://packagist.org/downloads/",
            "license": [
                "MIT"
            ],
            "authors": [
                {
                    "name": "John Stevenson",
                    "email": "john-stevenson@blueyonder.co.uk"
                }
            ],
            "description": "Restarts a process without Xdebug.",
            "keywords": [
                "Xdebug",
                "performance"
            ],
            "support": {
                "irc": "ircs://irc.libera.chat:6697/composer",
                "issues": "https://github.com/composer/xdebug-handler/issues",
                "source": "https://github.com/composer/xdebug-handler/tree/3.0.5"
            },
            "funding": [
                {
                    "url": "https://packagist.com",
                    "type": "custom"
                },
                {
                    "url": "https://github.com/composer",
                    "type": "github"
                },
                {
                    "url": "https://tidelift.com/funding/github/packagist/composer/composer",
                    "type": "tidelift"
                }
            ],
            "time": "2024-05-06T16:37:16+00:00"
        },
        {
            "name": "evenement/evenement",
            "version": "v3.0.2",
            "source": {
                "type": "git",
                "url": "https://github.com/igorw/evenement.git",
                "reference": "0a16b0d71ab13284339abb99d9d2bd813640efbc"
            },
            "dist": {
                "type": "zip",
                "url": "https://api.github.com/repos/igorw/evenement/zipball/0a16b0d71ab13284339abb99d9d2bd813640efbc",
                "reference": "0a16b0d71ab13284339abb99d9d2bd813640efbc",
                "shasum": ""
            },
            "require": {
                "php": ">=7.0"
            },
            "require-dev": {
                "phpunit/phpunit": "^9 || ^6"
            },
            "type": "library",
            "autoload": {
                "psr-4": {
                    "Evenement\\": "src/"
                }
            },
            "notification-url": "https://packagist.org/downloads/",
            "license": [
                "MIT"
            ],
            "authors": [
                {
                    "name": "Igor Wiedler",
                    "email": "igor@wiedler.ch"
                }
            ],
            "description": "Événement is a very simple event dispatching library for PHP",
            "keywords": [
                "event-dispatcher",
                "event-emitter"
            ],
            "support": {
                "issues": "https://github.com/igorw/evenement/issues",
                "source": "https://github.com/igorw/evenement/tree/v3.0.2"
            },
            "time": "2023-08-08T05:53:35+00:00"
        },
        {
            "name": "fidry/cpu-core-counter",
            "version": "0.5.1",
            "source": {
                "type": "git",
                "url": "https://github.com/theofidry/cpu-core-counter.git",
                "reference": "b58e5a3933e541dc286cc91fc4f3898bbc6f1623"
            },
            "dist": {
                "type": "zip",
                "url": "https://api.github.com/repos/theofidry/cpu-core-counter/zipball/b58e5a3933e541dc286cc91fc4f3898bbc6f1623",
                "reference": "b58e5a3933e541dc286cc91fc4f3898bbc6f1623",
                "shasum": ""
            },
            "require": {
                "php": "^7.2 || ^8.0"
            },
            "require-dev": {
                "fidry/makefile": "^0.2.0",
                "phpstan/extension-installer": "^1.2.0",
                "phpstan/phpstan": "^1.9.2",
                "phpstan/phpstan-deprecation-rules": "^1.0.0",
                "phpstan/phpstan-phpunit": "^1.2.2",
                "phpstan/phpstan-strict-rules": "^1.4.4",
                "phpunit/phpunit": "^9.5.26 || ^8.5.31",
                "theofidry/php-cs-fixer-config": "^1.0",
                "webmozarts/strict-phpunit": "^7.5"
            },
            "type": "library",
            "autoload": {
                "psr-4": {
                    "Fidry\\CpuCoreCounter\\": "src/"
                }
            },
            "notification-url": "https://packagist.org/downloads/",
            "license": [
                "MIT"
            ],
            "authors": [
                {
                    "name": "Théo FIDRY",
                    "email": "theo.fidry@gmail.com"
                }
            ],
            "description": "Tiny utility to get the number of CPU cores.",
            "keywords": [
                "CPU",
                "core"
            ],
            "support": {
                "issues": "https://github.com/theofidry/cpu-core-counter/issues",
                "source": "https://github.com/theofidry/cpu-core-counter/tree/0.5.1"
            },
            "funding": [
                {
                    "url": "https://github.com/theofidry",
                    "type": "github"
                }
            ],
            "time": "2022-12-24T12:35:10+00:00"
        },
        {
            "name": "fig/http-message-util",
            "version": "1.1.5",
            "source": {
                "type": "git",
                "url": "https://github.com/php-fig/http-message-util.git",
                "reference": "9d94dc0154230ac39e5bf89398b324a86f63f765"
            },
            "dist": {
                "type": "zip",
                "url": "https://api.github.com/repos/php-fig/http-message-util/zipball/9d94dc0154230ac39e5bf89398b324a86f63f765",
                "reference": "9d94dc0154230ac39e5bf89398b324a86f63f765",
                "shasum": ""
            },
            "require": {
                "php": "^5.3 || ^7.0 || ^8.0"
            },
            "suggest": {
                "psr/http-message": "The package containing the PSR-7 interfaces"
            },
            "type": "library",
            "extra": {
                "branch-alias": {
                    "dev-master": "1.1.x-dev"
                }
            },
            "autoload": {
                "psr-4": {
                    "Fig\\Http\\Message\\": "src/"
                }
            },
            "notification-url": "https://packagist.org/downloads/",
            "license": [
                "MIT"
            ],
            "authors": [
                {
                    "name": "PHP-FIG",
                    "homepage": "https://www.php-fig.org/"
                }
            ],
            "description": "Utility classes and constants for use with PSR-7 (psr/http-message)",
            "keywords": [
                "http",
                "http-message",
                "psr",
                "psr-7",
                "request",
                "response"
            ],
            "support": {
                "issues": "https://github.com/php-fig/http-message-util/issues",
                "source": "https://github.com/php-fig/http-message-util/tree/1.1.5"
            },
            "time": "2020-11-24T22:02:12+00:00"
        },
        {
            "name": "hoa/compiler",
            "version": "3.17.08.08",
            "source": {
                "type": "git",
                "url": "https://github.com/hoaproject/Compiler.git",
                "reference": "aa09caf0bf28adae6654ca6ee415ee2f522672de"
            },
            "dist": {
                "type": "zip",
                "url": "https://api.github.com/repos/hoaproject/Compiler/zipball/aa09caf0bf28adae6654ca6ee415ee2f522672de",
                "reference": "aa09caf0bf28adae6654ca6ee415ee2f522672de",
                "shasum": ""
            },
            "require": {
                "hoa/consistency": "~1.0",
                "hoa/exception": "~1.0",
                "hoa/file": "~1.0",
                "hoa/iterator": "~2.0",
                "hoa/math": "~1.0",
                "hoa/protocol": "~1.0",
                "hoa/regex": "~1.0",
                "hoa/visitor": "~2.0"
            },
            "require-dev": {
                "hoa/json": "~2.0",
                "hoa/test": "~2.0"
            },
            "type": "library",
            "extra": {
                "branch-alias": {
                    "dev-master": "3.x-dev"
                }
            },
            "autoload": {
                "psr-4": {
                    "Hoa\\Compiler\\": "."
                }
            },
            "notification-url": "https://packagist.org/downloads/",
            "license": [
                "BSD-3-Clause"
            ],
            "authors": [
                {
                    "name": "Ivan Enderlin",
                    "email": "ivan.enderlin@hoa-project.net"
                },
                {
                    "name": "Hoa community",
                    "homepage": "https://hoa-project.net/"
                }
            ],
            "description": "The Hoa\\Compiler library.",
            "homepage": "https://hoa-project.net/",
            "keywords": [
                "algebraic",
                "ast",
                "compiler",
                "context-free",
                "coverage",
                "exhaustive",
                "grammar",
                "isotropic",
                "language",
                "lexer",
                "library",
                "ll1",
                "llk",
                "parser",
                "pp",
                "random",
                "regular",
                "rule",
                "sampler",
                "syntax",
                "token",
                "trace",
                "uniform"
            ],
            "support": {
                "docs": "https://central.hoa-project.net/Documentation/Library/Compiler",
                "email": "support@hoa-project.net",
                "forum": "https://users.hoa-project.net/",
                "irc": "irc://chat.freenode.net/hoaproject",
                "issues": "https://github.com/hoaproject/Compiler/issues",
                "source": "https://central.hoa-project.net/Resource/Library/Compiler"
            },
            "abandoned": true,
            "time": "2017-08-08T07:44:07+00:00"
        },
        {
            "name": "hoa/consistency",
            "version": "1.17.05.02",
            "source": {
                "type": "git",
                "url": "https://github.com/hoaproject/Consistency.git",
                "reference": "fd7d0adc82410507f332516faf655b6ed22e4c2f"
            },
            "dist": {
                "type": "zip",
                "url": "https://api.github.com/repos/hoaproject/Consistency/zipball/fd7d0adc82410507f332516faf655b6ed22e4c2f",
                "reference": "fd7d0adc82410507f332516faf655b6ed22e4c2f",
                "shasum": ""
            },
            "require": {
                "hoa/exception": "~1.0",
                "php": ">=5.5.0"
            },
            "require-dev": {
                "hoa/stream": "~1.0",
                "hoa/test": "~2.0"
            },
            "type": "library",
            "extra": {
                "branch-alias": {
                    "dev-master": "1.x-dev"
                }
            },
            "autoload": {
                "files": [
                    "Prelude.php"
                ],
                "psr-4": {
                    "Hoa\\Consistency\\": "."
                }
            },
            "notification-url": "https://packagist.org/downloads/",
            "license": [
                "BSD-3-Clause"
            ],
            "authors": [
                {
                    "name": "Ivan Enderlin",
                    "email": "ivan.enderlin@hoa-project.net"
                },
                {
                    "name": "Hoa community",
                    "homepage": "https://hoa-project.net/"
                }
            ],
            "description": "The Hoa\\Consistency library.",
            "homepage": "https://hoa-project.net/",
            "keywords": [
                "autoloader",
                "callable",
                "consistency",
                "entity",
                "flex",
                "keyword",
                "library"
            ],
            "support": {
                "docs": "https://central.hoa-project.net/Documentation/Library/Consistency",
                "email": "support@hoa-project.net",
                "forum": "https://users.hoa-project.net/",
                "irc": "irc://chat.freenode.net/hoaproject",
                "issues": "https://github.com/hoaproject/Consistency/issues",
                "source": "https://central.hoa-project.net/Resource/Library/Consistency"
            },
            "abandoned": true,
            "time": "2017-05-02T12:18:12+00:00"
        },
        {
            "name": "hoa/event",
            "version": "1.17.01.13",
            "source": {
                "type": "git",
                "url": "https://github.com/hoaproject/Event.git",
                "reference": "6c0060dced212ffa3af0e34bb46624f990b29c54"
            },
            "dist": {
                "type": "zip",
                "url": "https://api.github.com/repos/hoaproject/Event/zipball/6c0060dced212ffa3af0e34bb46624f990b29c54",
                "reference": "6c0060dced212ffa3af0e34bb46624f990b29c54",
                "shasum": ""
            },
            "require": {
                "hoa/consistency": "~1.0",
                "hoa/exception": "~1.0"
            },
            "require-dev": {
                "hoa/test": "~2.0"
            },
            "type": "library",
            "extra": {
                "branch-alias": {
                    "dev-master": "1.x-dev"
                }
            },
            "autoload": {
                "psr-4": {
                    "Hoa\\Event\\": "."
                }
            },
            "notification-url": "https://packagist.org/downloads/",
            "license": [
                "BSD-3-Clause"
            ],
            "authors": [
                {
                    "name": "Ivan Enderlin",
                    "email": "ivan.enderlin@hoa-project.net"
                },
                {
                    "name": "Hoa community",
                    "homepage": "https://hoa-project.net/"
                }
            ],
            "description": "The Hoa\\Event library.",
            "homepage": "https://hoa-project.net/",
            "keywords": [
                "event",
                "library",
                "listener",
                "observer"
            ],
            "support": {
                "docs": "https://central.hoa-project.net/Documentation/Library/Event",
                "email": "support@hoa-project.net",
                "forum": "https://users.hoa-project.net/",
                "irc": "irc://chat.freenode.net/hoaproject",
                "issues": "https://github.com/hoaproject/Event/issues",
                "source": "https://central.hoa-project.net/Resource/Library/Event"
            },
            "abandoned": true,
            "time": "2017-01-13T15:30:50+00:00"
        },
        {
            "name": "hoa/exception",
            "version": "1.17.01.16",
            "source": {
                "type": "git",
                "url": "https://github.com/hoaproject/Exception.git",
                "reference": "091727d46420a3d7468ef0595651488bfc3a458f"
            },
            "dist": {
                "type": "zip",
                "url": "https://api.github.com/repos/hoaproject/Exception/zipball/091727d46420a3d7468ef0595651488bfc3a458f",
                "reference": "091727d46420a3d7468ef0595651488bfc3a458f",
                "shasum": ""
            },
            "require": {
                "hoa/consistency": "~1.0",
                "hoa/event": "~1.0"
            },
            "require-dev": {
                "hoa/test": "~2.0"
            },
            "type": "library",
            "extra": {
                "branch-alias": {
                    "dev-master": "1.x-dev"
                }
            },
            "autoload": {
                "psr-4": {
                    "Hoa\\Exception\\": "."
                }
            },
            "notification-url": "https://packagist.org/downloads/",
            "license": [
                "BSD-3-Clause"
            ],
            "authors": [
                {
                    "name": "Ivan Enderlin",
                    "email": "ivan.enderlin@hoa-project.net"
                },
                {
                    "name": "Hoa community",
                    "homepage": "https://hoa-project.net/"
                }
            ],
            "description": "The Hoa\\Exception library.",
            "homepage": "https://hoa-project.net/",
            "keywords": [
                "exception",
                "library"
            ],
            "support": {
                "docs": "https://central.hoa-project.net/Documentation/Library/Exception",
                "email": "support@hoa-project.net",
                "forum": "https://users.hoa-project.net/",
                "irc": "irc://chat.freenode.net/hoaproject",
                "issues": "https://github.com/hoaproject/Exception/issues",
                "source": "https://central.hoa-project.net/Resource/Library/Exception"
            },
            "abandoned": true,
            "time": "2017-01-16T07:53:27+00:00"
        },
        {
            "name": "hoa/file",
            "version": "1.17.07.11",
            "source": {
                "type": "git",
                "url": "https://github.com/hoaproject/File.git",
                "reference": "35cb979b779bc54918d2f9a4e02ed6c7a1fa67ca"
            },
            "dist": {
                "type": "zip",
                "url": "https://api.github.com/repos/hoaproject/File/zipball/35cb979b779bc54918d2f9a4e02ed6c7a1fa67ca",
                "reference": "35cb979b779bc54918d2f9a4e02ed6c7a1fa67ca",
                "shasum": ""
            },
            "require": {
                "hoa/consistency": "~1.0",
                "hoa/event": "~1.0",
                "hoa/exception": "~1.0",
                "hoa/iterator": "~2.0",
                "hoa/stream": "~1.0"
            },
            "require-dev": {
                "hoa/test": "~2.0"
            },
            "type": "library",
            "extra": {
                "branch-alias": {
                    "dev-master": "1.x-dev"
                }
            },
            "autoload": {
                "psr-4": {
                    "Hoa\\File\\": "."
                }
            },
            "notification-url": "https://packagist.org/downloads/",
            "license": [
                "BSD-3-Clause"
            ],
            "authors": [
                {
                    "name": "Ivan Enderlin",
                    "email": "ivan.enderlin@hoa-project.net"
                },
                {
                    "name": "Hoa community",
                    "homepage": "https://hoa-project.net/"
                }
            ],
            "description": "The Hoa\\File library.",
            "homepage": "https://hoa-project.net/",
            "keywords": [
                "Socket",
                "directory",
                "file",
                "finder",
                "library",
                "link",
                "temporary"
            ],
            "support": {
                "docs": "https://central.hoa-project.net/Documentation/Library/File",
                "email": "support@hoa-project.net",
                "forum": "https://users.hoa-project.net/",
                "irc": "irc://chat.freenode.net/hoaproject",
                "issues": "https://github.com/hoaproject/File/issues",
                "source": "https://central.hoa-project.net/Resource/Library/File"
            },
            "abandoned": true,
            "time": "2017-07-11T07:42:15+00:00"
        },
        {
            "name": "hoa/iterator",
            "version": "2.17.01.10",
            "source": {
                "type": "git",
                "url": "https://github.com/hoaproject/Iterator.git",
                "reference": "d1120ba09cb4ccd049c86d10058ab94af245f0cc"
            },
            "dist": {
                "type": "zip",
                "url": "https://api.github.com/repos/hoaproject/Iterator/zipball/d1120ba09cb4ccd049c86d10058ab94af245f0cc",
                "reference": "d1120ba09cb4ccd049c86d10058ab94af245f0cc",
                "shasum": ""
            },
            "require": {
                "hoa/consistency": "~1.0",
                "hoa/exception": "~1.0"
            },
            "require-dev": {
                "hoa/test": "~2.0"
            },
            "type": "library",
            "extra": {
                "branch-alias": {
                    "dev-master": "2.x-dev"
                }
            },
            "autoload": {
                "psr-4": {
                    "Hoa\\Iterator\\": "."
                }
            },
            "notification-url": "https://packagist.org/downloads/",
            "license": [
                "BSD-3-Clause"
            ],
            "authors": [
                {
                    "name": "Ivan Enderlin",
                    "email": "ivan.enderlin@hoa-project.net"
                },
                {
                    "name": "Hoa community",
                    "homepage": "https://hoa-project.net/"
                }
            ],
            "description": "The Hoa\\Iterator library.",
            "homepage": "https://hoa-project.net/",
            "keywords": [
                "iterator",
                "library"
            ],
            "support": {
                "docs": "https://central.hoa-project.net/Documentation/Library/Iterator",
                "email": "support@hoa-project.net",
                "forum": "https://users.hoa-project.net/",
                "irc": "irc://chat.freenode.net/hoaproject",
                "issues": "https://github.com/hoaproject/Iterator/issues",
                "source": "https://central.hoa-project.net/Resource/Library/Iterator"
            },
            "abandoned": true,
            "time": "2017-01-10T10:34:47+00:00"
        },
        {
            "name": "hoa/math",
            "version": "1.17.05.16",
            "source": {
                "type": "git",
                "url": "https://github.com/hoaproject/Math.git",
                "reference": "7150785d30f5d565704912116a462e9f5bc83a0c"
            },
            "dist": {
                "type": "zip",
                "url": "https://api.github.com/repos/hoaproject/Math/zipball/7150785d30f5d565704912116a462e9f5bc83a0c",
                "reference": "7150785d30f5d565704912116a462e9f5bc83a0c",
                "shasum": ""
            },
            "require": {
                "hoa/compiler": "~3.0",
                "hoa/consistency": "~1.0",
                "hoa/exception": "~1.0",
                "hoa/iterator": "~2.0",
                "hoa/protocol": "~1.0",
                "hoa/zformat": "~1.0"
            },
            "require-dev": {
                "hoa/test": "~2.0"
            },
            "type": "library",
            "extra": {
                "branch-alias": {
                    "dev-master": "1.x-dev"
                }
            },
            "autoload": {
                "psr-4": {
                    "Hoa\\Math\\": "."
                }
            },
            "notification-url": "https://packagist.org/downloads/",
            "license": [
                "BSD-3-Clause"
            ],
            "authors": [
                {
                    "name": "Ivan Enderlin",
                    "email": "ivan.enderlin@hoa-project.net"
                },
                {
                    "name": "Hoa community",
                    "homepage": "https://hoa-project.net/"
                }
            ],
            "description": "The Hoa\\Math library.",
            "homepage": "https://hoa-project.net/",
            "keywords": [
                "arrangement",
                "combination",
                "combinatorics",
                "counting",
                "library",
                "math",
                "permutation",
                "sampler",
                "set"
            ],
            "support": {
                "docs": "https://central.hoa-project.net/Documentation/Library/Math",
                "email": "support@hoa-project.net",
                "forum": "https://users.hoa-project.net/",
                "irc": "irc://chat.freenode.net/hoaproject",
                "issues": "https://github.com/hoaproject/Math/issues",
                "source": "https://central.hoa-project.net/Resource/Library/Math"
            },
            "abandoned": true,
            "time": "2017-05-16T08:02:17+00:00"
        },
        {
            "name": "hoa/protocol",
            "version": "1.17.01.14",
            "source": {
                "type": "git",
                "url": "https://github.com/hoaproject/Protocol.git",
                "reference": "5c2cf972151c45f373230da170ea015deecf19e2"
            },
            "dist": {
                "type": "zip",
                "url": "https://api.github.com/repos/hoaproject/Protocol/zipball/5c2cf972151c45f373230da170ea015deecf19e2",
                "reference": "5c2cf972151c45f373230da170ea015deecf19e2",
                "shasum": ""
            },
            "require": {
                "hoa/consistency": "~1.0",
                "hoa/exception": "~1.0"
            },
            "require-dev": {
                "hoa/test": "~2.0"
            },
            "type": "library",
            "extra": {
                "branch-alias": {
                    "dev-master": "1.x-dev"
                }
            },
            "autoload": {
                "files": [
                    "Wrapper.php"
                ],
                "psr-4": {
                    "Hoa\\Protocol\\": "."
                }
            },
            "notification-url": "https://packagist.org/downloads/",
            "license": [
                "BSD-3-Clause"
            ],
            "authors": [
                {
                    "name": "Ivan Enderlin",
                    "email": "ivan.enderlin@hoa-project.net"
                },
                {
                    "name": "Hoa community",
                    "homepage": "https://hoa-project.net/"
                }
            ],
            "description": "The Hoa\\Protocol library.",
            "homepage": "https://hoa-project.net/",
            "keywords": [
                "library",
                "protocol",
                "resource",
                "stream",
                "wrapper"
            ],
            "support": {
                "docs": "https://central.hoa-project.net/Documentation/Library/Protocol",
                "email": "support@hoa-project.net",
                "forum": "https://users.hoa-project.net/",
                "irc": "irc://chat.freenode.net/hoaproject",
                "issues": "https://github.com/hoaproject/Protocol/issues",
                "source": "https://central.hoa-project.net/Resource/Library/Protocol"
            },
            "abandoned": true,
            "time": "2017-01-14T12:26:10+00:00"
        },
        {
            "name": "hoa/regex",
            "version": "1.17.01.13",
            "source": {
                "type": "git",
                "url": "https://github.com/hoaproject/Regex.git",
                "reference": "7e263a61b6fb45c1d03d8e5ef77668518abd5bec"
            },
            "dist": {
                "type": "zip",
                "url": "https://api.github.com/repos/hoaproject/Regex/zipball/7e263a61b6fb45c1d03d8e5ef77668518abd5bec",
                "reference": "7e263a61b6fb45c1d03d8e5ef77668518abd5bec",
                "shasum": ""
            },
            "require": {
                "hoa/consistency": "~1.0",
                "hoa/exception": "~1.0",
                "hoa/math": "~1.0",
                "hoa/protocol": "~1.0",
                "hoa/ustring": "~4.0",
                "hoa/visitor": "~2.0"
            },
            "type": "library",
            "extra": {
                "branch-alias": {
                    "dev-master": "1.x-dev"
                }
            },
            "autoload": {
                "psr-4": {
                    "Hoa\\Regex\\": "."
                }
            },
            "notification-url": "https://packagist.org/downloads/",
            "license": [
                "BSD-3-Clause"
            ],
            "authors": [
                {
                    "name": "Ivan Enderlin",
                    "email": "ivan.enderlin@hoa-project.net"
                },
                {
                    "name": "Hoa community",
                    "homepage": "https://hoa-project.net/"
                }
            ],
            "description": "The Hoa\\Regex library.",
            "homepage": "https://hoa-project.net/",
            "keywords": [
                "compiler",
                "library",
                "regex"
            ],
            "support": {
                "docs": "https://central.hoa-project.net/Documentation/Library/Regex",
                "email": "support@hoa-project.net",
                "forum": "https://users.hoa-project.net/",
                "irc": "irc://chat.freenode.net/hoaproject",
                "issues": "https://github.com/hoaproject/Regex/issues",
                "source": "https://central.hoa-project.net/Resource/Library/Regex"
            },
            "abandoned": true,
            "time": "2017-01-13T16:10:24+00:00"
        },
        {
            "name": "hoa/stream",
            "version": "1.17.02.21",
            "source": {
                "type": "git",
                "url": "https://github.com/hoaproject/Stream.git",
                "reference": "3293cfffca2de10525df51436adf88a559151d82"
            },
            "dist": {
                "type": "zip",
                "url": "https://api.github.com/repos/hoaproject/Stream/zipball/3293cfffca2de10525df51436adf88a559151d82",
                "reference": "3293cfffca2de10525df51436adf88a559151d82",
                "shasum": ""
            },
            "require": {
                "hoa/consistency": "~1.0",
                "hoa/event": "~1.0",
                "hoa/exception": "~1.0",
                "hoa/protocol": "~1.0"
            },
            "require-dev": {
                "hoa/test": "~2.0"
            },
            "type": "library",
            "extra": {
                "branch-alias": {
                    "dev-master": "1.x-dev"
                }
            },
            "autoload": {
                "psr-4": {
                    "Hoa\\Stream\\": "."
                }
            },
            "notification-url": "https://packagist.org/downloads/",
            "license": [
                "BSD-3-Clause"
            ],
            "authors": [
                {
                    "name": "Ivan Enderlin",
                    "email": "ivan.enderlin@hoa-project.net"
                },
                {
                    "name": "Hoa community",
                    "homepage": "https://hoa-project.net/"
                }
            ],
            "description": "The Hoa\\Stream library.",
            "homepage": "https://hoa-project.net/",
            "keywords": [
                "Context",
                "bucket",
                "composite",
                "filter",
                "in",
                "library",
                "out",
                "protocol",
                "stream",
                "wrapper"
            ],
            "support": {
                "docs": "https://central.hoa-project.net/Documentation/Library/Stream",
                "email": "support@hoa-project.net",
                "forum": "https://users.hoa-project.net/",
                "irc": "irc://chat.freenode.net/hoaproject",
                "issues": "https://github.com/hoaproject/Stream/issues",
                "source": "https://central.hoa-project.net/Resource/Library/Stream"
            },
            "abandoned": true,
            "time": "2017-02-21T16:01:06+00:00"
        },
        {
            "name": "hoa/ustring",
            "version": "4.17.01.16",
            "source": {
                "type": "git",
                "url": "https://github.com/hoaproject/Ustring.git",
                "reference": "e6326e2739178799b1fe3fdd92029f9517fa17a0"
            },
            "dist": {
                "type": "zip",
                "url": "https://api.github.com/repos/hoaproject/Ustring/zipball/e6326e2739178799b1fe3fdd92029f9517fa17a0",
                "reference": "e6326e2739178799b1fe3fdd92029f9517fa17a0",
                "shasum": ""
            },
            "require": {
                "hoa/consistency": "~1.0",
                "hoa/exception": "~1.0"
            },
            "require-dev": {
                "hoa/test": "~2.0"
            },
            "suggest": {
                "ext-iconv": "ext/iconv must be present (or a third implementation) to use Hoa\\Ustring::transcode().",
                "ext-intl": "To get a better Hoa\\Ustring::toAscii() and Hoa\\Ustring::compareTo()."
            },
            "type": "library",
            "extra": {
                "branch-alias": {
                    "dev-master": "4.x-dev"
                }
            },
            "autoload": {
                "psr-4": {
                    "Hoa\\Ustring\\": "."
                }
            },
            "notification-url": "https://packagist.org/downloads/",
            "license": [
                "BSD-3-Clause"
            ],
            "authors": [
                {
                    "name": "Ivan Enderlin",
                    "email": "ivan.enderlin@hoa-project.net"
                },
                {
                    "name": "Hoa community",
                    "homepage": "https://hoa-project.net/"
                }
            ],
            "description": "The Hoa\\Ustring library.",
            "homepage": "https://hoa-project.net/",
            "keywords": [
                "library",
                "search",
                "string",
                "unicode"
            ],
            "support": {
                "docs": "https://central.hoa-project.net/Documentation/Library/Ustring",
                "email": "support@hoa-project.net",
                "forum": "https://users.hoa-project.net/",
                "irc": "irc://chat.freenode.net/hoaproject",
                "issues": "https://github.com/hoaproject/Ustring/issues",
                "source": "https://central.hoa-project.net/Resource/Library/Ustring"
            },
            "abandoned": true,
            "time": "2017-01-16T07:08:25+00:00"
        },
        {
            "name": "hoa/visitor",
            "version": "2.17.01.16",
            "source": {
                "type": "git",
                "url": "https://github.com/hoaproject/Visitor.git",
                "reference": "c18fe1cbac98ae449e0d56e87469103ba08f224a"
            },
            "dist": {
                "type": "zip",
                "url": "https://api.github.com/repos/hoaproject/Visitor/zipball/c18fe1cbac98ae449e0d56e87469103ba08f224a",
                "reference": "c18fe1cbac98ae449e0d56e87469103ba08f224a",
                "shasum": ""
            },
            "require": {
                "hoa/consistency": "~1.0"
            },
            "require-dev": {
                "hoa/test": "~2.0"
            },
            "type": "library",
            "extra": {
                "branch-alias": {
                    "dev-master": "2.x-dev"
                }
            },
            "autoload": {
                "psr-4": {
                    "Hoa\\Visitor\\": "."
                }
            },
            "notification-url": "https://packagist.org/downloads/",
            "license": [
                "BSD-3-Clause"
            ],
            "authors": [
                {
                    "name": "Ivan Enderlin",
                    "email": "ivan.enderlin@hoa-project.net"
                },
                {
                    "name": "Hoa community",
                    "homepage": "https://hoa-project.net/"
                }
            ],
            "description": "The Hoa\\Visitor library.",
            "homepage": "https://hoa-project.net/",
            "keywords": [
                "library",
                "structure",
                "visit",
                "visitor"
            ],
            "support": {
                "docs": "https://central.hoa-project.net/Documentation/Library/Visitor",
                "email": "support@hoa-project.net",
                "forum": "https://users.hoa-project.net/",
                "irc": "irc://chat.freenode.net/hoaproject",
                "issues": "https://github.com/hoaproject/Visitor/issues",
                "source": "https://central.hoa-project.net/Resource/Library/Visitor"
            },
            "abandoned": true,
            "time": "2017-01-16T07:02:03+00:00"
        },
        {
            "name": "hoa/zformat",
            "version": "1.17.01.10",
            "source": {
                "type": "git",
                "url": "https://github.com/hoaproject/Zformat.git",
                "reference": "522c381a2a075d4b9dbb42eb4592dd09520e4ac2"
            },
            "dist": {
                "type": "zip",
                "url": "https://api.github.com/repos/hoaproject/Zformat/zipball/522c381a2a075d4b9dbb42eb4592dd09520e4ac2",
                "reference": "522c381a2a075d4b9dbb42eb4592dd09520e4ac2",
                "shasum": ""
            },
            "require": {
                "hoa/consistency": "~1.0",
                "hoa/exception": "~1.0"
            },
            "type": "library",
            "extra": {
                "branch-alias": {
                    "dev-master": "1.x-dev"
                }
            },
            "autoload": {
                "psr-4": {
                    "Hoa\\Zformat\\": "."
                }
            },
            "notification-url": "https://packagist.org/downloads/",
            "license": [
                "BSD-3-Clause"
            ],
            "authors": [
                {
                    "name": "Ivan Enderlin",
                    "email": "ivan.enderlin@hoa-project.net"
                },
                {
                    "name": "Hoa community",
                    "homepage": "https://hoa-project.net/"
                }
            ],
            "description": "The Hoa\\Zformat library.",
            "homepage": "https://hoa-project.net/",
            "keywords": [
                "library",
                "parameter",
                "zformat"
            ],
            "support": {
                "docs": "https://central.hoa-project.net/Documentation/Library/Zformat",
                "email": "support@hoa-project.net",
                "forum": "https://users.hoa-project.net/",
                "irc": "irc://chat.freenode.net/hoaproject",
                "issues": "https://github.com/hoaproject/Zformat/issues",
                "source": "https://central.hoa-project.net/Resource/Library/Zformat"
            },
            "abandoned": true,
            "time": "2017-01-10T10:39:54+00:00"
        },
        {
            "name": "jetbrains/phpstorm-stubs",
            "version": "dev-master",
            "source": {
                "type": "git",
                "url": "https://github.com/JetBrains/phpstorm-stubs.git",
                "reference": "56f6b9e55f5885e651553843a1aaf9ec9c586c04"
            },
            "dist": {
                "type": "zip",
                "url": "https://api.github.com/repos/JetBrains/phpstorm-stubs/zipball/56f6b9e55f5885e651553843a1aaf9ec9c586c04",
                "reference": "56f6b9e55f5885e651553843a1aaf9ec9c586c04",
                "shasum": ""
            },
            "require-dev": {
                "friendsofphp/php-cs-fixer": "v3.61.1",
                "nikic/php-parser": "v5.1.0",
                "phpdocumentor/reflection-docblock": "5.4.1",
                "phpunit/phpunit": "11.3.0"
            },
            "default-branch": true,
            "type": "library",
            "autoload": {
                "files": [
                    "PhpStormStubsMap.php"
                ]
            },
            "notification-url": "https://packagist.org/downloads/",
            "license": [
                "Apache-2.0"
            ],
            "description": "PHP runtime & extensions header files for PhpStorm",
            "homepage": "https://www.jetbrains.com/phpstorm",
            "keywords": [
                "autocomplete",
                "code",
                "inference",
                "inspection",
                "jetbrains",
                "phpstorm",
                "stubs",
                "type"
            ],
            "support": {
                "source": "https://github.com/JetBrains/phpstorm-stubs/tree/master"
            },
            "time": "2024-09-06T13:20:48+00:00"
        },
        {
            "name": "nette/bootstrap",
            "version": "v3.1.4",
            "source": {
                "type": "git",
                "url": "https://github.com/nette/bootstrap.git",
                "reference": "1a7965b4ee401ad0e3f673b9c016d2481afdc280"
            },
            "dist": {
                "type": "zip",
                "url": "https://api.github.com/repos/nette/bootstrap/zipball/1a7965b4ee401ad0e3f673b9c016d2481afdc280",
                "reference": "1a7965b4ee401ad0e3f673b9c016d2481afdc280",
                "shasum": ""
            },
            "require": {
                "nette/di": "^3.0.5",
                "nette/utils": "^3.2.1 || ^4.0",
                "php": ">=7.2 <8.3"
            },
            "conflict": {
                "tracy/tracy": "<2.6"
            },
            "require-dev": {
                "latte/latte": "^2.8",
                "nette/application": "^3.1",
                "nette/caching": "^3.0",
                "nette/database": "^3.0",
                "nette/forms": "^3.0",
                "nette/http": "^3.0",
                "nette/mail": "^3.0",
                "nette/robot-loader": "^3.0",
                "nette/safe-stream": "^2.2",
                "nette/security": "^3.0",
                "nette/tester": "^2.0",
                "phpstan/phpstan-nette": "^0.12",
                "tracy/tracy": "^2.6"
            },
            "suggest": {
                "nette/robot-loader": "to use Configurator::createRobotLoader()",
                "tracy/tracy": "to use Configurator::enableTracy()"
            },
            "type": "library",
            "extra": {
                "branch-alias": {
                    "dev-master": "3.1-dev"
                }
            },
            "autoload": {
                "classmap": [
                    "src/"
                ]
            },
            "notification-url": "https://packagist.org/downloads/",
            "license": [
                "BSD-3-Clause",
                "GPL-2.0-only",
                "GPL-3.0-only"
            ],
            "authors": [
                {
                    "name": "David Grudl",
                    "homepage": "https://davidgrudl.com"
                },
                {
                    "name": "Nette Community",
                    "homepage": "https://nette.org/contributors"
                }
            ],
            "description": "🅱  Nette Bootstrap: the simple way to configure and bootstrap your Nette application.",
            "homepage": "https://nette.org",
            "keywords": [
                "bootstrapping",
                "configurator",
                "nette"
            ],
            "support": {
                "issues": "https://github.com/nette/bootstrap/issues",
                "source": "https://github.com/nette/bootstrap/tree/v3.1.4"
            },
            "time": "2022-12-14T15:23:02+00:00"
        },
        {
            "name": "nette/di",
            "version": "v3.1.5",
            "source": {
                "type": "git",
                "url": "https://github.com/nette/di.git",
                "reference": "00ea0afa643b3b4383a5cd1a322656c989ade498"
            },
            "dist": {
                "type": "zip",
                "url": "https://api.github.com/repos/nette/di/zipball/00ea0afa643b3b4383a5cd1a322656c989ade498",
                "reference": "00ea0afa643b3b4383a5cd1a322656c989ade498",
                "shasum": ""
            },
            "require": {
                "ext-tokenizer": "*",
                "nette/neon": "^3.3 || ^4.0",
                "nette/php-generator": "^3.5.4 || ^4.0",
                "nette/robot-loader": "^3.2 || ~4.0.0",
                "nette/schema": "^1.2",
                "nette/utils": "^3.2.5 || ~4.0.0",
                "php": "7.2 - 8.3"
            },
            "require-dev": {
                "nette/tester": "^2.4",
                "phpstan/phpstan": "^1.0",
                "tracy/tracy": "^2.9"
            },
            "type": "library",
            "extra": {
                "branch-alias": {
                    "dev-master": "3.1-dev"
                }
            },
            "autoload": {
                "classmap": [
                    "src/"
                ]
            },
            "notification-url": "https://packagist.org/downloads/",
            "license": [
                "BSD-3-Clause",
                "GPL-2.0-only",
                "GPL-3.0-only"
            ],
            "authors": [
                {
                    "name": "David Grudl",
                    "homepage": "https://davidgrudl.com"
                },
                {
                    "name": "Nette Community",
                    "homepage": "https://nette.org/contributors"
                }
            ],
            "description": "💎 Nette Dependency Injection Container: Flexible, compiled and full-featured DIC with perfectly usable autowiring and support for all new PHP features.",
            "homepage": "https://nette.org",
            "keywords": [
                "compiled",
                "di",
                "dic",
                "factory",
                "ioc",
                "nette",
                "static"
            ],
            "support": {
                "issues": "https://github.com/nette/di/issues",
                "source": "https://github.com/nette/di/tree/v3.1.5"
            },
            "time": "2023-10-02T19:58:38+00:00"
        },
        {
            "name": "nette/finder",
            "version": "v2.6.0",
            "source": {
                "type": "git",
                "url": "https://github.com/nette/finder.git",
                "reference": "991aefb42860abeab8e003970c3809a9d83cb932"
            },
            "dist": {
                "type": "zip",
                "url": "https://api.github.com/repos/nette/finder/zipball/991aefb42860abeab8e003970c3809a9d83cb932",
                "reference": "991aefb42860abeab8e003970c3809a9d83cb932",
                "shasum": ""
            },
            "require": {
                "nette/utils": "^2.4 || ^3.0",
                "php": ">=7.1"
            },
            "conflict": {
                "nette/nette": "<2.2"
            },
            "require-dev": {
                "nette/tester": "^2.0",
                "phpstan/phpstan": "^0.12",
                "tracy/tracy": "^2.3"
            },
            "type": "library",
            "extra": {
                "branch-alias": {
                    "dev-master": "2.6-dev"
                }
            },
            "autoload": {
                "classmap": [
                    "src/"
                ]
            },
            "notification-url": "https://packagist.org/downloads/",
            "license": [
                "BSD-3-Clause",
                "GPL-2.0-only",
                "GPL-3.0-only"
            ],
            "authors": [
                {
                    "name": "David Grudl",
                    "homepage": "https://davidgrudl.com"
                },
                {
                    "name": "Nette Community",
                    "homepage": "https://nette.org/contributors"
                }
            ],
            "description": "🔍 Nette Finder: find files and directories with an intuitive API.",
            "homepage": "https://nette.org",
            "keywords": [
                "filesystem",
                "glob",
                "iterator",
                "nette"
            ],
            "support": {
                "issues": "https://github.com/nette/finder/issues",
                "source": "https://github.com/nette/finder/tree/v2.6.0"
            },
            "time": "2022-10-13T01:31:15+00:00"
        },
        {
            "name": "nette/neon",
            "version": "v3.3.3",
            "source": {
                "type": "git",
                "url": "https://github.com/nette/neon.git",
                "reference": "22e384da162fab42961d48eb06c06d3ad0c11b95"
            },
            "dist": {
                "type": "zip",
                "url": "https://api.github.com/repos/nette/neon/zipball/22e384da162fab42961d48eb06c06d3ad0c11b95",
                "reference": "22e384da162fab42961d48eb06c06d3ad0c11b95",
                "shasum": ""
            },
            "require": {
                "ext-json": "*",
                "php": ">=7.1"
            },
            "require-dev": {
                "nette/tester": "^2.0",
                "phpstan/phpstan": "^0.12",
                "tracy/tracy": "^2.7"
            },
            "bin": [
                "bin/neon-lint"
            ],
            "type": "library",
            "extra": {
                "branch-alias": {
                    "dev-master": "3.3-dev"
                }
            },
            "autoload": {
                "classmap": [
                    "src/"
                ]
            },
            "notification-url": "https://packagist.org/downloads/",
            "license": [
                "BSD-3-Clause",
                "GPL-2.0-only",
                "GPL-3.0-only"
            ],
            "authors": [
                {
                    "name": "David Grudl",
                    "homepage": "https://davidgrudl.com"
                },
                {
                    "name": "Nette Community",
                    "homepage": "https://nette.org/contributors"
                }
            ],
            "description": "🍸 Nette NEON: encodes and decodes NEON file format.",
            "homepage": "https://ne-on.org",
            "keywords": [
                "export",
                "import",
                "neon",
                "nette",
                "yaml"
            ],
            "support": {
                "issues": "https://github.com/nette/neon/issues",
                "source": "https://github.com/nette/neon/tree/v3.3.3"
            },
            "time": "2022-03-10T02:04:26+00:00"
        },
        {
            "name": "nette/php-generator",
            "version": "v3.6.9",
            "source": {
                "type": "git",
                "url": "https://github.com/nette/php-generator.git",
                "reference": "d31782f7bd2ae84ad06f863391ec3fb77ca4d0a6"
            },
            "dist": {
                "type": "zip",
                "url": "https://api.github.com/repos/nette/php-generator/zipball/d31782f7bd2ae84ad06f863391ec3fb77ca4d0a6",
                "reference": "d31782f7bd2ae84ad06f863391ec3fb77ca4d0a6",
                "shasum": ""
            },
            "require": {
                "nette/utils": "^3.1.2",
                "php": ">=7.2 <8.3"
            },
            "require-dev": {
                "nette/tester": "^2.4",
                "nikic/php-parser": "^4.13",
                "phpstan/phpstan": "^0.12",
                "tracy/tracy": "^2.8"
            },
            "suggest": {
                "nikic/php-parser": "to use ClassType::withBodiesFrom() & GlobalFunction::withBodyFrom()"
            },
            "type": "library",
            "extra": {
                "branch-alias": {
                    "dev-master": "3.6-dev"
                }
            },
            "autoload": {
                "classmap": [
                    "src/"
                ]
            },
            "notification-url": "https://packagist.org/downloads/",
            "license": [
                "BSD-3-Clause",
                "GPL-2.0-only",
                "GPL-3.0-only"
            ],
            "authors": [
                {
                    "name": "David Grudl",
                    "homepage": "https://davidgrudl.com"
                },
                {
                    "name": "Nette Community",
                    "homepage": "https://nette.org/contributors"
                }
            ],
            "description": "🐘 Nette PHP Generator: generates neat PHP code for you. Supports new PHP 8.1 features.",
            "homepage": "https://nette.org",
            "keywords": [
                "code",
                "nette",
                "php",
                "scaffolding"
            ],
            "support": {
                "issues": "https://github.com/nette/php-generator/issues",
                "source": "https://github.com/nette/php-generator/tree/v3.6.9"
            },
            "time": "2022-10-04T11:49:47+00:00"
        },
        {
            "name": "nette/robot-loader",
            "version": "v3.4.1",
            "source": {
                "type": "git",
                "url": "https://github.com/nette/robot-loader.git",
                "reference": "e2adc334cb958164c050f485d99c44c430f51fe2"
            },
            "dist": {
                "type": "zip",
                "url": "https://api.github.com/repos/nette/robot-loader/zipball/e2adc334cb958164c050f485d99c44c430f51fe2",
                "reference": "e2adc334cb958164c050f485d99c44c430f51fe2",
                "shasum": ""
            },
            "require": {
                "ext-tokenizer": "*",
                "nette/finder": "^2.5 || ^3.0",
                "nette/utils": "^3.0",
                "php": ">=7.1"
            },
            "require-dev": {
                "nette/tester": "^2.0",
                "phpstan/phpstan": "^0.12",
                "tracy/tracy": "^2.3"
            },
            "type": "library",
            "extra": {
                "branch-alias": {
                    "dev-master": "3.4-dev"
                }
            },
            "autoload": {
                "classmap": [
                    "src/"
                ]
            },
            "notification-url": "https://packagist.org/downloads/",
            "license": [
                "BSD-3-Clause",
                "GPL-2.0-only",
                "GPL-3.0-only"
            ],
            "authors": [
                {
                    "name": "David Grudl",
                    "homepage": "https://davidgrudl.com"
                },
                {
                    "name": "Nette Community",
                    "homepage": "https://nette.org/contributors"
                }
            ],
            "description": "🍀 Nette RobotLoader: high performance and comfortable autoloader that will search and autoload classes within your application.",
            "homepage": "https://nette.org",
            "keywords": [
                "autoload",
                "class",
                "interface",
                "nette",
                "trait"
            ],
            "support": {
                "issues": "https://github.com/nette/robot-loader/issues",
                "source": "https://github.com/nette/robot-loader/tree/v3.4.1"
            },
            "time": "2021-08-25T15:53:54+00:00"
        },
        {
            "name": "nette/schema",
            "version": "v1.2.5",
            "source": {
                "type": "git",
                "url": "https://github.com/nette/schema.git",
                "reference": "0462f0166e823aad657c9224d0f849ecac1ba10a"
            },
            "dist": {
                "type": "zip",
                "url": "https://api.github.com/repos/nette/schema/zipball/0462f0166e823aad657c9224d0f849ecac1ba10a",
                "reference": "0462f0166e823aad657c9224d0f849ecac1ba10a",
                "shasum": ""
            },
            "require": {
                "nette/utils": "^2.5.7 || ^3.1.5 ||  ^4.0",
                "php": "7.1 - 8.3"
            },
            "require-dev": {
                "nette/tester": "^2.3 || ^2.4",
                "phpstan/phpstan-nette": "^1.0",
                "tracy/tracy": "^2.7"
            },
            "type": "library",
            "extra": {
                "branch-alias": {
                    "dev-master": "1.2-dev"
                }
            },
            "autoload": {
                "classmap": [
                    "src/"
                ]
            },
            "notification-url": "https://packagist.org/downloads/",
            "license": [
                "BSD-3-Clause",
                "GPL-2.0-only",
                "GPL-3.0-only"
            ],
            "authors": [
                {
                    "name": "David Grudl",
                    "homepage": "https://davidgrudl.com"
                },
                {
                    "name": "Nette Community",
                    "homepage": "https://nette.org/contributors"
                }
            ],
            "description": "📐 Nette Schema: validating data structures against a given Schema.",
            "homepage": "https://nette.org",
            "keywords": [
                "config",
                "nette"
            ],
            "support": {
                "issues": "https://github.com/nette/schema/issues",
                "source": "https://github.com/nette/schema/tree/v1.2.5"
            },
            "time": "2023-10-05T20:37:59+00:00"
        },
        {
            "name": "nette/utils",
            "version": "v3.2.10",
            "source": {
                "type": "git",
                "url": "https://github.com/nette/utils.git",
                "reference": "a4175c62652f2300c8017fb7e640f9ccb11648d2"
            },
            "dist": {
                "type": "zip",
                "url": "https://api.github.com/repos/nette/utils/zipball/a4175c62652f2300c8017fb7e640f9ccb11648d2",
                "reference": "a4175c62652f2300c8017fb7e640f9ccb11648d2",
                "shasum": ""
            },
            "require": {
                "php": ">=7.2 <8.4"
            },
            "conflict": {
                "nette/di": "<3.0.6"
            },
            "require-dev": {
                "jetbrains/phpstorm-attributes": "dev-master",
                "nette/tester": "~2.0",
                "phpstan/phpstan": "^1.0",
                "tracy/tracy": "^2.3"
            },
            "suggest": {
                "ext-gd": "to use Image",
                "ext-iconv": "to use Strings::webalize(), toAscii(), chr() and reverse()",
                "ext-intl": "to use Strings::webalize(), toAscii(), normalize() and compare()",
                "ext-json": "to use Nette\\Utils\\Json",
                "ext-mbstring": "to use Strings::lower() etc...",
                "ext-tokenizer": "to use Nette\\Utils\\Reflection::getUseStatements()",
                "ext-xml": "to use Strings::length() etc. when mbstring is not available"
            },
            "type": "library",
            "extra": {
                "branch-alias": {
                    "dev-master": "3.2-dev"
                }
            },
            "autoload": {
                "classmap": [
                    "src/"
                ]
            },
            "notification-url": "https://packagist.org/downloads/",
            "license": [
                "BSD-3-Clause",
                "GPL-2.0-only",
                "GPL-3.0-only"
            ],
            "authors": [
                {
                    "name": "David Grudl",
                    "homepage": "https://davidgrudl.com"
                },
                {
                    "name": "Nette Community",
                    "homepage": "https://nette.org/contributors"
                }
            ],
            "description": "🛠  Nette Utils: lightweight utilities for string & array manipulation, image handling, safe JSON encoding/decoding, validation, slug or strong password generating etc.",
            "homepage": "https://nette.org",
            "keywords": [
                "array",
                "core",
                "datetime",
                "images",
                "json",
                "nette",
                "paginator",
                "password",
                "slugify",
                "string",
                "unicode",
                "utf-8",
                "utility",
                "validation"
            ],
            "support": {
                "issues": "https://github.com/nette/utils/issues",
                "source": "https://github.com/nette/utils/tree/v3.2.10"
            },
            "time": "2023-07-30T15:38:18+00:00"
        },
        {
            "name": "nikic/php-parser",
            "version": "v5.2.0",
            "source": {
                "type": "git",
                "url": "https://github.com/nikic/PHP-Parser.git",
                "reference": "23c79fbbfb725fb92af9bcf41065c8e9a0d49ddb"
            },
            "dist": {
                "type": "zip",
                "url": "https://api.github.com/repos/nikic/PHP-Parser/zipball/23c79fbbfb725fb92af9bcf41065c8e9a0d49ddb",
                "reference": "23c79fbbfb725fb92af9bcf41065c8e9a0d49ddb",
                "shasum": ""
            },
            "require": {
                "ext-ctype": "*",
                "ext-json": "*",
                "ext-tokenizer": "*",
                "php": ">=7.4"
            },
            "require-dev": {
                "ircmaxell/php-yacc": "^0.0.7",
                "phpunit/phpunit": "^9.0"
            },
            "bin": [
                "bin/php-parse"
            ],
            "type": "library",
            "extra": {
                "branch-alias": {
                    "dev-master": "5.0-dev"
                }
            },
            "autoload": {
                "psr-4": {
                    "PhpParser\\": "lib/PhpParser"
                }
            },
            "notification-url": "https://packagist.org/downloads/",
            "license": [
                "BSD-3-Clause"
            ],
            "authors": [
                {
                    "name": "Nikita Popov"
                }
            ],
            "description": "A PHP parser written in PHP",
            "keywords": [
                "parser",
                "php"
            ],
            "support": {
                "issues": "https://github.com/nikic/PHP-Parser/issues",
                "source": "https://github.com/nikic/PHP-Parser/tree/v5.2.0"
            },
            "time": "2024-09-15T16:40:33+00:00"
        },
        {
            "name": "ondram/ci-detector",
            "version": "3.5.1",
            "source": {
                "type": "git",
                "url": "https://github.com/OndraM/ci-detector.git",
                "reference": "594e61252843b68998bddd48078c5058fe9028bd"
            },
            "dist": {
                "type": "zip",
                "url": "https://api.github.com/repos/OndraM/ci-detector/zipball/594e61252843b68998bddd48078c5058fe9028bd",
                "reference": "594e61252843b68998bddd48078c5058fe9028bd",
                "shasum": ""
            },
            "require": {
                "php": "^7.1 || ^8.0"
            },
            "require-dev": {
                "ergebnis/composer-normalize": "^2.2",
                "lmc/coding-standard": "^1.3 || ^2.0",
                "php-parallel-lint/php-parallel-lint": "^1.1",
                "phpstan/extension-installer": "^1.0.3",
                "phpstan/phpstan": "^0.12.0",
                "phpstan/phpstan-phpunit": "^0.12.1",
                "phpunit/phpunit": "^7.1 || ^8.0 || ^9.0"
            },
            "type": "library",
            "autoload": {
                "psr-4": {
                    "OndraM\\CiDetector\\": "src/"
                }
            },
            "notification-url": "https://packagist.org/downloads/",
            "license": [
                "MIT"
            ],
            "authors": [
                {
                    "name": "Ondřej Machulda",
                    "email": "ondrej.machulda@gmail.com"
                }
            ],
            "description": "Detect continuous integration environment and provide unified access to properties of current build",
            "keywords": [
                "CircleCI",
                "Codeship",
                "Wercker",
                "adapter",
                "appveyor",
                "aws",
                "aws codebuild",
                "bamboo",
                "bitbucket",
                "buddy",
                "ci-info",
                "codebuild",
                "continuous integration",
                "continuousphp",
                "drone",
                "github",
                "gitlab",
                "interface",
                "jenkins",
                "teamcity",
                "travis"
            ],
            "support": {
                "issues": "https://github.com/OndraM/ci-detector/issues",
                "source": "https://github.com/OndraM/ci-detector/tree/main"
            },
            "time": "2020-09-04T11:21:14+00:00"
        },
        {
            "name": "ondrejmirtes/better-reflection",
            "version": "6.42.0.8",
            "source": {
                "type": "git",
                "url": "https://github.com/ondrejmirtes/BetterReflection.git",
                "reference": "00d3413be6f1f9c012b935fbf7aec900bcdde4db"
            },
            "dist": {
                "type": "zip",
                "url": "https://api.github.com/repos/ondrejmirtes/BetterReflection/zipball/00d3413be6f1f9c012b935fbf7aec900bcdde4db",
                "reference": "00d3413be6f1f9c012b935fbf7aec900bcdde4db",
                "shasum": ""
            },
            "require": {
                "ext-json": "*",
                "jetbrains/phpstorm-stubs": "dev-master#217ed9356d07ef89109d3cd7d8c5df10aab4b0d4",
                "nikic/php-parser": "^5.1.0",
                "php": "^7.4 || ^8.0"
            },
            "conflict": {
                "thecodingmachine/safe": "<1.1.3"
            },
            "require-dev": {
                "doctrine/coding-standard": "^12.0.0",
                "phpstan/phpstan": "^1.10.60",
                "phpstan/phpstan-phpunit": "^1.3.16",
                "phpunit/phpunit": "^11.3.3",
                "rector/rector": "0.14.3"
            },
            "suggest": {
                "composer/composer": "Required to use the ComposerSourceLocator"
            },
            "type": "library",
            "autoload": {
                "psr-4": {
                    "PHPStan\\BetterReflection\\": "src"
                }
            },
            "notification-url": "https://packagist.org/downloads/",
            "license": [
                "MIT"
            ],
            "authors": [
                {
                    "name": "James Titcumb",
                    "email": "james@asgrim.com",
                    "homepage": "https://github.com/asgrim"
                },
                {
                    "name": "Marco Pivetta",
                    "email": "ocramius@gmail.com",
                    "homepage": "https://ocramius.github.io/"
                },
                {
                    "name": "Gary Hockin",
                    "email": "gary@roave.com",
                    "homepage": "https://github.com/geeh"
                },
                {
                    "name": "Jaroslav Hanslík",
                    "email": "kukulich@kukulich.cz",
                    "homepage": "https://github.com/kukulich"
                }
            ],
            "description": "Better Reflection - an improved code reflection API",
            "support": {
                "source": "https://github.com/ondrejmirtes/BetterReflection/tree/6.42.0.8"
            },
            "time": "2024-09-10T09:57:34+00:00"
        },
        {
            "name": "phpstan/php-8-stubs",
            "version": "0.3.110",
            "source": {
                "type": "git",
                "url": "https://github.com/phpstan/php-8-stubs.git",
                "reference": "e33a7dcf7cb4a8d7552e6a9d56d88a6cf5fd962e"
            },
            "dist": {
                "type": "zip",
                "url": "https://api.github.com/repos/phpstan/php-8-stubs/zipball/e33a7dcf7cb4a8d7552e6a9d56d88a6cf5fd962e",
                "reference": "e33a7dcf7cb4a8d7552e6a9d56d88a6cf5fd962e",
                "shasum": ""
            },
            "type": "library",
            "autoload": {
                "classmap": [
                    "Php8StubsMap.php"
                ]
            },
            "notification-url": "https://packagist.org/downloads/",
            "license": [
                "MIT",
                "PHP-3.01"
            ],
            "description": "PHP stubs extracted from php-src",
            "support": {
                "issues": "https://github.com/phpstan/php-8-stubs/issues",
                "source": "https://github.com/phpstan/php-8-stubs/tree/0.3.110"
            },
            "time": "2024-09-27T00:19:13+00:00"
        },
        {
            "name": "phpstan/phpdoc-parser",
            "version": "2.0.x-dev",
            "source": {
                "type": "git",
                "url": "https://github.com/phpstan/phpdoc-parser.git",
                "reference": "e104033df04ecfdf99e1923d13a1478143bac5a1"
            },
            "dist": {
                "type": "zip",
                "url": "https://api.github.com/repos/phpstan/phpdoc-parser/zipball/e104033df04ecfdf99e1923d13a1478143bac5a1",
                "reference": "e104033df04ecfdf99e1923d13a1478143bac5a1",
                "shasum": ""
            },
            "require": {
                "php": "^7.4 || ^8.0"
            },
            "require-dev": {
                "doctrine/annotations": "^2.0",
                "nikic/php-parser": "^5.1",
                "php-parallel-lint/php-parallel-lint": "^1.2",
                "phpstan/extension-installer": "^1.0",
                "phpstan/phpstan": "^2.0",
                "phpstan/phpstan-phpunit": "^2.0",
                "phpstan/phpstan-strict-rules": "^2.0",
                "phpunit/phpunit": "^9.6",
                "symfony/process": "^5.2"
            },
            "default-branch": true,
            "type": "library",
            "autoload": {
                "psr-4": {
                    "PHPStan\\PhpDocParser\\": [
                        "src/"
                    ]
                }
            },
            "notification-url": "https://packagist.org/downloads/",
            "license": [
                "MIT"
            ],
            "description": "PHPDoc parser with support for nullable, intersection and generic types",
            "support": {
                "issues": "https://github.com/phpstan/phpdoc-parser/issues",
                "source": "https://github.com/phpstan/phpdoc-parser/tree/2.0.x"
            },
            "time": "2024-09-26T07:29:34+00:00"
        },
        {
            "name": "psr/container",
            "version": "1.1.2",
            "source": {
                "type": "git",
                "url": "https://github.com/php-fig/container.git",
                "reference": "513e0666f7216c7459170d56df27dfcefe1689ea"
            },
            "dist": {
                "type": "zip",
                "url": "https://api.github.com/repos/php-fig/container/zipball/513e0666f7216c7459170d56df27dfcefe1689ea",
                "reference": "513e0666f7216c7459170d56df27dfcefe1689ea",
                "shasum": ""
            },
            "require": {
                "php": ">=7.4.0"
            },
            "type": "library",
            "autoload": {
                "psr-4": {
                    "Psr\\Container\\": "src/"
                }
            },
            "notification-url": "https://packagist.org/downloads/",
            "license": [
                "MIT"
            ],
            "authors": [
                {
                    "name": "PHP-FIG",
                    "homepage": "https://www.php-fig.org/"
                }
            ],
            "description": "Common Container Interface (PHP FIG PSR-11)",
            "homepage": "https://github.com/php-fig/container",
            "keywords": [
                "PSR-11",
                "container",
                "container-interface",
                "container-interop",
                "psr"
            ],
            "support": {
                "issues": "https://github.com/php-fig/container/issues",
                "source": "https://github.com/php-fig/container/tree/1.1.2"
            },
            "time": "2021-11-05T16:50:12+00:00"
        },
        {
            "name": "psr/http-message",
            "version": "1.1",
            "source": {
                "type": "git",
                "url": "https://github.com/php-fig/http-message.git",
                "reference": "cb6ce4845ce34a8ad9e68117c10ee90a29919eba"
            },
            "dist": {
                "type": "zip",
                "url": "https://api.github.com/repos/php-fig/http-message/zipball/cb6ce4845ce34a8ad9e68117c10ee90a29919eba",
                "reference": "cb6ce4845ce34a8ad9e68117c10ee90a29919eba",
                "shasum": ""
            },
            "require": {
                "php": "^7.2 || ^8.0"
            },
            "type": "library",
            "extra": {
                "branch-alias": {
                    "dev-master": "1.1.x-dev"
                }
            },
            "autoload": {
                "psr-4": {
                    "Psr\\Http\\Message\\": "src/"
                }
            },
            "notification-url": "https://packagist.org/downloads/",
            "license": [
                "MIT"
            ],
            "authors": [
                {
                    "name": "PHP-FIG",
                    "homepage": "http://www.php-fig.org/"
                }
            ],
            "description": "Common interface for HTTP messages",
            "homepage": "https://github.com/php-fig/http-message",
            "keywords": [
                "http",
                "http-message",
                "psr",
                "psr-7",
                "request",
                "response"
            ],
            "support": {
                "source": "https://github.com/php-fig/http-message/tree/1.1"
            },
            "time": "2023-04-04T09:50:52+00:00"
        },
        {
            "name": "psr/log",
            "version": "2.0.0",
            "source": {
                "type": "git",
                "url": "https://github.com/php-fig/log.git",
                "reference": "ef29f6d262798707a9edd554e2b82517ef3a9376"
            },
            "dist": {
                "type": "zip",
                "url": "https://api.github.com/repos/php-fig/log/zipball/ef29f6d262798707a9edd554e2b82517ef3a9376",
                "reference": "ef29f6d262798707a9edd554e2b82517ef3a9376",
                "shasum": ""
            },
            "require": {
                "php": ">=8.0.0"
            },
            "type": "library",
            "extra": {
                "branch-alias": {
                    "dev-master": "2.0.x-dev"
                }
            },
            "autoload": {
                "psr-4": {
                    "Psr\\Log\\": "src"
                }
            },
            "notification-url": "https://packagist.org/downloads/",
            "license": [
                "MIT"
            ],
            "authors": [
                {
                    "name": "PHP-FIG",
                    "homepage": "https://www.php-fig.org/"
                }
            ],
            "description": "Common interface for logging libraries",
            "homepage": "https://github.com/php-fig/log",
            "keywords": [
                "log",
                "psr",
                "psr-3"
            ],
            "support": {
                "source": "https://github.com/php-fig/log/tree/2.0.0"
            },
            "time": "2021-07-14T16:41:46+00:00"
        },
        {
            "name": "react/async",
            "version": "v3.2.0",
            "source": {
                "type": "git",
                "url": "https://github.com/reactphp/async.git",
                "reference": "bc3ef672b33e95bf814fe8377731e46888ed4b54"
            },
            "dist": {
                "type": "zip",
                "url": "https://api.github.com/repos/reactphp/async/zipball/bc3ef672b33e95bf814fe8377731e46888ed4b54",
                "reference": "bc3ef672b33e95bf814fe8377731e46888ed4b54",
                "shasum": ""
            },
            "require": {
                "php": ">=7.1",
                "react/event-loop": "^1.2",
                "react/promise": "^3.0 || ^2.8 || ^1.2.1"
            },
            "require-dev": {
                "phpstan/phpstan": "1.10.39 || 1.4.10",
                "phpunit/phpunit": "^9.6 || ^7.5"
            },
            "type": "library",
            "autoload": {
                "files": [
                    "src/functions_include.php"
                ]
            },
            "notification-url": "https://packagist.org/downloads/",
            "license": [
                "MIT"
            ],
            "authors": [
                {
                    "name": "Christian Lück",
                    "email": "christian@clue.engineering",
                    "homepage": "https://clue.engineering/"
                },
                {
                    "name": "Cees-Jan Kiewiet",
                    "email": "reactphp@ceesjankiewiet.nl",
                    "homepage": "https://wyrihaximus.net/"
                },
                {
                    "name": "Jan Sorgalla",
                    "email": "jsorgalla@gmail.com",
                    "homepage": "https://sorgalla.com/"
                },
                {
                    "name": "Chris Boden",
                    "email": "cboden@gmail.com",
                    "homepage": "https://cboden.dev/"
                }
            ],
            "description": "Async utilities for ReactPHP",
            "keywords": [
                "async",
                "reactphp"
            ],
            "support": {
                "issues": "https://github.com/reactphp/async/issues",
                "source": "https://github.com/reactphp/async/tree/v3.2.0"
            },
            "funding": [
                {
                    "url": "https://opencollective.com/reactphp",
                    "type": "open_collective"
                }
            ],
            "time": "2023-11-22T16:21:11+00:00"
        },
        {
            "name": "react/cache",
            "version": "v1.2.0",
            "source": {
                "type": "git",
                "url": "https://github.com/reactphp/cache.git",
                "reference": "d47c472b64aa5608225f47965a484b75c7817d5b"
            },
            "dist": {
                "type": "zip",
                "url": "https://api.github.com/repos/reactphp/cache/zipball/d47c472b64aa5608225f47965a484b75c7817d5b",
                "reference": "d47c472b64aa5608225f47965a484b75c7817d5b",
                "shasum": ""
            },
            "require": {
                "php": ">=5.3.0",
                "react/promise": "^3.0 || ^2.0 || ^1.1"
            },
            "require-dev": {
                "phpunit/phpunit": "^9.5 || ^5.7 || ^4.8.35"
            },
            "type": "library",
            "autoload": {
                "psr-4": {
                    "React\\Cache\\": "src/"
                }
            },
            "notification-url": "https://packagist.org/downloads/",
            "license": [
                "MIT"
            ],
            "authors": [
                {
                    "name": "Christian Lück",
                    "email": "christian@clue.engineering",
                    "homepage": "https://clue.engineering/"
                },
                {
                    "name": "Cees-Jan Kiewiet",
                    "email": "reactphp@ceesjankiewiet.nl",
                    "homepage": "https://wyrihaximus.net/"
                },
                {
                    "name": "Jan Sorgalla",
                    "email": "jsorgalla@gmail.com",
                    "homepage": "https://sorgalla.com/"
                },
                {
                    "name": "Chris Boden",
                    "email": "cboden@gmail.com",
                    "homepage": "https://cboden.dev/"
                }
            ],
            "description": "Async, Promise-based cache interface for ReactPHP",
            "keywords": [
                "cache",
                "caching",
                "promise",
                "reactphp"
            ],
            "support": {
                "issues": "https://github.com/reactphp/cache/issues",
                "source": "https://github.com/reactphp/cache/tree/v1.2.0"
            },
            "funding": [
                {
                    "url": "https://opencollective.com/reactphp",
                    "type": "open_collective"
                }
            ],
            "time": "2022-11-30T15:59:55+00:00"
        },
        {
            "name": "react/child-process",
            "version": "0.7.x-dev",
            "source": {
                "type": "git",
                "url": "https://github.com/reactphp/child-process.git",
                "reference": "ce2654d21d2a749e0a6142d00432e65ba003a2d9"
            },
            "dist": {
                "type": "zip",
                "url": "https://api.github.com/repos/reactphp/child-process/zipball/ce2654d21d2a749e0a6142d00432e65ba003a2d9",
                "reference": "ce2654d21d2a749e0a6142d00432e65ba003a2d9",
                "shasum": ""
            },
            "require": {
                "evenement/evenement": "^3.0 || ^2.0 || ^1.0",
                "php": ">=5.3.0",
                "react/event-loop": "^1.2",
                "react/stream": "^1.4"
            },
            "require-dev": {
                "phpunit/phpunit": "^9.6 || ^5.7 || ^4.8.36",
                "react/socket": "^1.16",
                "sebastian/environment": "^5.0 || ^3.0 || ^2.0 || ^1.0"
            },
            "default-branch": true,
            "type": "library",
            "autoload": {
                "psr-4": {
                    "React\\ChildProcess\\": "src/"
                }
            },
            "notification-url": "https://packagist.org/downloads/",
            "license": [
                "MIT"
            ],
            "authors": [
                {
                    "name": "Christian Lück",
                    "email": "christian@clue.engineering",
                    "homepage": "https://clue.engineering/"
                },
                {
                    "name": "Cees-Jan Kiewiet",
                    "email": "reactphp@ceesjankiewiet.nl",
                    "homepage": "https://wyrihaximus.net/"
                },
                {
                    "name": "Jan Sorgalla",
                    "email": "jsorgalla@gmail.com",
                    "homepage": "https://sorgalla.com/"
                },
                {
                    "name": "Chris Boden",
                    "email": "cboden@gmail.com",
                    "homepage": "https://cboden.dev/"
                }
            ],
            "description": "Event-driven library for executing child processes with ReactPHP.",
            "keywords": [
                "event-driven",
                "process",
                "reactphp"
            ],
            "support": {
                "issues": "https://github.com/reactphp/child-process/issues",
                "source": "https://github.com/reactphp/child-process/tree/0.7.x"
            },
            "funding": [
                {
                    "url": "https://opencollective.com/reactphp",
                    "type": "open_collective"
                }
            ],
            "time": "2024-08-04T20:30:51+00:00"
        },
        {
            "name": "react/dns",
            "version": "v1.13.0",
            "source": {
                "type": "git",
                "url": "https://github.com/reactphp/dns.git",
                "reference": "eb8ae001b5a455665c89c1df97f6fb682f8fb0f5"
            },
            "dist": {
                "type": "zip",
                "url": "https://api.github.com/repos/reactphp/dns/zipball/eb8ae001b5a455665c89c1df97f6fb682f8fb0f5",
                "reference": "eb8ae001b5a455665c89c1df97f6fb682f8fb0f5",
                "shasum": ""
            },
            "require": {
                "php": ">=5.3.0",
                "react/cache": "^1.0 || ^0.6 || ^0.5",
                "react/event-loop": "^1.2",
                "react/promise": "^3.2 || ^2.7 || ^1.2.1"
            },
            "require-dev": {
                "phpunit/phpunit": "^9.6 || ^5.7 || ^4.8.36",
                "react/async": "^4.3 || ^3 || ^2",
                "react/promise-timer": "^1.11"
            },
            "type": "library",
            "autoload": {
                "psr-4": {
                    "React\\Dns\\": "src/"
                }
            },
            "notification-url": "https://packagist.org/downloads/",
            "license": [
                "MIT"
            ],
            "authors": [
                {
                    "name": "Christian Lück",
                    "email": "christian@clue.engineering",
                    "homepage": "https://clue.engineering/"
                },
                {
                    "name": "Cees-Jan Kiewiet",
                    "email": "reactphp@ceesjankiewiet.nl",
                    "homepage": "https://wyrihaximus.net/"
                },
                {
                    "name": "Jan Sorgalla",
                    "email": "jsorgalla@gmail.com",
                    "homepage": "https://sorgalla.com/"
                },
                {
                    "name": "Chris Boden",
                    "email": "cboden@gmail.com",
                    "homepage": "https://cboden.dev/"
                }
            ],
            "description": "Async DNS resolver for ReactPHP",
            "keywords": [
                "async",
                "dns",
                "dns-resolver",
                "reactphp"
            ],
            "support": {
                "issues": "https://github.com/reactphp/dns/issues",
                "source": "https://github.com/reactphp/dns/tree/v1.13.0"
            },
            "funding": [
                {
                    "url": "https://opencollective.com/reactphp",
                    "type": "open_collective"
                }
            ],
            "time": "2024-06-13T14:18:03+00:00"
        },
        {
            "name": "react/event-loop",
            "version": "v1.5.0",
            "source": {
                "type": "git",
                "url": "https://github.com/reactphp/event-loop.git",
                "reference": "bbe0bd8c51ffc05ee43f1729087ed3bdf7d53354"
            },
            "dist": {
                "type": "zip",
                "url": "https://api.github.com/repos/reactphp/event-loop/zipball/bbe0bd8c51ffc05ee43f1729087ed3bdf7d53354",
                "reference": "bbe0bd8c51ffc05ee43f1729087ed3bdf7d53354",
                "shasum": ""
            },
            "require": {
                "php": ">=5.3.0"
            },
            "require-dev": {
                "phpunit/phpunit": "^9.6 || ^5.7 || ^4.8.36"
            },
            "suggest": {
                "ext-pcntl": "For signal handling support when using the StreamSelectLoop"
            },
            "type": "library",
            "autoload": {
                "psr-4": {
                    "React\\EventLoop\\": "src/"
                }
            },
            "notification-url": "https://packagist.org/downloads/",
            "license": [
                "MIT"
            ],
            "authors": [
                {
                    "name": "Christian Lück",
                    "email": "christian@clue.engineering",
                    "homepage": "https://clue.engineering/"
                },
                {
                    "name": "Cees-Jan Kiewiet",
                    "email": "reactphp@ceesjankiewiet.nl",
                    "homepage": "https://wyrihaximus.net/"
                },
                {
                    "name": "Jan Sorgalla",
                    "email": "jsorgalla@gmail.com",
                    "homepage": "https://sorgalla.com/"
                },
                {
                    "name": "Chris Boden",
                    "email": "cboden@gmail.com",
                    "homepage": "https://cboden.dev/"
                }
            ],
            "description": "ReactPHP's core reactor event loop that libraries can use for evented I/O.",
            "keywords": [
                "asynchronous",
                "event-loop"
            ],
            "support": {
                "issues": "https://github.com/reactphp/event-loop/issues",
                "source": "https://github.com/reactphp/event-loop/tree/v1.5.0"
            },
            "funding": [
                {
                    "url": "https://opencollective.com/reactphp",
                    "type": "open_collective"
                }
            ],
            "time": "2023-11-13T13:48:05+00:00"
        },
        {
            "name": "react/http",
            "version": "v1.10.0",
            "source": {
                "type": "git",
                "url": "https://github.com/reactphp/http.git",
                "reference": "8111281ee57f22b7194f5dba225e609ba7ce4d20"
            },
            "dist": {
                "type": "zip",
                "url": "https://api.github.com/repos/reactphp/http/zipball/8111281ee57f22b7194f5dba225e609ba7ce4d20",
                "reference": "8111281ee57f22b7194f5dba225e609ba7ce4d20",
                "shasum": ""
            },
            "require": {
                "evenement/evenement": "^3.0 || ^2.0 || ^1.0",
                "fig/http-message-util": "^1.1",
                "php": ">=5.3.0",
                "psr/http-message": "^1.0",
                "react/event-loop": "^1.2",
                "react/promise": "^3 || ^2.3 || ^1.2.1",
                "react/socket": "^1.12",
                "react/stream": "^1.2"
            },
            "require-dev": {
                "clue/http-proxy-react": "^1.8",
                "clue/reactphp-ssh-proxy": "^1.4",
                "clue/socks-react": "^1.4",
                "phpunit/phpunit": "^9.6 || ^5.7 || ^4.8.36",
                "react/async": "^4 || ^3 || ^2",
                "react/promise-stream": "^1.4",
                "react/promise-timer": "^1.9"
            },
            "type": "library",
            "autoload": {
                "psr-4": {
                    "React\\Http\\": "src/"
                }
            },
            "notification-url": "https://packagist.org/downloads/",
            "license": [
                "MIT"
            ],
            "authors": [
                {
                    "name": "Christian Lück",
                    "email": "christian@clue.engineering",
                    "homepage": "https://clue.engineering/"
                },
                {
                    "name": "Cees-Jan Kiewiet",
                    "email": "reactphp@ceesjankiewiet.nl",
                    "homepage": "https://wyrihaximus.net/"
                },
                {
                    "name": "Jan Sorgalla",
                    "email": "jsorgalla@gmail.com",
                    "homepage": "https://sorgalla.com/"
                },
                {
                    "name": "Chris Boden",
                    "email": "cboden@gmail.com",
                    "homepage": "https://cboden.dev/"
                }
            ],
            "description": "Event-driven, streaming HTTP client and server implementation for ReactPHP",
            "keywords": [
                "async",
                "client",
                "event-driven",
                "http",
                "http client",
                "http server",
                "https",
                "psr-7",
                "reactphp",
                "server",
                "streaming"
            ],
            "support": {
                "issues": "https://github.com/reactphp/http/issues",
                "source": "https://github.com/reactphp/http/tree/v1.10.0"
            },
            "funding": [
                {
                    "url": "https://opencollective.com/reactphp",
                    "type": "open_collective"
                }
            ],
            "time": "2024-03-27T17:20:46+00:00"
        },
        {
            "name": "react/promise",
            "version": "v3.2.0",
            "source": {
                "type": "git",
                "url": "https://github.com/reactphp/promise.git",
                "reference": "8a164643313c71354582dc850b42b33fa12a4b63"
            },
            "dist": {
                "type": "zip",
                "url": "https://api.github.com/repos/reactphp/promise/zipball/8a164643313c71354582dc850b42b33fa12a4b63",
                "reference": "8a164643313c71354582dc850b42b33fa12a4b63",
                "shasum": ""
            },
            "require": {
                "php": ">=7.1.0"
            },
            "require-dev": {
                "phpstan/phpstan": "1.10.39 || 1.4.10",
                "phpunit/phpunit": "^9.6 || ^7.5"
            },
            "type": "library",
            "autoload": {
                "files": [
                    "src/functions_include.php"
                ],
                "psr-4": {
                    "React\\Promise\\": "src/"
                }
            },
            "notification-url": "https://packagist.org/downloads/",
            "license": [
                "MIT"
            ],
            "authors": [
                {
                    "name": "Jan Sorgalla",
                    "email": "jsorgalla@gmail.com",
                    "homepage": "https://sorgalla.com/"
                },
                {
                    "name": "Christian Lück",
                    "email": "christian@clue.engineering",
                    "homepage": "https://clue.engineering/"
                },
                {
                    "name": "Cees-Jan Kiewiet",
                    "email": "reactphp@ceesjankiewiet.nl",
                    "homepage": "https://wyrihaximus.net/"
                },
                {
                    "name": "Chris Boden",
                    "email": "cboden@gmail.com",
                    "homepage": "https://cboden.dev/"
                }
            ],
            "description": "A lightweight implementation of CommonJS Promises/A for PHP",
            "keywords": [
                "promise",
                "promises"
            ],
            "support": {
                "issues": "https://github.com/reactphp/promise/issues",
                "source": "https://github.com/reactphp/promise/tree/v3.2.0"
            },
            "funding": [
                {
                    "url": "https://opencollective.com/reactphp",
                    "type": "open_collective"
                }
            ],
            "time": "2024-05-24T10:39:05+00:00"
        },
        {
            "name": "react/socket",
            "version": "v1.16.0",
            "source": {
                "type": "git",
                "url": "https://github.com/reactphp/socket.git",
                "reference": "23e4ff33ea3e160d2d1f59a0e6050e4b0fb0eac1"
            },
            "dist": {
                "type": "zip",
                "url": "https://api.github.com/repos/reactphp/socket/zipball/23e4ff33ea3e160d2d1f59a0e6050e4b0fb0eac1",
                "reference": "23e4ff33ea3e160d2d1f59a0e6050e4b0fb0eac1",
                "shasum": ""
            },
            "require": {
                "evenement/evenement": "^3.0 || ^2.0 || ^1.0",
                "php": ">=5.3.0",
                "react/dns": "^1.13",
                "react/event-loop": "^1.2",
                "react/promise": "^3.2 || ^2.6 || ^1.2.1",
                "react/stream": "^1.4"
            },
            "require-dev": {
                "phpunit/phpunit": "^9.6 || ^5.7 || ^4.8.36",
                "react/async": "^4.3 || ^3.3 || ^2",
                "react/promise-stream": "^1.4",
                "react/promise-timer": "^1.11"
            },
            "type": "library",
            "autoload": {
                "psr-4": {
                    "React\\Socket\\": "src/"
                }
            },
            "notification-url": "https://packagist.org/downloads/",
            "license": [
                "MIT"
            ],
            "authors": [
                {
                    "name": "Christian Lück",
                    "email": "christian@clue.engineering",
                    "homepage": "https://clue.engineering/"
                },
                {
                    "name": "Cees-Jan Kiewiet",
                    "email": "reactphp@ceesjankiewiet.nl",
                    "homepage": "https://wyrihaximus.net/"
                },
                {
                    "name": "Jan Sorgalla",
                    "email": "jsorgalla@gmail.com",
                    "homepage": "https://sorgalla.com/"
                },
                {
                    "name": "Chris Boden",
                    "email": "cboden@gmail.com",
                    "homepage": "https://cboden.dev/"
                }
            ],
            "description": "Async, streaming plaintext TCP/IP and secure TLS socket server and client connections for ReactPHP",
            "keywords": [
                "Connection",
                "Socket",
                "async",
                "reactphp",
                "stream"
            ],
            "support": {
                "issues": "https://github.com/reactphp/socket/issues",
                "source": "https://github.com/reactphp/socket/tree/v1.16.0"
            },
            "funding": [
                {
                    "url": "https://opencollective.com/reactphp",
                    "type": "open_collective"
                }
            ],
            "time": "2024-07-26T10:38:09+00:00"
        },
        {
            "name": "react/stream",
            "version": "v1.4.0",
            "source": {
                "type": "git",
                "url": "https://github.com/reactphp/stream.git",
                "reference": "1e5b0acb8fe55143b5b426817155190eb6f5b18d"
            },
            "dist": {
                "type": "zip",
                "url": "https://api.github.com/repos/reactphp/stream/zipball/1e5b0acb8fe55143b5b426817155190eb6f5b18d",
                "reference": "1e5b0acb8fe55143b5b426817155190eb6f5b18d",
                "shasum": ""
            },
            "require": {
                "evenement/evenement": "^3.0 || ^2.0 || ^1.0",
                "php": ">=5.3.8",
                "react/event-loop": "^1.2"
            },
            "require-dev": {
                "clue/stream-filter": "~1.2",
                "phpunit/phpunit": "^9.6 || ^5.7 || ^4.8.36"
            },
            "type": "library",
            "autoload": {
                "psr-4": {
                    "React\\Stream\\": "src/"
                }
            },
            "notification-url": "https://packagist.org/downloads/",
            "license": [
                "MIT"
            ],
            "authors": [
                {
                    "name": "Christian Lück",
                    "email": "christian@clue.engineering",
                    "homepage": "https://clue.engineering/"
                },
                {
                    "name": "Cees-Jan Kiewiet",
                    "email": "reactphp@ceesjankiewiet.nl",
                    "homepage": "https://wyrihaximus.net/"
                },
                {
                    "name": "Jan Sorgalla",
                    "email": "jsorgalla@gmail.com",
                    "homepage": "https://sorgalla.com/"
                },
                {
                    "name": "Chris Boden",
                    "email": "cboden@gmail.com",
                    "homepage": "https://cboden.dev/"
                }
            ],
            "description": "Event-driven readable and writable streams for non-blocking I/O in ReactPHP",
            "keywords": [
                "event-driven",
                "io",
                "non-blocking",
                "pipe",
                "reactphp",
                "readable",
                "stream",
                "writable"
            ],
            "support": {
                "issues": "https://github.com/reactphp/stream/issues",
                "source": "https://github.com/reactphp/stream/tree/v1.4.0"
            },
            "funding": [
                {
                    "url": "https://opencollective.com/reactphp",
                    "type": "open_collective"
                }
            ],
            "time": "2024-06-11T12:45:25+00:00"
        },
        {
            "name": "symfony/console",
            "version": "v5.4.43",
            "source": {
                "type": "git",
                "url": "https://github.com/symfony/console.git",
                "reference": "e86f8554de667c16dde8aeb89a3990cfde924df9"
            },
            "dist": {
                "type": "zip",
                "url": "https://api.github.com/repos/symfony/console/zipball/e86f8554de667c16dde8aeb89a3990cfde924df9",
                "reference": "e86f8554de667c16dde8aeb89a3990cfde924df9",
                "shasum": ""
            },
            "require": {
                "php": ">=7.2.5",
                "symfony/deprecation-contracts": "^2.1|^3",
                "symfony/polyfill-mbstring": "~1.0",
                "symfony/polyfill-php73": "^1.9",
                "symfony/polyfill-php80": "^1.16",
                "symfony/service-contracts": "^1.1|^2|^3",
                "symfony/string": "^5.1|^6.0"
            },
            "conflict": {
                "psr/log": ">=3",
                "symfony/dependency-injection": "<4.4",
                "symfony/dotenv": "<5.1",
                "symfony/event-dispatcher": "<4.4",
                "symfony/lock": "<4.4",
                "symfony/process": "<4.4"
            },
            "provide": {
                "psr/log-implementation": "1.0|2.0"
            },
            "require-dev": {
                "psr/log": "^1|^2",
                "symfony/config": "^4.4|^5.0|^6.0",
                "symfony/dependency-injection": "^4.4|^5.0|^6.0",
                "symfony/event-dispatcher": "^4.4|^5.0|^6.0",
                "symfony/lock": "^4.4|^5.0|^6.0",
                "symfony/process": "^4.4|^5.0|^6.0",
                "symfony/var-dumper": "^4.4|^5.0|^6.0"
            },
            "suggest": {
                "psr/log": "For using the console logger",
                "symfony/event-dispatcher": "",
                "symfony/lock": "",
                "symfony/process": ""
            },
            "type": "library",
            "autoload": {
                "psr-4": {
                    "Symfony\\Component\\Console\\": ""
                },
                "exclude-from-classmap": [
                    "/Tests/"
                ]
            },
            "notification-url": "https://packagist.org/downloads/",
            "license": [
                "MIT"
            ],
            "authors": [
                {
                    "name": "Fabien Potencier",
                    "email": "fabien@symfony.com"
                },
                {
                    "name": "Symfony Community",
                    "homepage": "https://symfony.com/contributors"
                }
            ],
            "description": "Eases the creation of beautiful and testable command line interfaces",
            "homepage": "https://symfony.com",
            "keywords": [
                "cli",
                "command-line",
                "console",
                "terminal"
            ],
            "support": {
                "source": "https://github.com/symfony/console/tree/v5.4.43"
            },
            "funding": [
                {
                    "url": "https://symfony.com/sponsor",
                    "type": "custom"
                },
                {
                    "url": "https://github.com/fabpot",
                    "type": "github"
                },
                {
                    "url": "https://tidelift.com/funding/github/packagist/symfony/symfony",
                    "type": "tidelift"
                }
            ],
            "time": "2024-08-13T16:31:56+00:00"
        },
        {
            "name": "symfony/deprecation-contracts",
            "version": "v3.5.0",
            "source": {
                "type": "git",
                "url": "https://github.com/symfony/deprecation-contracts.git",
                "reference": "0e0d29ce1f20deffb4ab1b016a7257c4f1e789a1"
            },
            "dist": {
                "type": "zip",
                "url": "https://api.github.com/repos/symfony/deprecation-contracts/zipball/0e0d29ce1f20deffb4ab1b016a7257c4f1e789a1",
                "reference": "0e0d29ce1f20deffb4ab1b016a7257c4f1e789a1",
                "shasum": ""
            },
            "require": {
                "php": ">=8.1"
            },
            "type": "library",
            "extra": {
                "branch-alias": {
                    "dev-main": "3.5-dev"
                },
                "thanks": {
                    "name": "symfony/contracts",
                    "url": "https://github.com/symfony/contracts"
                }
            },
            "autoload": {
                "files": [
                    "function.php"
                ]
            },
            "notification-url": "https://packagist.org/downloads/",
            "license": [
                "MIT"
            ],
            "authors": [
                {
                    "name": "Nicolas Grekas",
                    "email": "p@tchwork.com"
                },
                {
                    "name": "Symfony Community",
                    "homepage": "https://symfony.com/contributors"
                }
            ],
            "description": "A generic function and convention to trigger deprecation notices",
            "homepage": "https://symfony.com",
            "support": {
                "source": "https://github.com/symfony/deprecation-contracts/tree/v3.5.0"
            },
            "funding": [
                {
                    "url": "https://symfony.com/sponsor",
                    "type": "custom"
                },
                {
                    "url": "https://github.com/fabpot",
                    "type": "github"
                },
                {
                    "url": "https://tidelift.com/funding/github/packagist/symfony/symfony",
                    "type": "tidelift"
                }
            ],
            "time": "2024-04-18T09:32:20+00:00"
        },
        {
            "name": "symfony/finder",
            "version": "v5.4.43",
            "source": {
                "type": "git",
                "url": "https://github.com/symfony/finder.git",
                "reference": "ae25a9145a900764158d439653d5630191155ca0"
            },
            "dist": {
                "type": "zip",
                "url": "https://api.github.com/repos/symfony/finder/zipball/ae25a9145a900764158d439653d5630191155ca0",
                "reference": "ae25a9145a900764158d439653d5630191155ca0",
                "shasum": ""
            },
            "require": {
                "php": ">=7.2.5",
                "symfony/deprecation-contracts": "^2.1|^3",
                "symfony/polyfill-php80": "^1.16"
            },
            "type": "library",
            "autoload": {
                "psr-4": {
                    "Symfony\\Component\\Finder\\": ""
                },
                "exclude-from-classmap": [
                    "/Tests/"
                ]
            },
            "notification-url": "https://packagist.org/downloads/",
            "license": [
                "MIT"
            ],
            "authors": [
                {
                    "name": "Fabien Potencier",
                    "email": "fabien@symfony.com"
                },
                {
                    "name": "Symfony Community",
                    "homepage": "https://symfony.com/contributors"
                }
            ],
            "description": "Finds files and directories via an intuitive fluent interface",
            "homepage": "https://symfony.com",
            "support": {
                "source": "https://github.com/symfony/finder/tree/v5.4.43"
            },
            "funding": [
                {
                    "url": "https://symfony.com/sponsor",
                    "type": "custom"
                },
                {
                    "url": "https://github.com/fabpot",
                    "type": "github"
                },
                {
                    "url": "https://tidelift.com/funding/github/packagist/symfony/symfony",
                    "type": "tidelift"
                }
            ],
            "time": "2024-08-13T14:03:51+00:00"
        },
        {
            "name": "symfony/polyfill-ctype",
            "version": "v1.30.0",
            "source": {
                "type": "git",
                "url": "https://github.com/symfony/polyfill-ctype.git",
                "reference": "0424dff1c58f028c451efff2045f5d92410bd540"
            },
            "dist": {
                "type": "zip",
                "url": "https://api.github.com/repos/symfony/polyfill-ctype/zipball/0424dff1c58f028c451efff2045f5d92410bd540",
                "reference": "0424dff1c58f028c451efff2045f5d92410bd540",
                "shasum": ""
            },
            "require": {
                "php": ">=7.1"
            },
            "provide": {
                "ext-ctype": "*"
            },
            "suggest": {
                "ext-ctype": "For best performance"
            },
            "type": "library",
            "extra": {
                "thanks": {
                    "name": "symfony/polyfill",
                    "url": "https://github.com/symfony/polyfill"
                }
            },
            "autoload": {
                "files": [
                    "bootstrap.php"
                ],
                "psr-4": {
                    "Symfony\\Polyfill\\Ctype\\": ""
                }
            },
            "notification-url": "https://packagist.org/downloads/",
            "license": [
                "MIT"
            ],
            "authors": [
                {
                    "name": "Gert de Pagter",
                    "email": "BackEndTea@gmail.com"
                },
                {
                    "name": "Symfony Community",
                    "homepage": "https://symfony.com/contributors"
                }
            ],
            "description": "Symfony polyfill for ctype functions",
            "homepage": "https://symfony.com",
            "keywords": [
                "compatibility",
                "ctype",
                "polyfill",
                "portable"
            ],
            "support": {
                "source": "https://github.com/symfony/polyfill-ctype/tree/v1.30.0"
            },
            "funding": [
                {
                    "url": "https://symfony.com/sponsor",
                    "type": "custom"
                },
                {
                    "url": "https://github.com/fabpot",
                    "type": "github"
                },
                {
                    "url": "https://tidelift.com/funding/github/packagist/symfony/symfony",
                    "type": "tidelift"
                }
            ],
            "time": "2024-05-31T15:07:36+00:00"
        },
        {
            "name": "symfony/polyfill-intl-grapheme",
            "version": "v1.30.0",
            "source": {
                "type": "git",
                "url": "https://github.com/symfony/polyfill-intl-grapheme.git",
                "reference": "64647a7c30b2283f5d49b874d84a18fc22054b7a"
            },
            "dist": {
                "type": "zip",
                "url": "https://api.github.com/repos/symfony/polyfill-intl-grapheme/zipball/64647a7c30b2283f5d49b874d84a18fc22054b7a",
                "reference": "64647a7c30b2283f5d49b874d84a18fc22054b7a",
                "shasum": ""
            },
            "require": {
                "php": ">=7.1"
            },
            "suggest": {
                "ext-intl": "For best performance"
            },
            "type": "library",
            "extra": {
                "thanks": {
                    "name": "symfony/polyfill",
                    "url": "https://github.com/symfony/polyfill"
                }
            },
            "autoload": {
                "files": [
                    "bootstrap.php"
                ],
                "psr-4": {
                    "Symfony\\Polyfill\\Intl\\Grapheme\\": ""
                }
            },
            "notification-url": "https://packagist.org/downloads/",
            "license": [
                "MIT"
            ],
            "authors": [
                {
                    "name": "Nicolas Grekas",
                    "email": "p@tchwork.com"
                },
                {
                    "name": "Symfony Community",
                    "homepage": "https://symfony.com/contributors"
                }
            ],
            "description": "Symfony polyfill for intl's grapheme_* functions",
            "homepage": "https://symfony.com",
            "keywords": [
                "compatibility",
                "grapheme",
                "intl",
                "polyfill",
                "portable",
                "shim"
            ],
            "support": {
                "source": "https://github.com/symfony/polyfill-intl-grapheme/tree/v1.30.0"
            },
            "funding": [
                {
                    "url": "https://symfony.com/sponsor",
                    "type": "custom"
                },
                {
                    "url": "https://github.com/fabpot",
                    "type": "github"
                },
                {
                    "url": "https://tidelift.com/funding/github/packagist/symfony/symfony",
                    "type": "tidelift"
                }
            ],
            "time": "2024-05-31T15:07:36+00:00"
        },
        {
            "name": "symfony/polyfill-intl-normalizer",
            "version": "v1.30.0",
            "source": {
                "type": "git",
                "url": "https://github.com/symfony/polyfill-intl-normalizer.git",
                "reference": "a95281b0be0d9ab48050ebd988b967875cdb9fdb"
            },
            "dist": {
                "type": "zip",
                "url": "https://api.github.com/repos/symfony/polyfill-intl-normalizer/zipball/a95281b0be0d9ab48050ebd988b967875cdb9fdb",
                "reference": "a95281b0be0d9ab48050ebd988b967875cdb9fdb",
                "shasum": ""
            },
            "require": {
                "php": ">=7.1"
            },
            "suggest": {
                "ext-intl": "For best performance"
            },
            "type": "library",
            "extra": {
                "thanks": {
                    "name": "symfony/polyfill",
                    "url": "https://github.com/symfony/polyfill"
                }
            },
            "autoload": {
                "files": [
                    "bootstrap.php"
                ],
                "psr-4": {
                    "Symfony\\Polyfill\\Intl\\Normalizer\\": ""
                },
                "classmap": [
                    "Resources/stubs"
                ]
            },
            "notification-url": "https://packagist.org/downloads/",
            "license": [
                "MIT"
            ],
            "authors": [
                {
                    "name": "Nicolas Grekas",
                    "email": "p@tchwork.com"
                },
                {
                    "name": "Symfony Community",
                    "homepage": "https://symfony.com/contributors"
                }
            ],
            "description": "Symfony polyfill for intl's Normalizer class and related functions",
            "homepage": "https://symfony.com",
            "keywords": [
                "compatibility",
                "intl",
                "normalizer",
                "polyfill",
                "portable",
                "shim"
            ],
            "support": {
                "source": "https://github.com/symfony/polyfill-intl-normalizer/tree/v1.30.0"
            },
            "funding": [
                {
                    "url": "https://symfony.com/sponsor",
                    "type": "custom"
                },
                {
                    "url": "https://github.com/fabpot",
                    "type": "github"
                },
                {
                    "url": "https://tidelift.com/funding/github/packagist/symfony/symfony",
                    "type": "tidelift"
                }
            ],
            "time": "2024-05-31T15:07:36+00:00"
        },
        {
            "name": "symfony/polyfill-mbstring",
            "version": "v1.30.0",
            "source": {
                "type": "git",
                "url": "https://github.com/symfony/polyfill-mbstring.git",
                "reference": "fd22ab50000ef01661e2a31d850ebaa297f8e03c"
            },
            "dist": {
                "type": "zip",
                "url": "https://api.github.com/repos/symfony/polyfill-mbstring/zipball/fd22ab50000ef01661e2a31d850ebaa297f8e03c",
                "reference": "fd22ab50000ef01661e2a31d850ebaa297f8e03c",
                "shasum": ""
            },
            "require": {
                "php": ">=7.1"
            },
            "provide": {
                "ext-mbstring": "*"
            },
            "suggest": {
                "ext-mbstring": "For best performance"
            },
            "type": "library",
            "extra": {
                "thanks": {
                    "name": "symfony/polyfill",
                    "url": "https://github.com/symfony/polyfill"
                }
            },
            "autoload": {
                "files": [
                    "bootstrap.php"
                ],
                "psr-4": {
                    "Symfony\\Polyfill\\Mbstring\\": ""
                }
            },
            "notification-url": "https://packagist.org/downloads/",
            "license": [
                "MIT"
            ],
            "authors": [
                {
                    "name": "Nicolas Grekas",
                    "email": "p@tchwork.com"
                },
                {
                    "name": "Symfony Community",
                    "homepage": "https://symfony.com/contributors"
                }
            ],
            "description": "Symfony polyfill for the Mbstring extension",
            "homepage": "https://symfony.com",
            "keywords": [
                "compatibility",
                "mbstring",
                "polyfill",
                "portable",
                "shim"
            ],
            "support": {
                "source": "https://github.com/symfony/polyfill-mbstring/tree/v1.30.0"
            },
            "funding": [
                {
                    "url": "https://symfony.com/sponsor",
                    "type": "custom"
                },
                {
                    "url": "https://github.com/fabpot",
                    "type": "github"
                },
                {
                    "url": "https://tidelift.com/funding/github/packagist/symfony/symfony",
                    "type": "tidelift"
                }
            ],
            "time": "2024-06-19T12:30:46+00:00"
        },
        {
            "name": "symfony/polyfill-php80",
            "version": "v1.30.0",
            "source": {
                "type": "git",
                "url": "https://github.com/symfony/polyfill-php80.git",
                "reference": "77fa7995ac1b21ab60769b7323d600a991a90433"
            },
            "dist": {
                "type": "zip",
                "url": "https://api.github.com/repos/symfony/polyfill-php80/zipball/77fa7995ac1b21ab60769b7323d600a991a90433",
                "reference": "77fa7995ac1b21ab60769b7323d600a991a90433",
                "shasum": ""
            },
            "require": {
                "php": ">=7.1"
            },
            "type": "library",
            "extra": {
                "thanks": {
                    "name": "symfony/polyfill",
                    "url": "https://github.com/symfony/polyfill"
                }
            },
            "autoload": {
                "files": [
                    "bootstrap.php"
                ],
                "psr-4": {
                    "Symfony\\Polyfill\\Php80\\": ""
                },
                "classmap": [
                    "Resources/stubs"
                ]
            },
            "notification-url": "https://packagist.org/downloads/",
            "license": [
                "MIT"
            ],
            "authors": [
                {
                    "name": "Ion Bazan",
                    "email": "ion.bazan@gmail.com"
                },
                {
                    "name": "Nicolas Grekas",
                    "email": "p@tchwork.com"
                },
                {
                    "name": "Symfony Community",
                    "homepage": "https://symfony.com/contributors"
                }
            ],
            "description": "Symfony polyfill backporting some PHP 8.0+ features to lower PHP versions",
            "homepage": "https://symfony.com",
            "keywords": [
                "compatibility",
                "polyfill",
                "portable",
                "shim"
            ],
            "support": {
                "source": "https://github.com/symfony/polyfill-php80/tree/v1.30.0"
            },
            "funding": [
                {
                    "url": "https://symfony.com/sponsor",
                    "type": "custom"
                },
                {
                    "url": "https://github.com/fabpot",
                    "type": "github"
                },
                {
                    "url": "https://tidelift.com/funding/github/packagist/symfony/symfony",
                    "type": "tidelift"
                }
            ],
            "time": "2024-05-31T15:07:36+00:00"
        },
        {
            "name": "symfony/polyfill-php81",
            "version": "v1.30.0",
            "source": {
                "type": "git",
                "url": "https://github.com/symfony/polyfill-php81.git",
                "reference": "3fb075789fb91f9ad9af537c4012d523085bd5af"
            },
            "dist": {
                "type": "zip",
                "url": "https://api.github.com/repos/symfony/polyfill-php81/zipball/3fb075789fb91f9ad9af537c4012d523085bd5af",
                "reference": "3fb075789fb91f9ad9af537c4012d523085bd5af",
                "shasum": ""
            },
            "require": {
                "php": ">=7.1"
            },
            "type": "library",
            "extra": {
                "thanks": {
                    "name": "symfony/polyfill",
                    "url": "https://github.com/symfony/polyfill"
                }
            },
            "autoload": {
                "files": [
                    "bootstrap.php"
                ],
                "psr-4": {
                    "Symfony\\Polyfill\\Php81\\": ""
                },
                "classmap": [
                    "Resources/stubs"
                ]
            },
            "notification-url": "https://packagist.org/downloads/",
            "license": [
                "MIT"
            ],
            "authors": [
                {
                    "name": "Nicolas Grekas",
                    "email": "p@tchwork.com"
                },
                {
                    "name": "Symfony Community",
                    "homepage": "https://symfony.com/contributors"
                }
            ],
            "description": "Symfony polyfill backporting some PHP 8.1+ features to lower PHP versions",
            "homepage": "https://symfony.com",
            "keywords": [
                "compatibility",
                "polyfill",
                "portable",
                "shim"
            ],
            "support": {
                "source": "https://github.com/symfony/polyfill-php81/tree/v1.30.0"
            },
            "funding": [
                {
                    "url": "https://symfony.com/sponsor",
                    "type": "custom"
                },
                {
                    "url": "https://github.com/fabpot",
                    "type": "github"
                },
                {
                    "url": "https://tidelift.com/funding/github/packagist/symfony/symfony",
                    "type": "tidelift"
                }
            ],
            "time": "2024-06-19T12:30:46+00:00"
        },
        {
            "name": "symfony/process",
            "version": "v5.4.40",
            "source": {
                "type": "git",
                "url": "https://github.com/symfony/process.git",
                "reference": "deedcb3bb4669cae2148bc920eafd2b16dc7c046"
            },
            "dist": {
                "type": "zip",
                "url": "https://api.github.com/repos/symfony/process/zipball/deedcb3bb4669cae2148bc920eafd2b16dc7c046",
                "reference": "deedcb3bb4669cae2148bc920eafd2b16dc7c046",
                "shasum": ""
            },
            "require": {
                "php": ">=7.2.5",
                "symfony/polyfill-php80": "^1.16"
            },
            "type": "library",
            "autoload": {
                "psr-4": {
                    "Symfony\\Component\\Process\\": ""
                },
                "exclude-from-classmap": [
                    "/Tests/"
                ]
            },
            "notification-url": "https://packagist.org/downloads/",
            "license": [
                "MIT"
            ],
            "authors": [
                {
                    "name": "Fabien Potencier",
                    "email": "fabien@symfony.com"
                },
                {
                    "name": "Symfony Community",
                    "homepage": "https://symfony.com/contributors"
                }
            ],
            "description": "Executes commands in sub-processes",
            "homepage": "https://symfony.com",
            "support": {
                "source": "https://github.com/symfony/process/tree/v5.4.40"
            },
            "funding": [
                {
                    "url": "https://symfony.com/sponsor",
                    "type": "custom"
                },
                {
                    "url": "https://github.com/fabpot",
                    "type": "github"
                },
                {
                    "url": "https://tidelift.com/funding/github/packagist/symfony/symfony",
                    "type": "tidelift"
                }
            ],
            "time": "2024-05-31T14:33:22+00:00"
        },
        {
            "name": "symfony/service-contracts",
            "version": "v2.5.3",
            "source": {
                "type": "git",
                "url": "https://github.com/symfony/service-contracts.git",
                "reference": "a2329596ddc8fd568900e3fc76cba42489ecc7f3"
            },
            "dist": {
                "type": "zip",
                "url": "https://api.github.com/repos/symfony/service-contracts/zipball/a2329596ddc8fd568900e3fc76cba42489ecc7f3",
                "reference": "a2329596ddc8fd568900e3fc76cba42489ecc7f3",
                "shasum": ""
            },
            "require": {
                "php": ">=7.2.5",
                "psr/container": "^1.1",
                "symfony/deprecation-contracts": "^2.1|^3"
            },
            "conflict": {
                "ext-psr": "<1.1|>=2"
            },
            "suggest": {
                "symfony/service-implementation": ""
            },
            "type": "library",
            "extra": {
                "branch-alias": {
                    "dev-main": "2.5-dev"
                },
                "thanks": {
                    "name": "symfony/contracts",
                    "url": "https://github.com/symfony/contracts"
                }
            },
            "autoload": {
                "psr-4": {
                    "Symfony\\Contracts\\Service\\": ""
                }
            },
            "notification-url": "https://packagist.org/downloads/",
            "license": [
                "MIT"
            ],
            "authors": [
                {
                    "name": "Nicolas Grekas",
                    "email": "p@tchwork.com"
                },
                {
                    "name": "Symfony Community",
                    "homepage": "https://symfony.com/contributors"
                }
            ],
            "description": "Generic abstractions related to writing services",
            "homepage": "https://symfony.com",
            "keywords": [
                "abstractions",
                "contracts",
                "decoupling",
                "interfaces",
                "interoperability",
                "standards"
            ],
            "support": {
                "source": "https://github.com/symfony/service-contracts/tree/v2.5.3"
            },
            "funding": [
                {
                    "url": "https://symfony.com/sponsor",
                    "type": "custom"
                },
                {
                    "url": "https://github.com/fabpot",
                    "type": "github"
                },
                {
                    "url": "https://tidelift.com/funding/github/packagist/symfony/symfony",
                    "type": "tidelift"
                }
            ],
            "time": "2023-04-21T15:04:16+00:00"
        },
        {
            "name": "symfony/string",
            "version": "v5.4.43",
            "source": {
                "type": "git",
                "url": "https://github.com/symfony/string.git",
                "reference": "8be1d484951ff5ca995eaf8edcbcb8b9a5888450"
            },
            "dist": {
                "type": "zip",
                "url": "https://api.github.com/repos/symfony/string/zipball/8be1d484951ff5ca995eaf8edcbcb8b9a5888450",
                "reference": "8be1d484951ff5ca995eaf8edcbcb8b9a5888450",
                "shasum": ""
            },
            "require": {
                "php": ">=7.2.5",
                "symfony/polyfill-ctype": "~1.8",
                "symfony/polyfill-intl-grapheme": "~1.0",
                "symfony/polyfill-intl-normalizer": "~1.0",
                "symfony/polyfill-mbstring": "~1.0",
                "symfony/polyfill-php80": "~1.15"
            },
            "conflict": {
                "symfony/translation-contracts": ">=3.0"
            },
            "require-dev": {
                "symfony/error-handler": "^4.4|^5.0|^6.0",
                "symfony/http-client": "^4.4|^5.0|^6.0",
                "symfony/translation-contracts": "^1.1|^2",
                "symfony/var-exporter": "^4.4|^5.0|^6.0"
            },
            "type": "library",
            "autoload": {
                "files": [
                    "Resources/functions.php"
                ],
                "psr-4": {
                    "Symfony\\Component\\String\\": ""
                },
                "exclude-from-classmap": [
                    "/Tests/"
                ]
            },
            "notification-url": "https://packagist.org/downloads/",
            "license": [
                "MIT"
            ],
            "authors": [
                {
                    "name": "Nicolas Grekas",
                    "email": "p@tchwork.com"
                },
                {
                    "name": "Symfony Community",
                    "homepage": "https://symfony.com/contributors"
                }
            ],
            "description": "Provides an object-oriented API to strings and deals with bytes, UTF-8 code points and grapheme clusters in a unified way",
            "homepage": "https://symfony.com",
            "keywords": [
                "grapheme",
                "i18n",
                "string",
                "unicode",
                "utf-8",
                "utf8"
            ],
            "support": {
                "source": "https://github.com/symfony/string/tree/v5.4.43"
            },
            "funding": [
                {
                    "url": "https://symfony.com/sponsor",
                    "type": "custom"
                },
                {
                    "url": "https://github.com/fabpot",
                    "type": "github"
                },
                {
                    "url": "https://tidelift.com/funding/github/packagist/symfony/symfony",
                    "type": "tidelift"
                }
            ],
            "time": "2024-08-01T10:24:28+00:00"
        }
    ],
    "packages-dev": [
        {
            "name": "brianium/paratest",
            "version": "v6.6.3",
            "source": {
                "type": "git",
                "url": "https://github.com/paratestphp/paratest.git",
                "reference": "f2d781bb9136cda2f5e73ee778049e80ba681cf6"
            },
            "dist": {
                "type": "zip",
                "url": "https://api.github.com/repos/paratestphp/paratest/zipball/f2d781bb9136cda2f5e73ee778049e80ba681cf6",
                "reference": "f2d781bb9136cda2f5e73ee778049e80ba681cf6",
                "shasum": ""
            },
            "require": {
                "ext-dom": "*",
                "ext-pcre": "*",
                "ext-reflection": "*",
                "ext-simplexml": "*",
                "jean85/pretty-package-versions": "^2.0.5",
                "php": "^7.3 || ^8.0",
                "phpunit/php-code-coverage": "^9.2.16",
                "phpunit/php-file-iterator": "^3.0.6",
                "phpunit/php-timer": "^5.0.3",
                "phpunit/phpunit": "^9.5.23",
                "sebastian/environment": "^5.1.4",
                "symfony/console": "^5.4.9 || ^6.1.2",
                "symfony/polyfill-php80": "^v1.26.0",
                "symfony/process": "^5.4.8 || ^6.1.0"
            },
            "require-dev": {
                "doctrine/coding-standard": "^9.0.0",
                "ext-pcov": "*",
                "ext-posix": "*",
                "infection/infection": "^0.26.13",
                "malukenho/mcbumpface": "^1.1.5",
                "squizlabs/php_codesniffer": "^3.7.1",
                "symfony/filesystem": "^5.4.9 || ^6.1.0",
                "vimeo/psalm": "^4.26.0"
            },
            "bin": [
                "bin/paratest",
                "bin/paratest.bat",
                "bin/paratest_for_phpstorm"
            ],
            "type": "library",
            "autoload": {
                "psr-4": {
                    "ParaTest\\": [
                        "src/"
                    ]
                }
            },
            "notification-url": "https://packagist.org/downloads/",
            "license": [
                "MIT"
            ],
            "authors": [
                {
                    "name": "Brian Scaturro",
                    "email": "scaturrob@gmail.com",
                    "role": "Developer"
                },
                {
                    "name": "Filippo Tessarotto",
                    "email": "zoeslam@gmail.com",
                    "role": "Developer"
                }
            ],
            "description": "Parallel testing for PHP",
            "homepage": "https://github.com/paratestphp/paratest",
            "keywords": [
                "concurrent",
                "parallel",
                "phpunit",
                "testing"
            ],
            "support": {
                "issues": "https://github.com/paratestphp/paratest/issues",
                "source": "https://github.com/paratestphp/paratest/tree/v6.6.3"
            },
            "funding": [
                {
                    "url": "https://github.com/sponsors/Slamdunk",
                    "type": "github"
                },
                {
                    "url": "https://paypal.me/filippotessarotto",
                    "type": "paypal"
                }
            ],
            "time": "2022-08-25T05:44:14+00:00"
        },
        {
            "name": "cweagans/composer-patches",
            "version": "1.7.3",
            "source": {
                "type": "git",
                "url": "https://github.com/cweagans/composer-patches.git",
                "reference": "e190d4466fe2b103a55467dfa83fc2fecfcaf2db"
            },
            "dist": {
                "type": "zip",
                "url": "https://api.github.com/repos/cweagans/composer-patches/zipball/e190d4466fe2b103a55467dfa83fc2fecfcaf2db",
                "reference": "e190d4466fe2b103a55467dfa83fc2fecfcaf2db",
                "shasum": ""
            },
            "require": {
                "composer-plugin-api": "^1.0 || ^2.0",
                "php": ">=5.3.0"
            },
            "require-dev": {
                "composer/composer": "~1.0 || ~2.0",
                "phpunit/phpunit": "~4.6"
            },
            "type": "composer-plugin",
            "extra": {
                "class": "cweagans\\Composer\\Patches"
            },
            "autoload": {
                "psr-4": {
                    "cweagans\\Composer\\": "src"
                }
            },
            "notification-url": "https://packagist.org/downloads/",
            "license": [
                "BSD-3-Clause"
            ],
            "authors": [
                {
                    "name": "Cameron Eagans",
                    "email": "me@cweagans.net"
                }
            ],
            "description": "Provides a way to patch Composer packages.",
            "support": {
                "issues": "https://github.com/cweagans/composer-patches/issues",
                "source": "https://github.com/cweagans/composer-patches/tree/1.7.3"
            },
            "time": "2022-12-20T22:53:13+00:00"
        },
        {
            "name": "doctrine/instantiator",
            "version": "2.0.0",
            "source": {
                "type": "git",
                "url": "https://github.com/doctrine/instantiator.git",
                "reference": "c6222283fa3f4ac679f8b9ced9a4e23f163e80d0"
            },
            "dist": {
                "type": "zip",
                "url": "https://api.github.com/repos/doctrine/instantiator/zipball/c6222283fa3f4ac679f8b9ced9a4e23f163e80d0",
                "reference": "c6222283fa3f4ac679f8b9ced9a4e23f163e80d0",
                "shasum": ""
            },
            "require": {
                "php": "^8.1"
            },
            "require-dev": {
                "doctrine/coding-standard": "^11",
                "ext-pdo": "*",
                "ext-phar": "*",
                "phpbench/phpbench": "^1.2",
                "phpstan/phpstan": "^1.9.4",
                "phpstan/phpstan-phpunit": "^1.3",
                "phpunit/phpunit": "^9.5.27",
                "vimeo/psalm": "^5.4"
            },
            "type": "library",
            "autoload": {
                "psr-4": {
                    "Doctrine\\Instantiator\\": "src/Doctrine/Instantiator/"
                }
            },
            "notification-url": "https://packagist.org/downloads/",
            "license": [
                "MIT"
            ],
            "authors": [
                {
                    "name": "Marco Pivetta",
                    "email": "ocramius@gmail.com",
                    "homepage": "https://ocramius.github.io/"
                }
            ],
            "description": "A small, lightweight utility to instantiate objects in PHP without invoking their constructors",
            "homepage": "https://www.doctrine-project.org/projects/instantiator.html",
            "keywords": [
                "constructor",
                "instantiate"
            ],
            "support": {
                "issues": "https://github.com/doctrine/instantiator/issues",
                "source": "https://github.com/doctrine/instantiator/tree/2.0.0"
            },
            "funding": [
                {
                    "url": "https://www.doctrine-project.org/sponsorship.html",
                    "type": "custom"
                },
                {
                    "url": "https://www.patreon.com/phpdoctrine",
                    "type": "patreon"
                },
                {
                    "url": "https://tidelift.com/funding/github/packagist/doctrine%2Finstantiator",
                    "type": "tidelift"
                }
            ],
            "time": "2022-12-30T00:23:10+00:00"
        },
        {
            "name": "jean85/pretty-package-versions",
            "version": "2.0.5",
            "source": {
                "type": "git",
                "url": "https://github.com/Jean85/pretty-package-versions.git",
                "reference": "ae547e455a3d8babd07b96966b17d7fd21d9c6af"
            },
            "dist": {
                "type": "zip",
                "url": "https://api.github.com/repos/Jean85/pretty-package-versions/zipball/ae547e455a3d8babd07b96966b17d7fd21d9c6af",
                "reference": "ae547e455a3d8babd07b96966b17d7fd21d9c6af",
                "shasum": ""
            },
            "require": {
                "composer-runtime-api": "^2.0.0",
                "php": "^7.1|^8.0"
            },
            "require-dev": {
                "friendsofphp/php-cs-fixer": "^2.17",
                "jean85/composer-provided-replaced-stub-package": "^1.0",
                "phpstan/phpstan": "^0.12.66",
                "phpunit/phpunit": "^7.5|^8.5|^9.4",
                "vimeo/psalm": "^4.3"
            },
            "type": "library",
            "extra": {
                "branch-alias": {
                    "dev-master": "1.x-dev"
                }
            },
            "autoload": {
                "psr-4": {
                    "Jean85\\": "src/"
                }
            },
            "notification-url": "https://packagist.org/downloads/",
            "license": [
                "MIT"
            ],
            "authors": [
                {
                    "name": "Alessandro Lai",
                    "email": "alessandro.lai85@gmail.com"
                }
            ],
            "description": "A library to get pretty versions strings of installed dependencies",
            "keywords": [
                "composer",
                "package",
                "release",
                "versions"
            ],
            "support": {
                "issues": "https://github.com/Jean85/pretty-package-versions/issues",
                "source": "https://github.com/Jean85/pretty-package-versions/tree/2.0.5"
            },
            "time": "2021-10-08T21:21:46+00:00"
        },
        {
            "name": "myclabs/deep-copy",
            "version": "1.12.0",
            "source": {
                "type": "git",
                "url": "https://github.com/myclabs/DeepCopy.git",
                "reference": "3a6b9a42cd8f8771bd4295d13e1423fa7f3d942c"
            },
            "dist": {
                "type": "zip",
                "url": "https://api.github.com/repos/myclabs/DeepCopy/zipball/3a6b9a42cd8f8771bd4295d13e1423fa7f3d942c",
                "reference": "3a6b9a42cd8f8771bd4295d13e1423fa7f3d942c",
                "shasum": ""
            },
            "require": {
                "php": "^7.1 || ^8.0"
            },
            "conflict": {
                "doctrine/collections": "<1.6.8",
                "doctrine/common": "<2.13.3 || >=3 <3.2.2"
            },
            "require-dev": {
                "doctrine/collections": "^1.6.8",
                "doctrine/common": "^2.13.3 || ^3.2.2",
                "phpspec/prophecy": "^1.10",
                "phpunit/phpunit": "^7.5.20 || ^8.5.23 || ^9.5.13"
            },
            "type": "library",
            "autoload": {
                "files": [
                    "src/DeepCopy/deep_copy.php"
                ],
                "psr-4": {
                    "DeepCopy\\": "src/DeepCopy/"
                }
            },
            "notification-url": "https://packagist.org/downloads/",
            "license": [
                "MIT"
            ],
            "description": "Create deep copies (clones) of your objects",
            "keywords": [
                "clone",
                "copy",
                "duplicate",
                "object",
                "object graph"
            ],
            "support": {
                "issues": "https://github.com/myclabs/DeepCopy/issues",
                "source": "https://github.com/myclabs/DeepCopy/tree/1.12.0"
            },
            "funding": [
                {
                    "url": "https://tidelift.com/funding/github/packagist/myclabs/deep-copy",
                    "type": "tidelift"
                }
            ],
            "time": "2024-06-12T14:39:25+00:00"
        },
        {
            "name": "ondrejmirtes/simple-downgrader",
            "version": "2.x-dev",
            "source": {
                "type": "git",
                "url": "https://github.com/ondrejmirtes/simple-downgrader.git",
                "reference": "760b4c5c0b5ae631e6604bdcf074387e40e35ed1"
            },
            "dist": {
                "type": "zip",
                "url": "https://api.github.com/repos/ondrejmirtes/simple-downgrader/zipball/760b4c5c0b5ae631e6604bdcf074387e40e35ed1",
                "reference": "760b4c5c0b5ae631e6604bdcf074387e40e35ed1",
                "shasum": ""
            },
            "require": {
                "nette/utils": "^3.2.5",
                "nikic/php-parser": "^5.0",
                "php": "^7.4|^8.0",
                "phpstan/phpdoc-parser": "^2.0",
                "symfony/console": "^5.4",
                "symfony/finder": "^5.4"
            },
            "require-dev": {
                "php-parallel-lint/php-parallel-lint": "^1.3",
                "phpstan/phpstan": "^2.0",
                "phpunit/phpunit": "^9.6"
            },
            "default-branch": true,
            "bin": [
                "bin/simple-downgrade"
            ],
            "type": "library",
            "autoload": {
                "psr-4": {
                    "SimpleDowngrader\\": [
                        "src/"
                    ]
                }
            },
            "notification-url": "https://packagist.org/downloads/",
            "license": [
                "MIT"
            ],
            "description": "Simple Downgrader",
            "support": {
                "issues": "https://github.com/ondrejmirtes/simple-downgrader/issues",
                "source": "https://github.com/ondrejmirtes/simple-downgrader/tree/2.x"
            },
            "time": "2024-09-15T14:01:11+00:00"
        },
        {
            "name": "phar-io/manifest",
            "version": "2.0.4",
            "source": {
                "type": "git",
                "url": "https://github.com/phar-io/manifest.git",
                "reference": "54750ef60c58e43759730615a392c31c80e23176"
            },
            "dist": {
                "type": "zip",
                "url": "https://api.github.com/repos/phar-io/manifest/zipball/54750ef60c58e43759730615a392c31c80e23176",
                "reference": "54750ef60c58e43759730615a392c31c80e23176",
                "shasum": ""
            },
            "require": {
                "ext-dom": "*",
                "ext-libxml": "*",
                "ext-phar": "*",
                "ext-xmlwriter": "*",
                "phar-io/version": "^3.0.1",
                "php": "^7.2 || ^8.0"
            },
            "type": "library",
            "extra": {
                "branch-alias": {
                    "dev-master": "2.0.x-dev"
                }
            },
            "autoload": {
                "classmap": [
                    "src/"
                ]
            },
            "notification-url": "https://packagist.org/downloads/",
            "license": [
                "BSD-3-Clause"
            ],
            "authors": [
                {
                    "name": "Arne Blankerts",
                    "email": "arne@blankerts.de",
                    "role": "Developer"
                },
                {
                    "name": "Sebastian Heuer",
                    "email": "sebastian@phpeople.de",
                    "role": "Developer"
                },
                {
                    "name": "Sebastian Bergmann",
                    "email": "sebastian@phpunit.de",
                    "role": "Developer"
                }
            ],
            "description": "Component for reading phar.io manifest information from a PHP Archive (PHAR)",
            "support": {
                "issues": "https://github.com/phar-io/manifest/issues",
                "source": "https://github.com/phar-io/manifest/tree/2.0.4"
            },
            "funding": [
                {
                    "url": "https://github.com/theseer",
                    "type": "github"
                }
            ],
            "time": "2024-03-03T12:33:53+00:00"
        },
        {
            "name": "phar-io/version",
            "version": "3.2.1",
            "source": {
                "type": "git",
                "url": "https://github.com/phar-io/version.git",
                "reference": "4f7fd7836c6f332bb2933569e566a0d6c4cbed74"
            },
            "dist": {
                "type": "zip",
                "url": "https://api.github.com/repos/phar-io/version/zipball/4f7fd7836c6f332bb2933569e566a0d6c4cbed74",
                "reference": "4f7fd7836c6f332bb2933569e566a0d6c4cbed74",
                "shasum": ""
            },
            "require": {
                "php": "^7.2 || ^8.0"
            },
            "type": "library",
            "autoload": {
                "classmap": [
                    "src/"
                ]
            },
            "notification-url": "https://packagist.org/downloads/",
            "license": [
                "BSD-3-Clause"
            ],
            "authors": [
                {
                    "name": "Arne Blankerts",
                    "email": "arne@blankerts.de",
                    "role": "Developer"
                },
                {
                    "name": "Sebastian Heuer",
                    "email": "sebastian@phpeople.de",
                    "role": "Developer"
                },
                {
                    "name": "Sebastian Bergmann",
                    "email": "sebastian@phpunit.de",
                    "role": "Developer"
                }
            ],
            "description": "Library for handling version information and constraints",
            "support": {
                "issues": "https://github.com/phar-io/version/issues",
                "source": "https://github.com/phar-io/version/tree/3.2.1"
            },
            "time": "2022-02-21T01:04:05+00:00"
        },
        {
            "name": "php-parallel-lint/php-parallel-lint",
            "version": "v1.4.0",
            "source": {
                "type": "git",
                "url": "https://github.com/php-parallel-lint/PHP-Parallel-Lint.git",
                "reference": "6db563514f27e19595a19f45a4bf757b6401194e"
            },
            "dist": {
                "type": "zip",
                "url": "https://api.github.com/repos/php-parallel-lint/PHP-Parallel-Lint/zipball/6db563514f27e19595a19f45a4bf757b6401194e",
                "reference": "6db563514f27e19595a19f45a4bf757b6401194e",
                "shasum": ""
            },
            "require": {
                "ext-json": "*",
                "php": ">=5.3.0"
            },
            "replace": {
                "grogy/php-parallel-lint": "*",
                "jakub-onderka/php-parallel-lint": "*"
            },
            "require-dev": {
                "nette/tester": "^1.3 || ^2.0",
                "php-parallel-lint/php-console-highlighter": "0.* || ^1.0",
                "squizlabs/php_codesniffer": "^3.6"
            },
            "suggest": {
                "php-parallel-lint/php-console-highlighter": "Highlight syntax in code snippet"
            },
            "bin": [
                "parallel-lint"
            ],
            "type": "library",
            "autoload": {
                "classmap": [
                    "./src/"
                ]
            },
            "notification-url": "https://packagist.org/downloads/",
            "license": [
                "BSD-2-Clause"
            ],
            "authors": [
                {
                    "name": "Jakub Onderka",
                    "email": "ahoj@jakubonderka.cz"
                }
            ],
            "description": "This tool checks the syntax of PHP files about 20x faster than serial check.",
            "homepage": "https://github.com/php-parallel-lint/PHP-Parallel-Lint",
            "keywords": [
                "lint",
                "static analysis"
            ],
            "support": {
                "issues": "https://github.com/php-parallel-lint/PHP-Parallel-Lint/issues",
                "source": "https://github.com/php-parallel-lint/PHP-Parallel-Lint/tree/v1.4.0"
            },
            "time": "2024-03-27T12:14:49+00:00"
        },
        {
            "name": "phpstan/phpstan-deprecation-rules",
            "version": "2.0.x-dev",
            "source": {
                "type": "git",
                "url": "https://github.com/phpstan/phpstan-deprecation-rules.git",
                "reference": "392bbe7be54b00fbe945fede6a8ef543216f3b9c"
            },
            "dist": {
                "type": "zip",
                "url": "https://api.github.com/repos/phpstan/phpstan-deprecation-rules/zipball/392bbe7be54b00fbe945fede6a8ef543216f3b9c",
                "reference": "392bbe7be54b00fbe945fede6a8ef543216f3b9c",
                "shasum": ""
            },
            "require": {
                "php": "^7.4 || ^8.0",
                "phpstan/phpstan": "^2.0"
            },
            "require-dev": {
                "php-parallel-lint/php-parallel-lint": "^1.2",
                "phpstan/phpstan-phpunit": "^2.0",
                "phpunit/phpunit": "^9.6"
            },
            "default-branch": true,
            "type": "phpstan-extension",
            "extra": {
                "phpstan": {
                    "includes": [
                        "rules.neon"
                    ]
                }
            },
            "autoload": {
                "psr-4": {
                    "PHPStan\\": "src/"
                }
            },
            "notification-url": "https://packagist.org/downloads/",
            "license": [
                "MIT"
            ],
            "description": "PHPStan rules for detecting usage of deprecated classes, methods, properties, constants and traits.",
            "support": {
                "issues": "https://github.com/phpstan/phpstan-deprecation-rules/issues",
                "source": "https://github.com/phpstan/phpstan-deprecation-rules/tree/2.0.x"
            },
            "time": "2024-09-26T12:14:06+00:00"
        },
        {
            "name": "phpstan/phpstan-nette",
            "version": "2.0.x-dev",
            "source": {
                "type": "git",
                "url": "https://github.com/phpstan/phpstan-nette.git",
                "reference": "c903386c4e3d1d25a57f66458476bfb6347f1c66"
            },
            "dist": {
                "type": "zip",
                "url": "https://api.github.com/repos/phpstan/phpstan-nette/zipball/c903386c4e3d1d25a57f66458476bfb6347f1c66",
                "reference": "c903386c4e3d1d25a57f66458476bfb6347f1c66",
                "shasum": ""
            },
            "require": {
                "php": "^7.4 || ^8.0",
                "phpstan/phpstan": "^2.0"
            },
            "conflict": {
                "nette/application": "<2.3.0",
                "nette/component-model": "<2.3.0",
                "nette/di": "<2.3.0",
                "nette/forms": "<2.3.0",
                "nette/http": "<2.3.0",
                "nette/utils": "<2.3.0"
            },
            "require-dev": {
                "nette/application": "^3.0",
                "nette/forms": "^3.0",
                "nette/utils": "^2.3.0 || ^3.0.0",
                "php-parallel-lint/php-parallel-lint": "^1.2",
                "phpstan/phpstan-phpunit": "^2.0",
                "phpstan/phpstan-strict-rules": "^2.0",
                "phpunit/phpunit": "^9.6"
            },
            "default-branch": true,
            "type": "phpstan-extension",
            "extra": {
                "phpstan": {
                    "includes": [
                        "extension.neon",
                        "rules.neon"
                    ]
                }
            },
            "autoload": {
                "psr-4": {
                    "PHPStan\\": "src/"
                }
            },
            "notification-url": "https://packagist.org/downloads/",
            "license": [
                "MIT"
            ],
            "description": "Nette Framework class reflection extension for PHPStan",
            "support": {
                "issues": "https://github.com/phpstan/phpstan-nette/issues",
                "source": "https://github.com/phpstan/phpstan-nette/tree/2.0.x"
            },
            "time": "2024-09-24T16:09:34+00:00"
        },
        {
            "name": "phpstan/phpstan-phpunit",
            "version": "2.0.x-dev",
            "source": {
                "type": "git",
                "url": "https://github.com/phpstan/phpstan-phpunit.git",
                "reference": "09e2d3b470bdda02824c626735153dfd962e3f29"
            },
            "dist": {
                "type": "zip",
                "url": "https://api.github.com/repos/phpstan/phpstan-phpunit/zipball/09e2d3b470bdda02824c626735153dfd962e3f29",
                "reference": "09e2d3b470bdda02824c626735153dfd962e3f29",
                "shasum": ""
            },
            "require": {
                "php": "^7.4 || ^8.0",
                "phpstan/phpstan": "^2.0"
            },
            "conflict": {
                "phpunit/phpunit": "<7.0"
            },
            "require-dev": {
                "php-parallel-lint/php-parallel-lint": "^1.2",
                "phpstan/phpstan-strict-rules": "^2.0",
                "phpunit/phpunit": "^9.6"
            },
            "default-branch": true,
            "type": "phpstan-extension",
            "extra": {
                "phpstan": {
                    "includes": [
                        "extension.neon",
                        "rules.neon"
                    ]
                }
            },
            "autoload": {
                "psr-4": {
                    "PHPStan\\": "src/"
                }
            },
            "notification-url": "https://packagist.org/downloads/",
            "license": [
                "MIT"
            ],
            "description": "PHPUnit extensions and rules for PHPStan",
            "support": {
                "issues": "https://github.com/phpstan/phpstan-phpunit/issues",
                "source": "https://github.com/phpstan/phpstan-phpunit/tree/2.0.x"
            },
            "time": "2024-09-24T16:07:03+00:00"
        },
        {
            "name": "phpstan/phpstan-strict-rules",
            "version": "2.0.x-dev",
            "source": {
                "type": "git",
                "url": "https://github.com/phpstan/phpstan-strict-rules.git",
                "reference": "63956f7896780551ed1ab29e75a6a645d8a0919c"
            },
            "dist": {
                "type": "zip",
                "url": "https://api.github.com/repos/phpstan/phpstan-strict-rules/zipball/63956f7896780551ed1ab29e75a6a645d8a0919c",
                "reference": "63956f7896780551ed1ab29e75a6a645d8a0919c",
                "shasum": ""
            },
            "require": {
                "php": "^7.4 || ^8.0",
                "phpstan/phpstan": "^2.0"
            },
            "require-dev": {
                "php-parallel-lint/php-parallel-lint": "^1.2",
                "phpstan/phpstan-deprecation-rules": "^2.0",
                "phpstan/phpstan-phpunit": "^2.0",
                "phpunit/phpunit": "^9.6"
            },
            "default-branch": true,
            "type": "phpstan-extension",
            "extra": {
                "phpstan": {
                    "includes": [
                        "rules.neon"
                    ]
                }
            },
            "autoload": {
                "psr-4": {
                    "PHPStan\\": "src/"
                }
            },
            "notification-url": "https://packagist.org/downloads/",
            "license": [
                "MIT"
            ],
            "description": "Extra strict and opinionated rules for PHPStan",
            "support": {
                "issues": "https://github.com/phpstan/phpstan-strict-rules/issues",
                "source": "https://github.com/phpstan/phpstan-strict-rules/tree/2.0.x"
            },
            "time": "2024-09-24T15:32:27+00:00"
        },
        {
            "name": "phpunit/php-code-coverage",
            "version": "9.2.32",
            "source": {
                "type": "git",
                "url": "https://github.com/sebastianbergmann/php-code-coverage.git",
                "reference": "85402a822d1ecf1db1096959413d35e1c37cf1a5"
            },
            "dist": {
                "type": "zip",
                "url": "https://api.github.com/repos/sebastianbergmann/php-code-coverage/zipball/85402a822d1ecf1db1096959413d35e1c37cf1a5",
                "reference": "85402a822d1ecf1db1096959413d35e1c37cf1a5",
                "shasum": ""
            },
            "require": {
                "ext-dom": "*",
                "ext-libxml": "*",
                "ext-xmlwriter": "*",
                "nikic/php-parser": "^4.19.1 || ^5.1.0",
                "php": ">=7.3",
                "phpunit/php-file-iterator": "^3.0.6",
                "phpunit/php-text-template": "^2.0.4",
                "sebastian/code-unit-reverse-lookup": "^2.0.3",
                "sebastian/complexity": "^2.0.3",
                "sebastian/environment": "^5.1.5",
                "sebastian/lines-of-code": "^1.0.4",
                "sebastian/version": "^3.0.2",
                "theseer/tokenizer": "^1.2.3"
            },
            "require-dev": {
                "phpunit/phpunit": "^9.6"
            },
            "suggest": {
                "ext-pcov": "PHP extension that provides line coverage",
                "ext-xdebug": "PHP extension that provides line coverage as well as branch and path coverage"
            },
            "type": "library",
            "extra": {
                "branch-alias": {
                    "dev-main": "9.2.x-dev"
                }
            },
            "autoload": {
                "classmap": [
                    "src/"
                ]
            },
            "notification-url": "https://packagist.org/downloads/",
            "license": [
                "BSD-3-Clause"
            ],
            "authors": [
                {
                    "name": "Sebastian Bergmann",
                    "email": "sebastian@phpunit.de",
                    "role": "lead"
                }
            ],
            "description": "Library that provides collection, processing, and rendering functionality for PHP code coverage information.",
            "homepage": "https://github.com/sebastianbergmann/php-code-coverage",
            "keywords": [
                "coverage",
                "testing",
                "xunit"
            ],
            "support": {
                "issues": "https://github.com/sebastianbergmann/php-code-coverage/issues",
                "security": "https://github.com/sebastianbergmann/php-code-coverage/security/policy",
                "source": "https://github.com/sebastianbergmann/php-code-coverage/tree/9.2.32"
            },
            "funding": [
                {
                    "url": "https://github.com/sebastianbergmann",
                    "type": "github"
                }
            ],
            "time": "2024-08-22T04:23:01+00:00"
        },
        {
            "name": "phpunit/php-file-iterator",
            "version": "3.0.6",
            "source": {
                "type": "git",
                "url": "https://github.com/sebastianbergmann/php-file-iterator.git",
                "reference": "cf1c2e7c203ac650e352f4cc675a7021e7d1b3cf"
            },
            "dist": {
                "type": "zip",
                "url": "https://api.github.com/repos/sebastianbergmann/php-file-iterator/zipball/cf1c2e7c203ac650e352f4cc675a7021e7d1b3cf",
                "reference": "cf1c2e7c203ac650e352f4cc675a7021e7d1b3cf",
                "shasum": ""
            },
            "require": {
                "php": ">=7.3"
            },
            "require-dev": {
                "phpunit/phpunit": "^9.3"
            },
            "type": "library",
            "extra": {
                "branch-alias": {
                    "dev-master": "3.0-dev"
                }
            },
            "autoload": {
                "classmap": [
                    "src/"
                ]
            },
            "notification-url": "https://packagist.org/downloads/",
            "license": [
                "BSD-3-Clause"
            ],
            "authors": [
                {
                    "name": "Sebastian Bergmann",
                    "email": "sebastian@phpunit.de",
                    "role": "lead"
                }
            ],
            "description": "FilterIterator implementation that filters files based on a list of suffixes.",
            "homepage": "https://github.com/sebastianbergmann/php-file-iterator/",
            "keywords": [
                "filesystem",
                "iterator"
            ],
            "support": {
                "issues": "https://github.com/sebastianbergmann/php-file-iterator/issues",
                "source": "https://github.com/sebastianbergmann/php-file-iterator/tree/3.0.6"
            },
            "funding": [
                {
                    "url": "https://github.com/sebastianbergmann",
                    "type": "github"
                }
            ],
            "time": "2021-12-02T12:48:52+00:00"
        },
        {
            "name": "phpunit/php-invoker",
            "version": "3.1.1",
            "source": {
                "type": "git",
                "url": "https://github.com/sebastianbergmann/php-invoker.git",
                "reference": "5a10147d0aaf65b58940a0b72f71c9ac0423cc67"
            },
            "dist": {
                "type": "zip",
                "url": "https://api.github.com/repos/sebastianbergmann/php-invoker/zipball/5a10147d0aaf65b58940a0b72f71c9ac0423cc67",
                "reference": "5a10147d0aaf65b58940a0b72f71c9ac0423cc67",
                "shasum": ""
            },
            "require": {
                "php": ">=7.3"
            },
            "require-dev": {
                "ext-pcntl": "*",
                "phpunit/phpunit": "^9.3"
            },
            "suggest": {
                "ext-pcntl": "*"
            },
            "type": "library",
            "extra": {
                "branch-alias": {
                    "dev-master": "3.1-dev"
                }
            },
            "autoload": {
                "classmap": [
                    "src/"
                ]
            },
            "notification-url": "https://packagist.org/downloads/",
            "license": [
                "BSD-3-Clause"
            ],
            "authors": [
                {
                    "name": "Sebastian Bergmann",
                    "email": "sebastian@phpunit.de",
                    "role": "lead"
                }
            ],
            "description": "Invoke callables with a timeout",
            "homepage": "https://github.com/sebastianbergmann/php-invoker/",
            "keywords": [
                "process"
            ],
            "support": {
                "issues": "https://github.com/sebastianbergmann/php-invoker/issues",
                "source": "https://github.com/sebastianbergmann/php-invoker/tree/3.1.1"
            },
            "funding": [
                {
                    "url": "https://github.com/sebastianbergmann",
                    "type": "github"
                }
            ],
            "time": "2020-09-28T05:58:55+00:00"
        },
        {
            "name": "phpunit/php-text-template",
            "version": "2.0.4",
            "source": {
                "type": "git",
                "url": "https://github.com/sebastianbergmann/php-text-template.git",
                "reference": "5da5f67fc95621df9ff4c4e5a84d6a8a2acf7c28"
            },
            "dist": {
                "type": "zip",
                "url": "https://api.github.com/repos/sebastianbergmann/php-text-template/zipball/5da5f67fc95621df9ff4c4e5a84d6a8a2acf7c28",
                "reference": "5da5f67fc95621df9ff4c4e5a84d6a8a2acf7c28",
                "shasum": ""
            },
            "require": {
                "php": ">=7.3"
            },
            "require-dev": {
                "phpunit/phpunit": "^9.3"
            },
            "type": "library",
            "extra": {
                "branch-alias": {
                    "dev-master": "2.0-dev"
                }
            },
            "autoload": {
                "classmap": [
                    "src/"
                ]
            },
            "notification-url": "https://packagist.org/downloads/",
            "license": [
                "BSD-3-Clause"
            ],
            "authors": [
                {
                    "name": "Sebastian Bergmann",
                    "email": "sebastian@phpunit.de",
                    "role": "lead"
                }
            ],
            "description": "Simple template engine.",
            "homepage": "https://github.com/sebastianbergmann/php-text-template/",
            "keywords": [
                "template"
            ],
            "support": {
                "issues": "https://github.com/sebastianbergmann/php-text-template/issues",
                "source": "https://github.com/sebastianbergmann/php-text-template/tree/2.0.4"
            },
            "funding": [
                {
                    "url": "https://github.com/sebastianbergmann",
                    "type": "github"
                }
            ],
            "time": "2020-10-26T05:33:50+00:00"
        },
        {
            "name": "phpunit/php-timer",
            "version": "5.0.3",
            "source": {
                "type": "git",
                "url": "https://github.com/sebastianbergmann/php-timer.git",
                "reference": "5a63ce20ed1b5bf577850e2c4e87f4aa902afbd2"
            },
            "dist": {
                "type": "zip",
                "url": "https://api.github.com/repos/sebastianbergmann/php-timer/zipball/5a63ce20ed1b5bf577850e2c4e87f4aa902afbd2",
                "reference": "5a63ce20ed1b5bf577850e2c4e87f4aa902afbd2",
                "shasum": ""
            },
            "require": {
                "php": ">=7.3"
            },
            "require-dev": {
                "phpunit/phpunit": "^9.3"
            },
            "type": "library",
            "extra": {
                "branch-alias": {
                    "dev-master": "5.0-dev"
                }
            },
            "autoload": {
                "classmap": [
                    "src/"
                ]
            },
            "notification-url": "https://packagist.org/downloads/",
            "license": [
                "BSD-3-Clause"
            ],
            "authors": [
                {
                    "name": "Sebastian Bergmann",
                    "email": "sebastian@phpunit.de",
                    "role": "lead"
                }
            ],
            "description": "Utility class for timing",
            "homepage": "https://github.com/sebastianbergmann/php-timer/",
            "keywords": [
                "timer"
            ],
            "support": {
                "issues": "https://github.com/sebastianbergmann/php-timer/issues",
                "source": "https://github.com/sebastianbergmann/php-timer/tree/5.0.3"
            },
            "funding": [
                {
                    "url": "https://github.com/sebastianbergmann",
                    "type": "github"
                }
            ],
            "time": "2020-10-26T13:16:10+00:00"
        },
        {
            "name": "phpunit/phpunit",
            "version": "9.6.20",
            "source": {
                "type": "git",
                "url": "https://github.com/sebastianbergmann/phpunit.git",
                "reference": "49d7820565836236411f5dc002d16dd689cde42f"
            },
            "dist": {
                "type": "zip",
                "url": "https://api.github.com/repos/sebastianbergmann/phpunit/zipball/49d7820565836236411f5dc002d16dd689cde42f",
                "reference": "49d7820565836236411f5dc002d16dd689cde42f",
                "shasum": ""
            },
            "require": {
                "doctrine/instantiator": "^1.5.0 || ^2",
                "ext-dom": "*",
                "ext-json": "*",
                "ext-libxml": "*",
                "ext-mbstring": "*",
                "ext-xml": "*",
                "ext-xmlwriter": "*",
                "myclabs/deep-copy": "^1.12.0",
                "phar-io/manifest": "^2.0.4",
                "phar-io/version": "^3.2.1",
                "php": ">=7.3",
                "phpunit/php-code-coverage": "^9.2.31",
                "phpunit/php-file-iterator": "^3.0.6",
                "phpunit/php-invoker": "^3.1.1",
                "phpunit/php-text-template": "^2.0.4",
                "phpunit/php-timer": "^5.0.3",
                "sebastian/cli-parser": "^1.0.2",
                "sebastian/code-unit": "^1.0.8",
                "sebastian/comparator": "^4.0.8",
                "sebastian/diff": "^4.0.6",
                "sebastian/environment": "^5.1.5",
                "sebastian/exporter": "^4.0.6",
                "sebastian/global-state": "^5.0.7",
                "sebastian/object-enumerator": "^4.0.4",
                "sebastian/resource-operations": "^3.0.4",
                "sebastian/type": "^3.2.1",
                "sebastian/version": "^3.0.2"
            },
            "suggest": {
                "ext-soap": "To be able to generate mocks based on WSDL files",
                "ext-xdebug": "PHP extension that provides line coverage as well as branch and path coverage"
            },
            "bin": [
                "phpunit"
            ],
            "type": "library",
            "extra": {
                "branch-alias": {
                    "dev-master": "9.6-dev"
                }
            },
            "autoload": {
                "files": [
                    "src/Framework/Assert/Functions.php"
                ],
                "classmap": [
                    "src/"
                ]
            },
            "notification-url": "https://packagist.org/downloads/",
            "license": [
                "BSD-3-Clause"
            ],
            "authors": [
                {
                    "name": "Sebastian Bergmann",
                    "email": "sebastian@phpunit.de",
                    "role": "lead"
                }
            ],
            "description": "The PHP Unit Testing framework.",
            "homepage": "https://phpunit.de/",
            "keywords": [
                "phpunit",
                "testing",
                "xunit"
            ],
            "support": {
                "issues": "https://github.com/sebastianbergmann/phpunit/issues",
                "security": "https://github.com/sebastianbergmann/phpunit/security/policy",
                "source": "https://github.com/sebastianbergmann/phpunit/tree/9.6.20"
            },
            "funding": [
                {
                    "url": "https://phpunit.de/sponsors.html",
                    "type": "custom"
                },
                {
                    "url": "https://github.com/sebastianbergmann",
                    "type": "github"
                },
                {
                    "url": "https://tidelift.com/funding/github/packagist/phpunit/phpunit",
                    "type": "tidelift"
                }
            ],
            "time": "2024-07-10T11:45:39+00:00"
        },
        {
            "name": "sebastian/cli-parser",
            "version": "1.0.2",
            "source": {
                "type": "git",
                "url": "https://github.com/sebastianbergmann/cli-parser.git",
                "reference": "2b56bea83a09de3ac06bb18b92f068e60cc6f50b"
            },
            "dist": {
                "type": "zip",
                "url": "https://api.github.com/repos/sebastianbergmann/cli-parser/zipball/2b56bea83a09de3ac06bb18b92f068e60cc6f50b",
                "reference": "2b56bea83a09de3ac06bb18b92f068e60cc6f50b",
                "shasum": ""
            },
            "require": {
                "php": ">=7.3"
            },
            "require-dev": {
                "phpunit/phpunit": "^9.3"
            },
            "type": "library",
            "extra": {
                "branch-alias": {
                    "dev-master": "1.0-dev"
                }
            },
            "autoload": {
                "classmap": [
                    "src/"
                ]
            },
            "notification-url": "https://packagist.org/downloads/",
            "license": [
                "BSD-3-Clause"
            ],
            "authors": [
                {
                    "name": "Sebastian Bergmann",
                    "email": "sebastian@phpunit.de",
                    "role": "lead"
                }
            ],
            "description": "Library for parsing CLI options",
            "homepage": "https://github.com/sebastianbergmann/cli-parser",
            "support": {
                "issues": "https://github.com/sebastianbergmann/cli-parser/issues",
                "source": "https://github.com/sebastianbergmann/cli-parser/tree/1.0.2"
            },
            "funding": [
                {
                    "url": "https://github.com/sebastianbergmann",
                    "type": "github"
                }
            ],
            "time": "2024-03-02T06:27:43+00:00"
        },
        {
            "name": "sebastian/code-unit",
            "version": "1.0.8",
            "source": {
                "type": "git",
                "url": "https://github.com/sebastianbergmann/code-unit.git",
                "reference": "1fc9f64c0927627ef78ba436c9b17d967e68e120"
            },
            "dist": {
                "type": "zip",
                "url": "https://api.github.com/repos/sebastianbergmann/code-unit/zipball/1fc9f64c0927627ef78ba436c9b17d967e68e120",
                "reference": "1fc9f64c0927627ef78ba436c9b17d967e68e120",
                "shasum": ""
            },
            "require": {
                "php": ">=7.3"
            },
            "require-dev": {
                "phpunit/phpunit": "^9.3"
            },
            "type": "library",
            "extra": {
                "branch-alias": {
                    "dev-master": "1.0-dev"
                }
            },
            "autoload": {
                "classmap": [
                    "src/"
                ]
            },
            "notification-url": "https://packagist.org/downloads/",
            "license": [
                "BSD-3-Clause"
            ],
            "authors": [
                {
                    "name": "Sebastian Bergmann",
                    "email": "sebastian@phpunit.de",
                    "role": "lead"
                }
            ],
            "description": "Collection of value objects that represent the PHP code units",
            "homepage": "https://github.com/sebastianbergmann/code-unit",
            "support": {
                "issues": "https://github.com/sebastianbergmann/code-unit/issues",
                "source": "https://github.com/sebastianbergmann/code-unit/tree/1.0.8"
            },
            "funding": [
                {
                    "url": "https://github.com/sebastianbergmann",
                    "type": "github"
                }
            ],
            "time": "2020-10-26T13:08:54+00:00"
        },
        {
            "name": "sebastian/code-unit-reverse-lookup",
            "version": "2.0.3",
            "source": {
                "type": "git",
                "url": "https://github.com/sebastianbergmann/code-unit-reverse-lookup.git",
                "reference": "ac91f01ccec49fb77bdc6fd1e548bc70f7faa3e5"
            },
            "dist": {
                "type": "zip",
                "url": "https://api.github.com/repos/sebastianbergmann/code-unit-reverse-lookup/zipball/ac91f01ccec49fb77bdc6fd1e548bc70f7faa3e5",
                "reference": "ac91f01ccec49fb77bdc6fd1e548bc70f7faa3e5",
                "shasum": ""
            },
            "require": {
                "php": ">=7.3"
            },
            "require-dev": {
                "phpunit/phpunit": "^9.3"
            },
            "type": "library",
            "extra": {
                "branch-alias": {
                    "dev-master": "2.0-dev"
                }
            },
            "autoload": {
                "classmap": [
                    "src/"
                ]
            },
            "notification-url": "https://packagist.org/downloads/",
            "license": [
                "BSD-3-Clause"
            ],
            "authors": [
                {
                    "name": "Sebastian Bergmann",
                    "email": "sebastian@phpunit.de"
                }
            ],
            "description": "Looks up which function or method a line of code belongs to",
            "homepage": "https://github.com/sebastianbergmann/code-unit-reverse-lookup/",
            "support": {
                "issues": "https://github.com/sebastianbergmann/code-unit-reverse-lookup/issues",
                "source": "https://github.com/sebastianbergmann/code-unit-reverse-lookup/tree/2.0.3"
            },
            "funding": [
                {
                    "url": "https://github.com/sebastianbergmann",
                    "type": "github"
                }
            ],
            "time": "2020-09-28T05:30:19+00:00"
        },
        {
            "name": "sebastian/comparator",
            "version": "4.0.8",
            "source": {
                "type": "git",
                "url": "https://github.com/sebastianbergmann/comparator.git",
                "reference": "fa0f136dd2334583309d32b62544682ee972b51a"
            },
            "dist": {
                "type": "zip",
                "url": "https://api.github.com/repos/sebastianbergmann/comparator/zipball/fa0f136dd2334583309d32b62544682ee972b51a",
                "reference": "fa0f136dd2334583309d32b62544682ee972b51a",
                "shasum": ""
            },
            "require": {
                "php": ">=7.3",
                "sebastian/diff": "^4.0",
                "sebastian/exporter": "^4.0"
            },
            "require-dev": {
                "phpunit/phpunit": "^9.3"
            },
            "type": "library",
            "extra": {
                "branch-alias": {
                    "dev-master": "4.0-dev"
                }
            },
            "autoload": {
                "classmap": [
                    "src/"
                ]
            },
            "notification-url": "https://packagist.org/downloads/",
            "license": [
                "BSD-3-Clause"
            ],
            "authors": [
                {
                    "name": "Sebastian Bergmann",
                    "email": "sebastian@phpunit.de"
                },
                {
                    "name": "Jeff Welch",
                    "email": "whatthejeff@gmail.com"
                },
                {
                    "name": "Volker Dusch",
                    "email": "github@wallbash.com"
                },
                {
                    "name": "Bernhard Schussek",
                    "email": "bschussek@2bepublished.at"
                }
            ],
            "description": "Provides the functionality to compare PHP values for equality",
            "homepage": "https://github.com/sebastianbergmann/comparator",
            "keywords": [
                "comparator",
                "compare",
                "equality"
            ],
            "support": {
                "issues": "https://github.com/sebastianbergmann/comparator/issues",
                "source": "https://github.com/sebastianbergmann/comparator/tree/4.0.8"
            },
            "funding": [
                {
                    "url": "https://github.com/sebastianbergmann",
                    "type": "github"
                }
            ],
            "time": "2022-09-14T12:41:17+00:00"
        },
        {
            "name": "sebastian/complexity",
            "version": "2.0.3",
            "source": {
                "type": "git",
                "url": "https://github.com/sebastianbergmann/complexity.git",
                "reference": "25f207c40d62b8b7aa32f5ab026c53561964053a"
            },
            "dist": {
                "type": "zip",
                "url": "https://api.github.com/repos/sebastianbergmann/complexity/zipball/25f207c40d62b8b7aa32f5ab026c53561964053a",
                "reference": "25f207c40d62b8b7aa32f5ab026c53561964053a",
                "shasum": ""
            },
            "require": {
                "nikic/php-parser": "^4.18 || ^5.0",
                "php": ">=7.3"
            },
            "require-dev": {
                "phpunit/phpunit": "^9.3"
            },
            "type": "library",
            "extra": {
                "branch-alias": {
                    "dev-master": "2.0-dev"
                }
            },
            "autoload": {
                "classmap": [
                    "src/"
                ]
            },
            "notification-url": "https://packagist.org/downloads/",
            "license": [
                "BSD-3-Clause"
            ],
            "authors": [
                {
                    "name": "Sebastian Bergmann",
                    "email": "sebastian@phpunit.de",
                    "role": "lead"
                }
            ],
            "description": "Library for calculating the complexity of PHP code units",
            "homepage": "https://github.com/sebastianbergmann/complexity",
            "support": {
                "issues": "https://github.com/sebastianbergmann/complexity/issues",
                "source": "https://github.com/sebastianbergmann/complexity/tree/2.0.3"
            },
            "funding": [
                {
                    "url": "https://github.com/sebastianbergmann",
                    "type": "github"
                }
            ],
            "time": "2023-12-22T06:19:30+00:00"
        },
        {
            "name": "sebastian/diff",
            "version": "4.0.6",
            "source": {
                "type": "git",
                "url": "https://github.com/sebastianbergmann/diff.git",
                "reference": "ba01945089c3a293b01ba9badc29ad55b106b0bc"
            },
            "dist": {
                "type": "zip",
                "url": "https://api.github.com/repos/sebastianbergmann/diff/zipball/ba01945089c3a293b01ba9badc29ad55b106b0bc",
                "reference": "ba01945089c3a293b01ba9badc29ad55b106b0bc",
                "shasum": ""
            },
            "require": {
                "php": ">=7.3"
            },
            "require-dev": {
                "phpunit/phpunit": "^9.3",
                "symfony/process": "^4.2 || ^5"
            },
            "type": "library",
            "extra": {
                "branch-alias": {
                    "dev-master": "4.0-dev"
                }
            },
            "autoload": {
                "classmap": [
                    "src/"
                ]
            },
            "notification-url": "https://packagist.org/downloads/",
            "license": [
                "BSD-3-Clause"
            ],
            "authors": [
                {
                    "name": "Sebastian Bergmann",
                    "email": "sebastian@phpunit.de"
                },
                {
                    "name": "Kore Nordmann",
                    "email": "mail@kore-nordmann.de"
                }
            ],
            "description": "Diff implementation",
            "homepage": "https://github.com/sebastianbergmann/diff",
            "keywords": [
                "diff",
                "udiff",
                "unidiff",
                "unified diff"
            ],
            "support": {
                "issues": "https://github.com/sebastianbergmann/diff/issues",
                "source": "https://github.com/sebastianbergmann/diff/tree/4.0.6"
            },
            "funding": [
                {
                    "url": "https://github.com/sebastianbergmann",
                    "type": "github"
                }
            ],
            "time": "2024-03-02T06:30:58+00:00"
        },
        {
            "name": "sebastian/environment",
            "version": "5.1.5",
            "source": {
                "type": "git",
                "url": "https://github.com/sebastianbergmann/environment.git",
                "reference": "830c43a844f1f8d5b7a1f6d6076b784454d8b7ed"
            },
            "dist": {
                "type": "zip",
                "url": "https://api.github.com/repos/sebastianbergmann/environment/zipball/830c43a844f1f8d5b7a1f6d6076b784454d8b7ed",
                "reference": "830c43a844f1f8d5b7a1f6d6076b784454d8b7ed",
                "shasum": ""
            },
            "require": {
                "php": ">=7.3"
            },
            "require-dev": {
                "phpunit/phpunit": "^9.3"
            },
            "suggest": {
                "ext-posix": "*"
            },
            "type": "library",
            "extra": {
                "branch-alias": {
                    "dev-master": "5.1-dev"
                }
            },
            "autoload": {
                "classmap": [
                    "src/"
                ]
            },
            "notification-url": "https://packagist.org/downloads/",
            "license": [
                "BSD-3-Clause"
            ],
            "authors": [
                {
                    "name": "Sebastian Bergmann",
                    "email": "sebastian@phpunit.de"
                }
            ],
            "description": "Provides functionality to handle HHVM/PHP environments",
            "homepage": "http://www.github.com/sebastianbergmann/environment",
            "keywords": [
                "Xdebug",
                "environment",
                "hhvm"
            ],
            "support": {
                "issues": "https://github.com/sebastianbergmann/environment/issues",
                "source": "https://github.com/sebastianbergmann/environment/tree/5.1.5"
            },
            "funding": [
                {
                    "url": "https://github.com/sebastianbergmann",
                    "type": "github"
                }
            ],
            "time": "2023-02-03T06:03:51+00:00"
        },
        {
            "name": "sebastian/exporter",
            "version": "4.0.6",
            "source": {
                "type": "git",
                "url": "https://github.com/sebastianbergmann/exporter.git",
                "reference": "78c00df8f170e02473b682df15bfcdacc3d32d72"
            },
            "dist": {
                "type": "zip",
                "url": "https://api.github.com/repos/sebastianbergmann/exporter/zipball/78c00df8f170e02473b682df15bfcdacc3d32d72",
                "reference": "78c00df8f170e02473b682df15bfcdacc3d32d72",
                "shasum": ""
            },
            "require": {
                "php": ">=7.3",
                "sebastian/recursion-context": "^4.0"
            },
            "require-dev": {
                "ext-mbstring": "*",
                "phpunit/phpunit": "^9.3"
            },
            "type": "library",
            "extra": {
                "branch-alias": {
                    "dev-master": "4.0-dev"
                }
            },
            "autoload": {
                "classmap": [
                    "src/"
                ]
            },
            "notification-url": "https://packagist.org/downloads/",
            "license": [
                "BSD-3-Clause"
            ],
            "authors": [
                {
                    "name": "Sebastian Bergmann",
                    "email": "sebastian@phpunit.de"
                },
                {
                    "name": "Jeff Welch",
                    "email": "whatthejeff@gmail.com"
                },
                {
                    "name": "Volker Dusch",
                    "email": "github@wallbash.com"
                },
                {
                    "name": "Adam Harvey",
                    "email": "aharvey@php.net"
                },
                {
                    "name": "Bernhard Schussek",
                    "email": "bschussek@gmail.com"
                }
            ],
            "description": "Provides the functionality to export PHP variables for visualization",
            "homepage": "https://www.github.com/sebastianbergmann/exporter",
            "keywords": [
                "export",
                "exporter"
            ],
            "support": {
                "issues": "https://github.com/sebastianbergmann/exporter/issues",
                "source": "https://github.com/sebastianbergmann/exporter/tree/4.0.6"
            },
            "funding": [
                {
                    "url": "https://github.com/sebastianbergmann",
                    "type": "github"
                }
            ],
            "time": "2024-03-02T06:33:00+00:00"
        },
        {
            "name": "sebastian/global-state",
            "version": "5.0.7",
            "source": {
                "type": "git",
                "url": "https://github.com/sebastianbergmann/global-state.git",
                "reference": "bca7df1f32ee6fe93b4d4a9abbf69e13a4ada2c9"
            },
            "dist": {
                "type": "zip",
                "url": "https://api.github.com/repos/sebastianbergmann/global-state/zipball/bca7df1f32ee6fe93b4d4a9abbf69e13a4ada2c9",
                "reference": "bca7df1f32ee6fe93b4d4a9abbf69e13a4ada2c9",
                "shasum": ""
            },
            "require": {
                "php": ">=7.3",
                "sebastian/object-reflector": "^2.0",
                "sebastian/recursion-context": "^4.0"
            },
            "require-dev": {
                "ext-dom": "*",
                "phpunit/phpunit": "^9.3"
            },
            "suggest": {
                "ext-uopz": "*"
            },
            "type": "library",
            "extra": {
                "branch-alias": {
                    "dev-master": "5.0-dev"
                }
            },
            "autoload": {
                "classmap": [
                    "src/"
                ]
            },
            "notification-url": "https://packagist.org/downloads/",
            "license": [
                "BSD-3-Clause"
            ],
            "authors": [
                {
                    "name": "Sebastian Bergmann",
                    "email": "sebastian@phpunit.de"
                }
            ],
            "description": "Snapshotting of global state",
            "homepage": "http://www.github.com/sebastianbergmann/global-state",
            "keywords": [
                "global state"
            ],
            "support": {
                "issues": "https://github.com/sebastianbergmann/global-state/issues",
                "source": "https://github.com/sebastianbergmann/global-state/tree/5.0.7"
            },
            "funding": [
                {
                    "url": "https://github.com/sebastianbergmann",
                    "type": "github"
                }
            ],
            "time": "2024-03-02T06:35:11+00:00"
        },
        {
            "name": "sebastian/lines-of-code",
            "version": "1.0.4",
            "source": {
                "type": "git",
                "url": "https://github.com/sebastianbergmann/lines-of-code.git",
                "reference": "e1e4a170560925c26d424b6a03aed157e7dcc5c5"
            },
            "dist": {
                "type": "zip",
                "url": "https://api.github.com/repos/sebastianbergmann/lines-of-code/zipball/e1e4a170560925c26d424b6a03aed157e7dcc5c5",
                "reference": "e1e4a170560925c26d424b6a03aed157e7dcc5c5",
                "shasum": ""
            },
            "require": {
                "nikic/php-parser": "^4.18 || ^5.0",
                "php": ">=7.3"
            },
            "require-dev": {
                "phpunit/phpunit": "^9.3"
            },
            "type": "library",
            "extra": {
                "branch-alias": {
                    "dev-master": "1.0-dev"
                }
            },
            "autoload": {
                "classmap": [
                    "src/"
                ]
            },
            "notification-url": "https://packagist.org/downloads/",
            "license": [
                "BSD-3-Clause"
            ],
            "authors": [
                {
                    "name": "Sebastian Bergmann",
                    "email": "sebastian@phpunit.de",
                    "role": "lead"
                }
            ],
            "description": "Library for counting the lines of code in PHP source code",
            "homepage": "https://github.com/sebastianbergmann/lines-of-code",
            "support": {
                "issues": "https://github.com/sebastianbergmann/lines-of-code/issues",
                "source": "https://github.com/sebastianbergmann/lines-of-code/tree/1.0.4"
            },
            "funding": [
                {
                    "url": "https://github.com/sebastianbergmann",
                    "type": "github"
                }
            ],
            "time": "2023-12-22T06:20:34+00:00"
        },
        {
            "name": "sebastian/object-enumerator",
            "version": "4.0.4",
            "source": {
                "type": "git",
                "url": "https://github.com/sebastianbergmann/object-enumerator.git",
                "reference": "5c9eeac41b290a3712d88851518825ad78f45c71"
            },
            "dist": {
                "type": "zip",
                "url": "https://api.github.com/repos/sebastianbergmann/object-enumerator/zipball/5c9eeac41b290a3712d88851518825ad78f45c71",
                "reference": "5c9eeac41b290a3712d88851518825ad78f45c71",
                "shasum": ""
            },
            "require": {
                "php": ">=7.3",
                "sebastian/object-reflector": "^2.0",
                "sebastian/recursion-context": "^4.0"
            },
            "require-dev": {
                "phpunit/phpunit": "^9.3"
            },
            "type": "library",
            "extra": {
                "branch-alias": {
                    "dev-master": "4.0-dev"
                }
            },
            "autoload": {
                "classmap": [
                    "src/"
                ]
            },
            "notification-url": "https://packagist.org/downloads/",
            "license": [
                "BSD-3-Clause"
            ],
            "authors": [
                {
                    "name": "Sebastian Bergmann",
                    "email": "sebastian@phpunit.de"
                }
            ],
            "description": "Traverses array structures and object graphs to enumerate all referenced objects",
            "homepage": "https://github.com/sebastianbergmann/object-enumerator/",
            "support": {
                "issues": "https://github.com/sebastianbergmann/object-enumerator/issues",
                "source": "https://github.com/sebastianbergmann/object-enumerator/tree/4.0.4"
            },
            "funding": [
                {
                    "url": "https://github.com/sebastianbergmann",
                    "type": "github"
                }
            ],
            "time": "2020-10-26T13:12:34+00:00"
        },
        {
            "name": "sebastian/object-reflector",
            "version": "2.0.4",
            "source": {
                "type": "git",
                "url": "https://github.com/sebastianbergmann/object-reflector.git",
                "reference": "b4f479ebdbf63ac605d183ece17d8d7fe49c15c7"
            },
            "dist": {
                "type": "zip",
                "url": "https://api.github.com/repos/sebastianbergmann/object-reflector/zipball/b4f479ebdbf63ac605d183ece17d8d7fe49c15c7",
                "reference": "b4f479ebdbf63ac605d183ece17d8d7fe49c15c7",
                "shasum": ""
            },
            "require": {
                "php": ">=7.3"
            },
            "require-dev": {
                "phpunit/phpunit": "^9.3"
            },
            "type": "library",
            "extra": {
                "branch-alias": {
                    "dev-master": "2.0-dev"
                }
            },
            "autoload": {
                "classmap": [
                    "src/"
                ]
            },
            "notification-url": "https://packagist.org/downloads/",
            "license": [
                "BSD-3-Clause"
            ],
            "authors": [
                {
                    "name": "Sebastian Bergmann",
                    "email": "sebastian@phpunit.de"
                }
            ],
            "description": "Allows reflection of object attributes, including inherited and non-public ones",
            "homepage": "https://github.com/sebastianbergmann/object-reflector/",
            "support": {
                "issues": "https://github.com/sebastianbergmann/object-reflector/issues",
                "source": "https://github.com/sebastianbergmann/object-reflector/tree/2.0.4"
            },
            "funding": [
                {
                    "url": "https://github.com/sebastianbergmann",
                    "type": "github"
                }
            ],
            "time": "2020-10-26T13:14:26+00:00"
        },
        {
            "name": "sebastian/recursion-context",
            "version": "4.0.5",
            "source": {
                "type": "git",
                "url": "https://github.com/sebastianbergmann/recursion-context.git",
                "reference": "e75bd0f07204fec2a0af9b0f3cfe97d05f92efc1"
            },
            "dist": {
                "type": "zip",
                "url": "https://api.github.com/repos/sebastianbergmann/recursion-context/zipball/e75bd0f07204fec2a0af9b0f3cfe97d05f92efc1",
                "reference": "e75bd0f07204fec2a0af9b0f3cfe97d05f92efc1",
                "shasum": ""
            },
            "require": {
                "php": ">=7.3"
            },
            "require-dev": {
                "phpunit/phpunit": "^9.3"
            },
            "type": "library",
            "extra": {
                "branch-alias": {
                    "dev-master": "4.0-dev"
                }
            },
            "autoload": {
                "classmap": [
                    "src/"
                ]
            },
            "notification-url": "https://packagist.org/downloads/",
            "license": [
                "BSD-3-Clause"
            ],
            "authors": [
                {
                    "name": "Sebastian Bergmann",
                    "email": "sebastian@phpunit.de"
                },
                {
                    "name": "Jeff Welch",
                    "email": "whatthejeff@gmail.com"
                },
                {
                    "name": "Adam Harvey",
                    "email": "aharvey@php.net"
                }
            ],
            "description": "Provides functionality to recursively process PHP variables",
            "homepage": "https://github.com/sebastianbergmann/recursion-context",
            "support": {
                "issues": "https://github.com/sebastianbergmann/recursion-context/issues",
                "source": "https://github.com/sebastianbergmann/recursion-context/tree/4.0.5"
            },
            "funding": [
                {
                    "url": "https://github.com/sebastianbergmann",
                    "type": "github"
                }
            ],
            "time": "2023-02-03T06:07:39+00:00"
        },
        {
            "name": "sebastian/resource-operations",
            "version": "3.0.4",
            "source": {
                "type": "git",
                "url": "https://github.com/sebastianbergmann/resource-operations.git",
                "reference": "05d5692a7993ecccd56a03e40cd7e5b09b1d404e"
            },
            "dist": {
                "type": "zip",
                "url": "https://api.github.com/repos/sebastianbergmann/resource-operations/zipball/05d5692a7993ecccd56a03e40cd7e5b09b1d404e",
                "reference": "05d5692a7993ecccd56a03e40cd7e5b09b1d404e",
                "shasum": ""
            },
            "require": {
                "php": ">=7.3"
            },
            "require-dev": {
                "phpunit/phpunit": "^9.0"
            },
            "type": "library",
            "extra": {
                "branch-alias": {
                    "dev-main": "3.0-dev"
                }
            },
            "autoload": {
                "classmap": [
                    "src/"
                ]
            },
            "notification-url": "https://packagist.org/downloads/",
            "license": [
                "BSD-3-Clause"
            ],
            "authors": [
                {
                    "name": "Sebastian Bergmann",
                    "email": "sebastian@phpunit.de"
                }
            ],
            "description": "Provides a list of PHP built-in functions that operate on resources",
            "homepage": "https://www.github.com/sebastianbergmann/resource-operations",
            "support": {
                "source": "https://github.com/sebastianbergmann/resource-operations/tree/3.0.4"
            },
            "funding": [
                {
                    "url": "https://github.com/sebastianbergmann",
                    "type": "github"
                }
            ],
            "time": "2024-03-14T16:00:52+00:00"
        },
        {
            "name": "sebastian/type",
            "version": "3.2.1",
            "source": {
                "type": "git",
                "url": "https://github.com/sebastianbergmann/type.git",
                "reference": "75e2c2a32f5e0b3aef905b9ed0b179b953b3d7c7"
            },
            "dist": {
                "type": "zip",
                "url": "https://api.github.com/repos/sebastianbergmann/type/zipball/75e2c2a32f5e0b3aef905b9ed0b179b953b3d7c7",
                "reference": "75e2c2a32f5e0b3aef905b9ed0b179b953b3d7c7",
                "shasum": ""
            },
            "require": {
                "php": ">=7.3"
            },
            "require-dev": {
                "phpunit/phpunit": "^9.5"
            },
            "type": "library",
            "extra": {
                "branch-alias": {
                    "dev-master": "3.2-dev"
                }
            },
            "autoload": {
                "classmap": [
                    "src/"
                ]
            },
            "notification-url": "https://packagist.org/downloads/",
            "license": [
                "BSD-3-Clause"
            ],
            "authors": [
                {
                    "name": "Sebastian Bergmann",
                    "email": "sebastian@phpunit.de",
                    "role": "lead"
                }
            ],
            "description": "Collection of value objects that represent the types of the PHP type system",
            "homepage": "https://github.com/sebastianbergmann/type",
            "support": {
                "issues": "https://github.com/sebastianbergmann/type/issues",
                "source": "https://github.com/sebastianbergmann/type/tree/3.2.1"
            },
            "funding": [
                {
                    "url": "https://github.com/sebastianbergmann",
                    "type": "github"
                }
            ],
            "time": "2023-02-03T06:13:03+00:00"
        },
        {
            "name": "sebastian/version",
            "version": "3.0.2",
            "source": {
                "type": "git",
                "url": "https://github.com/sebastianbergmann/version.git",
                "reference": "c6c1022351a901512170118436c764e473f6de8c"
            },
            "dist": {
                "type": "zip",
                "url": "https://api.github.com/repos/sebastianbergmann/version/zipball/c6c1022351a901512170118436c764e473f6de8c",
                "reference": "c6c1022351a901512170118436c764e473f6de8c",
                "shasum": ""
            },
            "require": {
                "php": ">=7.3"
            },
            "type": "library",
            "extra": {
                "branch-alias": {
                    "dev-master": "3.0-dev"
                }
            },
            "autoload": {
                "classmap": [
                    "src/"
                ]
            },
            "notification-url": "https://packagist.org/downloads/",
            "license": [
                "BSD-3-Clause"
            ],
            "authors": [
                {
                    "name": "Sebastian Bergmann",
                    "email": "sebastian@phpunit.de",
                    "role": "lead"
                }
            ],
            "description": "Library that helps with managing the version number of Git-hosted PHP projects",
            "homepage": "https://github.com/sebastianbergmann/version",
            "support": {
                "issues": "https://github.com/sebastianbergmann/version/issues",
                "source": "https://github.com/sebastianbergmann/version/tree/3.0.2"
            },
            "funding": [
                {
                    "url": "https://github.com/sebastianbergmann",
                    "type": "github"
                }
            ],
            "time": "2020-09-28T06:39:44+00:00"
        },
        {
            "name": "shipmonk/composer-dependency-analyser",
            "version": "1.7.0",
            "source": {
                "type": "git",
                "url": "https://github.com/shipmonk-rnd/composer-dependency-analyser.git",
                "reference": "bca862b2830a453734aee048eb0cdab82e5c9da3"
            },
            "dist": {
                "type": "zip",
                "url": "https://api.github.com/repos/shipmonk-rnd/composer-dependency-analyser/zipball/bca862b2830a453734aee048eb0cdab82e5c9da3",
                "reference": "bca862b2830a453734aee048eb0cdab82e5c9da3",
                "shasum": ""
            },
            "require": {
                "ext-json": "*",
                "ext-tokenizer": "*",
                "php": "^7.2 || ^8.0"
            },
            "require-dev": {
                "editorconfig-checker/editorconfig-checker": "^10.3.0",
                "ergebnis/composer-normalize": "^2.19",
                "ext-dom": "*",
                "ext-libxml": "*",
                "phpcompatibility/php-compatibility": "^9.3",
                "phpstan/phpstan": "^1.10.63",
                "phpstan/phpstan-phpunit": "^1.1.1",
                "phpstan/phpstan-strict-rules": "^1.2.3",
                "phpunit/phpunit": "^8.5.28 || ^9.5.20",
                "shipmonk/name-collision-detector": "^2.0.0",
                "slevomat/coding-standard": "^8.0.1"
            },
            "bin": [
                "bin/composer-dependency-analyser"
            ],
            "type": "library",
            "autoload": {
                "psr-4": {
                    "ShipMonk\\ComposerDependencyAnalyser\\": "src/"
                }
            },
            "notification-url": "https://packagist.org/downloads/",
            "license": [
                "MIT"
            ],
            "description": "Fast detection of composer dependency issues (dead dependencies, shadow dependencies, misplaced dependencies)",
            "keywords": [
                "analyser",
                "composer",
                "composer dependency",
                "dead code",
                "dead dependency",
                "detector",
                "dev",
                "misplaced dependency",
                "shadow dependency",
                "static analysis",
                "unused code",
                "unused dependency"
            ],
            "support": {
                "issues": "https://github.com/shipmonk-rnd/composer-dependency-analyser/issues",
                "source": "https://github.com/shipmonk-rnd/composer-dependency-analyser/tree/1.7.0"
            },
            "time": "2024-08-08T08:12:32+00:00"
        },
        {
            "name": "shipmonk/name-collision-detector",
            "version": "2.1.1",
            "source": {
                "type": "git",
                "url": "https://github.com/shipmonk-rnd/name-collision-detector.git",
                "reference": "e8c8267a9a3774450b64f4cbf0bb035108e78f07"
            },
            "dist": {
                "type": "zip",
                "url": "https://api.github.com/repos/shipmonk-rnd/name-collision-detector/zipball/e8c8267a9a3774450b64f4cbf0bb035108e78f07",
                "reference": "e8c8267a9a3774450b64f4cbf0bb035108e78f07",
                "shasum": ""
            },
            "require": {
                "ext-json": "*",
                "ext-tokenizer": "*",
                "nette/schema": "^1.1.0",
                "php": "^7.2 || ^8.0"
            },
            "require-dev": {
                "editorconfig-checker/editorconfig-checker": "^10.3.0",
                "ergebnis/composer-normalize": "^2.19",
                "phpstan/phpstan": "^1.8.7",
                "phpstan/phpstan-phpunit": "^1.1.1",
                "phpstan/phpstan-strict-rules": "^1.2.3",
                "phpunit/phpunit": "^8.5.28 || ^9.5.20",
                "shipmonk/composer-dependency-analyser": "^1.0.0",
                "slevomat/coding-standard": "^8.0.1"
            },
            "bin": [
                "bin/detect-collisions"
            ],
            "type": "library",
            "autoload": {
                "psr-4": {
                    "ShipMonk\\NameCollision\\": "src/"
                }
            },
            "notification-url": "https://packagist.org/downloads/",
            "license": [
                "MIT"
            ],
            "description": "Simple tool to find ambiguous classes or any other name duplicates within your project.",
            "keywords": [
                "ambiguous",
                "autoload",
                "autoloading",
                "classname",
                "collision",
                "namespace"
            ],
            "support": {
                "issues": "https://github.com/shipmonk-rnd/name-collision-detector/issues",
                "source": "https://github.com/shipmonk-rnd/name-collision-detector/tree/2.1.1"
            },
            "time": "2024-03-01T13:26:32+00:00"
        },
        {
            "name": "theseer/tokenizer",
            "version": "1.2.3",
            "source": {
                "type": "git",
                "url": "https://github.com/theseer/tokenizer.git",
                "reference": "737eda637ed5e28c3413cb1ebe8bb52cbf1ca7a2"
            },
            "dist": {
                "type": "zip",
                "url": "https://api.github.com/repos/theseer/tokenizer/zipball/737eda637ed5e28c3413cb1ebe8bb52cbf1ca7a2",
                "reference": "737eda637ed5e28c3413cb1ebe8bb52cbf1ca7a2",
                "shasum": ""
            },
            "require": {
                "ext-dom": "*",
                "ext-tokenizer": "*",
                "ext-xmlwriter": "*",
                "php": "^7.2 || ^8.0"
            },
            "type": "library",
            "autoload": {
                "classmap": [
                    "src/"
                ]
            },
            "notification-url": "https://packagist.org/downloads/",
            "license": [
                "BSD-3-Clause"
            ],
            "authors": [
                {
                    "name": "Arne Blankerts",
                    "email": "arne@blankerts.de",
                    "role": "Developer"
                }
            ],
            "description": "A small library for converting tokenized PHP source code into XML and potentially other formats",
            "support": {
                "issues": "https://github.com/theseer/tokenizer/issues",
                "source": "https://github.com/theseer/tokenizer/tree/1.2.3"
            },
            "funding": [
                {
                    "url": "https://github.com/theseer",
                    "type": "github"
                }
            ],
            "time": "2024-03-03T12:36:25+00:00"
        }
    ],
    "aliases": [],
    "minimum-stability": "dev",
    "stability-flags": {
        "jetbrains/phpstorm-stubs": 20
    },
    "prefer-stable": true,
    "prefer-lowest": false,
    "platform": {
        "php": "^8.1",
        "composer-runtime-api": "^2.0"
    },
    "platform-dev": [],
    "platform-overrides": {
        "php": "8.1.99"
    },
    "plugin-api-version": "2.6.0"
}<|MERGE_RESOLUTION|>--- conflicted
+++ resolved
@@ -4,11 +4,7 @@
         "Read more about it at https://getcomposer.org/doc/01-basic-usage.md#installing-dependencies",
         "This file is @generated automatically"
     ],
-<<<<<<< HEAD
-    "content-hash": "65880dd9a9aa0b054b1379d6b4eac1e0",
-=======
-    "content-hash": "a217b1999ea1f07d7b371c0171fcc437",
->>>>>>> 330054e2
+    "content-hash": "08e83670c69327422f5f72c8287d3666",
     "packages": [
         {
             "name": "clue/ndjson-react",
