{
    "_readme": [
        "This file locks the dependencies of your project to a known state",
        "Read more about it at https://getcomposer.org/doc/01-basic-usage.md#installing-dependencies",
        "This file is @generated automatically"
    ],
<<<<<<< HEAD
    "content-hash": "09b7aeef1ccd135c5703c1f5c2d2796d",
=======
    "content-hash": "3ea3efb3e5847cdfea559ba865f01e49",
>>>>>>> e299da59
    "packages": [
        {
            "name": "clue/ndjson-react",
            "version": "v1.3.0",
            "source": {
                "type": "git",
                "url": "https://github.com/clue/reactphp-ndjson.git",
                "reference": "392dc165fce93b5bb5c637b67e59619223c931b0"
            },
            "dist": {
                "type": "zip",
                "url": "https://api.github.com/repos/clue/reactphp-ndjson/zipball/392dc165fce93b5bb5c637b67e59619223c931b0",
                "reference": "392dc165fce93b5bb5c637b67e59619223c931b0",
                "shasum": ""
            },
            "require": {
                "php": ">=5.3",
                "react/stream": "^1.2"
            },
            "require-dev": {
                "phpunit/phpunit": "^9.5 || ^5.7 || ^4.8.35",
                "react/event-loop": "^1.2"
            },
            "type": "library",
            "autoload": {
                "psr-4": {
                    "Clue\\React\\NDJson\\": "src/"
                }
            },
            "notification-url": "https://packagist.org/downloads/",
            "license": [
                "MIT"
            ],
            "authors": [
                {
                    "name": "Christian Lück",
                    "email": "christian@clue.engineering"
                }
            ],
            "description": "Streaming newline-delimited JSON (NDJSON) parser and encoder for ReactPHP.",
            "homepage": "https://github.com/clue/reactphp-ndjson",
            "keywords": [
                "NDJSON",
                "json",
                "jsonlines",
                "newline",
                "reactphp",
                "streaming"
            ],
            "support": {
                "issues": "https://github.com/clue/reactphp-ndjson/issues",
                "source": "https://github.com/clue/reactphp-ndjson/tree/v1.3.0"
            },
            "funding": [
                {
                    "url": "https://clue.engineering/support",
                    "type": "custom"
                },
                {
                    "url": "https://github.com/clue",
                    "type": "github"
                }
            ],
            "time": "2022-12-23T10:58:28+00:00"
        },
        {
            "name": "composer/ca-bundle",
            "version": "1.3.7",
            "source": {
                "type": "git",
                "url": "https://github.com/composer/ca-bundle.git",
                "reference": "76e46335014860eec1aa5a724799a00a2e47cc85"
            },
            "dist": {
                "type": "zip",
                "url": "https://api.github.com/repos/composer/ca-bundle/zipball/76e46335014860eec1aa5a724799a00a2e47cc85",
                "reference": "76e46335014860eec1aa5a724799a00a2e47cc85",
                "shasum": ""
            },
            "require": {
                "ext-openssl": "*",
                "ext-pcre": "*",
                "php": "^5.3.2 || ^7.0 || ^8.0"
            },
            "require-dev": {
                "phpstan/phpstan": "^0.12.55",
                "psr/log": "^1.0",
                "symfony/phpunit-bridge": "^4.2 || ^5",
                "symfony/process": "^2.5 || ^3.0 || ^4.0 || ^5.0 || ^6.0"
            },
            "type": "library",
            "extra": {
                "branch-alias": {
                    "dev-main": "1.x-dev"
                }
            },
            "autoload": {
                "psr-4": {
                    "Composer\\CaBundle\\": "src"
                }
            },
            "notification-url": "https://packagist.org/downloads/",
            "license": [
                "MIT"
            ],
            "authors": [
                {
                    "name": "Jordi Boggiano",
                    "email": "j.boggiano@seld.be",
                    "homepage": "http://seld.be"
                }
            ],
            "description": "Lets you find a path to the system CA bundle, and includes a fallback to the Mozilla CA bundle.",
            "keywords": [
                "cabundle",
                "cacert",
                "certificate",
                "ssl",
                "tls"
            ],
            "support": {
                "irc": "irc://irc.freenode.org/composer",
                "issues": "https://github.com/composer/ca-bundle/issues",
                "source": "https://github.com/composer/ca-bundle/tree/1.3.7"
            },
            "funding": [
                {
                    "url": "https://packagist.com",
                    "type": "custom"
                },
                {
                    "url": "https://github.com/composer",
                    "type": "github"
                },
                {
                    "url": "https://tidelift.com/funding/github/packagist/composer/composer",
                    "type": "tidelift"
                }
            ],
            "time": "2023-08-30T09:31:38+00:00"
        },
        {
            "name": "composer/pcre",
            "version": "3.1.0",
            "source": {
                "type": "git",
                "url": "https://github.com/composer/pcre.git",
                "reference": "4bff79ddd77851fe3cdd11616ed3f92841ba5bd2"
            },
            "dist": {
                "type": "zip",
                "url": "https://api.github.com/repos/composer/pcre/zipball/4bff79ddd77851fe3cdd11616ed3f92841ba5bd2",
                "reference": "4bff79ddd77851fe3cdd11616ed3f92841ba5bd2",
                "shasum": ""
            },
            "require": {
                "php": "^7.4 || ^8.0"
            },
            "require-dev": {
                "phpstan/phpstan": "^1.3",
                "phpstan/phpstan-strict-rules": "^1.1",
                "symfony/phpunit-bridge": "^5"
            },
            "type": "library",
            "extra": {
                "branch-alias": {
                    "dev-main": "3.x-dev"
                }
            },
            "autoload": {
                "psr-4": {
                    "Composer\\Pcre\\": "src"
                }
            },
            "notification-url": "https://packagist.org/downloads/",
            "license": [
                "MIT"
            ],
            "authors": [
                {
                    "name": "Jordi Boggiano",
                    "email": "j.boggiano@seld.be",
                    "homepage": "http://seld.be"
                }
            ],
            "description": "PCRE wrapping library that offers type-safe preg_* replacements.",
            "keywords": [
                "PCRE",
                "preg",
                "regex",
                "regular expression"
            ],
            "support": {
                "issues": "https://github.com/composer/pcre/issues",
                "source": "https://github.com/composer/pcre/tree/3.1.0"
            },
            "funding": [
                {
                    "url": "https://packagist.com",
                    "type": "custom"
                },
                {
                    "url": "https://github.com/composer",
                    "type": "github"
                },
                {
                    "url": "https://tidelift.com/funding/github/packagist/composer/composer",
                    "type": "tidelift"
                }
            ],
            "time": "2022-11-17T09:50:14+00:00"
        },
        {
            "name": "composer/xdebug-handler",
            "version": "3.0.3",
            "source": {
                "type": "git",
                "url": "https://github.com/composer/xdebug-handler.git",
                "reference": "ced299686f41dce890debac69273b47ffe98a40c"
            },
            "dist": {
                "type": "zip",
                "url": "https://api.github.com/repos/composer/xdebug-handler/zipball/ced299686f41dce890debac69273b47ffe98a40c",
                "reference": "ced299686f41dce890debac69273b47ffe98a40c",
                "shasum": ""
            },
            "require": {
                "composer/pcre": "^1 || ^2 || ^3",
                "php": "^7.2.5 || ^8.0",
                "psr/log": "^1 || ^2 || ^3"
            },
            "require-dev": {
                "phpstan/phpstan": "^1.0",
                "phpstan/phpstan-strict-rules": "^1.1",
                "symfony/phpunit-bridge": "^6.0"
            },
            "type": "library",
            "autoload": {
                "psr-4": {
                    "Composer\\XdebugHandler\\": "src"
                }
            },
            "notification-url": "https://packagist.org/downloads/",
            "license": [
                "MIT"
            ],
            "authors": [
                {
                    "name": "John Stevenson",
                    "email": "john-stevenson@blueyonder.co.uk"
                }
            ],
            "description": "Restarts a process without Xdebug.",
            "keywords": [
                "Xdebug",
                "performance"
            ],
            "support": {
                "irc": "irc://irc.freenode.org/composer",
                "issues": "https://github.com/composer/xdebug-handler/issues",
                "source": "https://github.com/composer/xdebug-handler/tree/3.0.3"
            },
            "funding": [
                {
                    "url": "https://packagist.com",
                    "type": "custom"
                },
                {
                    "url": "https://github.com/composer",
                    "type": "github"
                },
                {
                    "url": "https://tidelift.com/funding/github/packagist/composer/composer",
                    "type": "tidelift"
                }
            ],
            "time": "2022-02-25T21:32:43+00:00"
        },
        {
            "name": "evenement/evenement",
            "version": "v3.0.1",
            "source": {
                "type": "git",
                "url": "https://github.com/igorw/evenement.git",
                "reference": "531bfb9d15f8aa57454f5f0285b18bec903b8fb7"
            },
            "dist": {
                "type": "zip",
                "url": "https://api.github.com/repos/igorw/evenement/zipball/531bfb9d15f8aa57454f5f0285b18bec903b8fb7",
                "reference": "531bfb9d15f8aa57454f5f0285b18bec903b8fb7",
                "shasum": ""
            },
            "require": {
                "php": ">=7.0"
            },
            "require-dev": {
                "phpunit/phpunit": "^6.0"
            },
            "type": "library",
            "autoload": {
                "psr-0": {
                    "Evenement": "src"
                }
            },
            "notification-url": "https://packagist.org/downloads/",
            "license": [
                "MIT"
            ],
            "authors": [
                {
                    "name": "Igor Wiedler",
                    "email": "igor@wiedler.ch"
                }
            ],
            "description": "Événement is a very simple event dispatching library for PHP",
            "keywords": [
                "event-dispatcher",
                "event-emitter"
            ],
            "support": {
                "issues": "https://github.com/igorw/evenement/issues",
                "source": "https://github.com/igorw/evenement/tree/master"
            },
            "time": "2017-07-23T21:35:13+00:00"
        },
        {
            "name": "fidry/cpu-core-counter",
            "version": "0.5.1",
            "source": {
                "type": "git",
                "url": "https://github.com/theofidry/cpu-core-counter.git",
                "reference": "b58e5a3933e541dc286cc91fc4f3898bbc6f1623"
            },
            "dist": {
                "type": "zip",
                "url": "https://api.github.com/repos/theofidry/cpu-core-counter/zipball/b58e5a3933e541dc286cc91fc4f3898bbc6f1623",
                "reference": "b58e5a3933e541dc286cc91fc4f3898bbc6f1623",
                "shasum": ""
            },
            "require": {
                "php": "^7.2 || ^8.0"
            },
            "require-dev": {
                "fidry/makefile": "^0.2.0",
                "phpstan/extension-installer": "^1.2.0",
                "phpstan/phpstan": "^1.9.2",
                "phpstan/phpstan-deprecation-rules": "^1.0.0",
                "phpstan/phpstan-phpunit": "^1.2.2",
                "phpstan/phpstan-strict-rules": "^1.4.4",
                "phpunit/phpunit": "^9.5.26 || ^8.5.31",
                "theofidry/php-cs-fixer-config": "^1.0",
                "webmozarts/strict-phpunit": "^7.5"
            },
            "type": "library",
            "autoload": {
                "psr-4": {
                    "Fidry\\CpuCoreCounter\\": "src/"
                }
            },
            "notification-url": "https://packagist.org/downloads/",
            "license": [
                "MIT"
            ],
            "authors": [
                {
                    "name": "Théo FIDRY",
                    "email": "theo.fidry@gmail.com"
                }
            ],
            "description": "Tiny utility to get the number of CPU cores.",
            "keywords": [
                "CPU",
                "core"
            ],
            "support": {
                "issues": "https://github.com/theofidry/cpu-core-counter/issues",
                "source": "https://github.com/theofidry/cpu-core-counter/tree/0.5.1"
            },
            "funding": [
                {
                    "url": "https://github.com/theofidry",
                    "type": "github"
                }
            ],
            "time": "2022-12-24T12:35:10+00:00"
        },
        {
            "name": "fig/http-message-util",
            "version": "1.1.5",
            "source": {
                "type": "git",
                "url": "https://github.com/php-fig/http-message-util.git",
                "reference": "9d94dc0154230ac39e5bf89398b324a86f63f765"
            },
            "dist": {
                "type": "zip",
                "url": "https://api.github.com/repos/php-fig/http-message-util/zipball/9d94dc0154230ac39e5bf89398b324a86f63f765",
                "reference": "9d94dc0154230ac39e5bf89398b324a86f63f765",
                "shasum": ""
            },
            "require": {
                "php": "^5.3 || ^7.0 || ^8.0"
            },
            "suggest": {
                "psr/http-message": "The package containing the PSR-7 interfaces"
            },
            "type": "library",
            "extra": {
                "branch-alias": {
                    "dev-master": "1.1.x-dev"
                }
            },
            "autoload": {
                "psr-4": {
                    "Fig\\Http\\Message\\": "src/"
                }
            },
            "notification-url": "https://packagist.org/downloads/",
            "license": [
                "MIT"
            ],
            "authors": [
                {
                    "name": "PHP-FIG",
                    "homepage": "https://www.php-fig.org/"
                }
            ],
            "description": "Utility classes and constants for use with PSR-7 (psr/http-message)",
            "keywords": [
                "http",
                "http-message",
                "psr",
                "psr-7",
                "request",
                "response"
            ],
            "support": {
                "issues": "https://github.com/php-fig/http-message-util/issues",
                "source": "https://github.com/php-fig/http-message-util/tree/1.1.5"
            },
            "time": "2020-11-24T22:02:12+00:00"
        },
        {
            "name": "hoa/compiler",
            "version": "3.17.08.08",
            "source": {
                "type": "git",
                "url": "https://github.com/hoaproject/Compiler.git",
                "reference": "aa09caf0bf28adae6654ca6ee415ee2f522672de"
            },
            "dist": {
                "type": "zip",
                "url": "https://api.github.com/repos/hoaproject/Compiler/zipball/aa09caf0bf28adae6654ca6ee415ee2f522672de",
                "reference": "aa09caf0bf28adae6654ca6ee415ee2f522672de",
                "shasum": ""
            },
            "require": {
                "hoa/consistency": "~1.0",
                "hoa/exception": "~1.0",
                "hoa/file": "~1.0",
                "hoa/iterator": "~2.0",
                "hoa/math": "~1.0",
                "hoa/protocol": "~1.0",
                "hoa/regex": "~1.0",
                "hoa/visitor": "~2.0"
            },
            "require-dev": {
                "hoa/json": "~2.0",
                "hoa/test": "~2.0"
            },
            "type": "library",
            "extra": {
                "branch-alias": {
                    "dev-master": "3.x-dev"
                }
            },
            "autoload": {
                "psr-4": {
                    "Hoa\\Compiler\\": "."
                }
            },
            "notification-url": "https://packagist.org/downloads/",
            "license": [
                "BSD-3-Clause"
            ],
            "authors": [
                {
                    "name": "Ivan Enderlin",
                    "email": "ivan.enderlin@hoa-project.net"
                },
                {
                    "name": "Hoa community",
                    "homepage": "https://hoa-project.net/"
                }
            ],
            "description": "The Hoa\\Compiler library.",
            "homepage": "https://hoa-project.net/",
            "keywords": [
                "algebraic",
                "ast",
                "compiler",
                "context-free",
                "coverage",
                "exhaustive",
                "grammar",
                "isotropic",
                "language",
                "lexer",
                "library",
                "ll1",
                "llk",
                "parser",
                "pp",
                "random",
                "regular",
                "rule",
                "sampler",
                "syntax",
                "token",
                "trace",
                "uniform"
            ],
            "support": {
                "docs": "https://central.hoa-project.net/Documentation/Library/Compiler",
                "email": "support@hoa-project.net",
                "forum": "https://users.hoa-project.net/",
                "irc": "irc://chat.freenode.net/hoaproject",
                "issues": "https://github.com/hoaproject/Compiler/issues",
                "source": "https://central.hoa-project.net/Resource/Library/Compiler"
            },
            "abandoned": true,
            "time": "2017-08-08T07:44:07+00:00"
        },
        {
            "name": "hoa/consistency",
            "version": "1.17.05.02",
            "source": {
                "type": "git",
                "url": "https://github.com/hoaproject/Consistency.git",
                "reference": "fd7d0adc82410507f332516faf655b6ed22e4c2f"
            },
            "dist": {
                "type": "zip",
                "url": "https://api.github.com/repos/hoaproject/Consistency/zipball/fd7d0adc82410507f332516faf655b6ed22e4c2f",
                "reference": "fd7d0adc82410507f332516faf655b6ed22e4c2f",
                "shasum": ""
            },
            "require": {
                "hoa/exception": "~1.0",
                "php": ">=5.5.0"
            },
            "require-dev": {
                "hoa/stream": "~1.0",
                "hoa/test": "~2.0"
            },
            "type": "library",
            "extra": {
                "branch-alias": {
                    "dev-master": "1.x-dev"
                }
            },
            "autoload": {
                "psr-4": {
                    "Hoa\\Consistency\\": "."
                },
                "files": [
                    "Prelude.php"
                ]
            },
            "notification-url": "https://packagist.org/downloads/",
            "license": [
                "BSD-3-Clause"
            ],
            "authors": [
                {
                    "name": "Ivan Enderlin",
                    "email": "ivan.enderlin@hoa-project.net"
                },
                {
                    "name": "Hoa community",
                    "homepage": "https://hoa-project.net/"
                }
            ],
            "description": "The Hoa\\Consistency library.",
            "homepage": "https://hoa-project.net/",
            "keywords": [
                "autoloader",
                "callable",
                "consistency",
                "entity",
                "flex",
                "keyword",
                "library"
            ],
            "support": {
                "docs": "https://central.hoa-project.net/Documentation/Library/Consistency",
                "email": "support@hoa-project.net",
                "forum": "https://users.hoa-project.net/",
                "irc": "irc://chat.freenode.net/hoaproject",
                "issues": "https://github.com/hoaproject/Consistency/issues",
                "source": "https://central.hoa-project.net/Resource/Library/Consistency"
            },
            "abandoned": true,
            "time": "2017-05-02T12:18:12+00:00"
        },
        {
            "name": "hoa/event",
            "version": "1.17.01.13",
            "source": {
                "type": "git",
                "url": "https://github.com/hoaproject/Event.git",
                "reference": "6c0060dced212ffa3af0e34bb46624f990b29c54"
            },
            "dist": {
                "type": "zip",
                "url": "https://api.github.com/repos/hoaproject/Event/zipball/6c0060dced212ffa3af0e34bb46624f990b29c54",
                "reference": "6c0060dced212ffa3af0e34bb46624f990b29c54",
                "shasum": ""
            },
            "require": {
                "hoa/consistency": "~1.0",
                "hoa/exception": "~1.0"
            },
            "require-dev": {
                "hoa/test": "~2.0"
            },
            "type": "library",
            "extra": {
                "branch-alias": {
                    "dev-master": "1.x-dev"
                }
            },
            "autoload": {
                "psr-4": {
                    "Hoa\\Event\\": "."
                }
            },
            "notification-url": "https://packagist.org/downloads/",
            "license": [
                "BSD-3-Clause"
            ],
            "authors": [
                {
                    "name": "Ivan Enderlin",
                    "email": "ivan.enderlin@hoa-project.net"
                },
                {
                    "name": "Hoa community",
                    "homepage": "https://hoa-project.net/"
                }
            ],
            "description": "The Hoa\\Event library.",
            "homepage": "https://hoa-project.net/",
            "keywords": [
                "event",
                "library",
                "listener",
                "observer"
            ],
            "support": {
                "docs": "https://central.hoa-project.net/Documentation/Library/Event",
                "email": "support@hoa-project.net",
                "forum": "https://users.hoa-project.net/",
                "irc": "irc://chat.freenode.net/hoaproject",
                "issues": "https://github.com/hoaproject/Event/issues",
                "source": "https://central.hoa-project.net/Resource/Library/Event"
            },
            "abandoned": true,
            "time": "2017-01-13T15:30:50+00:00"
        },
        {
            "name": "hoa/exception",
            "version": "1.17.01.16",
            "source": {
                "type": "git",
                "url": "https://github.com/hoaproject/Exception.git",
                "reference": "091727d46420a3d7468ef0595651488bfc3a458f"
            },
            "dist": {
                "type": "zip",
                "url": "https://api.github.com/repos/hoaproject/Exception/zipball/091727d46420a3d7468ef0595651488bfc3a458f",
                "reference": "091727d46420a3d7468ef0595651488bfc3a458f",
                "shasum": ""
            },
            "require": {
                "hoa/consistency": "~1.0",
                "hoa/event": "~1.0"
            },
            "require-dev": {
                "hoa/test": "~2.0"
            },
            "type": "library",
            "extra": {
                "branch-alias": {
                    "dev-master": "1.x-dev"
                }
            },
            "autoload": {
                "psr-4": {
                    "Hoa\\Exception\\": "."
                }
            },
            "notification-url": "https://packagist.org/downloads/",
            "license": [
                "BSD-3-Clause"
            ],
            "authors": [
                {
                    "name": "Ivan Enderlin",
                    "email": "ivan.enderlin@hoa-project.net"
                },
                {
                    "name": "Hoa community",
                    "homepage": "https://hoa-project.net/"
                }
            ],
            "description": "The Hoa\\Exception library.",
            "homepage": "https://hoa-project.net/",
            "keywords": [
                "exception",
                "library"
            ],
            "support": {
                "docs": "https://central.hoa-project.net/Documentation/Library/Exception",
                "email": "support@hoa-project.net",
                "forum": "https://users.hoa-project.net/",
                "irc": "irc://chat.freenode.net/hoaproject",
                "issues": "https://github.com/hoaproject/Exception/issues",
                "source": "https://central.hoa-project.net/Resource/Library/Exception"
            },
            "abandoned": true,
            "time": "2017-01-16T07:53:27+00:00"
        },
        {
            "name": "hoa/file",
            "version": "1.17.07.11",
            "source": {
                "type": "git",
                "url": "https://github.com/hoaproject/File.git",
                "reference": "35cb979b779bc54918d2f9a4e02ed6c7a1fa67ca"
            },
            "dist": {
                "type": "zip",
                "url": "https://api.github.com/repos/hoaproject/File/zipball/35cb979b779bc54918d2f9a4e02ed6c7a1fa67ca",
                "reference": "35cb979b779bc54918d2f9a4e02ed6c7a1fa67ca",
                "shasum": ""
            },
            "require": {
                "hoa/consistency": "~1.0",
                "hoa/event": "~1.0",
                "hoa/exception": "~1.0",
                "hoa/iterator": "~2.0",
                "hoa/stream": "~1.0"
            },
            "require-dev": {
                "hoa/test": "~2.0"
            },
            "type": "library",
            "extra": {
                "branch-alias": {
                    "dev-master": "1.x-dev"
                }
            },
            "autoload": {
                "psr-4": {
                    "Hoa\\File\\": "."
                }
            },
            "notification-url": "https://packagist.org/downloads/",
            "license": [
                "BSD-3-Clause"
            ],
            "authors": [
                {
                    "name": "Ivan Enderlin",
                    "email": "ivan.enderlin@hoa-project.net"
                },
                {
                    "name": "Hoa community",
                    "homepage": "https://hoa-project.net/"
                }
            ],
            "description": "The Hoa\\File library.",
            "homepage": "https://hoa-project.net/",
            "keywords": [
                "Socket",
                "directory",
                "file",
                "finder",
                "library",
                "link",
                "temporary"
            ],
            "support": {
                "docs": "https://central.hoa-project.net/Documentation/Library/File",
                "email": "support@hoa-project.net",
                "forum": "https://users.hoa-project.net/",
                "irc": "irc://chat.freenode.net/hoaproject",
                "issues": "https://github.com/hoaproject/File/issues",
                "source": "https://central.hoa-project.net/Resource/Library/File"
            },
            "abandoned": true,
            "time": "2017-07-11T07:42:15+00:00"
        },
        {
            "name": "hoa/iterator",
            "version": "2.17.01.10",
            "source": {
                "type": "git",
                "url": "https://github.com/hoaproject/Iterator.git",
                "reference": "d1120ba09cb4ccd049c86d10058ab94af245f0cc"
            },
            "dist": {
                "type": "zip",
                "url": "https://api.github.com/repos/hoaproject/Iterator/zipball/d1120ba09cb4ccd049c86d10058ab94af245f0cc",
                "reference": "d1120ba09cb4ccd049c86d10058ab94af245f0cc",
                "shasum": ""
            },
            "require": {
                "hoa/consistency": "~1.0",
                "hoa/exception": "~1.0"
            },
            "require-dev": {
                "hoa/test": "~2.0"
            },
            "type": "library",
            "extra": {
                "branch-alias": {
                    "dev-master": "2.x-dev"
                }
            },
            "autoload": {
                "psr-4": {
                    "Hoa\\Iterator\\": "."
                }
            },
            "notification-url": "https://packagist.org/downloads/",
            "license": [
                "BSD-3-Clause"
            ],
            "authors": [
                {
                    "name": "Ivan Enderlin",
                    "email": "ivan.enderlin@hoa-project.net"
                },
                {
                    "name": "Hoa community",
                    "homepage": "https://hoa-project.net/"
                }
            ],
            "description": "The Hoa\\Iterator library.",
            "homepage": "https://hoa-project.net/",
            "keywords": [
                "iterator",
                "library"
            ],
            "support": {
                "docs": "https://central.hoa-project.net/Documentation/Library/Iterator",
                "email": "support@hoa-project.net",
                "forum": "https://users.hoa-project.net/",
                "irc": "irc://chat.freenode.net/hoaproject",
                "issues": "https://github.com/hoaproject/Iterator/issues",
                "source": "https://central.hoa-project.net/Resource/Library/Iterator"
            },
            "abandoned": true,
            "time": "2017-01-10T10:34:47+00:00"
        },
        {
            "name": "hoa/math",
            "version": "1.17.05.16",
            "source": {
                "type": "git",
                "url": "https://github.com/hoaproject/Math.git",
                "reference": "7150785d30f5d565704912116a462e9f5bc83a0c"
            },
            "dist": {
                "type": "zip",
                "url": "https://api.github.com/repos/hoaproject/Math/zipball/7150785d30f5d565704912116a462e9f5bc83a0c",
                "reference": "7150785d30f5d565704912116a462e9f5bc83a0c",
                "shasum": ""
            },
            "require": {
                "hoa/compiler": "~3.0",
                "hoa/consistency": "~1.0",
                "hoa/exception": "~1.0",
                "hoa/iterator": "~2.0",
                "hoa/protocol": "~1.0",
                "hoa/zformat": "~1.0"
            },
            "require-dev": {
                "hoa/test": "~2.0"
            },
            "type": "library",
            "extra": {
                "branch-alias": {
                    "dev-master": "1.x-dev"
                }
            },
            "autoload": {
                "psr-4": {
                    "Hoa\\Math\\": "."
                }
            },
            "notification-url": "https://packagist.org/downloads/",
            "license": [
                "BSD-3-Clause"
            ],
            "authors": [
                {
                    "name": "Ivan Enderlin",
                    "email": "ivan.enderlin@hoa-project.net"
                },
                {
                    "name": "Hoa community",
                    "homepage": "https://hoa-project.net/"
                }
            ],
            "description": "The Hoa\\Math library.",
            "homepage": "https://hoa-project.net/",
            "keywords": [
                "arrangement",
                "combination",
                "combinatorics",
                "counting",
                "library",
                "math",
                "permutation",
                "sampler",
                "set"
            ],
            "support": {
                "docs": "https://central.hoa-project.net/Documentation/Library/Math",
                "email": "support@hoa-project.net",
                "forum": "https://users.hoa-project.net/",
                "irc": "irc://chat.freenode.net/hoaproject",
                "issues": "https://github.com/hoaproject/Math/issues",
                "source": "https://central.hoa-project.net/Resource/Library/Math"
            },
            "abandoned": true,
            "time": "2017-05-16T08:02:17+00:00"
        },
        {
            "name": "hoa/protocol",
            "version": "1.17.01.14",
            "source": {
                "type": "git",
                "url": "https://github.com/hoaproject/Protocol.git",
                "reference": "5c2cf972151c45f373230da170ea015deecf19e2"
            },
            "dist": {
                "type": "zip",
                "url": "https://api.github.com/repos/hoaproject/Protocol/zipball/5c2cf972151c45f373230da170ea015deecf19e2",
                "reference": "5c2cf972151c45f373230da170ea015deecf19e2",
                "shasum": ""
            },
            "require": {
                "hoa/consistency": "~1.0",
                "hoa/exception": "~1.0"
            },
            "require-dev": {
                "hoa/test": "~2.0"
            },
            "type": "library",
            "extra": {
                "branch-alias": {
                    "dev-master": "1.x-dev"
                }
            },
            "autoload": {
                "psr-4": {
                    "Hoa\\Protocol\\": "."
                },
                "files": [
                    "Wrapper.php"
                ]
            },
            "notification-url": "https://packagist.org/downloads/",
            "license": [
                "BSD-3-Clause"
            ],
            "authors": [
                {
                    "name": "Ivan Enderlin",
                    "email": "ivan.enderlin@hoa-project.net"
                },
                {
                    "name": "Hoa community",
                    "homepage": "https://hoa-project.net/"
                }
            ],
            "description": "The Hoa\\Protocol library.",
            "homepage": "https://hoa-project.net/",
            "keywords": [
                "library",
                "protocol",
                "resource",
                "stream",
                "wrapper"
            ],
            "support": {
                "docs": "https://central.hoa-project.net/Documentation/Library/Protocol",
                "email": "support@hoa-project.net",
                "forum": "https://users.hoa-project.net/",
                "irc": "irc://chat.freenode.net/hoaproject",
                "issues": "https://github.com/hoaproject/Protocol/issues",
                "source": "https://central.hoa-project.net/Resource/Library/Protocol"
            },
            "abandoned": true,
            "time": "2017-01-14T12:26:10+00:00"
        },
        {
            "name": "hoa/regex",
            "version": "1.17.01.13",
            "source": {
                "type": "git",
                "url": "https://github.com/hoaproject/Regex.git",
                "reference": "7e263a61b6fb45c1d03d8e5ef77668518abd5bec"
            },
            "dist": {
                "type": "zip",
                "url": "https://api.github.com/repos/hoaproject/Regex/zipball/7e263a61b6fb45c1d03d8e5ef77668518abd5bec",
                "reference": "7e263a61b6fb45c1d03d8e5ef77668518abd5bec",
                "shasum": ""
            },
            "require": {
                "hoa/consistency": "~1.0",
                "hoa/exception": "~1.0",
                "hoa/math": "~1.0",
                "hoa/protocol": "~1.0",
                "hoa/ustring": "~4.0",
                "hoa/visitor": "~2.0"
            },
            "type": "library",
            "extra": {
                "branch-alias": {
                    "dev-master": "1.x-dev"
                }
            },
            "autoload": {
                "psr-4": {
                    "Hoa\\Regex\\": "."
                }
            },
            "notification-url": "https://packagist.org/downloads/",
            "license": [
                "BSD-3-Clause"
            ],
            "authors": [
                {
                    "name": "Ivan Enderlin",
                    "email": "ivan.enderlin@hoa-project.net"
                },
                {
                    "name": "Hoa community",
                    "homepage": "https://hoa-project.net/"
                }
            ],
            "description": "The Hoa\\Regex library.",
            "homepage": "https://hoa-project.net/",
            "keywords": [
                "compiler",
                "library",
                "regex"
            ],
            "support": {
                "docs": "https://central.hoa-project.net/Documentation/Library/Regex",
                "email": "support@hoa-project.net",
                "forum": "https://users.hoa-project.net/",
                "irc": "irc://chat.freenode.net/hoaproject",
                "issues": "https://github.com/hoaproject/Regex/issues",
                "source": "https://central.hoa-project.net/Resource/Library/Regex"
            },
            "abandoned": true,
            "time": "2017-01-13T16:10:24+00:00"
        },
        {
            "name": "hoa/stream",
            "version": "1.17.02.21",
            "source": {
                "type": "git",
                "url": "https://github.com/hoaproject/Stream.git",
                "reference": "3293cfffca2de10525df51436adf88a559151d82"
            },
            "dist": {
                "type": "zip",
                "url": "https://api.github.com/repos/hoaproject/Stream/zipball/3293cfffca2de10525df51436adf88a559151d82",
                "reference": "3293cfffca2de10525df51436adf88a559151d82",
                "shasum": ""
            },
            "require": {
                "hoa/consistency": "~1.0",
                "hoa/event": "~1.0",
                "hoa/exception": "~1.0",
                "hoa/protocol": "~1.0"
            },
            "require-dev": {
                "hoa/test": "~2.0"
            },
            "type": "library",
            "extra": {
                "branch-alias": {
                    "dev-master": "1.x-dev"
                }
            },
            "autoload": {
                "psr-4": {
                    "Hoa\\Stream\\": "."
                }
            },
            "notification-url": "https://packagist.org/downloads/",
            "license": [
                "BSD-3-Clause"
            ],
            "authors": [
                {
                    "name": "Ivan Enderlin",
                    "email": "ivan.enderlin@hoa-project.net"
                },
                {
                    "name": "Hoa community",
                    "homepage": "https://hoa-project.net/"
                }
            ],
            "description": "The Hoa\\Stream library.",
            "homepage": "https://hoa-project.net/",
            "keywords": [
                "Context",
                "bucket",
                "composite",
                "filter",
                "in",
                "library",
                "out",
                "protocol",
                "stream",
                "wrapper"
            ],
            "support": {
                "docs": "https://central.hoa-project.net/Documentation/Library/Stream",
                "email": "support@hoa-project.net",
                "forum": "https://users.hoa-project.net/",
                "irc": "irc://chat.freenode.net/hoaproject",
                "issues": "https://github.com/hoaproject/Stream/issues",
                "source": "https://central.hoa-project.net/Resource/Library/Stream"
            },
            "abandoned": true,
            "time": "2017-02-21T16:01:06+00:00"
        },
        {
            "name": "hoa/ustring",
            "version": "4.17.01.16",
            "source": {
                "type": "git",
                "url": "https://github.com/hoaproject/Ustring.git",
                "reference": "e6326e2739178799b1fe3fdd92029f9517fa17a0"
            },
            "dist": {
                "type": "zip",
                "url": "https://api.github.com/repos/hoaproject/Ustring/zipball/e6326e2739178799b1fe3fdd92029f9517fa17a0",
                "reference": "e6326e2739178799b1fe3fdd92029f9517fa17a0",
                "shasum": ""
            },
            "require": {
                "hoa/consistency": "~1.0",
                "hoa/exception": "~1.0"
            },
            "require-dev": {
                "hoa/test": "~2.0"
            },
            "suggest": {
                "ext-iconv": "ext/iconv must be present (or a third implementation) to use Hoa\\Ustring::transcode().",
                "ext-intl": "To get a better Hoa\\Ustring::toAscii() and Hoa\\Ustring::compareTo()."
            },
            "type": "library",
            "extra": {
                "branch-alias": {
                    "dev-master": "4.x-dev"
                }
            },
            "autoload": {
                "psr-4": {
                    "Hoa\\Ustring\\": "."
                }
            },
            "notification-url": "https://packagist.org/downloads/",
            "license": [
                "BSD-3-Clause"
            ],
            "authors": [
                {
                    "name": "Ivan Enderlin",
                    "email": "ivan.enderlin@hoa-project.net"
                },
                {
                    "name": "Hoa community",
                    "homepage": "https://hoa-project.net/"
                }
            ],
            "description": "The Hoa\\Ustring library.",
            "homepage": "https://hoa-project.net/",
            "keywords": [
                "library",
                "search",
                "string",
                "unicode"
            ],
            "support": {
                "docs": "https://central.hoa-project.net/Documentation/Library/Ustring",
                "email": "support@hoa-project.net",
                "forum": "https://users.hoa-project.net/",
                "irc": "irc://chat.freenode.net/hoaproject",
                "issues": "https://github.com/hoaproject/Ustring/issues",
                "source": "https://central.hoa-project.net/Resource/Library/Ustring"
            },
            "abandoned": true,
            "time": "2017-01-16T07:08:25+00:00"
        },
        {
            "name": "hoa/visitor",
            "version": "2.17.01.16",
            "source": {
                "type": "git",
                "url": "https://github.com/hoaproject/Visitor.git",
                "reference": "c18fe1cbac98ae449e0d56e87469103ba08f224a"
            },
            "dist": {
                "type": "zip",
                "url": "https://api.github.com/repos/hoaproject/Visitor/zipball/c18fe1cbac98ae449e0d56e87469103ba08f224a",
                "reference": "c18fe1cbac98ae449e0d56e87469103ba08f224a",
                "shasum": ""
            },
            "require": {
                "hoa/consistency": "~1.0"
            },
            "require-dev": {
                "hoa/test": "~2.0"
            },
            "type": "library",
            "extra": {
                "branch-alias": {
                    "dev-master": "2.x-dev"
                }
            },
            "autoload": {
                "psr-4": {
                    "Hoa\\Visitor\\": "."
                }
            },
            "notification-url": "https://packagist.org/downloads/",
            "license": [
                "BSD-3-Clause"
            ],
            "authors": [
                {
                    "name": "Ivan Enderlin",
                    "email": "ivan.enderlin@hoa-project.net"
                },
                {
                    "name": "Hoa community",
                    "homepage": "https://hoa-project.net/"
                }
            ],
            "description": "The Hoa\\Visitor library.",
            "homepage": "https://hoa-project.net/",
            "keywords": [
                "library",
                "structure",
                "visit",
                "visitor"
            ],
            "support": {
                "docs": "https://central.hoa-project.net/Documentation/Library/Visitor",
                "email": "support@hoa-project.net",
                "forum": "https://users.hoa-project.net/",
                "irc": "irc://chat.freenode.net/hoaproject",
                "issues": "https://github.com/hoaproject/Visitor/issues",
                "source": "https://central.hoa-project.net/Resource/Library/Visitor"
            },
            "abandoned": true,
            "time": "2017-01-16T07:02:03+00:00"
        },
        {
            "name": "hoa/zformat",
            "version": "1.17.01.10",
            "source": {
                "type": "git",
                "url": "https://github.com/hoaproject/Zformat.git",
                "reference": "522c381a2a075d4b9dbb42eb4592dd09520e4ac2"
            },
            "dist": {
                "type": "zip",
                "url": "https://api.github.com/repos/hoaproject/Zformat/zipball/522c381a2a075d4b9dbb42eb4592dd09520e4ac2",
                "reference": "522c381a2a075d4b9dbb42eb4592dd09520e4ac2",
                "shasum": ""
            },
            "require": {
                "hoa/consistency": "~1.0",
                "hoa/exception": "~1.0"
            },
            "type": "library",
            "extra": {
                "branch-alias": {
                    "dev-master": "1.x-dev"
                }
            },
            "autoload": {
                "psr-4": {
                    "Hoa\\Zformat\\": "."
                }
            },
            "notification-url": "https://packagist.org/downloads/",
            "license": [
                "BSD-3-Clause"
            ],
            "authors": [
                {
                    "name": "Ivan Enderlin",
                    "email": "ivan.enderlin@hoa-project.net"
                },
                {
                    "name": "Hoa community",
                    "homepage": "https://hoa-project.net/"
                }
            ],
            "description": "The Hoa\\Zformat library.",
            "homepage": "https://hoa-project.net/",
            "keywords": [
                "library",
                "parameter",
                "zformat"
            ],
            "support": {
                "docs": "https://central.hoa-project.net/Documentation/Library/Zformat",
                "email": "support@hoa-project.net",
                "forum": "https://users.hoa-project.net/",
                "irc": "irc://chat.freenode.net/hoaproject",
                "issues": "https://github.com/hoaproject/Zformat/issues",
                "source": "https://central.hoa-project.net/Resource/Library/Zformat"
            },
            "abandoned": true,
            "time": "2017-01-10T10:39:54+00:00"
        },
        {
            "name": "jetbrains/phpstorm-stubs",
            "version": "dev-master",
            "source": {
                "type": "git",
                "url": "https://github.com/JetBrains/phpstorm-stubs.git",
                "reference": "cd71853118bed99193186d6a52ed1c4181dea1da"
            },
            "dist": {
                "type": "zip",
                "url": "https://api.github.com/repos/JetBrains/phpstorm-stubs/zipball/cd71853118bed99193186d6a52ed1c4181dea1da",
                "reference": "cd71853118bed99193186d6a52ed1c4181dea1da",
                "shasum": ""
            },
            "require-dev": {
                "friendsofphp/php-cs-fixer": "@stable",
                "nikic/php-parser": "@stable",
                "php": "^8.0",
                "phpdocumentor/reflection-docblock": "@stable",
                "phpunit/phpunit": "^9.6"
            },
            "default-branch": true,
            "type": "library",
            "autoload": {
                "files": [
                    "PhpStormStubsMap.php"
                ]
            },
            "notification-url": "https://packagist.org/downloads/",
            "license": [
                "Apache-2.0"
            ],
            "description": "PHP runtime & extensions header files for PhpStorm",
            "homepage": "https://www.jetbrains.com/phpstorm",
            "keywords": [
                "autocomplete",
                "code",
                "inference",
                "inspection",
                "jetbrains",
                "phpstorm",
                "stubs",
                "type"
            ],
            "support": {
                "source": "https://github.com/JetBrains/phpstorm-stubs/tree/master"
            },
            "time": "2023-09-14T08:01:56+00:00"
        },
        {
            "name": "nette/bootstrap",
            "version": "v3.1.4",
            "source": {
                "type": "git",
                "url": "https://github.com/nette/bootstrap.git",
                "reference": "1a7965b4ee401ad0e3f673b9c016d2481afdc280"
            },
            "dist": {
                "type": "zip",
                "url": "https://api.github.com/repos/nette/bootstrap/zipball/1a7965b4ee401ad0e3f673b9c016d2481afdc280",
                "reference": "1a7965b4ee401ad0e3f673b9c016d2481afdc280",
                "shasum": ""
            },
            "require": {
                "nette/di": "^3.0.5",
                "nette/utils": "^3.2.1 || ^4.0",
                "php": ">=7.2 <8.3"
            },
            "conflict": {
                "tracy/tracy": "<2.6"
            },
            "require-dev": {
                "latte/latte": "^2.8",
                "nette/application": "^3.1",
                "nette/caching": "^3.0",
                "nette/database": "^3.0",
                "nette/forms": "^3.0",
                "nette/http": "^3.0",
                "nette/mail": "^3.0",
                "nette/robot-loader": "^3.0",
                "nette/safe-stream": "^2.2",
                "nette/security": "^3.0",
                "nette/tester": "^2.0",
                "phpstan/phpstan-nette": "^0.12",
                "tracy/tracy": "^2.6"
            },
            "suggest": {
                "nette/robot-loader": "to use Configurator::createRobotLoader()",
                "tracy/tracy": "to use Configurator::enableTracy()"
            },
            "type": "library",
            "extra": {
                "branch-alias": {
                    "dev-master": "3.1-dev"
                }
            },
            "autoload": {
                "classmap": [
                    "src/"
                ]
            },
            "notification-url": "https://packagist.org/downloads/",
            "license": [
                "BSD-3-Clause",
                "GPL-2.0-only",
                "GPL-3.0-only"
            ],
            "authors": [
                {
                    "name": "David Grudl",
                    "homepage": "https://davidgrudl.com"
                },
                {
                    "name": "Nette Community",
                    "homepage": "https://nette.org/contributors"
                }
            ],
            "description": "🅱  Nette Bootstrap: the simple way to configure and bootstrap your Nette application.",
            "homepage": "https://nette.org",
            "keywords": [
                "bootstrapping",
                "configurator",
                "nette"
            ],
            "support": {
                "issues": "https://github.com/nette/bootstrap/issues",
                "source": "https://github.com/nette/bootstrap/tree/v3.1.4"
            },
            "time": "2022-12-14T15:23:02+00:00"
        },
        {
            "name": "nette/di",
            "version": "v3.1.x-dev",
            "source": {
                "type": "git",
                "url": "https://github.com/nette/di.git",
                "reference": "f80a9f71e47d50f696f583f6b4ef44856618b686"
            },
            "dist": {
                "type": "zip",
                "url": "https://api.github.com/repos/nette/di/zipball/f80a9f71e47d50f696f583f6b4ef44856618b686",
                "reference": "f80a9f71e47d50f696f583f6b4ef44856618b686",
                "shasum": ""
            },
            "require": {
                "ext-tokenizer": "*",
                "nette/neon": "^3.3 || ^4.0",
                "nette/php-generator": "^3.5.4 || ^4.0",
                "nette/robot-loader": "^3.2 || ~4.0.0",
                "nette/schema": "^1.2",
                "nette/utils": "^3.2.5 || ~4.0.0",
                "php": "7.2 - 8.3"
            },
            "require-dev": {
                "nette/tester": "^2.4",
                "phpstan/phpstan": "^1.0",
                "tracy/tracy": "^2.9"
            },
            "type": "library",
            "extra": {
                "branch-alias": {
                    "dev-master": "3.1-dev"
                }
            },
            "autoload": {
                "classmap": [
                    "src/"
                ]
            },
            "notification-url": "https://packagist.org/downloads/",
            "license": [
                "BSD-3-Clause",
                "GPL-2.0-only",
                "GPL-3.0-only"
            ],
            "authors": [
                {
                    "name": "David Grudl",
                    "homepage": "https://davidgrudl.com"
                },
                {
                    "name": "Nette Community",
                    "homepage": "https://nette.org/contributors"
                }
            ],
            "description": "💎 Nette Dependency Injection Container: Flexible, compiled and full-featured DIC with perfectly usable autowiring and support for all new PHP features.",
            "homepage": "https://nette.org",
            "keywords": [
                "compiled",
                "di",
                "dic",
                "factory",
                "ioc",
                "nette",
                "static"
            ],
            "support": {
                "issues": "https://github.com/nette/di/issues",
                "source": "https://github.com/nette/di/tree/v3.1"
            },
            "time": "2023-08-30T15:26:38+00:00"
        },
        {
            "name": "nette/finder",
            "version": "v2.6.0",
            "source": {
                "type": "git",
                "url": "https://github.com/nette/finder.git",
                "reference": "991aefb42860abeab8e003970c3809a9d83cb932"
            },
            "dist": {
                "type": "zip",
                "url": "https://api.github.com/repos/nette/finder/zipball/991aefb42860abeab8e003970c3809a9d83cb932",
                "reference": "991aefb42860abeab8e003970c3809a9d83cb932",
                "shasum": ""
            },
            "require": {
                "nette/utils": "^2.4 || ^3.0",
                "php": ">=7.1"
            },
            "conflict": {
                "nette/nette": "<2.2"
            },
            "require-dev": {
                "nette/tester": "^2.0",
                "phpstan/phpstan": "^0.12",
                "tracy/tracy": "^2.3"
            },
            "type": "library",
            "extra": {
                "branch-alias": {
                    "dev-master": "2.6-dev"
                }
            },
            "autoload": {
                "classmap": [
                    "src/"
                ]
            },
            "notification-url": "https://packagist.org/downloads/",
            "license": [
                "BSD-3-Clause",
                "GPL-2.0-only",
                "GPL-3.0-only"
            ],
            "authors": [
                {
                    "name": "David Grudl",
                    "homepage": "https://davidgrudl.com"
                },
                {
                    "name": "Nette Community",
                    "homepage": "https://nette.org/contributors"
                }
            ],
            "description": "🔍 Nette Finder: find files and directories with an intuitive API.",
            "homepage": "https://nette.org",
            "keywords": [
                "filesystem",
                "glob",
                "iterator",
                "nette"
            ],
            "support": {
                "issues": "https://github.com/nette/finder/issues",
                "source": "https://github.com/nette/finder/tree/v2.6.0"
            },
            "time": "2022-10-13T01:31:15+00:00"
        },
        {
            "name": "nette/neon",
            "version": "v3.3.2",
            "source": {
                "type": "git",
                "url": "https://github.com/nette/neon.git",
                "reference": "54b287d8c2cdbe577b02e28ca1713e275b05ece2"
            },
            "dist": {
                "type": "zip",
                "url": "https://api.github.com/repos/nette/neon/zipball/54b287d8c2cdbe577b02e28ca1713e275b05ece2",
                "reference": "54b287d8c2cdbe577b02e28ca1713e275b05ece2",
                "shasum": ""
            },
            "require": {
                "ext-json": "*",
                "php": ">=7.1"
            },
            "require-dev": {
                "nette/tester": "^2.0",
                "phpstan/phpstan": "^0.12",
                "tracy/tracy": "^2.7"
            },
            "bin": [
                "bin/neon-lint"
            ],
            "type": "library",
            "extra": {
                "branch-alias": {
                    "dev-master": "3.3-dev"
                }
            },
            "autoload": {
                "classmap": [
                    "src/"
                ]
            },
            "notification-url": "https://packagist.org/downloads/",
            "license": [
                "BSD-3-Clause",
                "GPL-2.0-only",
                "GPL-3.0-only"
            ],
            "authors": [
                {
                    "name": "David Grudl",
                    "homepage": "https://davidgrudl.com"
                },
                {
                    "name": "Nette Community",
                    "homepage": "https://nette.org/contributors"
                }
            ],
            "description": "🍸 Nette NEON: encodes and decodes NEON file format.",
            "homepage": "https://ne-on.org",
            "keywords": [
                "export",
                "import",
                "neon",
                "nette",
                "yaml"
            ],
            "support": {
                "issues": "https://github.com/nette/neon/issues",
                "source": "https://github.com/nette/neon/tree/v3.3.2"
            },
            "time": "2021-11-25T15:57:41+00:00"
        },
        {
            "name": "nette/php-generator",
            "version": "v3.6.5",
            "source": {
                "type": "git",
                "url": "https://github.com/nette/php-generator.git",
                "reference": "9370403f9d9c25b51c4596ded1fbfe70347f7c82"
            },
            "dist": {
                "type": "zip",
                "url": "https://api.github.com/repos/nette/php-generator/zipball/9370403f9d9c25b51c4596ded1fbfe70347f7c82",
                "reference": "9370403f9d9c25b51c4596ded1fbfe70347f7c82",
                "shasum": ""
            },
            "require": {
                "nette/utils": "^3.1.2",
                "php": ">=7.2 <8.2"
            },
            "require-dev": {
                "nette/tester": "^2.4",
                "nikic/php-parser": "^4.13",
                "phpstan/phpstan": "^0.12",
                "tracy/tracy": "^2.8"
            },
            "suggest": {
                "nikic/php-parser": "to use ClassType::withBodiesFrom() & GlobalFunction::withBodyFrom()"
            },
            "type": "library",
            "extra": {
                "branch-alias": {
                    "dev-master": "3.6-dev"
                }
            },
            "autoload": {
                "classmap": [
                    "src/"
                ]
            },
            "notification-url": "https://packagist.org/downloads/",
            "license": [
                "BSD-3-Clause",
                "GPL-2.0-only",
                "GPL-3.0-only"
            ],
            "authors": [
                {
                    "name": "David Grudl",
                    "homepage": "https://davidgrudl.com"
                },
                {
                    "name": "Nette Community",
                    "homepage": "https://nette.org/contributors"
                }
            ],
            "description": "🐘 Nette PHP Generator: generates neat PHP code for you. Supports new PHP 8.1 features.",
            "homepage": "https://nette.org",
            "keywords": [
                "code",
                "nette",
                "php",
                "scaffolding"
            ],
            "support": {
                "issues": "https://github.com/nette/php-generator/issues",
                "source": "https://github.com/nette/php-generator/tree/v3.6.5"
            },
            "time": "2021-11-24T16:23:44+00:00"
        },
        {
            "name": "nette/robot-loader",
            "version": "v3.4.1",
            "source": {
                "type": "git",
                "url": "https://github.com/nette/robot-loader.git",
                "reference": "e2adc334cb958164c050f485d99c44c430f51fe2"
            },
            "dist": {
                "type": "zip",
                "url": "https://api.github.com/repos/nette/robot-loader/zipball/e2adc334cb958164c050f485d99c44c430f51fe2",
                "reference": "e2adc334cb958164c050f485d99c44c430f51fe2",
                "shasum": ""
            },
            "require": {
                "ext-tokenizer": "*",
                "nette/finder": "^2.5 || ^3.0",
                "nette/utils": "^3.0",
                "php": ">=7.1"
            },
            "require-dev": {
                "nette/tester": "^2.0",
                "phpstan/phpstan": "^0.12",
                "tracy/tracy": "^2.3"
            },
            "type": "library",
            "extra": {
                "branch-alias": {
                    "dev-master": "3.4-dev"
                }
            },
            "autoload": {
                "classmap": [
                    "src/"
                ]
            },
            "notification-url": "https://packagist.org/downloads/",
            "license": [
                "BSD-3-Clause",
                "GPL-2.0-only",
                "GPL-3.0-only"
            ],
            "authors": [
                {
                    "name": "David Grudl",
                    "homepage": "https://davidgrudl.com"
                },
                {
                    "name": "Nette Community",
                    "homepage": "https://nette.org/contributors"
                }
            ],
            "description": "🍀 Nette RobotLoader: high performance and comfortable autoloader that will search and autoload classes within your application.",
            "homepage": "https://nette.org",
            "keywords": [
                "autoload",
                "class",
                "interface",
                "nette",
                "trait"
            ],
            "support": {
                "issues": "https://github.com/nette/robot-loader/issues",
                "source": "https://github.com/nette/robot-loader/tree/v3.4.1"
            },
            "time": "2021-08-25T15:53:54+00:00"
        },
        {
            "name": "nette/schema",
            "version": "v1.2.4",
            "source": {
                "type": "git",
                "url": "https://github.com/nette/schema.git",
                "reference": "c9ff517a53903b3d4e29ec547fb20feecb05b8ab"
            },
            "dist": {
                "type": "zip",
                "url": "https://api.github.com/repos/nette/schema/zipball/c9ff517a53903b3d4e29ec547fb20feecb05b8ab",
                "reference": "c9ff517a53903b3d4e29ec547fb20feecb05b8ab",
                "shasum": ""
            },
            "require": {
                "nette/utils": "^2.5.7 || ^3.1.5 ||  ^4.0",
                "php": "7.1 - 8.3"
            },
            "require-dev": {
                "nette/tester": "^2.3 || ^2.4",
                "phpstan/phpstan-nette": "^1.0",
                "tracy/tracy": "^2.7"
            },
            "type": "library",
            "extra": {
                "branch-alias": {
                    "dev-master": "1.2-dev"
                }
            },
            "autoload": {
                "classmap": [
                    "src/"
                ]
            },
            "notification-url": "https://packagist.org/downloads/",
            "license": [
                "BSD-3-Clause",
                "GPL-2.0-only",
                "GPL-3.0-only"
            ],
            "authors": [
                {
                    "name": "David Grudl",
                    "homepage": "https://davidgrudl.com"
                },
                {
                    "name": "Nette Community",
                    "homepage": "https://nette.org/contributors"
                }
            ],
            "description": "📐 Nette Schema: validating data structures against a given Schema.",
            "homepage": "https://nette.org",
            "keywords": [
                "config",
                "nette"
            ],
            "support": {
                "issues": "https://github.com/nette/schema/issues",
                "source": "https://github.com/nette/schema/tree/v1.2.4"
            },
            "time": "2023-08-05T18:56:25+00:00"
        },
        {
            "name": "nette/utils",
            "version": "v3.2.7",
            "source": {
                "type": "git",
                "url": "https://github.com/nette/utils.git",
                "reference": "0af4e3de4df9f1543534beab255ccf459e7a2c99"
            },
            "dist": {
                "type": "zip",
                "url": "https://api.github.com/repos/nette/utils/zipball/0af4e3de4df9f1543534beab255ccf459e7a2c99",
                "reference": "0af4e3de4df9f1543534beab255ccf459e7a2c99",
                "shasum": ""
            },
            "require": {
                "php": ">=7.2 <8.2"
            },
            "conflict": {
                "nette/di": "<3.0.6"
            },
            "require-dev": {
                "nette/tester": "~2.0",
                "phpstan/phpstan": "^1.0",
                "tracy/tracy": "^2.3"
            },
            "suggest": {
                "ext-gd": "to use Image",
                "ext-iconv": "to use Strings::webalize(), toAscii(), chr() and reverse()",
                "ext-intl": "to use Strings::webalize(), toAscii(), normalize() and compare()",
                "ext-json": "to use Nette\\Utils\\Json",
                "ext-mbstring": "to use Strings::lower() etc...",
                "ext-tokenizer": "to use Nette\\Utils\\Reflection::getUseStatements()",
                "ext-xml": "to use Strings::length() etc. when mbstring is not available"
            },
            "type": "library",
            "extra": {
                "branch-alias": {
                    "dev-master": "3.2-dev"
                }
            },
            "autoload": {
                "classmap": [
                    "src/"
                ]
            },
            "notification-url": "https://packagist.org/downloads/",
            "license": [
                "BSD-3-Clause",
                "GPL-2.0-only",
                "GPL-3.0-only"
            ],
            "authors": [
                {
                    "name": "David Grudl",
                    "homepage": "https://davidgrudl.com"
                },
                {
                    "name": "Nette Community",
                    "homepage": "https://nette.org/contributors"
                }
            ],
            "description": "🛠  Nette Utils: lightweight utilities for string & array manipulation, image handling, safe JSON encoding/decoding, validation, slug or strong password generating etc.",
            "homepage": "https://nette.org",
            "keywords": [
                "array",
                "core",
                "datetime",
                "images",
                "json",
                "nette",
                "paginator",
                "password",
                "slugify",
                "string",
                "unicode",
                "utf-8",
                "utility",
                "validation"
            ],
            "support": {
                "issues": "https://github.com/nette/utils/issues",
                "source": "https://github.com/nette/utils/tree/v3.2.7"
            },
            "time": "2022-01-24T11:29:14+00:00"
        },
        {
            "name": "nikic/php-parser",
            "version": "v4.17.1",
            "source": {
                "type": "git",
                "url": "https://github.com/nikic/PHP-Parser.git",
                "reference": "a6303e50c90c355c7eeee2c4a8b27fe8dc8fef1d"
            },
            "dist": {
                "type": "zip",
                "url": "https://api.github.com/repos/nikic/PHP-Parser/zipball/a6303e50c90c355c7eeee2c4a8b27fe8dc8fef1d",
                "reference": "a6303e50c90c355c7eeee2c4a8b27fe8dc8fef1d",
                "shasum": ""
            },
            "require": {
                "ext-tokenizer": "*",
                "php": ">=7.0"
            },
            "require-dev": {
                "ircmaxell/php-yacc": "^0.0.7",
                "phpunit/phpunit": "^6.5 || ^7.0 || ^8.0 || ^9.0"
            },
            "bin": [
                "bin/php-parse"
            ],
            "type": "library",
            "extra": {
                "branch-alias": {
                    "dev-master": "4.9-dev"
                }
            },
            "autoload": {
                "psr-4": {
                    "PhpParser\\": "lib/PhpParser"
                }
            },
            "notification-url": "https://packagist.org/downloads/",
            "license": [
                "BSD-3-Clause"
            ],
            "authors": [
                {
                    "name": "Nikita Popov"
                }
            ],
            "description": "A PHP parser written in PHP",
            "keywords": [
                "parser",
                "php"
            ],
            "support": {
                "issues": "https://github.com/nikic/PHP-Parser/issues",
                "source": "https://github.com/nikic/PHP-Parser/tree/v4.17.1"
            },
            "time": "2023-08-13T19:53:39+00:00"
        },
        {
            "name": "ondram/ci-detector",
            "version": "3.5.1",
            "source": {
                "type": "git",
                "url": "https://github.com/OndraM/ci-detector.git",
                "reference": "594e61252843b68998bddd48078c5058fe9028bd"
            },
            "dist": {
                "type": "zip",
                "url": "https://api.github.com/repos/OndraM/ci-detector/zipball/594e61252843b68998bddd48078c5058fe9028bd",
                "reference": "594e61252843b68998bddd48078c5058fe9028bd",
                "shasum": ""
            },
            "require": {
                "php": "^7.1 || ^8.0"
            },
            "require-dev": {
                "ergebnis/composer-normalize": "^2.2",
                "lmc/coding-standard": "^1.3 || ^2.0",
                "php-parallel-lint/php-parallel-lint": "^1.1",
                "phpstan/extension-installer": "^1.0.3",
                "phpstan/phpstan": "^0.12.0",
                "phpstan/phpstan-phpunit": "^0.12.1",
                "phpunit/phpunit": "^7.1 || ^8.0 || ^9.0"
            },
            "type": "library",
            "autoload": {
                "psr-4": {
                    "OndraM\\CiDetector\\": "src/"
                }
            },
            "notification-url": "https://packagist.org/downloads/",
            "license": [
                "MIT"
            ],
            "authors": [
                {
                    "name": "Ondřej Machulda",
                    "email": "ondrej.machulda@gmail.com"
                }
            ],
            "description": "Detect continuous integration environment and provide unified access to properties of current build",
            "keywords": [
                "CircleCI",
                "Codeship",
                "Wercker",
                "adapter",
                "appveyor",
                "aws",
                "aws codebuild",
                "bamboo",
                "bitbucket",
                "buddy",
                "ci-info",
                "codebuild",
                "continuous integration",
                "continuousphp",
                "drone",
                "github",
                "gitlab",
                "interface",
                "jenkins",
                "teamcity",
                "travis"
            ],
            "support": {
                "issues": "https://github.com/OndraM/ci-detector/issues",
                "source": "https://github.com/OndraM/ci-detector/tree/main"
            },
            "time": "2020-09-04T11:21:14+00:00"
        },
        {
            "name": "ondrejmirtes/better-reflection",
            "version": "6.14.0.3",
            "source": {
                "type": "git",
                "url": "https://github.com/ondrejmirtes/BetterReflection.git",
                "reference": "6c58b1f4b9d77632e63b72f710a813fa36303832"
            },
            "dist": {
                "type": "zip",
                "url": "https://api.github.com/repos/ondrejmirtes/BetterReflection/zipball/6c58b1f4b9d77632e63b72f710a813fa36303832",
                "reference": "6c58b1f4b9d77632e63b72f710a813fa36303832",
                "shasum": ""
            },
            "require": {
                "ext-json": "*",
                "jetbrains/phpstorm-stubs": "dev-master#7b055d8634d2143a909f2c5141ec70c82b8b9254",
                "nikic/php-parser": "^4.17.1",
                "php": "^7.2 || ^8.0"
            },
            "conflict": {
                "thecodingmachine/safe": "<1.1.3"
            },
            "require-dev": {
                "doctrine/coding-standard": "^12.0.0",
                "phpstan/phpstan": "^1.10.33",
                "phpstan/phpstan-phpunit": "^1.3.14",
                "phpunit/phpunit": "^10.3.3",
                "rector/rector": "0.14.3",
                "vimeo/psalm": "5.15.0"
            },
            "suggest": {
                "composer/composer": "Required to use the ComposerSourceLocator"
            },
            "type": "library",
            "autoload": {
                "psr-4": {
                    "PHPStan\\BetterReflection\\": "src"
                }
            },
            "notification-url": "https://packagist.org/downloads/",
            "license": [
                "MIT"
            ],
            "authors": [
                {
                    "name": "James Titcumb",
                    "email": "james@asgrim.com",
                    "homepage": "https://github.com/asgrim"
                },
                {
                    "name": "Marco Pivetta",
                    "email": "ocramius@gmail.com",
                    "homepage": "https://ocramius.github.io/"
                },
                {
                    "name": "Gary Hockin",
                    "email": "gary@roave.com",
                    "homepage": "https://github.com/geeh"
                },
                {
                    "name": "Jaroslav Hanslík",
                    "email": "kukulich@kukulich.cz",
                    "homepage": "https://github.com/kukulich"
                }
            ],
            "description": "Better Reflection - an improved code reflection API",
            "support": {
                "source": "https://github.com/ondrejmirtes/BetterReflection/tree/6.14.0.3"
            },
            "time": "2023-09-18T09:25:01+00:00"
        },
        {
            "name": "phpstan/php-8-stubs",
            "version": "0.3.74",
            "source": {
                "type": "git",
                "url": "https://github.com/phpstan/php-8-stubs.git",
                "reference": "c1d973e1d3608cd12b0fe41abb3c17674a6da843"
            },
            "dist": {
                "type": "zip",
                "url": "https://api.github.com/repos/phpstan/php-8-stubs/zipball/c1d973e1d3608cd12b0fe41abb3c17674a6da843",
                "reference": "c1d973e1d3608cd12b0fe41abb3c17674a6da843",
                "shasum": ""
            },
            "type": "library",
            "autoload": {
                "classmap": [
                    "Php8StubsMap.php"
                ]
            },
            "notification-url": "https://packagist.org/downloads/",
            "license": [
                "MIT",
                "PHP-3.01"
            ],
            "description": "PHP stubs extracted from php-src",
            "support": {
                "issues": "https://github.com/phpstan/php-8-stubs/issues",
                "source": "https://github.com/phpstan/php-8-stubs/tree/0.3.74"
            },
            "time": "2023-08-25T00:13:50+00:00"
        },
        {
            "name": "phpstan/phpdoc-parser",
            "version": "1.24.1",
            "source": {
                "type": "git",
                "url": "https://github.com/phpstan/phpdoc-parser.git",
                "reference": "9f854d275c2dbf84915a5c0ec9a2d17d2cd86b01"
            },
            "dist": {
                "type": "zip",
                "url": "https://api.github.com/repos/phpstan/phpdoc-parser/zipball/9f854d275c2dbf84915a5c0ec9a2d17d2cd86b01",
                "reference": "9f854d275c2dbf84915a5c0ec9a2d17d2cd86b01",
                "shasum": ""
            },
            "require": {
                "php": "^7.2 || ^8.0"
            },
            "require-dev": {
                "doctrine/annotations": "^2.0",
                "nikic/php-parser": "^4.15",
                "php-parallel-lint/php-parallel-lint": "^1.2",
                "phpstan/extension-installer": "^1.0",
                "phpstan/phpstan": "^1.5",
                "phpstan/phpstan-phpunit": "^1.1",
                "phpstan/phpstan-strict-rules": "^1.0",
                "phpunit/phpunit": "^9.5",
                "symfony/process": "^5.2"
            },
            "type": "library",
            "autoload": {
                "psr-4": {
                    "PHPStan\\PhpDocParser\\": [
                        "src/"
                    ]
                }
            },
            "notification-url": "https://packagist.org/downloads/",
            "license": [
                "MIT"
            ],
            "description": "PHPDoc parser with support for nullable, intersection and generic types",
            "support": {
                "issues": "https://github.com/phpstan/phpdoc-parser/issues",
                "source": "https://github.com/phpstan/phpdoc-parser/tree/1.24.1"
            },
            "time": "2023-09-18T12:18:02+00:00"
        },
        {
            "name": "psr/container",
            "version": "1.1.2",
            "source": {
                "type": "git",
                "url": "https://github.com/php-fig/container.git",
                "reference": "513e0666f7216c7459170d56df27dfcefe1689ea"
            },
            "dist": {
                "type": "zip",
                "url": "https://api.github.com/repos/php-fig/container/zipball/513e0666f7216c7459170d56df27dfcefe1689ea",
                "reference": "513e0666f7216c7459170d56df27dfcefe1689ea",
                "shasum": ""
            },
            "require": {
                "php": ">=7.4.0"
            },
            "type": "library",
            "autoload": {
                "psr-4": {
                    "Psr\\Container\\": "src/"
                }
            },
            "notification-url": "https://packagist.org/downloads/",
            "license": [
                "MIT"
            ],
            "authors": [
                {
                    "name": "PHP-FIG",
                    "homepage": "https://www.php-fig.org/"
                }
            ],
            "description": "Common Container Interface (PHP FIG PSR-11)",
            "homepage": "https://github.com/php-fig/container",
            "keywords": [
                "PSR-11",
                "container",
                "container-interface",
                "container-interop",
                "psr"
            ],
            "support": {
                "issues": "https://github.com/php-fig/container/issues",
                "source": "https://github.com/php-fig/container/tree/1.1.2"
            },
            "time": "2021-11-05T16:50:12+00:00"
        },
        {
            "name": "psr/http-message",
            "version": "1.0.1",
            "source": {
                "type": "git",
                "url": "https://github.com/php-fig/http-message.git",
                "reference": "f6561bf28d520154e4b0ec72be95418abe6d9363"
            },
            "dist": {
                "type": "zip",
                "url": "https://api.github.com/repos/php-fig/http-message/zipball/f6561bf28d520154e4b0ec72be95418abe6d9363",
                "reference": "f6561bf28d520154e4b0ec72be95418abe6d9363",
                "shasum": ""
            },
            "require": {
                "php": ">=5.3.0"
            },
            "type": "library",
            "extra": {
                "branch-alias": {
                    "dev-master": "1.0.x-dev"
                }
            },
            "autoload": {
                "psr-4": {
                    "Psr\\Http\\Message\\": "src/"
                }
            },
            "notification-url": "https://packagist.org/downloads/",
            "license": [
                "MIT"
            ],
            "authors": [
                {
                    "name": "PHP-FIG",
                    "homepage": "http://www.php-fig.org/"
                }
            ],
            "description": "Common interface for HTTP messages",
            "homepage": "https://github.com/php-fig/http-message",
            "keywords": [
                "http",
                "http-message",
                "psr",
                "psr-7",
                "request",
                "response"
            ],
            "support": {
                "source": "https://github.com/php-fig/http-message/tree/master"
            },
            "time": "2016-08-06T14:39:51+00:00"
        },
        {
            "name": "psr/log",
            "version": "1.1.3",
            "source": {
                "type": "git",
                "url": "https://github.com/php-fig/log.git",
                "reference": "0f73288fd15629204f9d42b7055f72dacbe811fc"
            },
            "dist": {
                "type": "zip",
                "url": "https://api.github.com/repos/php-fig/log/zipball/0f73288fd15629204f9d42b7055f72dacbe811fc",
                "reference": "0f73288fd15629204f9d42b7055f72dacbe811fc",
                "shasum": ""
            },
            "require": {
                "php": ">=5.3.0"
            },
            "type": "library",
            "extra": {
                "branch-alias": {
                    "dev-master": "1.1.x-dev"
                }
            },
            "autoload": {
                "psr-4": {
                    "Psr\\Log\\": "Psr/Log/"
                }
            },
            "notification-url": "https://packagist.org/downloads/",
            "license": [
                "MIT"
            ],
            "authors": [
                {
                    "name": "PHP-FIG",
                    "homepage": "http://www.php-fig.org/"
                }
            ],
            "description": "Common interface for logging libraries",
            "homepage": "https://github.com/php-fig/log",
            "keywords": [
                "log",
                "psr",
                "psr-3"
            ],
            "support": {
                "source": "https://github.com/php-fig/log/tree/1.1.3"
            },
            "time": "2020-03-23T09:12:05+00:00"
        },
        {
            "name": "react/async",
            "version": "v3.0.0",
            "source": {
                "type": "git",
                "url": "https://github.com/reactphp/async.git",
                "reference": "3c3b812be77aec14bf8300b052ba589c9a5bc95b"
            },
            "dist": {
                "type": "zip",
                "url": "https://api.github.com/repos/reactphp/async/zipball/3c3b812be77aec14bf8300b052ba589c9a5bc95b",
                "reference": "3c3b812be77aec14bf8300b052ba589c9a5bc95b",
                "shasum": ""
            },
            "require": {
                "php": ">=7.1",
                "react/event-loop": "^1.2",
                "react/promise": "^3.0 || ^2.8 || ^1.2.1"
            },
            "require-dev": {
                "phpunit/phpunit": "^9.3 || ^7.5"
            },
            "type": "library",
            "autoload": {
                "files": [
                    "src/functions_include.php"
                ]
            },
            "notification-url": "https://packagist.org/downloads/",
            "license": [
                "MIT"
            ],
            "authors": [
                {
                    "name": "Christian Lück",
                    "email": "christian@clue.engineering",
                    "homepage": "https://clue.engineering/"
                },
                {
                    "name": "Cees-Jan Kiewiet",
                    "email": "reactphp@ceesjankiewiet.nl",
                    "homepage": "https://wyrihaximus.net/"
                },
                {
                    "name": "Jan Sorgalla",
                    "email": "jsorgalla@gmail.com",
                    "homepage": "https://sorgalla.com/"
                },
                {
                    "name": "Chris Boden",
                    "email": "cboden@gmail.com",
                    "homepage": "https://cboden.dev/"
                }
            ],
            "description": "Async utilities for ReactPHP",
            "keywords": [
                "async",
                "reactphp"
            ],
            "support": {
                "issues": "https://github.com/reactphp/async/issues",
                "source": "https://github.com/reactphp/async/tree/v3.0.0"
            },
            "funding": [
                {
                    "url": "https://github.com/WyriHaximus",
                    "type": "github"
                },
                {
                    "url": "https://github.com/clue",
                    "type": "github"
                }
            ],
            "time": "2022-07-11T14:17:23+00:00"
        },
        {
            "name": "react/cache",
            "version": "v1.2.0",
            "source": {
                "type": "git",
                "url": "https://github.com/reactphp/cache.git",
                "reference": "d47c472b64aa5608225f47965a484b75c7817d5b"
            },
            "dist": {
                "type": "zip",
                "url": "https://api.github.com/repos/reactphp/cache/zipball/d47c472b64aa5608225f47965a484b75c7817d5b",
                "reference": "d47c472b64aa5608225f47965a484b75c7817d5b",
                "shasum": ""
            },
            "require": {
                "php": ">=5.3.0",
                "react/promise": "^3.0 || ^2.0 || ^1.1"
            },
            "require-dev": {
                "phpunit/phpunit": "^9.5 || ^5.7 || ^4.8.35"
            },
            "type": "library",
            "autoload": {
                "psr-4": {
                    "React\\Cache\\": "src/"
                }
            },
            "notification-url": "https://packagist.org/downloads/",
            "license": [
                "MIT"
            ],
            "authors": [
                {
                    "name": "Christian Lück",
                    "email": "christian@clue.engineering",
                    "homepage": "https://clue.engineering/"
                },
                {
                    "name": "Cees-Jan Kiewiet",
                    "email": "reactphp@ceesjankiewiet.nl",
                    "homepage": "https://wyrihaximus.net/"
                },
                {
                    "name": "Jan Sorgalla",
                    "email": "jsorgalla@gmail.com",
                    "homepage": "https://sorgalla.com/"
                },
                {
                    "name": "Chris Boden",
                    "email": "cboden@gmail.com",
                    "homepage": "https://cboden.dev/"
                }
            ],
            "description": "Async, Promise-based cache interface for ReactPHP",
            "keywords": [
                "cache",
                "caching",
                "promise",
                "reactphp"
            ],
            "support": {
                "issues": "https://github.com/reactphp/cache/issues",
                "source": "https://github.com/reactphp/cache/tree/v1.2.0"
            },
            "funding": [
                {
                    "url": "https://opencollective.com/reactphp",
                    "type": "open_collective"
                }
            ],
            "time": "2022-11-30T15:59:55+00:00"
        },
        {
            "name": "react/child-process",
            "version": "v0.6.5",
            "source": {
                "type": "git",
                "url": "https://github.com/reactphp/child-process.git",
                "reference": "e71eb1aa55f057c7a4a0d08d06b0b0a484bead43"
            },
            "dist": {
                "type": "zip",
                "url": "https://api.github.com/repos/reactphp/child-process/zipball/e71eb1aa55f057c7a4a0d08d06b0b0a484bead43",
                "reference": "e71eb1aa55f057c7a4a0d08d06b0b0a484bead43",
                "shasum": ""
            },
            "require": {
                "evenement/evenement": "^3.0 || ^2.0 || ^1.0",
                "php": ">=5.3.0",
                "react/event-loop": "^1.2",
                "react/stream": "^1.2"
            },
            "require-dev": {
                "phpunit/phpunit": "^9.3 || ^5.7 || ^4.8.35",
                "react/socket": "^1.8",
                "sebastian/environment": "^5.0 || ^3.0 || ^2.0 || ^1.0"
            },
            "type": "library",
            "autoload": {
                "psr-4": {
                    "React\\ChildProcess\\": "src"
                }
            },
            "notification-url": "https://packagist.org/downloads/",
            "license": [
                "MIT"
            ],
            "authors": [
                {
                    "name": "Christian Lück",
                    "email": "christian@clue.engineering",
                    "homepage": "https://clue.engineering/"
                },
                {
                    "name": "Cees-Jan Kiewiet",
                    "email": "reactphp@ceesjankiewiet.nl",
                    "homepage": "https://wyrihaximus.net/"
                },
                {
                    "name": "Jan Sorgalla",
                    "email": "jsorgalla@gmail.com",
                    "homepage": "https://sorgalla.com/"
                },
                {
                    "name": "Chris Boden",
                    "email": "cboden@gmail.com",
                    "homepage": "https://cboden.dev/"
                }
            ],
            "description": "Event-driven library for executing child processes with ReactPHP.",
            "keywords": [
                "event-driven",
                "process",
                "reactphp"
            ],
            "support": {
                "issues": "https://github.com/reactphp/child-process/issues",
                "source": "https://github.com/reactphp/child-process/tree/v0.6.5"
            },
            "funding": [
                {
                    "url": "https://github.com/WyriHaximus",
                    "type": "github"
                },
                {
                    "url": "https://github.com/clue",
                    "type": "github"
                }
            ],
            "time": "2022-09-16T13:41:56+00:00"
        },
        {
            "name": "react/dns",
            "version": "v1.10.0",
            "source": {
                "type": "git",
                "url": "https://github.com/reactphp/dns.git",
                "reference": "a5427e7dfa47713e438016905605819d101f238c"
            },
            "dist": {
                "type": "zip",
                "url": "https://api.github.com/repos/reactphp/dns/zipball/a5427e7dfa47713e438016905605819d101f238c",
                "reference": "a5427e7dfa47713e438016905605819d101f238c",
                "shasum": ""
            },
            "require": {
                "php": ">=5.3.0",
                "react/cache": "^1.0 || ^0.6 || ^0.5",
                "react/event-loop": "^1.2",
                "react/promise": "^3.0 || ^2.7 || ^1.2.1",
                "react/promise-timer": "^1.9"
            },
            "require-dev": {
                "phpunit/phpunit": "^9.3 || ^4.8.35",
                "react/async": "^4 || ^3 || ^2"
            },
            "type": "library",
            "autoload": {
                "psr-4": {
                    "React\\Dns\\": "src"
                }
            },
            "notification-url": "https://packagist.org/downloads/",
            "license": [
                "MIT"
            ],
            "authors": [
                {
                    "name": "Christian Lück",
                    "email": "christian@clue.engineering",
                    "homepage": "https://clue.engineering/"
                },
                {
                    "name": "Cees-Jan Kiewiet",
                    "email": "reactphp@ceesjankiewiet.nl",
                    "homepage": "https://wyrihaximus.net/"
                },
                {
                    "name": "Jan Sorgalla",
                    "email": "jsorgalla@gmail.com",
                    "homepage": "https://sorgalla.com/"
                },
                {
                    "name": "Chris Boden",
                    "email": "cboden@gmail.com",
                    "homepage": "https://cboden.dev/"
                }
            ],
            "description": "Async DNS resolver for ReactPHP",
            "keywords": [
                "async",
                "dns",
                "dns-resolver",
                "reactphp"
            ],
            "support": {
                "issues": "https://github.com/reactphp/dns/issues",
                "source": "https://github.com/reactphp/dns/tree/v1.10.0"
            },
            "funding": [
                {
                    "url": "https://github.com/WyriHaximus",
                    "type": "github"
                },
                {
                    "url": "https://github.com/clue",
                    "type": "github"
                }
            ],
            "time": "2022-09-08T12:22:46+00:00"
        },
        {
            "name": "react/event-loop",
            "version": "v1.4.0",
            "source": {
                "type": "git",
                "url": "https://github.com/reactphp/event-loop.git",
                "reference": "6e7e587714fff7a83dcc7025aee42ab3b265ae05"
            },
            "dist": {
                "type": "zip",
                "url": "https://api.github.com/repos/reactphp/event-loop/zipball/6e7e587714fff7a83dcc7025aee42ab3b265ae05",
                "reference": "6e7e587714fff7a83dcc7025aee42ab3b265ae05",
                "shasum": ""
            },
            "require": {
                "php": ">=5.3.0"
            },
            "require-dev": {
                "phpunit/phpunit": "^9.6 || ^5.7 || ^4.8.36"
            },
            "suggest": {
                "ext-pcntl": "For signal handling support when using the StreamSelectLoop"
            },
            "type": "library",
            "autoload": {
                "psr-4": {
                    "React\\EventLoop\\": "src/"
                }
            },
            "notification-url": "https://packagist.org/downloads/",
            "license": [
                "MIT"
            ],
            "authors": [
                {
                    "name": "Christian Lück",
                    "email": "christian@clue.engineering",
                    "homepage": "https://clue.engineering/"
                },
                {
                    "name": "Cees-Jan Kiewiet",
                    "email": "reactphp@ceesjankiewiet.nl",
                    "homepage": "https://wyrihaximus.net/"
                },
                {
                    "name": "Jan Sorgalla",
                    "email": "jsorgalla@gmail.com",
                    "homepage": "https://sorgalla.com/"
                },
                {
                    "name": "Chris Boden",
                    "email": "cboden@gmail.com",
                    "homepage": "https://cboden.dev/"
                }
            ],
            "description": "ReactPHP's core reactor event loop that libraries can use for evented I/O.",
            "keywords": [
                "asynchronous",
                "event-loop"
            ],
            "support": {
                "issues": "https://github.com/reactphp/event-loop/issues",
                "source": "https://github.com/reactphp/event-loop/tree/v1.4.0"
            },
            "funding": [
                {
                    "url": "https://opencollective.com/reactphp",
                    "type": "open_collective"
                }
            ],
            "time": "2023-05-05T10:11:24+00:00"
        },
        {
            "name": "react/http",
            "version": "v1.9.0",
            "source": {
                "type": "git",
                "url": "https://github.com/reactphp/http.git",
                "reference": "bb3154dbaf2dfe3f0467f956a05f614a69d5f1d0"
            },
            "dist": {
                "type": "zip",
                "url": "https://api.github.com/repos/reactphp/http/zipball/bb3154dbaf2dfe3f0467f956a05f614a69d5f1d0",
                "reference": "bb3154dbaf2dfe3f0467f956a05f614a69d5f1d0",
                "shasum": ""
            },
            "require": {
                "evenement/evenement": "^3.0 || ^2.0 || ^1.0",
                "fig/http-message-util": "^1.1",
                "php": ">=5.3.0",
                "psr/http-message": "^1.0",
                "react/event-loop": "^1.2",
                "react/promise": "^3 || ^2.3 || ^1.2.1",
                "react/socket": "^1.12",
                "react/stream": "^1.2",
                "ringcentral/psr7": "^1.2"
            },
            "require-dev": {
                "clue/http-proxy-react": "^1.8",
                "clue/reactphp-ssh-proxy": "^1.4",
                "clue/socks-react": "^1.4",
                "phpunit/phpunit": "^9.5 || ^5.7 || ^4.8.35",
                "react/async": "^4 || ^3 || ^2",
                "react/promise-stream": "^1.4",
                "react/promise-timer": "^1.9"
            },
            "type": "library",
            "autoload": {
                "psr-4": {
                    "React\\Http\\": "src/"
                }
            },
            "notification-url": "https://packagist.org/downloads/",
            "license": [
                "MIT"
            ],
            "authors": [
                {
                    "name": "Christian Lück",
                    "email": "christian@clue.engineering",
                    "homepage": "https://clue.engineering/"
                },
                {
                    "name": "Cees-Jan Kiewiet",
                    "email": "reactphp@ceesjankiewiet.nl",
                    "homepage": "https://wyrihaximus.net/"
                },
                {
                    "name": "Jan Sorgalla",
                    "email": "jsorgalla@gmail.com",
                    "homepage": "https://sorgalla.com/"
                },
                {
                    "name": "Chris Boden",
                    "email": "cboden@gmail.com",
                    "homepage": "https://cboden.dev/"
                }
            ],
            "description": "Event-driven, streaming HTTP client and server implementation for ReactPHP",
            "keywords": [
                "async",
                "client",
                "event-driven",
                "http",
                "http client",
                "http server",
                "https",
                "psr-7",
                "reactphp",
                "server",
                "streaming"
            ],
            "support": {
                "issues": "https://github.com/reactphp/http/issues",
                "source": "https://github.com/reactphp/http/tree/v1.9.0"
            },
            "funding": [
                {
                    "url": "https://opencollective.com/reactphp",
                    "type": "open_collective"
                }
            ],
            "time": "2023-04-26T10:29:24+00:00"
        },
        {
            "name": "react/promise",
            "version": "v2.10.0",
            "source": {
                "type": "git",
                "url": "https://github.com/reactphp/promise.git",
                "reference": "f913fb8cceba1e6644b7b90c4bfb678ed8a3ef38"
            },
            "dist": {
                "type": "zip",
                "url": "https://api.github.com/repos/reactphp/promise/zipball/f913fb8cceba1e6644b7b90c4bfb678ed8a3ef38",
                "reference": "f913fb8cceba1e6644b7b90c4bfb678ed8a3ef38",
                "shasum": ""
            },
            "require": {
                "php": ">=5.4.0"
            },
            "require-dev": {
                "phpunit/phpunit": "^9.5 || ^5.7 || ^4.8.36"
            },
            "type": "library",
            "autoload": {
                "files": [
                    "src/functions_include.php"
                ],
                "psr-4": {
                    "React\\Promise\\": "src/"
                }
            },
            "notification-url": "https://packagist.org/downloads/",
            "license": [
                "MIT"
            ],
            "authors": [
                {
                    "name": "Jan Sorgalla",
                    "email": "jsorgalla@gmail.com",
                    "homepage": "https://sorgalla.com/"
                },
                {
                    "name": "Christian Lück",
                    "email": "christian@clue.engineering",
                    "homepage": "https://clue.engineering/"
                },
                {
                    "name": "Cees-Jan Kiewiet",
                    "email": "reactphp@ceesjankiewiet.nl",
                    "homepage": "https://wyrihaximus.net/"
                },
                {
                    "name": "Chris Boden",
                    "email": "cboden@gmail.com",
                    "homepage": "https://cboden.dev/"
                }
            ],
            "description": "A lightweight implementation of CommonJS Promises/A for PHP",
            "keywords": [
                "promise",
                "promises"
            ],
            "support": {
                "issues": "https://github.com/reactphp/promise/issues",
                "source": "https://github.com/reactphp/promise/tree/v2.10.0"
            },
            "funding": [
                {
                    "url": "https://opencollective.com/reactphp",
                    "type": "open_collective"
                }
            ],
            "time": "2023-05-02T15:15:43+00:00"
        },
        {
            "name": "react/promise-timer",
            "version": "v1.9.0",
            "source": {
                "type": "git",
                "url": "https://github.com/reactphp/promise-timer.git",
                "reference": "aa7a73c74b8d8c0f622f5982ff7b0351bc29e495"
            },
            "dist": {
                "type": "zip",
                "url": "https://api.github.com/repos/reactphp/promise-timer/zipball/aa7a73c74b8d8c0f622f5982ff7b0351bc29e495",
                "reference": "aa7a73c74b8d8c0f622f5982ff7b0351bc29e495",
                "shasum": ""
            },
            "require": {
                "php": ">=5.3",
                "react/event-loop": "^1.2",
                "react/promise": "^3.0 || ^2.7.0 || ^1.2.1"
            },
            "require-dev": {
                "phpunit/phpunit": "^9.3 || ^5.7 || ^4.8.35"
            },
            "type": "library",
            "autoload": {
                "files": [
                    "src/functions_include.php"
                ],
                "psr-4": {
                    "React\\Promise\\Timer\\": "src/"
                }
            },
            "notification-url": "https://packagist.org/downloads/",
            "license": [
                "MIT"
            ],
            "authors": [
                {
                    "name": "Christian Lück",
                    "email": "christian@clue.engineering",
                    "homepage": "https://clue.engineering/"
                },
                {
                    "name": "Cees-Jan Kiewiet",
                    "email": "reactphp@ceesjankiewiet.nl",
                    "homepage": "https://wyrihaximus.net/"
                },
                {
                    "name": "Jan Sorgalla",
                    "email": "jsorgalla@gmail.com",
                    "homepage": "https://sorgalla.com/"
                },
                {
                    "name": "Chris Boden",
                    "email": "cboden@gmail.com",
                    "homepage": "https://cboden.dev/"
                }
            ],
            "description": "A trivial implementation of timeouts for Promises, built on top of ReactPHP.",
            "homepage": "https://github.com/reactphp/promise-timer",
            "keywords": [
                "async",
                "event-loop",
                "promise",
                "reactphp",
                "timeout",
                "timer"
            ],
            "support": {
                "issues": "https://github.com/reactphp/promise-timer/issues",
                "source": "https://github.com/reactphp/promise-timer/tree/v1.9.0"
            },
            "funding": [
                {
                    "url": "https://github.com/WyriHaximus",
                    "type": "github"
                },
                {
                    "url": "https://github.com/clue",
                    "type": "github"
                }
            ],
            "time": "2022-06-13T13:41:03+00:00"
        },
        {
            "name": "react/socket",
            "version": "v1.12.0",
            "source": {
                "type": "git",
                "url": "https://github.com/reactphp/socket.git",
                "reference": "81e1b4d7f5450ebd8d2e9a95bb008bb15ca95a7b"
            },
            "dist": {
                "type": "zip",
                "url": "https://api.github.com/repos/reactphp/socket/zipball/81e1b4d7f5450ebd8d2e9a95bb008bb15ca95a7b",
                "reference": "81e1b4d7f5450ebd8d2e9a95bb008bb15ca95a7b",
                "shasum": ""
            },
            "require": {
                "evenement/evenement": "^3.0 || ^2.0 || ^1.0",
                "php": ">=5.3.0",
                "react/dns": "^1.8",
                "react/event-loop": "^1.2",
                "react/promise": "^3 || ^2.6 || ^1.2.1",
                "react/promise-timer": "^1.9",
                "react/stream": "^1.2"
            },
            "require-dev": {
                "phpunit/phpunit": "^9.3 || ^5.7 || ^4.8.35",
                "react/async": "^4 || ^3 || ^2",
                "react/promise-stream": "^1.4"
            },
            "type": "library",
            "autoload": {
                "psr-4": {
                    "React\\Socket\\": "src"
                }
            },
            "notification-url": "https://packagist.org/downloads/",
            "license": [
                "MIT"
            ],
            "authors": [
                {
                    "name": "Christian Lück",
                    "email": "christian@clue.engineering",
                    "homepage": "https://clue.engineering/"
                },
                {
                    "name": "Cees-Jan Kiewiet",
                    "email": "reactphp@ceesjankiewiet.nl",
                    "homepage": "https://wyrihaximus.net/"
                },
                {
                    "name": "Jan Sorgalla",
                    "email": "jsorgalla@gmail.com",
                    "homepage": "https://sorgalla.com/"
                },
                {
                    "name": "Chris Boden",
                    "email": "cboden@gmail.com",
                    "homepage": "https://cboden.dev/"
                }
            ],
            "description": "Async, streaming plaintext TCP/IP and secure TLS socket server and client connections for ReactPHP",
            "keywords": [
                "Connection",
                "Socket",
                "async",
                "reactphp",
                "stream"
            ],
            "support": {
                "issues": "https://github.com/reactphp/socket/issues",
                "source": "https://github.com/reactphp/socket/tree/v1.12.0"
            },
            "funding": [
                {
                    "url": "https://github.com/WyriHaximus",
                    "type": "github"
                },
                {
                    "url": "https://github.com/clue",
                    "type": "github"
                }
            ],
            "time": "2022-08-25T12:32:25+00:00"
        },
        {
            "name": "react/stream",
            "version": "v1.2.0",
            "source": {
                "type": "git",
                "url": "https://github.com/reactphp/stream.git",
                "reference": "7a423506ee1903e89f1e08ec5f0ed430ff784ae9"
            },
            "dist": {
                "type": "zip",
                "url": "https://api.github.com/repos/reactphp/stream/zipball/7a423506ee1903e89f1e08ec5f0ed430ff784ae9",
                "reference": "7a423506ee1903e89f1e08ec5f0ed430ff784ae9",
                "shasum": ""
            },
            "require": {
                "evenement/evenement": "^3.0 || ^2.0 || ^1.0",
                "php": ">=5.3.8",
                "react/event-loop": "^1.2"
            },
            "require-dev": {
                "clue/stream-filter": "~1.2",
                "phpunit/phpunit": "^9.3 || ^5.7 || ^4.8.35"
            },
            "type": "library",
            "autoload": {
                "psr-4": {
                    "React\\Stream\\": "src"
                }
            },
            "notification-url": "https://packagist.org/downloads/",
            "license": [
                "MIT"
            ],
            "authors": [
                {
                    "name": "Christian Lück",
                    "email": "christian@clue.engineering",
                    "homepage": "https://clue.engineering/"
                },
                {
                    "name": "Cees-Jan Kiewiet",
                    "email": "reactphp@ceesjankiewiet.nl",
                    "homepage": "https://wyrihaximus.net/"
                },
                {
                    "name": "Jan Sorgalla",
                    "email": "jsorgalla@gmail.com",
                    "homepage": "https://sorgalla.com/"
                },
                {
                    "name": "Chris Boden",
                    "email": "cboden@gmail.com",
                    "homepage": "https://cboden.dev/"
                }
            ],
            "description": "Event-driven readable and writable streams for non-blocking I/O in ReactPHP",
            "keywords": [
                "event-driven",
                "io",
                "non-blocking",
                "pipe",
                "reactphp",
                "readable",
                "stream",
                "writable"
            ],
            "support": {
                "issues": "https://github.com/reactphp/stream/issues",
                "source": "https://github.com/reactphp/stream/tree/v1.2.0"
            },
            "funding": [
                {
                    "url": "https://github.com/WyriHaximus",
                    "type": "github"
                },
                {
                    "url": "https://github.com/clue",
                    "type": "github"
                }
            ],
            "time": "2021-07-11T12:37:55+00:00"
        },
        {
            "name": "ringcentral/psr7",
            "version": "1.3.0",
            "source": {
                "type": "git",
                "url": "https://github.com/ringcentral/psr7.git",
                "reference": "360faaec4b563958b673fb52bbe94e37f14bc686"
            },
            "dist": {
                "type": "zip",
                "url": "https://api.github.com/repos/ringcentral/psr7/zipball/360faaec4b563958b673fb52bbe94e37f14bc686",
                "reference": "360faaec4b563958b673fb52bbe94e37f14bc686",
                "shasum": ""
            },
            "require": {
                "php": ">=5.3",
                "psr/http-message": "~1.0"
            },
            "provide": {
                "psr/http-message-implementation": "1.0"
            },
            "require-dev": {
                "phpunit/phpunit": "~4.0"
            },
            "type": "library",
            "extra": {
                "branch-alias": {
                    "dev-master": "1.0-dev"
                }
            },
            "autoload": {
                "files": [
                    "src/functions_include.php"
                ],
                "psr-4": {
                    "RingCentral\\Psr7\\": "src/"
                }
            },
            "notification-url": "https://packagist.org/downloads/",
            "license": [
                "MIT"
            ],
            "authors": [
                {
                    "name": "Michael Dowling",
                    "email": "mtdowling@gmail.com",
                    "homepage": "https://github.com/mtdowling"
                }
            ],
            "description": "PSR-7 message implementation",
            "keywords": [
                "http",
                "message",
                "stream",
                "uri"
            ],
            "support": {
                "source": "https://github.com/ringcentral/psr7/tree/master"
            },
            "time": "2018-05-29T20:21:04+00:00"
        },
        {
            "name": "symfony/console",
            "version": "v5.4.28",
            "source": {
                "type": "git",
                "url": "https://github.com/symfony/console.git",
                "reference": "f4f71842f24c2023b91237c72a365306f3c58827"
            },
            "dist": {
                "type": "zip",
                "url": "https://api.github.com/repos/symfony/console/zipball/f4f71842f24c2023b91237c72a365306f3c58827",
                "reference": "f4f71842f24c2023b91237c72a365306f3c58827",
                "shasum": ""
            },
            "require": {
                "php": ">=7.2.5",
                "symfony/deprecation-contracts": "^2.1|^3",
                "symfony/polyfill-mbstring": "~1.0",
                "symfony/polyfill-php73": "^1.9",
                "symfony/polyfill-php80": "^1.16",
                "symfony/service-contracts": "^1.1|^2|^3",
                "symfony/string": "^5.1|^6.0"
            },
            "conflict": {
                "psr/log": ">=3",
                "symfony/dependency-injection": "<4.4",
                "symfony/dotenv": "<5.1",
                "symfony/event-dispatcher": "<4.4",
                "symfony/lock": "<4.4",
                "symfony/process": "<4.4"
            },
            "provide": {
                "psr/log-implementation": "1.0|2.0"
            },
            "require-dev": {
                "psr/log": "^1|^2",
                "symfony/config": "^4.4|^5.0|^6.0",
                "symfony/dependency-injection": "^4.4|^5.0|^6.0",
                "symfony/event-dispatcher": "^4.4|^5.0|^6.0",
                "symfony/lock": "^4.4|^5.0|^6.0",
                "symfony/process": "^4.4|^5.0|^6.0",
                "symfony/var-dumper": "^4.4|^5.0|^6.0"
            },
            "suggest": {
                "psr/log": "For using the console logger",
                "symfony/event-dispatcher": "",
                "symfony/lock": "",
                "symfony/process": ""
            },
            "type": "library",
            "autoload": {
                "psr-4": {
                    "Symfony\\Component\\Console\\": ""
                },
                "exclude-from-classmap": [
                    "/Tests/"
                ]
            },
            "notification-url": "https://packagist.org/downloads/",
            "license": [
                "MIT"
            ],
            "authors": [
                {
                    "name": "Fabien Potencier",
                    "email": "fabien@symfony.com"
                },
                {
                    "name": "Symfony Community",
                    "homepage": "https://symfony.com/contributors"
                }
            ],
            "description": "Eases the creation of beautiful and testable command line interfaces",
            "homepage": "https://symfony.com",
            "keywords": [
                "cli",
                "command-line",
                "console",
                "terminal"
            ],
            "support": {
                "source": "https://github.com/symfony/console/tree/v5.4.28"
            },
            "funding": [
                {
                    "url": "https://symfony.com/sponsor",
                    "type": "custom"
                },
                {
                    "url": "https://github.com/fabpot",
                    "type": "github"
                },
                {
                    "url": "https://tidelift.com/funding/github/packagist/symfony/symfony",
                    "type": "tidelift"
                }
            ],
            "time": "2023-08-07T06:12:30+00:00"
        },
        {
            "name": "symfony/deprecation-contracts",
            "version": "v3.3.0",
            "source": {
                "type": "git",
                "url": "https://github.com/symfony/deprecation-contracts.git",
                "reference": "7c3aff79d10325257a001fcf92d991f24fc967cf"
            },
            "dist": {
                "type": "zip",
                "url": "https://api.github.com/repos/symfony/deprecation-contracts/zipball/7c3aff79d10325257a001fcf92d991f24fc967cf",
                "reference": "7c3aff79d10325257a001fcf92d991f24fc967cf",
                "shasum": ""
            },
            "require": {
                "php": ">=8.1"
            },
            "type": "library",
            "extra": {
                "branch-alias": {
                    "dev-main": "3.4-dev"
                },
                "thanks": {
                    "name": "symfony/contracts",
                    "url": "https://github.com/symfony/contracts"
                }
            },
            "autoload": {
                "files": [
                    "function.php"
                ]
            },
            "notification-url": "https://packagist.org/downloads/",
            "license": [
                "MIT"
            ],
            "authors": [
                {
                    "name": "Nicolas Grekas",
                    "email": "p@tchwork.com"
                },
                {
                    "name": "Symfony Community",
                    "homepage": "https://symfony.com/contributors"
                }
            ],
            "description": "A generic function and convention to trigger deprecation notices",
            "homepage": "https://symfony.com",
            "support": {
                "source": "https://github.com/symfony/deprecation-contracts/tree/v3.3.0"
            },
            "funding": [
                {
                    "url": "https://symfony.com/sponsor",
                    "type": "custom"
                },
                {
                    "url": "https://github.com/fabpot",
                    "type": "github"
                },
                {
                    "url": "https://tidelift.com/funding/github/packagist/symfony/symfony",
                    "type": "tidelift"
                }
            ],
            "time": "2023-05-23T14:45:45+00:00"
        },
        {
            "name": "symfony/finder",
            "version": "v5.4.27",
            "source": {
                "type": "git",
                "url": "https://github.com/symfony/finder.git",
                "reference": "ff4bce3c33451e7ec778070e45bd23f74214cd5d"
            },
            "dist": {
                "type": "zip",
                "url": "https://api.github.com/repos/symfony/finder/zipball/ff4bce3c33451e7ec778070e45bd23f74214cd5d",
                "reference": "ff4bce3c33451e7ec778070e45bd23f74214cd5d",
                "shasum": ""
            },
            "require": {
                "php": ">=7.2.5",
                "symfony/deprecation-contracts": "^2.1|^3",
                "symfony/polyfill-php80": "^1.16"
            },
            "type": "library",
            "autoload": {
                "psr-4": {
                    "Symfony\\Component\\Finder\\": ""
                },
                "exclude-from-classmap": [
                    "/Tests/"
                ]
            },
            "notification-url": "https://packagist.org/downloads/",
            "license": [
                "MIT"
            ],
            "authors": [
                {
                    "name": "Fabien Potencier",
                    "email": "fabien@symfony.com"
                },
                {
                    "name": "Symfony Community",
                    "homepage": "https://symfony.com/contributors"
                }
            ],
            "description": "Finds files and directories via an intuitive fluent interface",
            "homepage": "https://symfony.com",
            "support": {
                "source": "https://github.com/symfony/finder/tree/v5.4.27"
            },
            "funding": [
                {
                    "url": "https://symfony.com/sponsor",
                    "type": "custom"
                },
                {
                    "url": "https://github.com/fabpot",
                    "type": "github"
                },
                {
                    "url": "https://tidelift.com/funding/github/packagist/symfony/symfony",
                    "type": "tidelift"
                }
            ],
            "time": "2023-07-31T08:02:31+00:00"
        },
        {
            "name": "symfony/polyfill-ctype",
            "version": "v1.28.0",
            "source": {
                "type": "git",
                "url": "https://github.com/symfony/polyfill-ctype.git",
                "reference": "ea208ce43cbb04af6867b4fdddb1bdbf84cc28cb"
            },
            "dist": {
                "type": "zip",
                "url": "https://api.github.com/repos/symfony/polyfill-ctype/zipball/ea208ce43cbb04af6867b4fdddb1bdbf84cc28cb",
                "reference": "ea208ce43cbb04af6867b4fdddb1bdbf84cc28cb",
                "shasum": ""
            },
            "require": {
                "php": ">=7.1"
            },
            "provide": {
                "ext-ctype": "*"
            },
            "suggest": {
                "ext-ctype": "For best performance"
            },
            "type": "library",
            "extra": {
                "branch-alias": {
                    "dev-main": "1.28-dev"
                },
                "thanks": {
                    "name": "symfony/polyfill",
                    "url": "https://github.com/symfony/polyfill"
                }
            },
            "autoload": {
                "files": [
                    "bootstrap.php"
                ],
                "psr-4": {
                    "Symfony\\Polyfill\\Ctype\\": ""
                }
            },
            "notification-url": "https://packagist.org/downloads/",
            "license": [
                "MIT"
            ],
            "authors": [
                {
                    "name": "Gert de Pagter",
                    "email": "BackEndTea@gmail.com"
                },
                {
                    "name": "Symfony Community",
                    "homepage": "https://symfony.com/contributors"
                }
            ],
            "description": "Symfony polyfill for ctype functions",
            "homepage": "https://symfony.com",
            "keywords": [
                "compatibility",
                "ctype",
                "polyfill",
                "portable"
            ],
            "support": {
                "source": "https://github.com/symfony/polyfill-ctype/tree/v1.28.0"
            },
            "funding": [
                {
                    "url": "https://symfony.com/sponsor",
                    "type": "custom"
                },
                {
                    "url": "https://github.com/fabpot",
                    "type": "github"
                },
                {
                    "url": "https://tidelift.com/funding/github/packagist/symfony/symfony",
                    "type": "tidelift"
                }
            ],
            "time": "2023-01-26T09:26:14+00:00"
        },
        {
            "name": "symfony/polyfill-intl-grapheme",
            "version": "v1.28.0",
            "source": {
                "type": "git",
                "url": "https://github.com/symfony/polyfill-intl-grapheme.git",
                "reference": "875e90aeea2777b6f135677f618529449334a612"
            },
            "dist": {
                "type": "zip",
                "url": "https://api.github.com/repos/symfony/polyfill-intl-grapheme/zipball/875e90aeea2777b6f135677f618529449334a612",
                "reference": "875e90aeea2777b6f135677f618529449334a612",
                "shasum": ""
            },
            "require": {
                "php": ">=7.1"
            },
            "suggest": {
                "ext-intl": "For best performance"
            },
            "type": "library",
            "extra": {
                "branch-alias": {
                    "dev-main": "1.28-dev"
                },
                "thanks": {
                    "name": "symfony/polyfill",
                    "url": "https://github.com/symfony/polyfill"
                }
            },
            "autoload": {
                "files": [
                    "bootstrap.php"
                ],
                "psr-4": {
                    "Symfony\\Polyfill\\Intl\\Grapheme\\": ""
                }
            },
            "notification-url": "https://packagist.org/downloads/",
            "license": [
                "MIT"
            ],
            "authors": [
                {
                    "name": "Nicolas Grekas",
                    "email": "p@tchwork.com"
                },
                {
                    "name": "Symfony Community",
                    "homepage": "https://symfony.com/contributors"
                }
            ],
            "description": "Symfony polyfill for intl's grapheme_* functions",
            "homepage": "https://symfony.com",
            "keywords": [
                "compatibility",
                "grapheme",
                "intl",
                "polyfill",
                "portable",
                "shim"
            ],
            "support": {
                "source": "https://github.com/symfony/polyfill-intl-grapheme/tree/v1.28.0"
            },
            "funding": [
                {
                    "url": "https://symfony.com/sponsor",
                    "type": "custom"
                },
                {
                    "url": "https://github.com/fabpot",
                    "type": "github"
                },
                {
                    "url": "https://tidelift.com/funding/github/packagist/symfony/symfony",
                    "type": "tidelift"
                }
            ],
            "time": "2023-01-26T09:26:14+00:00"
        },
        {
            "name": "symfony/polyfill-intl-normalizer",
            "version": "v1.28.0",
            "source": {
                "type": "git",
                "url": "https://github.com/symfony/polyfill-intl-normalizer.git",
                "reference": "8c4ad05dd0120b6a53c1ca374dca2ad0a1c4ed92"
            },
            "dist": {
                "type": "zip",
                "url": "https://api.github.com/repos/symfony/polyfill-intl-normalizer/zipball/8c4ad05dd0120b6a53c1ca374dca2ad0a1c4ed92",
                "reference": "8c4ad05dd0120b6a53c1ca374dca2ad0a1c4ed92",
                "shasum": ""
            },
            "require": {
                "php": ">=7.1"
            },
            "suggest": {
                "ext-intl": "For best performance"
            },
            "type": "library",
            "extra": {
                "branch-alias": {
                    "dev-main": "1.28-dev"
                },
                "thanks": {
                    "name": "symfony/polyfill",
                    "url": "https://github.com/symfony/polyfill"
                }
            },
            "autoload": {
                "files": [
                    "bootstrap.php"
                ],
                "psr-4": {
                    "Symfony\\Polyfill\\Intl\\Normalizer\\": ""
                },
                "classmap": [
                    "Resources/stubs"
                ]
            },
            "notification-url": "https://packagist.org/downloads/",
            "license": [
                "MIT"
            ],
            "authors": [
                {
                    "name": "Nicolas Grekas",
                    "email": "p@tchwork.com"
                },
                {
                    "name": "Symfony Community",
                    "homepage": "https://symfony.com/contributors"
                }
            ],
            "description": "Symfony polyfill for intl's Normalizer class and related functions",
            "homepage": "https://symfony.com",
            "keywords": [
                "compatibility",
                "intl",
                "normalizer",
                "polyfill",
                "portable",
                "shim"
            ],
            "support": {
                "source": "https://github.com/symfony/polyfill-intl-normalizer/tree/v1.28.0"
            },
            "funding": [
                {
                    "url": "https://symfony.com/sponsor",
                    "type": "custom"
                },
                {
                    "url": "https://github.com/fabpot",
                    "type": "github"
                },
                {
                    "url": "https://tidelift.com/funding/github/packagist/symfony/symfony",
                    "type": "tidelift"
                }
            ],
            "time": "2023-01-26T09:26:14+00:00"
        },
        {
            "name": "symfony/polyfill-mbstring",
            "version": "v1.28.0",
            "source": {
                "type": "git",
                "url": "https://github.com/symfony/polyfill-mbstring.git",
                "reference": "42292d99c55abe617799667f454222c54c60e229"
            },
            "dist": {
                "type": "zip",
                "url": "https://api.github.com/repos/symfony/polyfill-mbstring/zipball/42292d99c55abe617799667f454222c54c60e229",
                "reference": "42292d99c55abe617799667f454222c54c60e229",
                "shasum": ""
            },
            "require": {
                "php": ">=7.1"
            },
            "provide": {
                "ext-mbstring": "*"
            },
            "suggest": {
                "ext-mbstring": "For best performance"
            },
            "type": "library",
            "extra": {
                "branch-alias": {
                    "dev-main": "1.28-dev"
                },
                "thanks": {
                    "name": "symfony/polyfill",
                    "url": "https://github.com/symfony/polyfill"
                }
            },
            "autoload": {
                "files": [
                    "bootstrap.php"
                ],
                "psr-4": {
                    "Symfony\\Polyfill\\Mbstring\\": ""
                }
            },
            "notification-url": "https://packagist.org/downloads/",
            "license": [
                "MIT"
            ],
            "authors": [
                {
                    "name": "Nicolas Grekas",
                    "email": "p@tchwork.com"
                },
                {
                    "name": "Symfony Community",
                    "homepage": "https://symfony.com/contributors"
                }
            ],
            "description": "Symfony polyfill for the Mbstring extension",
            "homepage": "https://symfony.com",
            "keywords": [
                "compatibility",
                "mbstring",
                "polyfill",
                "portable",
                "shim"
            ],
            "support": {
                "source": "https://github.com/symfony/polyfill-mbstring/tree/v1.28.0"
            },
            "funding": [
                {
                    "url": "https://symfony.com/sponsor",
                    "type": "custom"
                },
                {
                    "url": "https://github.com/fabpot",
                    "type": "github"
                },
                {
                    "url": "https://tidelift.com/funding/github/packagist/symfony/symfony",
                    "type": "tidelift"
                }
            ],
            "time": "2023-07-28T09:04:16+00:00"
        },
        {
            "name": "symfony/polyfill-php73",
            "version": "v1.28.0",
            "source": {
                "type": "git",
                "url": "https://github.com/symfony/polyfill-php73.git",
                "reference": "fe2f306d1d9d346a7fee353d0d5012e401e984b5"
            },
            "dist": {
                "type": "zip",
                "url": "https://api.github.com/repos/symfony/polyfill-php73/zipball/fe2f306d1d9d346a7fee353d0d5012e401e984b5",
                "reference": "fe2f306d1d9d346a7fee353d0d5012e401e984b5",
                "shasum": ""
            },
            "require": {
                "php": ">=7.1"
            },
            "type": "library",
            "extra": {
                "branch-alias": {
                    "dev-main": "1.28-dev"
                },
                "thanks": {
                    "name": "symfony/polyfill",
                    "url": "https://github.com/symfony/polyfill"
                }
            },
            "autoload": {
                "files": [
                    "bootstrap.php"
                ],
                "psr-4": {
                    "Symfony\\Polyfill\\Php73\\": ""
                },
                "classmap": [
                    "Resources/stubs"
                ]
            },
            "notification-url": "https://packagist.org/downloads/",
            "license": [
                "MIT"
            ],
            "authors": [
                {
                    "name": "Nicolas Grekas",
                    "email": "p@tchwork.com"
                },
                {
                    "name": "Symfony Community",
                    "homepage": "https://symfony.com/contributors"
                }
            ],
            "description": "Symfony polyfill backporting some PHP 7.3+ features to lower PHP versions",
            "homepage": "https://symfony.com",
            "keywords": [
                "compatibility",
                "polyfill",
                "portable",
                "shim"
            ],
            "support": {
                "source": "https://github.com/symfony/polyfill-php73/tree/v1.28.0"
            },
            "funding": [
                {
                    "url": "https://symfony.com/sponsor",
                    "type": "custom"
                },
                {
                    "url": "https://github.com/fabpot",
                    "type": "github"
                },
                {
                    "url": "https://tidelift.com/funding/github/packagist/symfony/symfony",
                    "type": "tidelift"
                }
            ],
            "time": "2023-01-26T09:26:14+00:00"
        },
        {
            "name": "symfony/polyfill-php74",
            "version": "v1.28.0",
            "source": {
                "type": "git",
                "url": "https://github.com/symfony/polyfill-php74.git",
                "reference": "8b755b41a155c89f1af29cc33305538499fa05ea"
            },
            "dist": {
                "type": "zip",
                "url": "https://api.github.com/repos/symfony/polyfill-php74/zipball/8b755b41a155c89f1af29cc33305538499fa05ea",
                "reference": "8b755b41a155c89f1af29cc33305538499fa05ea",
                "shasum": ""
            },
            "require": {
                "php": ">=7.1"
            },
            "type": "library",
            "extra": {
                "branch-alias": {
                    "dev-main": "1.28-dev"
                },
                "thanks": {
                    "name": "symfony/polyfill",
                    "url": "https://github.com/symfony/polyfill"
                }
            },
            "autoload": {
                "files": [
                    "bootstrap.php"
                ],
                "psr-4": {
                    "Symfony\\Polyfill\\Php74\\": ""
                }
            },
            "notification-url": "https://packagist.org/downloads/",
            "license": [
                "MIT"
            ],
            "authors": [
                {
                    "name": "Ion Bazan",
                    "email": "ion.bazan@gmail.com"
                },
                {
                    "name": "Nicolas Grekas",
                    "email": "p@tchwork.com"
                },
                {
                    "name": "Symfony Community",
                    "homepage": "https://symfony.com/contributors"
                }
            ],
            "description": "Symfony polyfill backporting some PHP 7.4+ features to lower PHP versions",
            "homepage": "https://symfony.com",
            "keywords": [
                "compatibility",
                "polyfill",
                "portable",
                "shim"
            ],
            "support": {
                "source": "https://github.com/symfony/polyfill-php74/tree/v1.28.0"
            },
            "funding": [
                {
                    "url": "https://symfony.com/sponsor",
                    "type": "custom"
                },
                {
                    "url": "https://github.com/fabpot",
                    "type": "github"
                },
                {
                    "url": "https://tidelift.com/funding/github/packagist/symfony/symfony",
                    "type": "tidelift"
                }
            ],
            "time": "2023-01-26T09:26:14+00:00"
        },
        {
            "name": "symfony/polyfill-php80",
            "version": "v1.28.0",
            "source": {
                "type": "git",
                "url": "https://github.com/symfony/polyfill-php80.git",
                "reference": "6caa57379c4aec19c0a12a38b59b26487dcfe4b5"
            },
            "dist": {
                "type": "zip",
                "url": "https://api.github.com/repos/symfony/polyfill-php80/zipball/6caa57379c4aec19c0a12a38b59b26487dcfe4b5",
                "reference": "6caa57379c4aec19c0a12a38b59b26487dcfe4b5",
                "shasum": ""
            },
            "require": {
                "php": ">=7.1"
            },
            "type": "library",
            "extra": {
                "branch-alias": {
                    "dev-main": "1.28-dev"
                },
                "thanks": {
                    "name": "symfony/polyfill",
                    "url": "https://github.com/symfony/polyfill"
                }
            },
            "autoload": {
                "files": [
                    "bootstrap.php"
                ],
                "psr-4": {
                    "Symfony\\Polyfill\\Php80\\": ""
                },
                "classmap": [
                    "Resources/stubs"
                ]
            },
            "notification-url": "https://packagist.org/downloads/",
            "license": [
                "MIT"
            ],
            "authors": [
                {
                    "name": "Ion Bazan",
                    "email": "ion.bazan@gmail.com"
                },
                {
                    "name": "Nicolas Grekas",
                    "email": "p@tchwork.com"
                },
                {
                    "name": "Symfony Community",
                    "homepage": "https://symfony.com/contributors"
                }
            ],
            "description": "Symfony polyfill backporting some PHP 8.0+ features to lower PHP versions",
            "homepage": "https://symfony.com",
            "keywords": [
                "compatibility",
                "polyfill",
                "portable",
                "shim"
            ],
            "support": {
                "source": "https://github.com/symfony/polyfill-php80/tree/v1.28.0"
            },
            "funding": [
                {
                    "url": "https://symfony.com/sponsor",
                    "type": "custom"
                },
                {
                    "url": "https://github.com/fabpot",
                    "type": "github"
                },
                {
                    "url": "https://tidelift.com/funding/github/packagist/symfony/symfony",
                    "type": "tidelift"
                }
            ],
            "time": "2023-01-26T09:26:14+00:00"
        },
        {
            "name": "symfony/polyfill-php81",
            "version": "v1.28.0",
            "source": {
                "type": "git",
                "url": "https://github.com/symfony/polyfill-php81.git",
                "reference": "7581cd600fa9fd681b797d00b02f068e2f13263b"
            },
            "dist": {
                "type": "zip",
                "url": "https://api.github.com/repos/symfony/polyfill-php81/zipball/7581cd600fa9fd681b797d00b02f068e2f13263b",
                "reference": "7581cd600fa9fd681b797d00b02f068e2f13263b",
                "shasum": ""
            },
            "require": {
                "php": ">=7.1"
            },
            "type": "library",
            "extra": {
                "branch-alias": {
                    "dev-main": "1.28-dev"
                },
                "thanks": {
                    "name": "symfony/polyfill",
                    "url": "https://github.com/symfony/polyfill"
                }
            },
            "autoload": {
                "files": [
                    "bootstrap.php"
                ],
                "psr-4": {
                    "Symfony\\Polyfill\\Php81\\": ""
                },
                "classmap": [
                    "Resources/stubs"
                ]
            },
            "notification-url": "https://packagist.org/downloads/",
            "license": [
                "MIT"
            ],
            "authors": [
                {
                    "name": "Nicolas Grekas",
                    "email": "p@tchwork.com"
                },
                {
                    "name": "Symfony Community",
                    "homepage": "https://symfony.com/contributors"
                }
            ],
            "description": "Symfony polyfill backporting some PHP 8.1+ features to lower PHP versions",
            "homepage": "https://symfony.com",
            "keywords": [
                "compatibility",
                "polyfill",
                "portable",
                "shim"
            ],
            "support": {
                "source": "https://github.com/symfony/polyfill-php81/tree/v1.28.0"
            },
            "funding": [
                {
                    "url": "https://symfony.com/sponsor",
                    "type": "custom"
                },
                {
                    "url": "https://github.com/fabpot",
                    "type": "github"
                },
                {
                    "url": "https://tidelift.com/funding/github/packagist/symfony/symfony",
                    "type": "tidelift"
                }
            ],
            "time": "2023-01-26T09:26:14+00:00"
        },
        {
            "name": "symfony/process",
            "version": "v5.4.28",
            "source": {
                "type": "git",
                "url": "https://github.com/symfony/process.git",
                "reference": "45261e1fccad1b5447a8d7a8e67aa7b4a9798b7b"
            },
            "dist": {
                "type": "zip",
                "url": "https://api.github.com/repos/symfony/process/zipball/45261e1fccad1b5447a8d7a8e67aa7b4a9798b7b",
                "reference": "45261e1fccad1b5447a8d7a8e67aa7b4a9798b7b",
                "shasum": ""
            },
            "require": {
                "php": ">=7.2.5",
                "symfony/polyfill-php80": "^1.16"
            },
            "type": "library",
            "autoload": {
                "psr-4": {
                    "Symfony\\Component\\Process\\": ""
                },
                "exclude-from-classmap": [
                    "/Tests/"
                ]
            },
            "notification-url": "https://packagist.org/downloads/",
            "license": [
                "MIT"
            ],
            "authors": [
                {
                    "name": "Fabien Potencier",
                    "email": "fabien@symfony.com"
                },
                {
                    "name": "Symfony Community",
                    "homepage": "https://symfony.com/contributors"
                }
            ],
            "description": "Executes commands in sub-processes",
            "homepage": "https://symfony.com",
            "support": {
                "source": "https://github.com/symfony/process/tree/v5.4.28"
            },
            "funding": [
                {
                    "url": "https://symfony.com/sponsor",
                    "type": "custom"
                },
                {
                    "url": "https://github.com/fabpot",
                    "type": "github"
                },
                {
                    "url": "https://tidelift.com/funding/github/packagist/symfony/symfony",
                    "type": "tidelift"
                }
            ],
            "time": "2023-08-07T10:36:04+00:00"
        },
        {
            "name": "symfony/service-contracts",
            "version": "v2.5.2",
            "source": {
                "type": "git",
                "url": "https://github.com/symfony/service-contracts.git",
                "reference": "4b426aac47d6427cc1a1d0f7e2ac724627f5966c"
            },
            "dist": {
                "type": "zip",
                "url": "https://api.github.com/repos/symfony/service-contracts/zipball/4b426aac47d6427cc1a1d0f7e2ac724627f5966c",
                "reference": "4b426aac47d6427cc1a1d0f7e2ac724627f5966c",
                "shasum": ""
            },
            "require": {
                "php": ">=7.2.5",
                "psr/container": "^1.1",
                "symfony/deprecation-contracts": "^2.1|^3"
            },
            "conflict": {
                "ext-psr": "<1.1|>=2"
            },
            "suggest": {
                "symfony/service-implementation": ""
            },
            "type": "library",
            "extra": {
                "branch-alias": {
                    "dev-main": "2.5-dev"
                },
                "thanks": {
                    "name": "symfony/contracts",
                    "url": "https://github.com/symfony/contracts"
                }
            },
            "autoload": {
                "psr-4": {
                    "Symfony\\Contracts\\Service\\": ""
                }
            },
            "notification-url": "https://packagist.org/downloads/",
            "license": [
                "MIT"
            ],
            "authors": [
                {
                    "name": "Nicolas Grekas",
                    "email": "p@tchwork.com"
                },
                {
                    "name": "Symfony Community",
                    "homepage": "https://symfony.com/contributors"
                }
            ],
            "description": "Generic abstractions related to writing services",
            "homepage": "https://symfony.com",
            "keywords": [
                "abstractions",
                "contracts",
                "decoupling",
                "interfaces",
                "interoperability",
                "standards"
            ],
            "support": {
                "source": "https://github.com/symfony/service-contracts/tree/v2.5.2"
            },
            "funding": [
                {
                    "url": "https://symfony.com/sponsor",
                    "type": "custom"
                },
                {
                    "url": "https://github.com/fabpot",
                    "type": "github"
                },
                {
                    "url": "https://tidelift.com/funding/github/packagist/symfony/symfony",
                    "type": "tidelift"
                }
            ],
            "time": "2022-05-30T19:17:29+00:00"
        },
        {
            "name": "symfony/string",
            "version": "v5.4.26",
            "source": {
                "type": "git",
                "url": "https://github.com/symfony/string.git",
                "reference": "1181fe9270e373537475e826873b5867b863883c"
            },
            "dist": {
                "type": "zip",
                "url": "https://api.github.com/repos/symfony/string/zipball/1181fe9270e373537475e826873b5867b863883c",
                "reference": "1181fe9270e373537475e826873b5867b863883c",
                "shasum": ""
            },
            "require": {
                "php": ">=7.2.5",
                "symfony/polyfill-ctype": "~1.8",
                "symfony/polyfill-intl-grapheme": "~1.0",
                "symfony/polyfill-intl-normalizer": "~1.0",
                "symfony/polyfill-mbstring": "~1.0",
                "symfony/polyfill-php80": "~1.15"
            },
            "conflict": {
                "symfony/translation-contracts": ">=3.0"
            },
            "require-dev": {
                "symfony/error-handler": "^4.4|^5.0|^6.0",
                "symfony/http-client": "^4.4|^5.0|^6.0",
                "symfony/translation-contracts": "^1.1|^2",
                "symfony/var-exporter": "^4.4|^5.0|^6.0"
            },
            "type": "library",
            "autoload": {
                "files": [
                    "Resources/functions.php"
                ],
                "psr-4": {
                    "Symfony\\Component\\String\\": ""
                },
                "exclude-from-classmap": [
                    "/Tests/"
                ]
            },
            "notification-url": "https://packagist.org/downloads/",
            "license": [
                "MIT"
            ],
            "authors": [
                {
                    "name": "Nicolas Grekas",
                    "email": "p@tchwork.com"
                },
                {
                    "name": "Symfony Community",
                    "homepage": "https://symfony.com/contributors"
                }
            ],
            "description": "Provides an object-oriented API to strings and deals with bytes, UTF-8 code points and grapheme clusters in a unified way",
            "homepage": "https://symfony.com",
            "keywords": [
                "grapheme",
                "i18n",
                "string",
                "unicode",
                "utf-8",
                "utf8"
            ],
            "support": {
                "source": "https://github.com/symfony/string/tree/v5.4.26"
            },
            "funding": [
                {
                    "url": "https://symfony.com/sponsor",
                    "type": "custom"
                },
                {
                    "url": "https://github.com/fabpot",
                    "type": "github"
                },
                {
                    "url": "https://tidelift.com/funding/github/packagist/symfony/symfony",
                    "type": "tidelift"
                }
            ],
            "time": "2023-06-28T12:46:07+00:00"
        }
    ],
    "packages-dev": [
        {
            "name": "brianium/paratest",
            "version": "v6.6.3",
            "source": {
                "type": "git",
                "url": "https://github.com/paratestphp/paratest.git",
                "reference": "f2d781bb9136cda2f5e73ee778049e80ba681cf6"
            },
            "dist": {
                "type": "zip",
                "url": "https://api.github.com/repos/paratestphp/paratest/zipball/f2d781bb9136cda2f5e73ee778049e80ba681cf6",
                "reference": "f2d781bb9136cda2f5e73ee778049e80ba681cf6",
                "shasum": ""
            },
            "require": {
                "ext-dom": "*",
                "ext-pcre": "*",
                "ext-reflection": "*",
                "ext-simplexml": "*",
                "jean85/pretty-package-versions": "^2.0.5",
                "php": "^7.3 || ^8.0",
                "phpunit/php-code-coverage": "^9.2.16",
                "phpunit/php-file-iterator": "^3.0.6",
                "phpunit/php-timer": "^5.0.3",
                "phpunit/phpunit": "^9.5.23",
                "sebastian/environment": "^5.1.4",
                "symfony/console": "^5.4.9 || ^6.1.2",
                "symfony/polyfill-php80": "^v1.26.0",
                "symfony/process": "^5.4.8 || ^6.1.0"
            },
            "require-dev": {
                "doctrine/coding-standard": "^9.0.0",
                "ext-pcov": "*",
                "ext-posix": "*",
                "infection/infection": "^0.26.13",
                "malukenho/mcbumpface": "^1.1.5",
                "squizlabs/php_codesniffer": "^3.7.1",
                "symfony/filesystem": "^5.4.9 || ^6.1.0",
                "vimeo/psalm": "^4.26.0"
            },
            "bin": [
                "bin/paratest",
                "bin/paratest.bat",
                "bin/paratest_for_phpstorm"
            ],
            "type": "library",
            "autoload": {
                "psr-4": {
                    "ParaTest\\": [
                        "src/"
                    ]
                }
            },
            "notification-url": "https://packagist.org/downloads/",
            "license": [
                "MIT"
            ],
            "authors": [
                {
                    "name": "Brian Scaturro",
                    "email": "scaturrob@gmail.com",
                    "role": "Developer"
                },
                {
                    "name": "Filippo Tessarotto",
                    "email": "zoeslam@gmail.com",
                    "role": "Developer"
                }
            ],
            "description": "Parallel testing for PHP",
            "homepage": "https://github.com/paratestphp/paratest",
            "keywords": [
                "concurrent",
                "parallel",
                "phpunit",
                "testing"
            ],
            "support": {
                "issues": "https://github.com/paratestphp/paratest/issues",
                "source": "https://github.com/paratestphp/paratest/tree/v6.6.3"
            },
            "funding": [
                {
                    "url": "https://github.com/sponsors/Slamdunk",
                    "type": "github"
                },
                {
                    "url": "https://paypal.me/filippotessarotto",
                    "type": "paypal"
                }
            ],
            "time": "2022-08-25T05:44:14+00:00"
        },
        {
            "name": "cweagans/composer-patches",
            "version": "1.7.3",
            "source": {
                "type": "git",
                "url": "https://github.com/cweagans/composer-patches.git",
                "reference": "e190d4466fe2b103a55467dfa83fc2fecfcaf2db"
            },
            "dist": {
                "type": "zip",
                "url": "https://api.github.com/repos/cweagans/composer-patches/zipball/e190d4466fe2b103a55467dfa83fc2fecfcaf2db",
                "reference": "e190d4466fe2b103a55467dfa83fc2fecfcaf2db",
                "shasum": ""
            },
            "require": {
                "composer-plugin-api": "^1.0 || ^2.0",
                "php": ">=5.3.0"
            },
            "require-dev": {
                "composer/composer": "~1.0 || ~2.0",
                "phpunit/phpunit": "~4.6"
            },
            "type": "composer-plugin",
            "extra": {
                "class": "cweagans\\Composer\\Patches"
            },
            "autoload": {
                "psr-4": {
                    "cweagans\\Composer\\": "src"
                }
            },
            "notification-url": "https://packagist.org/downloads/",
            "license": [
                "BSD-3-Clause"
            ],
            "authors": [
                {
                    "name": "Cameron Eagans",
                    "email": "me@cweagans.net"
                }
            ],
            "description": "Provides a way to patch Composer packages.",
            "support": {
                "issues": "https://github.com/cweagans/composer-patches/issues",
                "source": "https://github.com/cweagans/composer-patches/tree/1.7.3"
            },
            "time": "2022-12-20T22:53:13+00:00"
        },
        {
            "name": "doctrine/instantiator",
            "version": "1.4.1",
            "source": {
                "type": "git",
                "url": "https://github.com/doctrine/instantiator.git",
                "reference": "10dcfce151b967d20fde1b34ae6640712c3891bc"
            },
            "dist": {
                "type": "zip",
                "url": "https://api.github.com/repos/doctrine/instantiator/zipball/10dcfce151b967d20fde1b34ae6640712c3891bc",
                "reference": "10dcfce151b967d20fde1b34ae6640712c3891bc",
                "shasum": ""
            },
            "require": {
                "php": "^7.1 || ^8.0"
            },
            "require-dev": {
                "doctrine/coding-standard": "^9",
                "ext-pdo": "*",
                "ext-phar": "*",
                "phpbench/phpbench": "^0.16 || ^1",
                "phpstan/phpstan": "^1.4",
                "phpstan/phpstan-phpunit": "^1",
                "phpunit/phpunit": "^7.5 || ^8.5 || ^9.5",
                "vimeo/psalm": "^4.22"
            },
            "type": "library",
            "autoload": {
                "psr-4": {
                    "Doctrine\\Instantiator\\": "src/Doctrine/Instantiator/"
                }
            },
            "notification-url": "https://packagist.org/downloads/",
            "license": [
                "MIT"
            ],
            "authors": [
                {
                    "name": "Marco Pivetta",
                    "email": "ocramius@gmail.com",
                    "homepage": "https://ocramius.github.io/"
                }
            ],
            "description": "A small, lightweight utility to instantiate objects in PHP without invoking their constructors",
            "homepage": "https://www.doctrine-project.org/projects/instantiator.html",
            "keywords": [
                "constructor",
                "instantiate"
            ],
            "support": {
                "issues": "https://github.com/doctrine/instantiator/issues",
                "source": "https://github.com/doctrine/instantiator/tree/1.4.1"
            },
            "funding": [
                {
                    "url": "https://www.doctrine-project.org/sponsorship.html",
                    "type": "custom"
                },
                {
                    "url": "https://www.patreon.com/phpdoctrine",
                    "type": "patreon"
                },
                {
                    "url": "https://tidelift.com/funding/github/packagist/doctrine%2Finstantiator",
                    "type": "tidelift"
                }
            ],
            "time": "2022-03-03T08:28:38+00:00"
        },
        {
            "name": "jean85/pretty-package-versions",
            "version": "2.0.5",
            "source": {
                "type": "git",
                "url": "https://github.com/Jean85/pretty-package-versions.git",
                "reference": "ae547e455a3d8babd07b96966b17d7fd21d9c6af"
            },
            "dist": {
                "type": "zip",
                "url": "https://api.github.com/repos/Jean85/pretty-package-versions/zipball/ae547e455a3d8babd07b96966b17d7fd21d9c6af",
                "reference": "ae547e455a3d8babd07b96966b17d7fd21d9c6af",
                "shasum": ""
            },
            "require": {
                "composer-runtime-api": "^2.0.0",
                "php": "^7.1|^8.0"
            },
            "require-dev": {
                "friendsofphp/php-cs-fixer": "^2.17",
                "jean85/composer-provided-replaced-stub-package": "^1.0",
                "phpstan/phpstan": "^0.12.66",
                "phpunit/phpunit": "^7.5|^8.5|^9.4",
                "vimeo/psalm": "^4.3"
            },
            "type": "library",
            "extra": {
                "branch-alias": {
                    "dev-master": "1.x-dev"
                }
            },
            "autoload": {
                "psr-4": {
                    "Jean85\\": "src/"
                }
            },
            "notification-url": "https://packagist.org/downloads/",
            "license": [
                "MIT"
            ],
            "authors": [
                {
                    "name": "Alessandro Lai",
                    "email": "alessandro.lai85@gmail.com"
                }
            ],
            "description": "A library to get pretty versions strings of installed dependencies",
            "keywords": [
                "composer",
                "package",
                "release",
                "versions"
            ],
            "support": {
                "issues": "https://github.com/Jean85/pretty-package-versions/issues",
                "source": "https://github.com/Jean85/pretty-package-versions/tree/2.0.5"
            },
            "time": "2021-10-08T21:21:46+00:00"
        },
        {
            "name": "myclabs/deep-copy",
            "version": "1.11.0",
            "source": {
                "type": "git",
                "url": "https://github.com/myclabs/DeepCopy.git",
                "reference": "14daed4296fae74d9e3201d2c4925d1acb7aa614"
            },
            "dist": {
                "type": "zip",
                "url": "https://api.github.com/repos/myclabs/DeepCopy/zipball/14daed4296fae74d9e3201d2c4925d1acb7aa614",
                "reference": "14daed4296fae74d9e3201d2c4925d1acb7aa614",
                "shasum": ""
            },
            "require": {
                "php": "^7.1 || ^8.0"
            },
            "conflict": {
                "doctrine/collections": "<1.6.8",
                "doctrine/common": "<2.13.3 || >=3,<3.2.2"
            },
            "require-dev": {
                "doctrine/collections": "^1.6.8",
                "doctrine/common": "^2.13.3 || ^3.2.2",
                "phpunit/phpunit": "^7.5.20 || ^8.5.23 || ^9.5.13"
            },
            "type": "library",
            "autoload": {
                "files": [
                    "src/DeepCopy/deep_copy.php"
                ],
                "psr-4": {
                    "DeepCopy\\": "src/DeepCopy/"
                }
            },
            "notification-url": "https://packagist.org/downloads/",
            "license": [
                "MIT"
            ],
            "description": "Create deep copies (clones) of your objects",
            "keywords": [
                "clone",
                "copy",
                "duplicate",
                "object",
                "object graph"
            ],
            "support": {
                "issues": "https://github.com/myclabs/DeepCopy/issues",
                "source": "https://github.com/myclabs/DeepCopy/tree/1.11.0"
            },
            "funding": [
                {
                    "url": "https://tidelift.com/funding/github/packagist/myclabs/deep-copy",
                    "type": "tidelift"
                }
            ],
            "time": "2022-03-03T13:19:32+00:00"
        },
        {
            "name": "phar-io/manifest",
            "version": "2.0.3",
            "source": {
                "type": "git",
                "url": "https://github.com/phar-io/manifest.git",
                "reference": "97803eca37d319dfa7826cc2437fc020857acb53"
            },
            "dist": {
                "type": "zip",
                "url": "https://api.github.com/repos/phar-io/manifest/zipball/97803eca37d319dfa7826cc2437fc020857acb53",
                "reference": "97803eca37d319dfa7826cc2437fc020857acb53",
                "shasum": ""
            },
            "require": {
                "ext-dom": "*",
                "ext-phar": "*",
                "ext-xmlwriter": "*",
                "phar-io/version": "^3.0.1",
                "php": "^7.2 || ^8.0"
            },
            "type": "library",
            "extra": {
                "branch-alias": {
                    "dev-master": "2.0.x-dev"
                }
            },
            "autoload": {
                "classmap": [
                    "src/"
                ]
            },
            "notification-url": "https://packagist.org/downloads/",
            "license": [
                "BSD-3-Clause"
            ],
            "authors": [
                {
                    "name": "Arne Blankerts",
                    "email": "arne@blankerts.de",
                    "role": "Developer"
                },
                {
                    "name": "Sebastian Heuer",
                    "email": "sebastian@phpeople.de",
                    "role": "Developer"
                },
                {
                    "name": "Sebastian Bergmann",
                    "email": "sebastian@phpunit.de",
                    "role": "Developer"
                }
            ],
            "description": "Component for reading phar.io manifest information from a PHP Archive (PHAR)",
            "support": {
                "issues": "https://github.com/phar-io/manifest/issues",
                "source": "https://github.com/phar-io/manifest/tree/2.0.3"
            },
            "time": "2021-07-20T11:28:43+00:00"
        },
        {
            "name": "phar-io/version",
            "version": "3.2.1",
            "source": {
                "type": "git",
                "url": "https://github.com/phar-io/version.git",
                "reference": "4f7fd7836c6f332bb2933569e566a0d6c4cbed74"
            },
            "dist": {
                "type": "zip",
                "url": "https://api.github.com/repos/phar-io/version/zipball/4f7fd7836c6f332bb2933569e566a0d6c4cbed74",
                "reference": "4f7fd7836c6f332bb2933569e566a0d6c4cbed74",
                "shasum": ""
            },
            "require": {
                "php": "^7.2 || ^8.0"
            },
            "type": "library",
            "autoload": {
                "classmap": [
                    "src/"
                ]
            },
            "notification-url": "https://packagist.org/downloads/",
            "license": [
                "BSD-3-Clause"
            ],
            "authors": [
                {
                    "name": "Arne Blankerts",
                    "email": "arne@blankerts.de",
                    "role": "Developer"
                },
                {
                    "name": "Sebastian Heuer",
                    "email": "sebastian@phpeople.de",
                    "role": "Developer"
                },
                {
                    "name": "Sebastian Bergmann",
                    "email": "sebastian@phpunit.de",
                    "role": "Developer"
                }
            ],
            "description": "Library for handling version information and constraints",
            "support": {
                "issues": "https://github.com/phar-io/version/issues",
                "source": "https://github.com/phar-io/version/tree/3.2.1"
            },
            "time": "2022-02-21T01:04:05+00:00"
        },
        {
            "name": "php-parallel-lint/php-parallel-lint",
            "version": "v1.3.2",
            "source": {
                "type": "git",
                "url": "https://github.com/php-parallel-lint/PHP-Parallel-Lint.git",
                "reference": "6483c9832e71973ed29cf71bd6b3f4fde438a9de"
            },
            "dist": {
                "type": "zip",
                "url": "https://api.github.com/repos/php-parallel-lint/PHP-Parallel-Lint/zipball/6483c9832e71973ed29cf71bd6b3f4fde438a9de",
                "reference": "6483c9832e71973ed29cf71bd6b3f4fde438a9de",
                "shasum": ""
            },
            "require": {
                "ext-json": "*",
                "php": ">=5.3.0"
            },
            "replace": {
                "grogy/php-parallel-lint": "*",
                "jakub-onderka/php-parallel-lint": "*"
            },
            "require-dev": {
                "nette/tester": "^1.3 || ^2.0",
                "php-parallel-lint/php-console-highlighter": "0.* || ^1.0",
                "squizlabs/php_codesniffer": "^3.6"
            },
            "suggest": {
                "php-parallel-lint/php-console-highlighter": "Highlight syntax in code snippet"
            },
            "bin": [
                "parallel-lint"
            ],
            "type": "library",
            "autoload": {
                "classmap": [
                    "./src/"
                ]
            },
            "notification-url": "https://packagist.org/downloads/",
            "license": [
                "BSD-2-Clause"
            ],
            "authors": [
                {
                    "name": "Jakub Onderka",
                    "email": "ahoj@jakubonderka.cz"
                }
            ],
            "description": "This tool check syntax of PHP files about 20x faster than serial check.",
            "homepage": "https://github.com/php-parallel-lint/PHP-Parallel-Lint",
            "support": {
                "issues": "https://github.com/php-parallel-lint/PHP-Parallel-Lint/issues",
                "source": "https://github.com/php-parallel-lint/PHP-Parallel-Lint/tree/v1.3.2"
            },
            "time": "2022-02-21T12:50:22+00:00"
        },
        {
            "name": "phpstan/phpstan-deprecation-rules",
            "version": "1.2.x-dev",
            "source": {
                "type": "git",
                "url": "https://github.com/phpstan/phpstan-deprecation-rules.git",
                "reference": "f1cacde9aaf049973db8ca94c926e89a1c59333d"
            },
            "dist": {
                "type": "zip",
                "url": "https://api.github.com/repos/phpstan/phpstan-deprecation-rules/zipball/f1cacde9aaf049973db8ca94c926e89a1c59333d",
                "reference": "f1cacde9aaf049973db8ca94c926e89a1c59333d",
                "shasum": ""
            },
            "require": {
                "php": "^7.2 || ^8.0",
                "phpstan/phpstan": "^1.11"
            },
            "require-dev": {
                "php-parallel-lint/php-parallel-lint": "^1.2",
                "phpstan/phpstan-php-parser": "^1.1",
                "phpstan/phpstan-phpunit": "^1.0",
                "phpunit/phpunit": "^9.5"
            },
            "default-branch": true,
            "type": "phpstan-extension",
            "extra": {
                "phpstan": {
                    "includes": [
                        "rules.neon"
                    ]
                }
            },
            "autoload": {
                "psr-4": {
                    "PHPStan\\": "src/"
                }
            },
            "notification-url": "https://packagist.org/downloads/",
            "license": [
                "MIT"
            ],
            "description": "PHPStan rules for detecting usage of deprecated classes, methods, properties, constants and traits.",
            "support": {
                "issues": "https://github.com/phpstan/phpstan-deprecation-rules/issues",
                "source": "https://github.com/phpstan/phpstan-deprecation-rules/tree/1.2.x"
            },
            "time": "2023-08-06T10:05:15+00:00"
        },
        {
            "name": "phpstan/phpstan-nette",
            "version": "1.2.9",
            "source": {
                "type": "git",
                "url": "https://github.com/phpstan/phpstan-nette.git",
                "reference": "0e3a6805917811d685e59bb83c2286315f2f6d78"
            },
            "dist": {
                "type": "zip",
                "url": "https://api.github.com/repos/phpstan/phpstan-nette/zipball/0e3a6805917811d685e59bb83c2286315f2f6d78",
                "reference": "0e3a6805917811d685e59bb83c2286315f2f6d78",
                "shasum": ""
            },
            "require": {
                "php": "^7.2 || ^8.0",
                "phpstan/phpstan": "^1.10"
            },
            "conflict": {
                "nette/application": "<2.3.0",
                "nette/component-model": "<2.3.0",
                "nette/di": "<2.3.0",
                "nette/forms": "<2.3.0",
                "nette/http": "<2.3.0",
                "nette/utils": "<2.3.0"
            },
            "require-dev": {
                "nette/application": "^3.0",
                "nette/forms": "^3.0",
                "nette/utils": "^2.3.0 || ^3.0.0",
                "nikic/php-parser": "^4.13.2",
                "php-parallel-lint/php-parallel-lint": "^1.2",
                "phpstan/phpstan-php-parser": "^1.1",
                "phpstan/phpstan-phpunit": "^1.0",
                "phpstan/phpstan-strict-rules": "^1.0",
                "phpunit/phpunit": "^9.5"
            },
            "type": "phpstan-extension",
            "extra": {
                "phpstan": {
                    "includes": [
                        "extension.neon",
                        "rules.neon"
                    ]
                }
            },
            "autoload": {
                "psr-4": {
                    "PHPStan\\": "src/"
                }
            },
            "notification-url": "https://packagist.org/downloads/",
            "license": [
                "MIT"
            ],
            "description": "Nette Framework class reflection extension for PHPStan",
            "support": {
                "issues": "https://github.com/phpstan/phpstan-nette/issues",
                "source": "https://github.com/phpstan/phpstan-nette/tree/1.2.9"
            },
            "time": "2023-04-12T14:11:53+00:00"
        },
        {
            "name": "phpstan/phpstan-php-parser",
            "version": "1.1.0",
            "source": {
                "type": "git",
                "url": "https://github.com/phpstan/phpstan-php-parser.git",
                "reference": "1c7670dd92da864b5d019f22d9f512a6ae18b78e"
            },
            "dist": {
                "type": "zip",
                "url": "https://api.github.com/repos/phpstan/phpstan-php-parser/zipball/1c7670dd92da864b5d019f22d9f512a6ae18b78e",
                "reference": "1c7670dd92da864b5d019f22d9f512a6ae18b78e",
                "shasum": ""
            },
            "require": {
                "php": "^7.1 || ^8.0",
                "phpstan/phpstan": "^1.3"
            },
            "require-dev": {
                "php-parallel-lint/php-parallel-lint": "^1.2",
                "phpstan/phpstan-phpunit": "^1.0",
                "phpstan/phpstan-strict-rules": "^1.0",
                "phpunit/phpunit": "^9.5"
            },
            "type": "phpstan-extension",
            "extra": {
                "branch-alias": {
                    "dev-master": "1.1-dev"
                },
                "phpstan": {
                    "includes": [
                        "extension.neon"
                    ]
                }
            },
            "autoload": {
                "psr-4": {
                    "PHPStan\\": "src/"
                }
            },
            "notification-url": "https://packagist.org/downloads/",
            "license": [
                "MIT"
            ],
            "description": "PHP-Parser extensions for PHPStan",
            "support": {
                "issues": "https://github.com/phpstan/phpstan-php-parser/issues",
                "source": "https://github.com/phpstan/phpstan-php-parser/tree/1.1.0"
            },
            "time": "2021-12-16T19:43:32+00:00"
        },
        {
            "name": "phpstan/phpstan-phpunit",
            "version": "1.3.14",
            "source": {
                "type": "git",
                "url": "https://github.com/phpstan/phpstan-phpunit.git",
                "reference": "614acc10c522e319639bf38b0698a4a566665f04"
            },
            "dist": {
                "type": "zip",
                "url": "https://api.github.com/repos/phpstan/phpstan-phpunit/zipball/614acc10c522e319639bf38b0698a4a566665f04",
                "reference": "614acc10c522e319639bf38b0698a4a566665f04",
                "shasum": ""
            },
            "require": {
                "php": "^7.2 || ^8.0",
                "phpstan/phpstan": "^1.10"
            },
            "conflict": {
                "phpunit/phpunit": "<7.0"
            },
            "require-dev": {
                "nikic/php-parser": "^4.13.0",
                "php-parallel-lint/php-parallel-lint": "^1.2",
                "phpstan/phpstan-strict-rules": "^1.5.1",
                "phpunit/phpunit": "^9.5"
            },
            "type": "phpstan-extension",
            "extra": {
                "phpstan": {
                    "includes": [
                        "extension.neon",
                        "rules.neon"
                    ]
                }
            },
            "autoload": {
                "psr-4": {
                    "PHPStan\\": "src/"
                }
            },
            "notification-url": "https://packagist.org/downloads/",
            "license": [
                "MIT"
            ],
            "description": "PHPUnit extensions and rules for PHPStan",
            "support": {
                "issues": "https://github.com/phpstan/phpstan-phpunit/issues",
                "source": "https://github.com/phpstan/phpstan-phpunit/tree/1.3.14"
            },
            "time": "2023-08-25T09:46:39+00:00"
        },
        {
            "name": "phpstan/phpstan-strict-rules",
            "version": "1.5.x-dev",
            "source": {
                "type": "git",
                "url": "https://github.com/phpstan/phpstan-strict-rules.git",
                "reference": "b7edb14296bae350401afef889c0243958174975"
            },
            "dist": {
                "type": "zip",
                "url": "https://api.github.com/repos/phpstan/phpstan-strict-rules/zipball/b7edb14296bae350401afef889c0243958174975",
                "reference": "b7edb14296bae350401afef889c0243958174975",
                "shasum": ""
            },
            "require": {
                "php": "^7.2 || ^8.0",
                "phpstan/phpstan": "^1.11"
            },
            "require-dev": {
                "nikic/php-parser": "^4.13.0",
                "php-parallel-lint/php-parallel-lint": "^1.2",
                "phpstan/phpstan-deprecation-rules": "^1.1",
                "phpstan/phpstan-phpunit": "^1.0",
                "phpunit/phpunit": "^9.5"
            },
            "default-branch": true,
            "type": "phpstan-extension",
            "extra": {
                "phpstan": {
                    "includes": [
                        "rules.neon"
                    ]
                }
            },
            "autoload": {
                "psr-4": {
                    "PHPStan\\": "src/"
                }
            },
            "notification-url": "https://packagist.org/downloads/",
            "license": [
                "MIT"
            ],
            "description": "Extra strict and opinionated rules for PHPStan",
            "support": {
                "issues": "https://github.com/phpstan/phpstan-strict-rules/issues",
                "source": "https://github.com/phpstan/phpstan-strict-rules/tree/1.5.x"
            },
            "time": "2023-06-09T16:01:59+00:00"
        },
        {
            "name": "phpunit/php-code-coverage",
            "version": "9.2.26",
            "source": {
                "type": "git",
                "url": "https://github.com/sebastianbergmann/php-code-coverage.git",
                "reference": "443bc6912c9bd5b409254a40f4b0f4ced7c80ea1"
            },
            "dist": {
                "type": "zip",
                "url": "https://api.github.com/repos/sebastianbergmann/php-code-coverage/zipball/443bc6912c9bd5b409254a40f4b0f4ced7c80ea1",
                "reference": "443bc6912c9bd5b409254a40f4b0f4ced7c80ea1",
                "shasum": ""
            },
            "require": {
                "ext-dom": "*",
                "ext-libxml": "*",
                "ext-xmlwriter": "*",
                "nikic/php-parser": "^4.15",
                "php": ">=7.3",
                "phpunit/php-file-iterator": "^3.0.3",
                "phpunit/php-text-template": "^2.0.2",
                "sebastian/code-unit-reverse-lookup": "^2.0.2",
                "sebastian/complexity": "^2.0",
                "sebastian/environment": "^5.1.2",
                "sebastian/lines-of-code": "^1.0.3",
                "sebastian/version": "^3.0.1",
                "theseer/tokenizer": "^1.2.0"
            },
            "require-dev": {
                "phpunit/phpunit": "^9.3"
            },
            "suggest": {
                "ext-pcov": "PHP extension that provides line coverage",
                "ext-xdebug": "PHP extension that provides line coverage as well as branch and path coverage"
            },
            "type": "library",
            "extra": {
                "branch-alias": {
                    "dev-master": "9.2-dev"
                }
            },
            "autoload": {
                "classmap": [
                    "src/"
                ]
            },
            "notification-url": "https://packagist.org/downloads/",
            "license": [
                "BSD-3-Clause"
            ],
            "authors": [
                {
                    "name": "Sebastian Bergmann",
                    "email": "sebastian@phpunit.de",
                    "role": "lead"
                }
            ],
            "description": "Library that provides collection, processing, and rendering functionality for PHP code coverage information.",
            "homepage": "https://github.com/sebastianbergmann/php-code-coverage",
            "keywords": [
                "coverage",
                "testing",
                "xunit"
            ],
            "support": {
                "issues": "https://github.com/sebastianbergmann/php-code-coverage/issues",
                "source": "https://github.com/sebastianbergmann/php-code-coverage/tree/9.2.26"
            },
            "funding": [
                {
                    "url": "https://github.com/sebastianbergmann",
                    "type": "github"
                }
            ],
            "time": "2023-03-06T12:58:08+00:00"
        },
        {
            "name": "phpunit/php-file-iterator",
            "version": "3.0.6",
            "source": {
                "type": "git",
                "url": "https://github.com/sebastianbergmann/php-file-iterator.git",
                "reference": "cf1c2e7c203ac650e352f4cc675a7021e7d1b3cf"
            },
            "dist": {
                "type": "zip",
                "url": "https://api.github.com/repos/sebastianbergmann/php-file-iterator/zipball/cf1c2e7c203ac650e352f4cc675a7021e7d1b3cf",
                "reference": "cf1c2e7c203ac650e352f4cc675a7021e7d1b3cf",
                "shasum": ""
            },
            "require": {
                "php": ">=7.3"
            },
            "require-dev": {
                "phpunit/phpunit": "^9.3"
            },
            "type": "library",
            "extra": {
                "branch-alias": {
                    "dev-master": "3.0-dev"
                }
            },
            "autoload": {
                "classmap": [
                    "src/"
                ]
            },
            "notification-url": "https://packagist.org/downloads/",
            "license": [
                "BSD-3-Clause"
            ],
            "authors": [
                {
                    "name": "Sebastian Bergmann",
                    "email": "sebastian@phpunit.de",
                    "role": "lead"
                }
            ],
            "description": "FilterIterator implementation that filters files based on a list of suffixes.",
            "homepage": "https://github.com/sebastianbergmann/php-file-iterator/",
            "keywords": [
                "filesystem",
                "iterator"
            ],
            "support": {
                "issues": "https://github.com/sebastianbergmann/php-file-iterator/issues",
                "source": "https://github.com/sebastianbergmann/php-file-iterator/tree/3.0.6"
            },
            "funding": [
                {
                    "url": "https://github.com/sebastianbergmann",
                    "type": "github"
                }
            ],
            "time": "2021-12-02T12:48:52+00:00"
        },
        {
            "name": "phpunit/php-invoker",
            "version": "3.1.1",
            "source": {
                "type": "git",
                "url": "https://github.com/sebastianbergmann/php-invoker.git",
                "reference": "5a10147d0aaf65b58940a0b72f71c9ac0423cc67"
            },
            "dist": {
                "type": "zip",
                "url": "https://api.github.com/repos/sebastianbergmann/php-invoker/zipball/5a10147d0aaf65b58940a0b72f71c9ac0423cc67",
                "reference": "5a10147d0aaf65b58940a0b72f71c9ac0423cc67",
                "shasum": ""
            },
            "require": {
                "php": ">=7.3"
            },
            "require-dev": {
                "ext-pcntl": "*",
                "phpunit/phpunit": "^9.3"
            },
            "suggest": {
                "ext-pcntl": "*"
            },
            "type": "library",
            "extra": {
                "branch-alias": {
                    "dev-master": "3.1-dev"
                }
            },
            "autoload": {
                "classmap": [
                    "src/"
                ]
            },
            "notification-url": "https://packagist.org/downloads/",
            "license": [
                "BSD-3-Clause"
            ],
            "authors": [
                {
                    "name": "Sebastian Bergmann",
                    "email": "sebastian@phpunit.de",
                    "role": "lead"
                }
            ],
            "description": "Invoke callables with a timeout",
            "homepage": "https://github.com/sebastianbergmann/php-invoker/",
            "keywords": [
                "process"
            ],
            "support": {
                "issues": "https://github.com/sebastianbergmann/php-invoker/issues",
                "source": "https://github.com/sebastianbergmann/php-invoker/tree/3.1.1"
            },
            "funding": [
                {
                    "url": "https://github.com/sebastianbergmann",
                    "type": "github"
                }
            ],
            "time": "2020-09-28T05:58:55+00:00"
        },
        {
            "name": "phpunit/php-text-template",
            "version": "2.0.4",
            "source": {
                "type": "git",
                "url": "https://github.com/sebastianbergmann/php-text-template.git",
                "reference": "5da5f67fc95621df9ff4c4e5a84d6a8a2acf7c28"
            },
            "dist": {
                "type": "zip",
                "url": "https://api.github.com/repos/sebastianbergmann/php-text-template/zipball/5da5f67fc95621df9ff4c4e5a84d6a8a2acf7c28",
                "reference": "5da5f67fc95621df9ff4c4e5a84d6a8a2acf7c28",
                "shasum": ""
            },
            "require": {
                "php": ">=7.3"
            },
            "require-dev": {
                "phpunit/phpunit": "^9.3"
            },
            "type": "library",
            "extra": {
                "branch-alias": {
                    "dev-master": "2.0-dev"
                }
            },
            "autoload": {
                "classmap": [
                    "src/"
                ]
            },
            "notification-url": "https://packagist.org/downloads/",
            "license": [
                "BSD-3-Clause"
            ],
            "authors": [
                {
                    "name": "Sebastian Bergmann",
                    "email": "sebastian@phpunit.de",
                    "role": "lead"
                }
            ],
            "description": "Simple template engine.",
            "homepage": "https://github.com/sebastianbergmann/php-text-template/",
            "keywords": [
                "template"
            ],
            "support": {
                "issues": "https://github.com/sebastianbergmann/php-text-template/issues",
                "source": "https://github.com/sebastianbergmann/php-text-template/tree/2.0.4"
            },
            "funding": [
                {
                    "url": "https://github.com/sebastianbergmann",
                    "type": "github"
                }
            ],
            "time": "2020-10-26T05:33:50+00:00"
        },
        {
            "name": "phpunit/php-timer",
            "version": "5.0.3",
            "source": {
                "type": "git",
                "url": "https://github.com/sebastianbergmann/php-timer.git",
                "reference": "5a63ce20ed1b5bf577850e2c4e87f4aa902afbd2"
            },
            "dist": {
                "type": "zip",
                "url": "https://api.github.com/repos/sebastianbergmann/php-timer/zipball/5a63ce20ed1b5bf577850e2c4e87f4aa902afbd2",
                "reference": "5a63ce20ed1b5bf577850e2c4e87f4aa902afbd2",
                "shasum": ""
            },
            "require": {
                "php": ">=7.3"
            },
            "require-dev": {
                "phpunit/phpunit": "^9.3"
            },
            "type": "library",
            "extra": {
                "branch-alias": {
                    "dev-master": "5.0-dev"
                }
            },
            "autoload": {
                "classmap": [
                    "src/"
                ]
            },
            "notification-url": "https://packagist.org/downloads/",
            "license": [
                "BSD-3-Clause"
            ],
            "authors": [
                {
                    "name": "Sebastian Bergmann",
                    "email": "sebastian@phpunit.de",
                    "role": "lead"
                }
            ],
            "description": "Utility class for timing",
            "homepage": "https://github.com/sebastianbergmann/php-timer/",
            "keywords": [
                "timer"
            ],
            "support": {
                "issues": "https://github.com/sebastianbergmann/php-timer/issues",
                "source": "https://github.com/sebastianbergmann/php-timer/tree/5.0.3"
            },
            "funding": [
                {
                    "url": "https://github.com/sebastianbergmann",
                    "type": "github"
                }
            ],
            "time": "2020-10-26T13:16:10+00:00"
        },
        {
            "name": "phpunit/phpunit",
            "version": "9.5.23",
            "source": {
                "type": "git",
                "url": "https://github.com/sebastianbergmann/phpunit.git",
                "reference": "888556852e7e9bbeeedb9656afe46118765ade34"
            },
            "dist": {
                "type": "zip",
                "url": "https://api.github.com/repos/sebastianbergmann/phpunit/zipball/888556852e7e9bbeeedb9656afe46118765ade34",
                "reference": "888556852e7e9bbeeedb9656afe46118765ade34",
                "shasum": ""
            },
            "require": {
                "doctrine/instantiator": "^1.3.1",
                "ext-dom": "*",
                "ext-json": "*",
                "ext-libxml": "*",
                "ext-mbstring": "*",
                "ext-xml": "*",
                "ext-xmlwriter": "*",
                "myclabs/deep-copy": "^1.10.1",
                "phar-io/manifest": "^2.0.3",
                "phar-io/version": "^3.0.2",
                "php": ">=7.3",
                "phpunit/php-code-coverage": "^9.2.13",
                "phpunit/php-file-iterator": "^3.0.5",
                "phpunit/php-invoker": "^3.1.1",
                "phpunit/php-text-template": "^2.0.3",
                "phpunit/php-timer": "^5.0.2",
                "sebastian/cli-parser": "^1.0.1",
                "sebastian/code-unit": "^1.0.6",
                "sebastian/comparator": "^4.0.5",
                "sebastian/diff": "^4.0.3",
                "sebastian/environment": "^5.1.3",
                "sebastian/exporter": "^4.0.3",
                "sebastian/global-state": "^5.0.1",
                "sebastian/object-enumerator": "^4.0.3",
                "sebastian/resource-operations": "^3.0.3",
                "sebastian/type": "^3.0",
                "sebastian/version": "^3.0.2"
            },
            "suggest": {
                "ext-soap": "*",
                "ext-xdebug": "*"
            },
            "bin": [
                "phpunit"
            ],
            "type": "library",
            "extra": {
                "branch-alias": {
                    "dev-master": "9.5-dev"
                }
            },
            "autoload": {
                "files": [
                    "src/Framework/Assert/Functions.php"
                ],
                "classmap": [
                    "src/"
                ]
            },
            "notification-url": "https://packagist.org/downloads/",
            "license": [
                "BSD-3-Clause"
            ],
            "authors": [
                {
                    "name": "Sebastian Bergmann",
                    "email": "sebastian@phpunit.de",
                    "role": "lead"
                }
            ],
            "description": "The PHP Unit Testing framework.",
            "homepage": "https://phpunit.de/",
            "keywords": [
                "phpunit",
                "testing",
                "xunit"
            ],
            "support": {
                "issues": "https://github.com/sebastianbergmann/phpunit/issues",
                "source": "https://github.com/sebastianbergmann/phpunit/tree/9.5.23"
            },
            "funding": [
                {
                    "url": "https://phpunit.de/sponsors.html",
                    "type": "custom"
                },
                {
                    "url": "https://github.com/sebastianbergmann",
                    "type": "github"
                }
            ],
            "time": "2022-08-22T14:01:36+00:00"
        },
        {
            "name": "rector/rector",
            "version": "0.17.7",
            "source": {
                "type": "git",
                "url": "https://github.com/rectorphp/rector.git",
                "reference": "0e76101aa329911b7fec43106aac5843a978b209"
            },
            "dist": {
                "type": "zip",
                "url": "https://api.github.com/repos/rectorphp/rector/zipball/0e76101aa329911b7fec43106aac5843a978b209",
                "reference": "0e76101aa329911b7fec43106aac5843a978b209",
                "shasum": ""
            },
            "require": {
                "php": "^7.2|^8.0",
                "phpstan/phpstan": "^1.10.26"
            },
            "conflict": {
                "rector/rector-doctrine": "*",
                "rector/rector-downgrade-php": "*",
                "rector/rector-phpunit": "*",
                "rector/rector-symfony": "*"
            },
            "bin": [
                "bin/rector"
            ],
            "type": "library",
            "extra": {
                "branch-alias": {
                    "dev-main": "0.15-dev"
                }
            },
            "autoload": {
                "files": [
                    "bootstrap.php"
                ]
            },
            "notification-url": "https://packagist.org/downloads/",
            "license": [
                "MIT"
            ],
            "description": "Instant Upgrade and Automated Refactoring of any PHP code",
            "keywords": [
                "automation",
                "dev",
                "migration",
                "refactoring"
            ],
            "support": {
                "issues": "https://github.com/rectorphp/rector/issues",
                "source": "https://github.com/rectorphp/rector/tree/0.17.7"
            },
            "funding": [
                {
                    "url": "https://github.com/tomasvotruba",
                    "type": "github"
                }
            ],
            "time": "2023-07-23T20:44:23+00:00"
        },
        {
            "name": "sebastian/cli-parser",
            "version": "1.0.1",
            "source": {
                "type": "git",
                "url": "https://github.com/sebastianbergmann/cli-parser.git",
                "reference": "442e7c7e687e42adc03470c7b668bc4b2402c0b2"
            },
            "dist": {
                "type": "zip",
                "url": "https://api.github.com/repos/sebastianbergmann/cli-parser/zipball/442e7c7e687e42adc03470c7b668bc4b2402c0b2",
                "reference": "442e7c7e687e42adc03470c7b668bc4b2402c0b2",
                "shasum": ""
            },
            "require": {
                "php": ">=7.3"
            },
            "require-dev": {
                "phpunit/phpunit": "^9.3"
            },
            "type": "library",
            "extra": {
                "branch-alias": {
                    "dev-master": "1.0-dev"
                }
            },
            "autoload": {
                "classmap": [
                    "src/"
                ]
            },
            "notification-url": "https://packagist.org/downloads/",
            "license": [
                "BSD-3-Clause"
            ],
            "authors": [
                {
                    "name": "Sebastian Bergmann",
                    "email": "sebastian@phpunit.de",
                    "role": "lead"
                }
            ],
            "description": "Library for parsing CLI options",
            "homepage": "https://github.com/sebastianbergmann/cli-parser",
            "support": {
                "issues": "https://github.com/sebastianbergmann/cli-parser/issues",
                "source": "https://github.com/sebastianbergmann/cli-parser/tree/1.0.1"
            },
            "funding": [
                {
                    "url": "https://github.com/sebastianbergmann",
                    "type": "github"
                }
            ],
            "time": "2020-09-28T06:08:49+00:00"
        },
        {
            "name": "sebastian/code-unit",
            "version": "1.0.8",
            "source": {
                "type": "git",
                "url": "https://github.com/sebastianbergmann/code-unit.git",
                "reference": "1fc9f64c0927627ef78ba436c9b17d967e68e120"
            },
            "dist": {
                "type": "zip",
                "url": "https://api.github.com/repos/sebastianbergmann/code-unit/zipball/1fc9f64c0927627ef78ba436c9b17d967e68e120",
                "reference": "1fc9f64c0927627ef78ba436c9b17d967e68e120",
                "shasum": ""
            },
            "require": {
                "php": ">=7.3"
            },
            "require-dev": {
                "phpunit/phpunit": "^9.3"
            },
            "type": "library",
            "extra": {
                "branch-alias": {
                    "dev-master": "1.0-dev"
                }
            },
            "autoload": {
                "classmap": [
                    "src/"
                ]
            },
            "notification-url": "https://packagist.org/downloads/",
            "license": [
                "BSD-3-Clause"
            ],
            "authors": [
                {
                    "name": "Sebastian Bergmann",
                    "email": "sebastian@phpunit.de",
                    "role": "lead"
                }
            ],
            "description": "Collection of value objects that represent the PHP code units",
            "homepage": "https://github.com/sebastianbergmann/code-unit",
            "support": {
                "issues": "https://github.com/sebastianbergmann/code-unit/issues",
                "source": "https://github.com/sebastianbergmann/code-unit/tree/1.0.8"
            },
            "funding": [
                {
                    "url": "https://github.com/sebastianbergmann",
                    "type": "github"
                }
            ],
            "time": "2020-10-26T13:08:54+00:00"
        },
        {
            "name": "sebastian/code-unit-reverse-lookup",
            "version": "2.0.3",
            "source": {
                "type": "git",
                "url": "https://github.com/sebastianbergmann/code-unit-reverse-lookup.git",
                "reference": "ac91f01ccec49fb77bdc6fd1e548bc70f7faa3e5"
            },
            "dist": {
                "type": "zip",
                "url": "https://api.github.com/repos/sebastianbergmann/code-unit-reverse-lookup/zipball/ac91f01ccec49fb77bdc6fd1e548bc70f7faa3e5",
                "reference": "ac91f01ccec49fb77bdc6fd1e548bc70f7faa3e5",
                "shasum": ""
            },
            "require": {
                "php": ">=7.3"
            },
            "require-dev": {
                "phpunit/phpunit": "^9.3"
            },
            "type": "library",
            "extra": {
                "branch-alias": {
                    "dev-master": "2.0-dev"
                }
            },
            "autoload": {
                "classmap": [
                    "src/"
                ]
            },
            "notification-url": "https://packagist.org/downloads/",
            "license": [
                "BSD-3-Clause"
            ],
            "authors": [
                {
                    "name": "Sebastian Bergmann",
                    "email": "sebastian@phpunit.de"
                }
            ],
            "description": "Looks up which function or method a line of code belongs to",
            "homepage": "https://github.com/sebastianbergmann/code-unit-reverse-lookup/",
            "support": {
                "issues": "https://github.com/sebastianbergmann/code-unit-reverse-lookup/issues",
                "source": "https://github.com/sebastianbergmann/code-unit-reverse-lookup/tree/2.0.3"
            },
            "funding": [
                {
                    "url": "https://github.com/sebastianbergmann",
                    "type": "github"
                }
            ],
            "time": "2020-09-28T05:30:19+00:00"
        },
        {
            "name": "sebastian/comparator",
            "version": "4.0.6",
            "source": {
                "type": "git",
                "url": "https://github.com/sebastianbergmann/comparator.git",
                "reference": "55f4261989e546dc112258c7a75935a81a7ce382"
            },
            "dist": {
                "type": "zip",
                "url": "https://api.github.com/repos/sebastianbergmann/comparator/zipball/55f4261989e546dc112258c7a75935a81a7ce382",
                "reference": "55f4261989e546dc112258c7a75935a81a7ce382",
                "shasum": ""
            },
            "require": {
                "php": ">=7.3",
                "sebastian/diff": "^4.0",
                "sebastian/exporter": "^4.0"
            },
            "require-dev": {
                "phpunit/phpunit": "^9.3"
            },
            "type": "library",
            "extra": {
                "branch-alias": {
                    "dev-master": "4.0-dev"
                }
            },
            "autoload": {
                "classmap": [
                    "src/"
                ]
            },
            "notification-url": "https://packagist.org/downloads/",
            "license": [
                "BSD-3-Clause"
            ],
            "authors": [
                {
                    "name": "Sebastian Bergmann",
                    "email": "sebastian@phpunit.de"
                },
                {
                    "name": "Jeff Welch",
                    "email": "whatthejeff@gmail.com"
                },
                {
                    "name": "Volker Dusch",
                    "email": "github@wallbash.com"
                },
                {
                    "name": "Bernhard Schussek",
                    "email": "bschussek@2bepublished.at"
                }
            ],
            "description": "Provides the functionality to compare PHP values for equality",
            "homepage": "https://github.com/sebastianbergmann/comparator",
            "keywords": [
                "comparator",
                "compare",
                "equality"
            ],
            "support": {
                "issues": "https://github.com/sebastianbergmann/comparator/issues",
                "source": "https://github.com/sebastianbergmann/comparator/tree/4.0.6"
            },
            "funding": [
                {
                    "url": "https://github.com/sebastianbergmann",
                    "type": "github"
                }
            ],
            "time": "2020-10-26T15:49:45+00:00"
        },
        {
            "name": "sebastian/complexity",
            "version": "2.0.2",
            "source": {
                "type": "git",
                "url": "https://github.com/sebastianbergmann/complexity.git",
                "reference": "739b35e53379900cc9ac327b2147867b8b6efd88"
            },
            "dist": {
                "type": "zip",
                "url": "https://api.github.com/repos/sebastianbergmann/complexity/zipball/739b35e53379900cc9ac327b2147867b8b6efd88",
                "reference": "739b35e53379900cc9ac327b2147867b8b6efd88",
                "shasum": ""
            },
            "require": {
                "nikic/php-parser": "^4.7",
                "php": ">=7.3"
            },
            "require-dev": {
                "phpunit/phpunit": "^9.3"
            },
            "type": "library",
            "extra": {
                "branch-alias": {
                    "dev-master": "2.0-dev"
                }
            },
            "autoload": {
                "classmap": [
                    "src/"
                ]
            },
            "notification-url": "https://packagist.org/downloads/",
            "license": [
                "BSD-3-Clause"
            ],
            "authors": [
                {
                    "name": "Sebastian Bergmann",
                    "email": "sebastian@phpunit.de",
                    "role": "lead"
                }
            ],
            "description": "Library for calculating the complexity of PHP code units",
            "homepage": "https://github.com/sebastianbergmann/complexity",
            "support": {
                "issues": "https://github.com/sebastianbergmann/complexity/issues",
                "source": "https://github.com/sebastianbergmann/complexity/tree/2.0.2"
            },
            "funding": [
                {
                    "url": "https://github.com/sebastianbergmann",
                    "type": "github"
                }
            ],
            "time": "2020-10-26T15:52:27+00:00"
        },
        {
            "name": "sebastian/diff",
            "version": "4.0.4",
            "source": {
                "type": "git",
                "url": "https://github.com/sebastianbergmann/diff.git",
                "reference": "3461e3fccc7cfdfc2720be910d3bd73c69be590d"
            },
            "dist": {
                "type": "zip",
                "url": "https://api.github.com/repos/sebastianbergmann/diff/zipball/3461e3fccc7cfdfc2720be910d3bd73c69be590d",
                "reference": "3461e3fccc7cfdfc2720be910d3bd73c69be590d",
                "shasum": ""
            },
            "require": {
                "php": ">=7.3"
            },
            "require-dev": {
                "phpunit/phpunit": "^9.3",
                "symfony/process": "^4.2 || ^5"
            },
            "type": "library",
            "extra": {
                "branch-alias": {
                    "dev-master": "4.0-dev"
                }
            },
            "autoload": {
                "classmap": [
                    "src/"
                ]
            },
            "notification-url": "https://packagist.org/downloads/",
            "license": [
                "BSD-3-Clause"
            ],
            "authors": [
                {
                    "name": "Sebastian Bergmann",
                    "email": "sebastian@phpunit.de"
                },
                {
                    "name": "Kore Nordmann",
                    "email": "mail@kore-nordmann.de"
                }
            ],
            "description": "Diff implementation",
            "homepage": "https://github.com/sebastianbergmann/diff",
            "keywords": [
                "diff",
                "udiff",
                "unidiff",
                "unified diff"
            ],
            "support": {
                "issues": "https://github.com/sebastianbergmann/diff/issues",
                "source": "https://github.com/sebastianbergmann/diff/tree/4.0.4"
            },
            "funding": [
                {
                    "url": "https://github.com/sebastianbergmann",
                    "type": "github"
                }
            ],
            "time": "2020-10-26T13:10:38+00:00"
        },
        {
            "name": "sebastian/environment",
            "version": "5.1.5",
            "source": {
                "type": "git",
                "url": "https://github.com/sebastianbergmann/environment.git",
                "reference": "830c43a844f1f8d5b7a1f6d6076b784454d8b7ed"
            },
            "dist": {
                "type": "zip",
                "url": "https://api.github.com/repos/sebastianbergmann/environment/zipball/830c43a844f1f8d5b7a1f6d6076b784454d8b7ed",
                "reference": "830c43a844f1f8d5b7a1f6d6076b784454d8b7ed",
                "shasum": ""
            },
            "require": {
                "php": ">=7.3"
            },
            "require-dev": {
                "phpunit/phpunit": "^9.3"
            },
            "suggest": {
                "ext-posix": "*"
            },
            "type": "library",
            "extra": {
                "branch-alias": {
                    "dev-master": "5.1-dev"
                }
            },
            "autoload": {
                "classmap": [
                    "src/"
                ]
            },
            "notification-url": "https://packagist.org/downloads/",
            "license": [
                "BSD-3-Clause"
            ],
            "authors": [
                {
                    "name": "Sebastian Bergmann",
                    "email": "sebastian@phpunit.de"
                }
            ],
            "description": "Provides functionality to handle HHVM/PHP environments",
            "homepage": "http://www.github.com/sebastianbergmann/environment",
            "keywords": [
                "Xdebug",
                "environment",
                "hhvm"
            ],
            "support": {
                "issues": "https://github.com/sebastianbergmann/environment/issues",
                "source": "https://github.com/sebastianbergmann/environment/tree/5.1.5"
            },
            "funding": [
                {
                    "url": "https://github.com/sebastianbergmann",
                    "type": "github"
                }
            ],
            "time": "2023-02-03T06:03:51+00:00"
        },
        {
            "name": "sebastian/exporter",
            "version": "4.0.4",
            "source": {
                "type": "git",
                "url": "https://github.com/sebastianbergmann/exporter.git",
                "reference": "65e8b7db476c5dd267e65eea9cab77584d3cfff9"
            },
            "dist": {
                "type": "zip",
                "url": "https://api.github.com/repos/sebastianbergmann/exporter/zipball/65e8b7db476c5dd267e65eea9cab77584d3cfff9",
                "reference": "65e8b7db476c5dd267e65eea9cab77584d3cfff9",
                "shasum": ""
            },
            "require": {
                "php": ">=7.3",
                "sebastian/recursion-context": "^4.0"
            },
            "require-dev": {
                "ext-mbstring": "*",
                "phpunit/phpunit": "^9.3"
            },
            "type": "library",
            "extra": {
                "branch-alias": {
                    "dev-master": "4.0-dev"
                }
            },
            "autoload": {
                "classmap": [
                    "src/"
                ]
            },
            "notification-url": "https://packagist.org/downloads/",
            "license": [
                "BSD-3-Clause"
            ],
            "authors": [
                {
                    "name": "Sebastian Bergmann",
                    "email": "sebastian@phpunit.de"
                },
                {
                    "name": "Jeff Welch",
                    "email": "whatthejeff@gmail.com"
                },
                {
                    "name": "Volker Dusch",
                    "email": "github@wallbash.com"
                },
                {
                    "name": "Adam Harvey",
                    "email": "aharvey@php.net"
                },
                {
                    "name": "Bernhard Schussek",
                    "email": "bschussek@gmail.com"
                }
            ],
            "description": "Provides the functionality to export PHP variables for visualization",
            "homepage": "https://www.github.com/sebastianbergmann/exporter",
            "keywords": [
                "export",
                "exporter"
            ],
            "support": {
                "issues": "https://github.com/sebastianbergmann/exporter/issues",
                "source": "https://github.com/sebastianbergmann/exporter/tree/4.0.4"
            },
            "funding": [
                {
                    "url": "https://github.com/sebastianbergmann",
                    "type": "github"
                }
            ],
            "time": "2021-11-11T14:18:36+00:00"
        },
        {
            "name": "sebastian/global-state",
            "version": "5.0.5",
            "source": {
                "type": "git",
                "url": "https://github.com/sebastianbergmann/global-state.git",
                "reference": "0ca8db5a5fc9c8646244e629625ac486fa286bf2"
            },
            "dist": {
                "type": "zip",
                "url": "https://api.github.com/repos/sebastianbergmann/global-state/zipball/0ca8db5a5fc9c8646244e629625ac486fa286bf2",
                "reference": "0ca8db5a5fc9c8646244e629625ac486fa286bf2",
                "shasum": ""
            },
            "require": {
                "php": ">=7.3",
                "sebastian/object-reflector": "^2.0",
                "sebastian/recursion-context": "^4.0"
            },
            "require-dev": {
                "ext-dom": "*",
                "phpunit/phpunit": "^9.3"
            },
            "suggest": {
                "ext-uopz": "*"
            },
            "type": "library",
            "extra": {
                "branch-alias": {
                    "dev-master": "5.0-dev"
                }
            },
            "autoload": {
                "classmap": [
                    "src/"
                ]
            },
            "notification-url": "https://packagist.org/downloads/",
            "license": [
                "BSD-3-Clause"
            ],
            "authors": [
                {
                    "name": "Sebastian Bergmann",
                    "email": "sebastian@phpunit.de"
                }
            ],
            "description": "Snapshotting of global state",
            "homepage": "http://www.github.com/sebastianbergmann/global-state",
            "keywords": [
                "global state"
            ],
            "support": {
                "issues": "https://github.com/sebastianbergmann/global-state/issues",
                "source": "https://github.com/sebastianbergmann/global-state/tree/5.0.5"
            },
            "funding": [
                {
                    "url": "https://github.com/sebastianbergmann",
                    "type": "github"
                }
            ],
            "time": "2022-02-14T08:28:10+00:00"
        },
        {
            "name": "sebastian/lines-of-code",
            "version": "1.0.3",
            "source": {
                "type": "git",
                "url": "https://github.com/sebastianbergmann/lines-of-code.git",
                "reference": "c1c2e997aa3146983ed888ad08b15470a2e22ecc"
            },
            "dist": {
                "type": "zip",
                "url": "https://api.github.com/repos/sebastianbergmann/lines-of-code/zipball/c1c2e997aa3146983ed888ad08b15470a2e22ecc",
                "reference": "c1c2e997aa3146983ed888ad08b15470a2e22ecc",
                "shasum": ""
            },
            "require": {
                "nikic/php-parser": "^4.6",
                "php": ">=7.3"
            },
            "require-dev": {
                "phpunit/phpunit": "^9.3"
            },
            "type": "library",
            "extra": {
                "branch-alias": {
                    "dev-master": "1.0-dev"
                }
            },
            "autoload": {
                "classmap": [
                    "src/"
                ]
            },
            "notification-url": "https://packagist.org/downloads/",
            "license": [
                "BSD-3-Clause"
            ],
            "authors": [
                {
                    "name": "Sebastian Bergmann",
                    "email": "sebastian@phpunit.de",
                    "role": "lead"
                }
            ],
            "description": "Library for counting the lines of code in PHP source code",
            "homepage": "https://github.com/sebastianbergmann/lines-of-code",
            "support": {
                "issues": "https://github.com/sebastianbergmann/lines-of-code/issues",
                "source": "https://github.com/sebastianbergmann/lines-of-code/tree/1.0.3"
            },
            "funding": [
                {
                    "url": "https://github.com/sebastianbergmann",
                    "type": "github"
                }
            ],
            "time": "2020-11-28T06:42:11+00:00"
        },
        {
            "name": "sebastian/object-enumerator",
            "version": "4.0.4",
            "source": {
                "type": "git",
                "url": "https://github.com/sebastianbergmann/object-enumerator.git",
                "reference": "5c9eeac41b290a3712d88851518825ad78f45c71"
            },
            "dist": {
                "type": "zip",
                "url": "https://api.github.com/repos/sebastianbergmann/object-enumerator/zipball/5c9eeac41b290a3712d88851518825ad78f45c71",
                "reference": "5c9eeac41b290a3712d88851518825ad78f45c71",
                "shasum": ""
            },
            "require": {
                "php": ">=7.3",
                "sebastian/object-reflector": "^2.0",
                "sebastian/recursion-context": "^4.0"
            },
            "require-dev": {
                "phpunit/phpunit": "^9.3"
            },
            "type": "library",
            "extra": {
                "branch-alias": {
                    "dev-master": "4.0-dev"
                }
            },
            "autoload": {
                "classmap": [
                    "src/"
                ]
            },
            "notification-url": "https://packagist.org/downloads/",
            "license": [
                "BSD-3-Clause"
            ],
            "authors": [
                {
                    "name": "Sebastian Bergmann",
                    "email": "sebastian@phpunit.de"
                }
            ],
            "description": "Traverses array structures and object graphs to enumerate all referenced objects",
            "homepage": "https://github.com/sebastianbergmann/object-enumerator/",
            "support": {
                "issues": "https://github.com/sebastianbergmann/object-enumerator/issues",
                "source": "https://github.com/sebastianbergmann/object-enumerator/tree/4.0.4"
            },
            "funding": [
                {
                    "url": "https://github.com/sebastianbergmann",
                    "type": "github"
                }
            ],
            "time": "2020-10-26T13:12:34+00:00"
        },
        {
            "name": "sebastian/object-reflector",
            "version": "2.0.4",
            "source": {
                "type": "git",
                "url": "https://github.com/sebastianbergmann/object-reflector.git",
                "reference": "b4f479ebdbf63ac605d183ece17d8d7fe49c15c7"
            },
            "dist": {
                "type": "zip",
                "url": "https://api.github.com/repos/sebastianbergmann/object-reflector/zipball/b4f479ebdbf63ac605d183ece17d8d7fe49c15c7",
                "reference": "b4f479ebdbf63ac605d183ece17d8d7fe49c15c7",
                "shasum": ""
            },
            "require": {
                "php": ">=7.3"
            },
            "require-dev": {
                "phpunit/phpunit": "^9.3"
            },
            "type": "library",
            "extra": {
                "branch-alias": {
                    "dev-master": "2.0-dev"
                }
            },
            "autoload": {
                "classmap": [
                    "src/"
                ]
            },
            "notification-url": "https://packagist.org/downloads/",
            "license": [
                "BSD-3-Clause"
            ],
            "authors": [
                {
                    "name": "Sebastian Bergmann",
                    "email": "sebastian@phpunit.de"
                }
            ],
            "description": "Allows reflection of object attributes, including inherited and non-public ones",
            "homepage": "https://github.com/sebastianbergmann/object-reflector/",
            "support": {
                "issues": "https://github.com/sebastianbergmann/object-reflector/issues",
                "source": "https://github.com/sebastianbergmann/object-reflector/tree/2.0.4"
            },
            "funding": [
                {
                    "url": "https://github.com/sebastianbergmann",
                    "type": "github"
                }
            ],
            "time": "2020-10-26T13:14:26+00:00"
        },
        {
            "name": "sebastian/recursion-context",
            "version": "4.0.4",
            "source": {
                "type": "git",
                "url": "https://github.com/sebastianbergmann/recursion-context.git",
                "reference": "cd9d8cf3c5804de4341c283ed787f099f5506172"
            },
            "dist": {
                "type": "zip",
                "url": "https://api.github.com/repos/sebastianbergmann/recursion-context/zipball/cd9d8cf3c5804de4341c283ed787f099f5506172",
                "reference": "cd9d8cf3c5804de4341c283ed787f099f5506172",
                "shasum": ""
            },
            "require": {
                "php": ">=7.3"
            },
            "require-dev": {
                "phpunit/phpunit": "^9.3"
            },
            "type": "library",
            "extra": {
                "branch-alias": {
                    "dev-master": "4.0-dev"
                }
            },
            "autoload": {
                "classmap": [
                    "src/"
                ]
            },
            "notification-url": "https://packagist.org/downloads/",
            "license": [
                "BSD-3-Clause"
            ],
            "authors": [
                {
                    "name": "Sebastian Bergmann",
                    "email": "sebastian@phpunit.de"
                },
                {
                    "name": "Jeff Welch",
                    "email": "whatthejeff@gmail.com"
                },
                {
                    "name": "Adam Harvey",
                    "email": "aharvey@php.net"
                }
            ],
            "description": "Provides functionality to recursively process PHP variables",
            "homepage": "http://www.github.com/sebastianbergmann/recursion-context",
            "support": {
                "issues": "https://github.com/sebastianbergmann/recursion-context/issues",
                "source": "https://github.com/sebastianbergmann/recursion-context/tree/4.0.4"
            },
            "funding": [
                {
                    "url": "https://github.com/sebastianbergmann",
                    "type": "github"
                }
            ],
            "time": "2020-10-26T13:17:30+00:00"
        },
        {
            "name": "sebastian/resource-operations",
            "version": "3.0.3",
            "source": {
                "type": "git",
                "url": "https://github.com/sebastianbergmann/resource-operations.git",
                "reference": "0f4443cb3a1d92ce809899753bc0d5d5a8dd19a8"
            },
            "dist": {
                "type": "zip",
                "url": "https://api.github.com/repos/sebastianbergmann/resource-operations/zipball/0f4443cb3a1d92ce809899753bc0d5d5a8dd19a8",
                "reference": "0f4443cb3a1d92ce809899753bc0d5d5a8dd19a8",
                "shasum": ""
            },
            "require": {
                "php": ">=7.3"
            },
            "require-dev": {
                "phpunit/phpunit": "^9.0"
            },
            "type": "library",
            "extra": {
                "branch-alias": {
                    "dev-master": "3.0-dev"
                }
            },
            "autoload": {
                "classmap": [
                    "src/"
                ]
            },
            "notification-url": "https://packagist.org/downloads/",
            "license": [
                "BSD-3-Clause"
            ],
            "authors": [
                {
                    "name": "Sebastian Bergmann",
                    "email": "sebastian@phpunit.de"
                }
            ],
            "description": "Provides a list of PHP built-in functions that operate on resources",
            "homepage": "https://www.github.com/sebastianbergmann/resource-operations",
            "support": {
                "issues": "https://github.com/sebastianbergmann/resource-operations/issues",
                "source": "https://github.com/sebastianbergmann/resource-operations/tree/3.0.3"
            },
            "funding": [
                {
                    "url": "https://github.com/sebastianbergmann",
                    "type": "github"
                }
            ],
            "time": "2020-09-28T06:45:17+00:00"
        },
        {
            "name": "sebastian/type",
            "version": "3.0.0",
            "source": {
                "type": "git",
                "url": "https://github.com/sebastianbergmann/type.git",
                "reference": "b233b84bc4465aff7b57cf1c4bc75c86d00d6dad"
            },
            "dist": {
                "type": "zip",
                "url": "https://api.github.com/repos/sebastianbergmann/type/zipball/b233b84bc4465aff7b57cf1c4bc75c86d00d6dad",
                "reference": "b233b84bc4465aff7b57cf1c4bc75c86d00d6dad",
                "shasum": ""
            },
            "require": {
                "php": ">=7.3"
            },
            "require-dev": {
                "phpunit/phpunit": "^9.5"
            },
            "type": "library",
            "extra": {
                "branch-alias": {
                    "dev-master": "3.0-dev"
                }
            },
            "autoload": {
                "classmap": [
                    "src/"
                ]
            },
            "notification-url": "https://packagist.org/downloads/",
            "license": [
                "BSD-3-Clause"
            ],
            "authors": [
                {
                    "name": "Sebastian Bergmann",
                    "email": "sebastian@phpunit.de",
                    "role": "lead"
                }
            ],
            "description": "Collection of value objects that represent the types of the PHP type system",
            "homepage": "https://github.com/sebastianbergmann/type",
            "support": {
                "issues": "https://github.com/sebastianbergmann/type/issues",
                "source": "https://github.com/sebastianbergmann/type/tree/3.0.0"
            },
            "funding": [
                {
                    "url": "https://github.com/sebastianbergmann",
                    "type": "github"
                }
            ],
            "time": "2022-03-15T09:54:48+00:00"
        },
        {
            "name": "sebastian/version",
            "version": "3.0.2",
            "source": {
                "type": "git",
                "url": "https://github.com/sebastianbergmann/version.git",
                "reference": "c6c1022351a901512170118436c764e473f6de8c"
            },
            "dist": {
                "type": "zip",
                "url": "https://api.github.com/repos/sebastianbergmann/version/zipball/c6c1022351a901512170118436c764e473f6de8c",
                "reference": "c6c1022351a901512170118436c764e473f6de8c",
                "shasum": ""
            },
            "require": {
                "php": ">=7.3"
            },
            "type": "library",
            "extra": {
                "branch-alias": {
                    "dev-master": "3.0-dev"
                }
            },
            "autoload": {
                "classmap": [
                    "src/"
                ]
            },
            "notification-url": "https://packagist.org/downloads/",
            "license": [
                "BSD-3-Clause"
            ],
            "authors": [
                {
                    "name": "Sebastian Bergmann",
                    "email": "sebastian@phpunit.de",
                    "role": "lead"
                }
            ],
            "description": "Library that helps with managing the version number of Git-hosted PHP projects",
            "homepage": "https://github.com/sebastianbergmann/version",
            "support": {
                "issues": "https://github.com/sebastianbergmann/version/issues",
                "source": "https://github.com/sebastianbergmann/version/tree/3.0.2"
            },
            "funding": [
                {
                    "url": "https://github.com/sebastianbergmann",
                    "type": "github"
                }
            ],
            "time": "2020-09-28T06:39:44+00:00"
        },
        {
            "name": "shipmonk/name-collision-detector",
            "version": "2.0.0",
            "source": {
                "type": "git",
                "url": "https://github.com/shipmonk-rnd/name-collision-detector.git",
                "reference": "034b32f263edb71d08c15591d35544c2189d9fca"
            },
            "dist": {
                "type": "zip",
                "url": "https://api.github.com/repos/shipmonk-rnd/name-collision-detector/zipball/034b32f263edb71d08c15591d35544c2189d9fca",
                "reference": "034b32f263edb71d08c15591d35544c2189d9fca",
                "shasum": ""
            },
            "require": {
                "ext-tokenizer": "*",
                "nette/schema": "^1.1.0",
                "php": "^7.2 || ^8.0"
            },
            "require-dev": {
                "editorconfig-checker/editorconfig-checker": "^10.3.0",
                "ergebnis/composer-normalize": "^2.19",
                "phpstan/phpstan": "^1.8.7",
                "phpstan/phpstan-phpunit": "^1.1.1",
                "phpstan/phpstan-strict-rules": "^1.2.3",
                "phpunit/phpunit": "^8.5.28 || ^9.5.20",
                "slevomat/coding-standard": "^8.0.1"
            },
            "bin": [
                "bin/detect-collisions"
            ],
            "type": "library",
            "autoload": {
                "psr-4": {
                    "ShipMonk\\NameCollision\\": "src/"
                }
            },
            "notification-url": "https://packagist.org/downloads/",
            "license": [
                "MIT"
            ],
            "description": "Simple tool to find ambiguous classes or any other name duplicates within your project.",
            "keywords": [
                "ambiguous",
                "autoload",
                "autoloading",
                "classname",
                "collision",
                "namespace"
            ],
            "support": {
                "issues": "https://github.com/shipmonk-rnd/name-collision-detector/issues",
                "source": "https://github.com/shipmonk-rnd/name-collision-detector/tree/2.0.0"
            },
            "time": "2023-09-14T09:44:51+00:00"
        },
        {
            "name": "theseer/tokenizer",
            "version": "1.2.1",
            "source": {
                "type": "git",
                "url": "https://github.com/theseer/tokenizer.git",
                "reference": "34a41e998c2183e22995f158c581e7b5e755ab9e"
            },
            "dist": {
                "type": "zip",
                "url": "https://api.github.com/repos/theseer/tokenizer/zipball/34a41e998c2183e22995f158c581e7b5e755ab9e",
                "reference": "34a41e998c2183e22995f158c581e7b5e755ab9e",
                "shasum": ""
            },
            "require": {
                "ext-dom": "*",
                "ext-tokenizer": "*",
                "ext-xmlwriter": "*",
                "php": "^7.2 || ^8.0"
            },
            "type": "library",
            "autoload": {
                "classmap": [
                    "src/"
                ]
            },
            "notification-url": "https://packagist.org/downloads/",
            "license": [
                "BSD-3-Clause"
            ],
            "authors": [
                {
                    "name": "Arne Blankerts",
                    "email": "arne@blankerts.de",
                    "role": "Developer"
                }
            ],
            "description": "A small library for converting tokenized PHP source code into XML and potentially other formats",
            "support": {
                "issues": "https://github.com/theseer/tokenizer/issues",
                "source": "https://github.com/theseer/tokenizer/tree/1.2.1"
            },
            "funding": [
                {
                    "url": "https://github.com/theseer",
                    "type": "github"
                }
            ],
            "time": "2021-07-28T10:34:58+00:00"
        }
    ],
    "aliases": [],
    "minimum-stability": "dev",
    "stability-flags": {
        "jetbrains/phpstorm-stubs": 20,
        "nette/di": 20,
        "phpstan/phpstan-deprecation-rules": 20,
        "phpstan/phpstan-strict-rules": 20
    },
    "prefer-stable": true,
    "prefer-lowest": false,
    "platform": {
        "php": "^8.1",
        "composer-runtime-api": "^2.0"
    },
    "platform-dev": [],
    "platform-overrides": {
        "php": "8.1.99"
    },
    "plugin-api-version": "2.6.0"
}<|MERGE_RESOLUTION|>--- conflicted
+++ resolved
@@ -4,11 +4,7 @@
         "Read more about it at https://getcomposer.org/doc/01-basic-usage.md#installing-dependencies",
         "This file is @generated automatically"
     ],
-<<<<<<< HEAD
-    "content-hash": "09b7aeef1ccd135c5703c1f5c2d2796d",
-=======
-    "content-hash": "3ea3efb3e5847cdfea559ba865f01e49",
->>>>>>> e299da59
+    "content-hash": "886dbf54acc313b14b7ac1198bf17c3a",
     "packages": [
         {
             "name": "clue/ndjson-react",
