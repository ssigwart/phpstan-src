{
    "_readme": [
        "This file locks the dependencies of your project to a known state",
        "Read more about it at https://getcomposer.org/doc/01-basic-usage.md#installing-dependencies",
        "This file is @generated automatically"
    ],
<<<<<<< HEAD
    "content-hash": "6f6d1341cd4cea35a9e8e178afe6ad70",
=======
    "content-hash": "706757a900f56462c59454b6f4cb8436",
>>>>>>> bbc6032b
    "packages": [
        {
            "name": "clue/ndjson-react",
            "version": "v1.3.0",
            "source": {
                "type": "git",
                "url": "https://github.com/clue/reactphp-ndjson.git",
                "reference": "392dc165fce93b5bb5c637b67e59619223c931b0"
            },
            "dist": {
                "type": "zip",
                "url": "https://api.github.com/repos/clue/reactphp-ndjson/zipball/392dc165fce93b5bb5c637b67e59619223c931b0",
                "reference": "392dc165fce93b5bb5c637b67e59619223c931b0",
                "shasum": ""
            },
            "require": {
                "php": ">=5.3",
                "react/stream": "^1.2"
            },
            "require-dev": {
                "phpunit/phpunit": "^9.5 || ^5.7 || ^4.8.35",
                "react/event-loop": "^1.2"
            },
            "type": "library",
            "autoload": {
                "psr-4": {
                    "Clue\\React\\NDJson\\": "src/"
                }
            },
            "notification-url": "https://packagist.org/downloads/",
            "license": [
                "MIT"
            ],
            "authors": [
                {
                    "name": "Christian Lück",
                    "email": "christian@clue.engineering"
                }
            ],
            "description": "Streaming newline-delimited JSON (NDJSON) parser and encoder for ReactPHP.",
            "homepage": "https://github.com/clue/reactphp-ndjson",
            "keywords": [
                "NDJSON",
                "json",
                "jsonlines",
                "newline",
                "reactphp",
                "streaming"
            ],
            "support": {
                "issues": "https://github.com/clue/reactphp-ndjson/issues",
                "source": "https://github.com/clue/reactphp-ndjson/tree/v1.3.0"
            },
            "funding": [
                {
                    "url": "https://clue.engineering/support",
                    "type": "custom"
                },
                {
                    "url": "https://github.com/clue",
                    "type": "github"
                }
            ],
            "time": "2022-12-23T10:58:28+00:00"
        },
        {
            "name": "composer/ca-bundle",
            "version": "1.3.7",
            "source": {
                "type": "git",
                "url": "https://github.com/composer/ca-bundle.git",
                "reference": "76e46335014860eec1aa5a724799a00a2e47cc85"
            },
            "dist": {
                "type": "zip",
                "url": "https://api.github.com/repos/composer/ca-bundle/zipball/76e46335014860eec1aa5a724799a00a2e47cc85",
                "reference": "76e46335014860eec1aa5a724799a00a2e47cc85",
                "shasum": ""
            },
            "require": {
                "ext-openssl": "*",
                "ext-pcre": "*",
                "php": "^5.3.2 || ^7.0 || ^8.0"
            },
            "require-dev": {
                "phpstan/phpstan": "^0.12.55",
                "psr/log": "^1.0",
                "symfony/phpunit-bridge": "^4.2 || ^5",
                "symfony/process": "^2.5 || ^3.0 || ^4.0 || ^5.0 || ^6.0"
            },
            "type": "library",
            "extra": {
                "branch-alias": {
                    "dev-main": "1.x-dev"
                }
            },
            "autoload": {
                "psr-4": {
                    "Composer\\CaBundle\\": "src"
                }
            },
            "notification-url": "https://packagist.org/downloads/",
            "license": [
                "MIT"
            ],
            "authors": [
                {
                    "name": "Jordi Boggiano",
                    "email": "j.boggiano@seld.be",
                    "homepage": "http://seld.be"
                }
            ],
            "description": "Lets you find a path to the system CA bundle, and includes a fallback to the Mozilla CA bundle.",
            "keywords": [
                "cabundle",
                "cacert",
                "certificate",
                "ssl",
                "tls"
            ],
            "support": {
                "irc": "irc://irc.freenode.org/composer",
                "issues": "https://github.com/composer/ca-bundle/issues",
                "source": "https://github.com/composer/ca-bundle/tree/1.3.7"
            },
            "funding": [
                {
                    "url": "https://packagist.com",
                    "type": "custom"
                },
                {
                    "url": "https://github.com/composer",
                    "type": "github"
                },
                {
                    "url": "https://tidelift.com/funding/github/packagist/composer/composer",
                    "type": "tidelift"
                }
            ],
            "time": "2023-08-30T09:31:38+00:00"
        },
        {
            "name": "composer/pcre",
            "version": "3.1.0",
            "source": {
                "type": "git",
                "url": "https://github.com/composer/pcre.git",
                "reference": "4bff79ddd77851fe3cdd11616ed3f92841ba5bd2"
            },
            "dist": {
                "type": "zip",
                "url": "https://api.github.com/repos/composer/pcre/zipball/4bff79ddd77851fe3cdd11616ed3f92841ba5bd2",
                "reference": "4bff79ddd77851fe3cdd11616ed3f92841ba5bd2",
                "shasum": ""
            },
            "require": {
                "php": "^7.4 || ^8.0"
            },
            "require-dev": {
                "phpstan/phpstan": "^1.3",
                "phpstan/phpstan-strict-rules": "^1.1",
                "symfony/phpunit-bridge": "^5"
            },
            "type": "library",
            "extra": {
                "branch-alias": {
                    "dev-main": "3.x-dev"
                }
            },
            "autoload": {
                "psr-4": {
                    "Composer\\Pcre\\": "src"
                }
            },
            "notification-url": "https://packagist.org/downloads/",
            "license": [
                "MIT"
            ],
            "authors": [
                {
                    "name": "Jordi Boggiano",
                    "email": "j.boggiano@seld.be",
                    "homepage": "http://seld.be"
                }
            ],
            "description": "PCRE wrapping library that offers type-safe preg_* replacements.",
            "keywords": [
                "PCRE",
                "preg",
                "regex",
                "regular expression"
            ],
            "support": {
                "issues": "https://github.com/composer/pcre/issues",
                "source": "https://github.com/composer/pcre/tree/3.1.0"
            },
            "funding": [
                {
                    "url": "https://packagist.com",
                    "type": "custom"
                },
                {
                    "url": "https://github.com/composer",
                    "type": "github"
                },
                {
                    "url": "https://tidelift.com/funding/github/packagist/composer/composer",
                    "type": "tidelift"
                }
            ],
            "time": "2022-11-17T09:50:14+00:00"
        },
        {
            "name": "composer/xdebug-handler",
            "version": "3.0.3",
            "source": {
                "type": "git",
                "url": "https://github.com/composer/xdebug-handler.git",
                "reference": "ced299686f41dce890debac69273b47ffe98a40c"
            },
            "dist": {
                "type": "zip",
                "url": "https://api.github.com/repos/composer/xdebug-handler/zipball/ced299686f41dce890debac69273b47ffe98a40c",
                "reference": "ced299686f41dce890debac69273b47ffe98a40c",
                "shasum": ""
            },
            "require": {
                "composer/pcre": "^1 || ^2 || ^3",
                "php": "^7.2.5 || ^8.0",
                "psr/log": "^1 || ^2 || ^3"
            },
            "require-dev": {
                "phpstan/phpstan": "^1.0",
                "phpstan/phpstan-strict-rules": "^1.1",
                "symfony/phpunit-bridge": "^6.0"
            },
            "type": "library",
            "autoload": {
                "psr-4": {
                    "Composer\\XdebugHandler\\": "src"
                }
            },
            "notification-url": "https://packagist.org/downloads/",
            "license": [
                "MIT"
            ],
            "authors": [
                {
                    "name": "John Stevenson",
                    "email": "john-stevenson@blueyonder.co.uk"
                }
            ],
            "description": "Restarts a process without Xdebug.",
            "keywords": [
                "Xdebug",
                "performance"
            ],
            "support": {
                "irc": "irc://irc.freenode.org/composer",
                "issues": "https://github.com/composer/xdebug-handler/issues",
                "source": "https://github.com/composer/xdebug-handler/tree/3.0.3"
            },
            "funding": [
                {
                    "url": "https://packagist.com",
                    "type": "custom"
                },
                {
                    "url": "https://github.com/composer",
                    "type": "github"
                },
                {
                    "url": "https://tidelift.com/funding/github/packagist/composer/composer",
                    "type": "tidelift"
                }
            ],
            "time": "2022-02-25T21:32:43+00:00"
        },
        {
            "name": "evenement/evenement",
            "version": "v3.0.1",
            "source": {
                "type": "git",
                "url": "https://github.com/igorw/evenement.git",
                "reference": "531bfb9d15f8aa57454f5f0285b18bec903b8fb7"
            },
            "dist": {
                "type": "zip",
                "url": "https://api.github.com/repos/igorw/evenement/zipball/531bfb9d15f8aa57454f5f0285b18bec903b8fb7",
                "reference": "531bfb9d15f8aa57454f5f0285b18bec903b8fb7",
                "shasum": ""
            },
            "require": {
                "php": ">=7.0"
            },
            "require-dev": {
                "phpunit/phpunit": "^6.0"
            },
            "type": "library",
            "autoload": {
                "psr-0": {
                    "Evenement": "src"
                }
            },
            "notification-url": "https://packagist.org/downloads/",
            "license": [
                "MIT"
            ],
            "authors": [
                {
                    "name": "Igor Wiedler",
                    "email": "igor@wiedler.ch"
                }
            ],
            "description": "Événement is a very simple event dispatching library for PHP",
            "keywords": [
                "event-dispatcher",
                "event-emitter"
            ],
            "support": {
                "issues": "https://github.com/igorw/evenement/issues",
                "source": "https://github.com/igorw/evenement/tree/master"
            },
            "time": "2017-07-23T21:35:13+00:00"
        },
        {
            "name": "fidry/cpu-core-counter",
            "version": "0.5.1",
            "source": {
                "type": "git",
                "url": "https://github.com/theofidry/cpu-core-counter.git",
                "reference": "b58e5a3933e541dc286cc91fc4f3898bbc6f1623"
            },
            "dist": {
                "type": "zip",
                "url": "https://api.github.com/repos/theofidry/cpu-core-counter/zipball/b58e5a3933e541dc286cc91fc4f3898bbc6f1623",
                "reference": "b58e5a3933e541dc286cc91fc4f3898bbc6f1623",
                "shasum": ""
            },
            "require": {
                "php": "^7.2 || ^8.0"
            },
            "require-dev": {
                "fidry/makefile": "^0.2.0",
                "phpstan/extension-installer": "^1.2.0",
                "phpstan/phpstan": "^1.9.2",
                "phpstan/phpstan-deprecation-rules": "^1.0.0",
                "phpstan/phpstan-phpunit": "^1.2.2",
                "phpstan/phpstan-strict-rules": "^1.4.4",
                "phpunit/phpunit": "^9.5.26 || ^8.5.31",
                "theofidry/php-cs-fixer-config": "^1.0",
                "webmozarts/strict-phpunit": "^7.5"
            },
            "type": "library",
            "autoload": {
                "psr-4": {
                    "Fidry\\CpuCoreCounter\\": "src/"
                }
            },
            "notification-url": "https://packagist.org/downloads/",
            "license": [
                "MIT"
            ],
            "authors": [
                {
                    "name": "Théo FIDRY",
                    "email": "theo.fidry@gmail.com"
                }
            ],
            "description": "Tiny utility to get the number of CPU cores.",
            "keywords": [
                "CPU",
                "core"
            ],
            "support": {
                "issues": "https://github.com/theofidry/cpu-core-counter/issues",
                "source": "https://github.com/theofidry/cpu-core-counter/tree/0.5.1"
            },
            "funding": [
                {
                    "url": "https://github.com/theofidry",
                    "type": "github"
                }
            ],
            "time": "2022-12-24T12:35:10+00:00"
        },
        {
            "name": "fig/http-message-util",
            "version": "1.1.5",
            "source": {
                "type": "git",
                "url": "https://github.com/php-fig/http-message-util.git",
                "reference": "9d94dc0154230ac39e5bf89398b324a86f63f765"
            },
            "dist": {
                "type": "zip",
                "url": "https://api.github.com/repos/php-fig/http-message-util/zipball/9d94dc0154230ac39e5bf89398b324a86f63f765",
                "reference": "9d94dc0154230ac39e5bf89398b324a86f63f765",
                "shasum": ""
            },
            "require": {
                "php": "^5.3 || ^7.0 || ^8.0"
            },
            "suggest": {
                "psr/http-message": "The package containing the PSR-7 interfaces"
            },
            "type": "library",
            "extra": {
                "branch-alias": {
                    "dev-master": "1.1.x-dev"
                }
            },
            "autoload": {
                "psr-4": {
                    "Fig\\Http\\Message\\": "src/"
                }
            },
            "notification-url": "https://packagist.org/downloads/",
            "license": [
                "MIT"
            ],
            "authors": [
                {
                    "name": "PHP-FIG",
                    "homepage": "https://www.php-fig.org/"
                }
            ],
            "description": "Utility classes and constants for use with PSR-7 (psr/http-message)",
            "keywords": [
                "http",
                "http-message",
                "psr",
                "psr-7",
                "request",
                "response"
            ],
            "support": {
                "issues": "https://github.com/php-fig/http-message-util/issues",
                "source": "https://github.com/php-fig/http-message-util/tree/1.1.5"
            },
            "time": "2020-11-24T22:02:12+00:00"
        },
        {
            "name": "hoa/compiler",
            "version": "3.17.08.08",
            "source": {
                "type": "git",
                "url": "https://github.com/hoaproject/Compiler.git",
                "reference": "aa09caf0bf28adae6654ca6ee415ee2f522672de"
            },
            "dist": {
                "type": "zip",
                "url": "https://api.github.com/repos/hoaproject/Compiler/zipball/aa09caf0bf28adae6654ca6ee415ee2f522672de",
                "reference": "aa09caf0bf28adae6654ca6ee415ee2f522672de",
                "shasum": ""
            },
            "require": {
                "hoa/consistency": "~1.0",
                "hoa/exception": "~1.0",
                "hoa/file": "~1.0",
                "hoa/iterator": "~2.0",
                "hoa/math": "~1.0",
                "hoa/protocol": "~1.0",
                "hoa/regex": "~1.0",
                "hoa/visitor": "~2.0"
            },
            "require-dev": {
                "hoa/json": "~2.0",
                "hoa/test": "~2.0"
            },
            "type": "library",
            "extra": {
                "branch-alias": {
                    "dev-master": "3.x-dev"
                }
            },
            "autoload": {
                "psr-4": {
                    "Hoa\\Compiler\\": "."
                }
            },
            "notification-url": "https://packagist.org/downloads/",
            "license": [
                "BSD-3-Clause"
            ],
            "authors": [
                {
                    "name": "Ivan Enderlin",
                    "email": "ivan.enderlin@hoa-project.net"
                },
                {
                    "name": "Hoa community",
                    "homepage": "https://hoa-project.net/"
                }
            ],
            "description": "The Hoa\\Compiler library.",
            "homepage": "https://hoa-project.net/",
            "keywords": [
                "algebraic",
                "ast",
                "compiler",
                "context-free",
                "coverage",
                "exhaustive",
                "grammar",
                "isotropic",
                "language",
                "lexer",
                "library",
                "ll1",
                "llk",
                "parser",
                "pp",
                "random",
                "regular",
                "rule",
                "sampler",
                "syntax",
                "token",
                "trace",
                "uniform"
            ],
            "support": {
                "docs": "https://central.hoa-project.net/Documentation/Library/Compiler",
                "email": "support@hoa-project.net",
                "forum": "https://users.hoa-project.net/",
                "irc": "irc://chat.freenode.net/hoaproject",
                "issues": "https://github.com/hoaproject/Compiler/issues",
                "source": "https://central.hoa-project.net/Resource/Library/Compiler"
            },
            "abandoned": true,
            "time": "2017-08-08T07:44:07+00:00"
        },
        {
            "name": "hoa/consistency",
            "version": "1.17.05.02",
            "source": {
                "type": "git",
                "url": "https://github.com/hoaproject/Consistency.git",
                "reference": "fd7d0adc82410507f332516faf655b6ed22e4c2f"
            },
            "dist": {
                "type": "zip",
                "url": "https://api.github.com/repos/hoaproject/Consistency/zipball/fd7d0adc82410507f332516faf655b6ed22e4c2f",
                "reference": "fd7d0adc82410507f332516faf655b6ed22e4c2f",
                "shasum": ""
            },
            "require": {
                "hoa/exception": "~1.0",
                "php": ">=5.5.0"
            },
            "require-dev": {
                "hoa/stream": "~1.0",
                "hoa/test": "~2.0"
            },
            "type": "library",
            "extra": {
                "branch-alias": {
                    "dev-master": "1.x-dev"
                }
            },
            "autoload": {
                "files": [
                    "Prelude.php"
                ],
                "psr-4": {
                    "Hoa\\Consistency\\": "."
                }
            },
            "notification-url": "https://packagist.org/downloads/",
            "license": [
                "BSD-3-Clause"
            ],
            "authors": [
                {
                    "name": "Ivan Enderlin",
                    "email": "ivan.enderlin@hoa-project.net"
                },
                {
                    "name": "Hoa community",
                    "homepage": "https://hoa-project.net/"
                }
            ],
            "description": "The Hoa\\Consistency library.",
            "homepage": "https://hoa-project.net/",
            "keywords": [
                "autoloader",
                "callable",
                "consistency",
                "entity",
                "flex",
                "keyword",
                "library"
            ],
            "support": {
                "docs": "https://central.hoa-project.net/Documentation/Library/Consistency",
                "email": "support@hoa-project.net",
                "forum": "https://users.hoa-project.net/",
                "irc": "irc://chat.freenode.net/hoaproject",
                "issues": "https://github.com/hoaproject/Consistency/issues",
                "source": "https://central.hoa-project.net/Resource/Library/Consistency"
            },
            "abandoned": true,
            "time": "2017-05-02T12:18:12+00:00"
        },
        {
            "name": "hoa/event",
            "version": "1.17.01.13",
            "source": {
                "type": "git",
                "url": "https://github.com/hoaproject/Event.git",
                "reference": "6c0060dced212ffa3af0e34bb46624f990b29c54"
            },
            "dist": {
                "type": "zip",
                "url": "https://api.github.com/repos/hoaproject/Event/zipball/6c0060dced212ffa3af0e34bb46624f990b29c54",
                "reference": "6c0060dced212ffa3af0e34bb46624f990b29c54",
                "shasum": ""
            },
            "require": {
                "hoa/consistency": "~1.0",
                "hoa/exception": "~1.0"
            },
            "require-dev": {
                "hoa/test": "~2.0"
            },
            "type": "library",
            "extra": {
                "branch-alias": {
                    "dev-master": "1.x-dev"
                }
            },
            "autoload": {
                "psr-4": {
                    "Hoa\\Event\\": "."
                }
            },
            "notification-url": "https://packagist.org/downloads/",
            "license": [
                "BSD-3-Clause"
            ],
            "authors": [
                {
                    "name": "Ivan Enderlin",
                    "email": "ivan.enderlin@hoa-project.net"
                },
                {
                    "name": "Hoa community",
                    "homepage": "https://hoa-project.net/"
                }
            ],
            "description": "The Hoa\\Event library.",
            "homepage": "https://hoa-project.net/",
            "keywords": [
                "event",
                "library",
                "listener",
                "observer"
            ],
            "support": {
                "docs": "https://central.hoa-project.net/Documentation/Library/Event",
                "email": "support@hoa-project.net",
                "forum": "https://users.hoa-project.net/",
                "irc": "irc://chat.freenode.net/hoaproject",
                "issues": "https://github.com/hoaproject/Event/issues",
                "source": "https://central.hoa-project.net/Resource/Library/Event"
            },
            "abandoned": true,
            "time": "2017-01-13T15:30:50+00:00"
        },
        {
            "name": "hoa/exception",
            "version": "1.17.01.16",
            "source": {
                "type": "git",
                "url": "https://github.com/hoaproject/Exception.git",
                "reference": "091727d46420a3d7468ef0595651488bfc3a458f"
            },
            "dist": {
                "type": "zip",
                "url": "https://api.github.com/repos/hoaproject/Exception/zipball/091727d46420a3d7468ef0595651488bfc3a458f",
                "reference": "091727d46420a3d7468ef0595651488bfc3a458f",
                "shasum": ""
            },
            "require": {
                "hoa/consistency": "~1.0",
                "hoa/event": "~1.0"
            },
            "require-dev": {
                "hoa/test": "~2.0"
            },
            "type": "library",
            "extra": {
                "branch-alias": {
                    "dev-master": "1.x-dev"
                }
            },
            "autoload": {
                "psr-4": {
                    "Hoa\\Exception\\": "."
                }
            },
            "notification-url": "https://packagist.org/downloads/",
            "license": [
                "BSD-3-Clause"
            ],
            "authors": [
                {
                    "name": "Ivan Enderlin",
                    "email": "ivan.enderlin@hoa-project.net"
                },
                {
                    "name": "Hoa community",
                    "homepage": "https://hoa-project.net/"
                }
            ],
            "description": "The Hoa\\Exception library.",
            "homepage": "https://hoa-project.net/",
            "keywords": [
                "exception",
                "library"
            ],
            "support": {
                "docs": "https://central.hoa-project.net/Documentation/Library/Exception",
                "email": "support@hoa-project.net",
                "forum": "https://users.hoa-project.net/",
                "irc": "irc://chat.freenode.net/hoaproject",
                "issues": "https://github.com/hoaproject/Exception/issues",
                "source": "https://central.hoa-project.net/Resource/Library/Exception"
            },
            "abandoned": true,
            "time": "2017-01-16T07:53:27+00:00"
        },
        {
            "name": "hoa/file",
            "version": "1.17.07.11",
            "source": {
                "type": "git",
                "url": "https://github.com/hoaproject/File.git",
                "reference": "35cb979b779bc54918d2f9a4e02ed6c7a1fa67ca"
            },
            "dist": {
                "type": "zip",
                "url": "https://api.github.com/repos/hoaproject/File/zipball/35cb979b779bc54918d2f9a4e02ed6c7a1fa67ca",
                "reference": "35cb979b779bc54918d2f9a4e02ed6c7a1fa67ca",
                "shasum": ""
            },
            "require": {
                "hoa/consistency": "~1.0",
                "hoa/event": "~1.0",
                "hoa/exception": "~1.0",
                "hoa/iterator": "~2.0",
                "hoa/stream": "~1.0"
            },
            "require-dev": {
                "hoa/test": "~2.0"
            },
            "type": "library",
            "extra": {
                "branch-alias": {
                    "dev-master": "1.x-dev"
                }
            },
            "autoload": {
                "psr-4": {
                    "Hoa\\File\\": "."
                }
            },
            "notification-url": "https://packagist.org/downloads/",
            "license": [
                "BSD-3-Clause"
            ],
            "authors": [
                {
                    "name": "Ivan Enderlin",
                    "email": "ivan.enderlin@hoa-project.net"
                },
                {
                    "name": "Hoa community",
                    "homepage": "https://hoa-project.net/"
                }
            ],
            "description": "The Hoa\\File library.",
            "homepage": "https://hoa-project.net/",
            "keywords": [
                "Socket",
                "directory",
                "file",
                "finder",
                "library",
                "link",
                "temporary"
            ],
            "support": {
                "docs": "https://central.hoa-project.net/Documentation/Library/File",
                "email": "support@hoa-project.net",
                "forum": "https://users.hoa-project.net/",
                "irc": "irc://chat.freenode.net/hoaproject",
                "issues": "https://github.com/hoaproject/File/issues",
                "source": "https://central.hoa-project.net/Resource/Library/File"
            },
            "abandoned": true,
            "time": "2017-07-11T07:42:15+00:00"
        },
        {
            "name": "hoa/iterator",
            "version": "2.17.01.10",
            "source": {
                "type": "git",
                "url": "https://github.com/hoaproject/Iterator.git",
                "reference": "d1120ba09cb4ccd049c86d10058ab94af245f0cc"
            },
            "dist": {
                "type": "zip",
                "url": "https://api.github.com/repos/hoaproject/Iterator/zipball/d1120ba09cb4ccd049c86d10058ab94af245f0cc",
                "reference": "d1120ba09cb4ccd049c86d10058ab94af245f0cc",
                "shasum": ""
            },
            "require": {
                "hoa/consistency": "~1.0",
                "hoa/exception": "~1.0"
            },
            "require-dev": {
                "hoa/test": "~2.0"
            },
            "type": "library",
            "extra": {
                "branch-alias": {
                    "dev-master": "2.x-dev"
                }
            },
            "autoload": {
                "psr-4": {
                    "Hoa\\Iterator\\": "."
                }
            },
            "notification-url": "https://packagist.org/downloads/",
            "license": [
                "BSD-3-Clause"
            ],
            "authors": [
                {
                    "name": "Ivan Enderlin",
                    "email": "ivan.enderlin@hoa-project.net"
                },
                {
                    "name": "Hoa community",
                    "homepage": "https://hoa-project.net/"
                }
            ],
            "description": "The Hoa\\Iterator library.",
            "homepage": "https://hoa-project.net/",
            "keywords": [
                "iterator",
                "library"
            ],
            "support": {
                "docs": "https://central.hoa-project.net/Documentation/Library/Iterator",
                "email": "support@hoa-project.net",
                "forum": "https://users.hoa-project.net/",
                "irc": "irc://chat.freenode.net/hoaproject",
                "issues": "https://github.com/hoaproject/Iterator/issues",
                "source": "https://central.hoa-project.net/Resource/Library/Iterator"
            },
            "abandoned": true,
            "time": "2017-01-10T10:34:47+00:00"
        },
        {
            "name": "hoa/math",
            "version": "1.17.05.16",
            "source": {
                "type": "git",
                "url": "https://github.com/hoaproject/Math.git",
                "reference": "7150785d30f5d565704912116a462e9f5bc83a0c"
            },
            "dist": {
                "type": "zip",
                "url": "https://api.github.com/repos/hoaproject/Math/zipball/7150785d30f5d565704912116a462e9f5bc83a0c",
                "reference": "7150785d30f5d565704912116a462e9f5bc83a0c",
                "shasum": ""
            },
            "require": {
                "hoa/compiler": "~3.0",
                "hoa/consistency": "~1.0",
                "hoa/exception": "~1.0",
                "hoa/iterator": "~2.0",
                "hoa/protocol": "~1.0",
                "hoa/zformat": "~1.0"
            },
            "require-dev": {
                "hoa/test": "~2.0"
            },
            "type": "library",
            "extra": {
                "branch-alias": {
                    "dev-master": "1.x-dev"
                }
            },
            "autoload": {
                "psr-4": {
                    "Hoa\\Math\\": "."
                }
            },
            "notification-url": "https://packagist.org/downloads/",
            "license": [
                "BSD-3-Clause"
            ],
            "authors": [
                {
                    "name": "Ivan Enderlin",
                    "email": "ivan.enderlin@hoa-project.net"
                },
                {
                    "name": "Hoa community",
                    "homepage": "https://hoa-project.net/"
                }
            ],
            "description": "The Hoa\\Math library.",
            "homepage": "https://hoa-project.net/",
            "keywords": [
                "arrangement",
                "combination",
                "combinatorics",
                "counting",
                "library",
                "math",
                "permutation",
                "sampler",
                "set"
            ],
            "support": {
                "docs": "https://central.hoa-project.net/Documentation/Library/Math",
                "email": "support@hoa-project.net",
                "forum": "https://users.hoa-project.net/",
                "irc": "irc://chat.freenode.net/hoaproject",
                "issues": "https://github.com/hoaproject/Math/issues",
                "source": "https://central.hoa-project.net/Resource/Library/Math"
            },
            "abandoned": true,
            "time": "2017-05-16T08:02:17+00:00"
        },
        {
            "name": "hoa/protocol",
            "version": "1.17.01.14",
            "source": {
                "type": "git",
                "url": "https://github.com/hoaproject/Protocol.git",
                "reference": "5c2cf972151c45f373230da170ea015deecf19e2"
            },
            "dist": {
                "type": "zip",
                "url": "https://api.github.com/repos/hoaproject/Protocol/zipball/5c2cf972151c45f373230da170ea015deecf19e2",
                "reference": "5c2cf972151c45f373230da170ea015deecf19e2",
                "shasum": ""
            },
            "require": {
                "hoa/consistency": "~1.0",
                "hoa/exception": "~1.0"
            },
            "require-dev": {
                "hoa/test": "~2.0"
            },
            "type": "library",
            "extra": {
                "branch-alias": {
                    "dev-master": "1.x-dev"
                }
            },
            "autoload": {
                "files": [
                    "Wrapper.php"
                ],
                "psr-4": {
                    "Hoa\\Protocol\\": "."
                }
            },
            "notification-url": "https://packagist.org/downloads/",
            "license": [
                "BSD-3-Clause"
            ],
            "authors": [
                {
                    "name": "Ivan Enderlin",
                    "email": "ivan.enderlin@hoa-project.net"
                },
                {
                    "name": "Hoa community",
                    "homepage": "https://hoa-project.net/"
                }
            ],
            "description": "The Hoa\\Protocol library.",
            "homepage": "https://hoa-project.net/",
            "keywords": [
                "library",
                "protocol",
                "resource",
                "stream",
                "wrapper"
            ],
            "support": {
                "docs": "https://central.hoa-project.net/Documentation/Library/Protocol",
                "email": "support@hoa-project.net",
                "forum": "https://users.hoa-project.net/",
                "irc": "irc://chat.freenode.net/hoaproject",
                "issues": "https://github.com/hoaproject/Protocol/issues",
                "source": "https://central.hoa-project.net/Resource/Library/Protocol"
            },
            "abandoned": true,
            "time": "2017-01-14T12:26:10+00:00"
        },
        {
            "name": "hoa/regex",
            "version": "1.17.01.13",
            "source": {
                "type": "git",
                "url": "https://github.com/hoaproject/Regex.git",
                "reference": "7e263a61b6fb45c1d03d8e5ef77668518abd5bec"
            },
            "dist": {
                "type": "zip",
                "url": "https://api.github.com/repos/hoaproject/Regex/zipball/7e263a61b6fb45c1d03d8e5ef77668518abd5bec",
                "reference": "7e263a61b6fb45c1d03d8e5ef77668518abd5bec",
                "shasum": ""
            },
            "require": {
                "hoa/consistency": "~1.0",
                "hoa/exception": "~1.0",
                "hoa/math": "~1.0",
                "hoa/protocol": "~1.0",
                "hoa/ustring": "~4.0",
                "hoa/visitor": "~2.0"
            },
            "type": "library",
            "extra": {
                "branch-alias": {
                    "dev-master": "1.x-dev"
                }
            },
            "autoload": {
                "psr-4": {
                    "Hoa\\Regex\\": "."
                }
            },
            "notification-url": "https://packagist.org/downloads/",
            "license": [
                "BSD-3-Clause"
            ],
            "authors": [
                {
                    "name": "Ivan Enderlin",
                    "email": "ivan.enderlin@hoa-project.net"
                },
                {
                    "name": "Hoa community",
                    "homepage": "https://hoa-project.net/"
                }
            ],
            "description": "The Hoa\\Regex library.",
            "homepage": "https://hoa-project.net/",
            "keywords": [
                "compiler",
                "library",
                "regex"
            ],
            "support": {
                "docs": "https://central.hoa-project.net/Documentation/Library/Regex",
                "email": "support@hoa-project.net",
                "forum": "https://users.hoa-project.net/",
                "irc": "irc://chat.freenode.net/hoaproject",
                "issues": "https://github.com/hoaproject/Regex/issues",
                "source": "https://central.hoa-project.net/Resource/Library/Regex"
            },
            "abandoned": true,
            "time": "2017-01-13T16:10:24+00:00"
        },
        {
            "name": "hoa/stream",
            "version": "1.17.02.21",
            "source": {
                "type": "git",
                "url": "https://github.com/hoaproject/Stream.git",
                "reference": "3293cfffca2de10525df51436adf88a559151d82"
            },
            "dist": {
                "type": "zip",
                "url": "https://api.github.com/repos/hoaproject/Stream/zipball/3293cfffca2de10525df51436adf88a559151d82",
                "reference": "3293cfffca2de10525df51436adf88a559151d82",
                "shasum": ""
            },
            "require": {
                "hoa/consistency": "~1.0",
                "hoa/event": "~1.0",
                "hoa/exception": "~1.0",
                "hoa/protocol": "~1.0"
            },
            "require-dev": {
                "hoa/test": "~2.0"
            },
            "type": "library",
            "extra": {
                "branch-alias": {
                    "dev-master": "1.x-dev"
                }
            },
            "autoload": {
                "psr-4": {
                    "Hoa\\Stream\\": "."
                }
            },
            "notification-url": "https://packagist.org/downloads/",
            "license": [
                "BSD-3-Clause"
            ],
            "authors": [
                {
                    "name": "Ivan Enderlin",
                    "email": "ivan.enderlin@hoa-project.net"
                },
                {
                    "name": "Hoa community",
                    "homepage": "https://hoa-project.net/"
                }
            ],
            "description": "The Hoa\\Stream library.",
            "homepage": "https://hoa-project.net/",
            "keywords": [
                "Context",
                "bucket",
                "composite",
                "filter",
                "in",
                "library",
                "out",
                "protocol",
                "stream",
                "wrapper"
            ],
            "support": {
                "docs": "https://central.hoa-project.net/Documentation/Library/Stream",
                "email": "support@hoa-project.net",
                "forum": "https://users.hoa-project.net/",
                "irc": "irc://chat.freenode.net/hoaproject",
                "issues": "https://github.com/hoaproject/Stream/issues",
                "source": "https://central.hoa-project.net/Resource/Library/Stream"
            },
            "abandoned": true,
            "time": "2017-02-21T16:01:06+00:00"
        },
        {
            "name": "hoa/ustring",
            "version": "4.17.01.16",
            "source": {
                "type": "git",
                "url": "https://github.com/hoaproject/Ustring.git",
                "reference": "e6326e2739178799b1fe3fdd92029f9517fa17a0"
            },
            "dist": {
                "type": "zip",
                "url": "https://api.github.com/repos/hoaproject/Ustring/zipball/e6326e2739178799b1fe3fdd92029f9517fa17a0",
                "reference": "e6326e2739178799b1fe3fdd92029f9517fa17a0",
                "shasum": ""
            },
            "require": {
                "hoa/consistency": "~1.0",
                "hoa/exception": "~1.0"
            },
            "require-dev": {
                "hoa/test": "~2.0"
            },
            "suggest": {
                "ext-iconv": "ext/iconv must be present (or a third implementation) to use Hoa\\Ustring::transcode().",
                "ext-intl": "To get a better Hoa\\Ustring::toAscii() and Hoa\\Ustring::compareTo()."
            },
            "type": "library",
            "extra": {
                "branch-alias": {
                    "dev-master": "4.x-dev"
                }
            },
            "autoload": {
                "psr-4": {
                    "Hoa\\Ustring\\": "."
                }
            },
            "notification-url": "https://packagist.org/downloads/",
            "license": [
                "BSD-3-Clause"
            ],
            "authors": [
                {
                    "name": "Ivan Enderlin",
                    "email": "ivan.enderlin@hoa-project.net"
                },
                {
                    "name": "Hoa community",
                    "homepage": "https://hoa-project.net/"
                }
            ],
            "description": "The Hoa\\Ustring library.",
            "homepage": "https://hoa-project.net/",
            "keywords": [
                "library",
                "search",
                "string",
                "unicode"
            ],
            "support": {
                "docs": "https://central.hoa-project.net/Documentation/Library/Ustring",
                "email": "support@hoa-project.net",
                "forum": "https://users.hoa-project.net/",
                "irc": "irc://chat.freenode.net/hoaproject",
                "issues": "https://github.com/hoaproject/Ustring/issues",
                "source": "https://central.hoa-project.net/Resource/Library/Ustring"
            },
            "abandoned": true,
            "time": "2017-01-16T07:08:25+00:00"
        },
        {
            "name": "hoa/visitor",
            "version": "2.17.01.16",
            "source": {
                "type": "git",
                "url": "https://github.com/hoaproject/Visitor.git",
                "reference": "c18fe1cbac98ae449e0d56e87469103ba08f224a"
            },
            "dist": {
                "type": "zip",
                "url": "https://api.github.com/repos/hoaproject/Visitor/zipball/c18fe1cbac98ae449e0d56e87469103ba08f224a",
                "reference": "c18fe1cbac98ae449e0d56e87469103ba08f224a",
                "shasum": ""
            },
            "require": {
                "hoa/consistency": "~1.0"
            },
            "require-dev": {
                "hoa/test": "~2.0"
            },
            "type": "library",
            "extra": {
                "branch-alias": {
                    "dev-master": "2.x-dev"
                }
            },
            "autoload": {
                "psr-4": {
                    "Hoa\\Visitor\\": "."
                }
            },
            "notification-url": "https://packagist.org/downloads/",
            "license": [
                "BSD-3-Clause"
            ],
            "authors": [
                {
                    "name": "Ivan Enderlin",
                    "email": "ivan.enderlin@hoa-project.net"
                },
                {
                    "name": "Hoa community",
                    "homepage": "https://hoa-project.net/"
                }
            ],
            "description": "The Hoa\\Visitor library.",
            "homepage": "https://hoa-project.net/",
            "keywords": [
                "library",
                "structure",
                "visit",
                "visitor"
            ],
            "support": {
                "docs": "https://central.hoa-project.net/Documentation/Library/Visitor",
                "email": "support@hoa-project.net",
                "forum": "https://users.hoa-project.net/",
                "irc": "irc://chat.freenode.net/hoaproject",
                "issues": "https://github.com/hoaproject/Visitor/issues",
                "source": "https://central.hoa-project.net/Resource/Library/Visitor"
            },
            "abandoned": true,
            "time": "2017-01-16T07:02:03+00:00"
        },
        {
            "name": "hoa/zformat",
            "version": "1.17.01.10",
            "source": {
                "type": "git",
                "url": "https://github.com/hoaproject/Zformat.git",
                "reference": "522c381a2a075d4b9dbb42eb4592dd09520e4ac2"
            },
            "dist": {
                "type": "zip",
                "url": "https://api.github.com/repos/hoaproject/Zformat/zipball/522c381a2a075d4b9dbb42eb4592dd09520e4ac2",
                "reference": "522c381a2a075d4b9dbb42eb4592dd09520e4ac2",
                "shasum": ""
            },
            "require": {
                "hoa/consistency": "~1.0",
                "hoa/exception": "~1.0"
            },
            "type": "library",
            "extra": {
                "branch-alias": {
                    "dev-master": "1.x-dev"
                }
            },
            "autoload": {
                "psr-4": {
                    "Hoa\\Zformat\\": "."
                }
            },
            "notification-url": "https://packagist.org/downloads/",
            "license": [
                "BSD-3-Clause"
            ],
            "authors": [
                {
                    "name": "Ivan Enderlin",
                    "email": "ivan.enderlin@hoa-project.net"
                },
                {
                    "name": "Hoa community",
                    "homepage": "https://hoa-project.net/"
                }
            ],
            "description": "The Hoa\\Zformat library.",
            "homepage": "https://hoa-project.net/",
            "keywords": [
                "library",
                "parameter",
                "zformat"
            ],
            "support": {
                "docs": "https://central.hoa-project.net/Documentation/Library/Zformat",
                "email": "support@hoa-project.net",
                "forum": "https://users.hoa-project.net/",
                "irc": "irc://chat.freenode.net/hoaproject",
                "issues": "https://github.com/hoaproject/Zformat/issues",
                "source": "https://central.hoa-project.net/Resource/Library/Zformat"
            },
            "abandoned": true,
            "time": "2017-01-10T10:39:54+00:00"
        },
        {
            "name": "jetbrains/phpstorm-stubs",
            "version": "dev-master",
            "source": {
                "type": "git",
                "url": "https://github.com/JetBrains/phpstorm-stubs.git",
                "reference": "50172be1abfe13a1b9b8fbc46b115d531250d80f"
            },
            "dist": {
                "type": "zip",
                "url": "https://api.github.com/repos/JetBrains/phpstorm-stubs/zipball/50172be1abfe13a1b9b8fbc46b115d531250d80f",
                "reference": "50172be1abfe13a1b9b8fbc46b115d531250d80f",
                "shasum": ""
            },
            "require-dev": {
                "friendsofphp/php-cs-fixer": "@stable",
                "nikic/php-parser": "@stable",
                "php": "^8.3",
                "phpdocumentor/reflection-docblock": "@stable",
                "phpunit/phpunit": "@stable"
            },
            "default-branch": true,
            "type": "library",
            "autoload": {
                "files": [
                    "PhpStormStubsMap.php"
                ]
            },
            "notification-url": "https://packagist.org/downloads/",
            "license": [
                "Apache-2.0"
            ],
            "description": "PHP runtime & extensions header files for PhpStorm",
            "homepage": "https://www.jetbrains.com/phpstorm",
            "keywords": [
                "autocomplete",
                "code",
                "inference",
                "inspection",
                "jetbrains",
                "phpstorm",
                "stubs",
                "type"
            ],
            "support": {
                "source": "https://github.com/JetBrains/phpstorm-stubs/tree/master"
            },
            "time": "2024-01-02T11:04:54+00:00"
        },
        {
            "name": "nette/bootstrap",
            "version": "v3.1.4",
            "source": {
                "type": "git",
                "url": "https://github.com/nette/bootstrap.git",
                "reference": "1a7965b4ee401ad0e3f673b9c016d2481afdc280"
            },
            "dist": {
                "type": "zip",
                "url": "https://api.github.com/repos/nette/bootstrap/zipball/1a7965b4ee401ad0e3f673b9c016d2481afdc280",
                "reference": "1a7965b4ee401ad0e3f673b9c016d2481afdc280",
                "shasum": ""
            },
            "require": {
                "nette/di": "^3.0.5",
                "nette/utils": "^3.2.1 || ^4.0",
                "php": ">=7.2 <8.3"
            },
            "conflict": {
                "tracy/tracy": "<2.6"
            },
            "require-dev": {
                "latte/latte": "^2.8",
                "nette/application": "^3.1",
                "nette/caching": "^3.0",
                "nette/database": "^3.0",
                "nette/forms": "^3.0",
                "nette/http": "^3.0",
                "nette/mail": "^3.0",
                "nette/robot-loader": "^3.0",
                "nette/safe-stream": "^2.2",
                "nette/security": "^3.0",
                "nette/tester": "^2.0",
                "phpstan/phpstan-nette": "^0.12",
                "tracy/tracy": "^2.6"
            },
            "suggest": {
                "nette/robot-loader": "to use Configurator::createRobotLoader()",
                "tracy/tracy": "to use Configurator::enableTracy()"
            },
            "type": "library",
            "extra": {
                "branch-alias": {
                    "dev-master": "3.1-dev"
                }
            },
            "autoload": {
                "classmap": [
                    "src/"
                ]
            },
            "notification-url": "https://packagist.org/downloads/",
            "license": [
                "BSD-3-Clause",
                "GPL-2.0-only",
                "GPL-3.0-only"
            ],
            "authors": [
                {
                    "name": "David Grudl",
                    "homepage": "https://davidgrudl.com"
                },
                {
                    "name": "Nette Community",
                    "homepage": "https://nette.org/contributors"
                }
            ],
            "description": "🅱  Nette Bootstrap: the simple way to configure and bootstrap your Nette application.",
            "homepage": "https://nette.org",
            "keywords": [
                "bootstrapping",
                "configurator",
                "nette"
            ],
            "support": {
                "issues": "https://github.com/nette/bootstrap/issues",
                "source": "https://github.com/nette/bootstrap/tree/v3.1.4"
            },
            "time": "2022-12-14T15:23:02+00:00"
        },
        {
            "name": "nette/di",
            "version": "v3.1.5",
            "source": {
                "type": "git",
                "url": "https://github.com/nette/di.git",
                "reference": "00ea0afa643b3b4383a5cd1a322656c989ade498"
            },
            "dist": {
                "type": "zip",
                "url": "https://api.github.com/repos/nette/di/zipball/00ea0afa643b3b4383a5cd1a322656c989ade498",
                "reference": "00ea0afa643b3b4383a5cd1a322656c989ade498",
                "shasum": ""
            },
            "require": {
                "ext-tokenizer": "*",
                "nette/neon": "^3.3 || ^4.0",
                "nette/php-generator": "^3.5.4 || ^4.0",
                "nette/robot-loader": "^3.2 || ~4.0.0",
                "nette/schema": "^1.2",
                "nette/utils": "^3.2.5 || ~4.0.0",
                "php": "7.2 - 8.3"
            },
            "require-dev": {
                "nette/tester": "^2.4",
                "phpstan/phpstan": "^1.0",
                "tracy/tracy": "^2.9"
            },
            "type": "library",
            "extra": {
                "branch-alias": {
                    "dev-master": "3.1-dev"
                }
            },
            "autoload": {
                "classmap": [
                    "src/"
                ]
            },
            "notification-url": "https://packagist.org/downloads/",
            "license": [
                "BSD-3-Clause",
                "GPL-2.0-only",
                "GPL-3.0-only"
            ],
            "authors": [
                {
                    "name": "David Grudl",
                    "homepage": "https://davidgrudl.com"
                },
                {
                    "name": "Nette Community",
                    "homepage": "https://nette.org/contributors"
                }
            ],
            "description": "💎 Nette Dependency Injection Container: Flexible, compiled and full-featured DIC with perfectly usable autowiring and support for all new PHP features.",
            "homepage": "https://nette.org",
            "keywords": [
                "compiled",
                "di",
                "dic",
                "factory",
                "ioc",
                "nette",
                "static"
            ],
            "support": {
                "issues": "https://github.com/nette/di/issues",
                "source": "https://github.com/nette/di/tree/v3.1.5"
            },
            "time": "2023-10-02T19:58:38+00:00"
        },
        {
            "name": "nette/finder",
            "version": "v2.6.0",
            "source": {
                "type": "git",
                "url": "https://github.com/nette/finder.git",
                "reference": "991aefb42860abeab8e003970c3809a9d83cb932"
            },
            "dist": {
                "type": "zip",
                "url": "https://api.github.com/repos/nette/finder/zipball/991aefb42860abeab8e003970c3809a9d83cb932",
                "reference": "991aefb42860abeab8e003970c3809a9d83cb932",
                "shasum": ""
            },
            "require": {
                "nette/utils": "^2.4 || ^3.0",
                "php": ">=7.1"
            },
            "conflict": {
                "nette/nette": "<2.2"
            },
            "require-dev": {
                "nette/tester": "^2.0",
                "phpstan/phpstan": "^0.12",
                "tracy/tracy": "^2.3"
            },
            "type": "library",
            "extra": {
                "branch-alias": {
                    "dev-master": "2.6-dev"
                }
            },
            "autoload": {
                "classmap": [
                    "src/"
                ]
            },
            "notification-url": "https://packagist.org/downloads/",
            "license": [
                "BSD-3-Clause",
                "GPL-2.0-only",
                "GPL-3.0-only"
            ],
            "authors": [
                {
                    "name": "David Grudl",
                    "homepage": "https://davidgrudl.com"
                },
                {
                    "name": "Nette Community",
                    "homepage": "https://nette.org/contributors"
                }
            ],
            "description": "🔍 Nette Finder: find files and directories with an intuitive API.",
            "homepage": "https://nette.org",
            "keywords": [
                "filesystem",
                "glob",
                "iterator",
                "nette"
            ],
            "support": {
                "issues": "https://github.com/nette/finder/issues",
                "source": "https://github.com/nette/finder/tree/v2.6.0"
            },
            "time": "2022-10-13T01:31:15+00:00"
        },
        {
            "name": "nette/neon",
            "version": "v3.3.2",
            "source": {
                "type": "git",
                "url": "https://github.com/nette/neon.git",
                "reference": "54b287d8c2cdbe577b02e28ca1713e275b05ece2"
            },
            "dist": {
                "type": "zip",
                "url": "https://api.github.com/repos/nette/neon/zipball/54b287d8c2cdbe577b02e28ca1713e275b05ece2",
                "reference": "54b287d8c2cdbe577b02e28ca1713e275b05ece2",
                "shasum": ""
            },
            "require": {
                "ext-json": "*",
                "php": ">=7.1"
            },
            "require-dev": {
                "nette/tester": "^2.0",
                "phpstan/phpstan": "^0.12",
                "tracy/tracy": "^2.7"
            },
            "bin": [
                "bin/neon-lint"
            ],
            "type": "library",
            "extra": {
                "branch-alias": {
                    "dev-master": "3.3-dev"
                }
            },
            "autoload": {
                "classmap": [
                    "src/"
                ]
            },
            "notification-url": "https://packagist.org/downloads/",
            "license": [
                "BSD-3-Clause",
                "GPL-2.0-only",
                "GPL-3.0-only"
            ],
            "authors": [
                {
                    "name": "David Grudl",
                    "homepage": "https://davidgrudl.com"
                },
                {
                    "name": "Nette Community",
                    "homepage": "https://nette.org/contributors"
                }
            ],
            "description": "🍸 Nette NEON: encodes and decodes NEON file format.",
            "homepage": "https://ne-on.org",
            "keywords": [
                "export",
                "import",
                "neon",
                "nette",
                "yaml"
            ],
            "support": {
                "issues": "https://github.com/nette/neon/issues",
                "source": "https://github.com/nette/neon/tree/v3.3.2"
            },
            "time": "2021-11-25T15:57:41+00:00"
        },
        {
            "name": "nette/php-generator",
            "version": "v3.6.5",
            "source": {
                "type": "git",
                "url": "https://github.com/nette/php-generator.git",
                "reference": "9370403f9d9c25b51c4596ded1fbfe70347f7c82"
            },
            "dist": {
                "type": "zip",
                "url": "https://api.github.com/repos/nette/php-generator/zipball/9370403f9d9c25b51c4596ded1fbfe70347f7c82",
                "reference": "9370403f9d9c25b51c4596ded1fbfe70347f7c82",
                "shasum": ""
            },
            "require": {
                "nette/utils": "^3.1.2",
                "php": ">=7.2 <8.2"
            },
            "require-dev": {
                "nette/tester": "^2.4",
                "nikic/php-parser": "^4.13",
                "phpstan/phpstan": "^0.12",
                "tracy/tracy": "^2.8"
            },
            "suggest": {
                "nikic/php-parser": "to use ClassType::withBodiesFrom() & GlobalFunction::withBodyFrom()"
            },
            "type": "library",
            "extra": {
                "branch-alias": {
                    "dev-master": "3.6-dev"
                }
            },
            "autoload": {
                "classmap": [
                    "src/"
                ]
            },
            "notification-url": "https://packagist.org/downloads/",
            "license": [
                "BSD-3-Clause",
                "GPL-2.0-only",
                "GPL-3.0-only"
            ],
            "authors": [
                {
                    "name": "David Grudl",
                    "homepage": "https://davidgrudl.com"
                },
                {
                    "name": "Nette Community",
                    "homepage": "https://nette.org/contributors"
                }
            ],
            "description": "🐘 Nette PHP Generator: generates neat PHP code for you. Supports new PHP 8.1 features.",
            "homepage": "https://nette.org",
            "keywords": [
                "code",
                "nette",
                "php",
                "scaffolding"
            ],
            "support": {
                "issues": "https://github.com/nette/php-generator/issues",
                "source": "https://github.com/nette/php-generator/tree/v3.6.5"
            },
            "time": "2021-11-24T16:23:44+00:00"
        },
        {
            "name": "nette/robot-loader",
            "version": "v3.4.1",
            "source": {
                "type": "git",
                "url": "https://github.com/nette/robot-loader.git",
                "reference": "e2adc334cb958164c050f485d99c44c430f51fe2"
            },
            "dist": {
                "type": "zip",
                "url": "https://api.github.com/repos/nette/robot-loader/zipball/e2adc334cb958164c050f485d99c44c430f51fe2",
                "reference": "e2adc334cb958164c050f485d99c44c430f51fe2",
                "shasum": ""
            },
            "require": {
                "ext-tokenizer": "*",
                "nette/finder": "^2.5 || ^3.0",
                "nette/utils": "^3.0",
                "php": ">=7.1"
            },
            "require-dev": {
                "nette/tester": "^2.0",
                "phpstan/phpstan": "^0.12",
                "tracy/tracy": "^2.3"
            },
            "type": "library",
            "extra": {
                "branch-alias": {
                    "dev-master": "3.4-dev"
                }
            },
            "autoload": {
                "classmap": [
                    "src/"
                ]
            },
            "notification-url": "https://packagist.org/downloads/",
            "license": [
                "BSD-3-Clause",
                "GPL-2.0-only",
                "GPL-3.0-only"
            ],
            "authors": [
                {
                    "name": "David Grudl",
                    "homepage": "https://davidgrudl.com"
                },
                {
                    "name": "Nette Community",
                    "homepage": "https://nette.org/contributors"
                }
            ],
            "description": "🍀 Nette RobotLoader: high performance and comfortable autoloader that will search and autoload classes within your application.",
            "homepage": "https://nette.org",
            "keywords": [
                "autoload",
                "class",
                "interface",
                "nette",
                "trait"
            ],
            "support": {
                "issues": "https://github.com/nette/robot-loader/issues",
                "source": "https://github.com/nette/robot-loader/tree/v3.4.1"
            },
            "time": "2021-08-25T15:53:54+00:00"
        },
        {
            "name": "nette/schema",
            "version": "v1.2.5",
            "source": {
                "type": "git",
                "url": "https://github.com/nette/schema.git",
                "reference": "0462f0166e823aad657c9224d0f849ecac1ba10a"
            },
            "dist": {
                "type": "zip",
                "url": "https://api.github.com/repos/nette/schema/zipball/0462f0166e823aad657c9224d0f849ecac1ba10a",
                "reference": "0462f0166e823aad657c9224d0f849ecac1ba10a",
                "shasum": ""
            },
            "require": {
                "nette/utils": "^2.5.7 || ^3.1.5 ||  ^4.0",
                "php": "7.1 - 8.3"
            },
            "require-dev": {
                "nette/tester": "^2.3 || ^2.4",
                "phpstan/phpstan-nette": "^1.0",
                "tracy/tracy": "^2.7"
            },
            "type": "library",
            "extra": {
                "branch-alias": {
                    "dev-master": "1.2-dev"
                }
            },
            "autoload": {
                "classmap": [
                    "src/"
                ]
            },
            "notification-url": "https://packagist.org/downloads/",
            "license": [
                "BSD-3-Clause",
                "GPL-2.0-only",
                "GPL-3.0-only"
            ],
            "authors": [
                {
                    "name": "David Grudl",
                    "homepage": "https://davidgrudl.com"
                },
                {
                    "name": "Nette Community",
                    "homepage": "https://nette.org/contributors"
                }
            ],
            "description": "📐 Nette Schema: validating data structures against a given Schema.",
            "homepage": "https://nette.org",
            "keywords": [
                "config",
                "nette"
            ],
            "support": {
                "issues": "https://github.com/nette/schema/issues",
                "source": "https://github.com/nette/schema/tree/v1.2.5"
            },
            "time": "2023-10-05T20:37:59+00:00"
        },
        {
            "name": "nette/utils",
            "version": "v3.2.7",
            "source": {
                "type": "git",
                "url": "https://github.com/nette/utils.git",
                "reference": "0af4e3de4df9f1543534beab255ccf459e7a2c99"
            },
            "dist": {
                "type": "zip",
                "url": "https://api.github.com/repos/nette/utils/zipball/0af4e3de4df9f1543534beab255ccf459e7a2c99",
                "reference": "0af4e3de4df9f1543534beab255ccf459e7a2c99",
                "shasum": ""
            },
            "require": {
                "php": ">=7.2 <8.2"
            },
            "conflict": {
                "nette/di": "<3.0.6"
            },
            "require-dev": {
                "nette/tester": "~2.0",
                "phpstan/phpstan": "^1.0",
                "tracy/tracy": "^2.3"
            },
            "suggest": {
                "ext-gd": "to use Image",
                "ext-iconv": "to use Strings::webalize(), toAscii(), chr() and reverse()",
                "ext-intl": "to use Strings::webalize(), toAscii(), normalize() and compare()",
                "ext-json": "to use Nette\\Utils\\Json",
                "ext-mbstring": "to use Strings::lower() etc...",
                "ext-tokenizer": "to use Nette\\Utils\\Reflection::getUseStatements()",
                "ext-xml": "to use Strings::length() etc. when mbstring is not available"
            },
            "type": "library",
            "extra": {
                "branch-alias": {
                    "dev-master": "3.2-dev"
                }
            },
            "autoload": {
                "classmap": [
                    "src/"
                ]
            },
            "notification-url": "https://packagist.org/downloads/",
            "license": [
                "BSD-3-Clause",
                "GPL-2.0-only",
                "GPL-3.0-only"
            ],
            "authors": [
                {
                    "name": "David Grudl",
                    "homepage": "https://davidgrudl.com"
                },
                {
                    "name": "Nette Community",
                    "homepage": "https://nette.org/contributors"
                }
            ],
            "description": "🛠  Nette Utils: lightweight utilities for string & array manipulation, image handling, safe JSON encoding/decoding, validation, slug or strong password generating etc.",
            "homepage": "https://nette.org",
            "keywords": [
                "array",
                "core",
                "datetime",
                "images",
                "json",
                "nette",
                "paginator",
                "password",
                "slugify",
                "string",
                "unicode",
                "utf-8",
                "utility",
                "validation"
            ],
            "support": {
                "issues": "https://github.com/nette/utils/issues",
                "source": "https://github.com/nette/utils/tree/v3.2.7"
            },
            "time": "2022-01-24T11:29:14+00:00"
        },
        {
            "name": "nikic/php-parser",
            "version": "v4.18.0",
            "source": {
                "type": "git",
                "url": "https://github.com/nikic/PHP-Parser.git",
                "reference": "1bcbb2179f97633e98bbbc87044ee2611c7d7999"
            },
            "dist": {
                "type": "zip",
                "url": "https://api.github.com/repos/nikic/PHP-Parser/zipball/1bcbb2179f97633e98bbbc87044ee2611c7d7999",
                "reference": "1bcbb2179f97633e98bbbc87044ee2611c7d7999",
                "shasum": ""
            },
            "require": {
                "ext-tokenizer": "*",
                "php": ">=7.0"
            },
            "require-dev": {
                "ircmaxell/php-yacc": "^0.0.7",
                "phpunit/phpunit": "^6.5 || ^7.0 || ^8.0 || ^9.0"
            },
            "bin": [
                "bin/php-parse"
            ],
            "type": "library",
            "extra": {
                "branch-alias": {
                    "dev-master": "4.9-dev"
                }
            },
            "autoload": {
                "psr-4": {
                    "PhpParser\\": "lib/PhpParser"
                }
            },
            "notification-url": "https://packagist.org/downloads/",
            "license": [
                "BSD-3-Clause"
            ],
            "authors": [
                {
                    "name": "Nikita Popov"
                }
            ],
            "description": "A PHP parser written in PHP",
            "keywords": [
                "parser",
                "php"
            ],
            "support": {
                "issues": "https://github.com/nikic/PHP-Parser/issues",
                "source": "https://github.com/nikic/PHP-Parser/tree/v4.18.0"
            },
            "time": "2023-12-10T21:03:43+00:00"
        },
        {
            "name": "ondram/ci-detector",
            "version": "3.5.1",
            "source": {
                "type": "git",
                "url": "https://github.com/OndraM/ci-detector.git",
                "reference": "594e61252843b68998bddd48078c5058fe9028bd"
            },
            "dist": {
                "type": "zip",
                "url": "https://api.github.com/repos/OndraM/ci-detector/zipball/594e61252843b68998bddd48078c5058fe9028bd",
                "reference": "594e61252843b68998bddd48078c5058fe9028bd",
                "shasum": ""
            },
            "require": {
                "php": "^7.1 || ^8.0"
            },
            "require-dev": {
                "ergebnis/composer-normalize": "^2.2",
                "lmc/coding-standard": "^1.3 || ^2.0",
                "php-parallel-lint/php-parallel-lint": "^1.1",
                "phpstan/extension-installer": "^1.0.3",
                "phpstan/phpstan": "^0.12.0",
                "phpstan/phpstan-phpunit": "^0.12.1",
                "phpunit/phpunit": "^7.1 || ^8.0 || ^9.0"
            },
            "type": "library",
            "autoload": {
                "psr-4": {
                    "OndraM\\CiDetector\\": "src/"
                }
            },
            "notification-url": "https://packagist.org/downloads/",
            "license": [
                "MIT"
            ],
            "authors": [
                {
                    "name": "Ondřej Machulda",
                    "email": "ondrej.machulda@gmail.com"
                }
            ],
            "description": "Detect continuous integration environment and provide unified access to properties of current build",
            "keywords": [
                "CircleCI",
                "Codeship",
                "Wercker",
                "adapter",
                "appveyor",
                "aws",
                "aws codebuild",
                "bamboo",
                "bitbucket",
                "buddy",
                "ci-info",
                "codebuild",
                "continuous integration",
                "continuousphp",
                "drone",
                "github",
                "gitlab",
                "interface",
                "jenkins",
                "teamcity",
                "travis"
            ],
            "support": {
                "issues": "https://github.com/OndraM/ci-detector/issues",
                "source": "https://github.com/OndraM/ci-detector/tree/main"
            },
            "time": "2020-09-04T11:21:14+00:00"
        },
        {
            "name": "ondrejmirtes/better-reflection",
            "version": "6.21.0",
            "source": {
                "type": "git",
                "url": "https://github.com/ondrejmirtes/BetterReflection.git",
                "reference": "79f87b0a5eaf8c0e074c09baec9470d5370fd476"
            },
            "dist": {
                "type": "zip",
                "url": "https://api.github.com/repos/ondrejmirtes/BetterReflection/zipball/79f87b0a5eaf8c0e074c09baec9470d5370fd476",
                "reference": "79f87b0a5eaf8c0e074c09baec9470d5370fd476",
                "shasum": ""
            },
            "require": {
                "ext-json": "*",
                "jetbrains/phpstorm-stubs": "dev-master#7b055d8634d2143a909f2c5141ec70c82b8b9254",
                "nikic/php-parser": "^4.18.0",
                "php": "^7.2 || ^8.0"
            },
            "conflict": {
                "thecodingmachine/safe": "<1.1.3"
            },
            "require-dev": {
                "doctrine/coding-standard": "^12.0.0",
                "phpstan/phpstan": "^1.10.50",
                "phpstan/phpstan-phpunit": "^1.3.15",
                "phpunit/phpunit": "^10.5.5",
                "rector/rector": "0.14.3",
                "vimeo/psalm": "5.18.0"
            },
            "suggest": {
                "composer/composer": "Required to use the ComposerSourceLocator"
            },
            "type": "library",
            "autoload": {
                "psr-4": {
                    "PHPStan\\BetterReflection\\": "src"
                }
            },
            "notification-url": "https://packagist.org/downloads/",
            "license": [
                "MIT"
            ],
            "authors": [
                {
                    "name": "James Titcumb",
                    "email": "james@asgrim.com",
                    "homepage": "https://github.com/asgrim"
                },
                {
                    "name": "Marco Pivetta",
                    "email": "ocramius@gmail.com",
                    "homepage": "https://ocramius.github.io/"
                },
                {
                    "name": "Gary Hockin",
                    "email": "gary@roave.com",
                    "homepage": "https://github.com/geeh"
                },
                {
                    "name": "Jaroslav Hanslík",
                    "email": "kukulich@kukulich.cz",
                    "homepage": "https://github.com/kukulich"
                }
            ],
            "description": "Better Reflection - an improved code reflection API",
            "support": {
                "source": "https://github.com/ondrejmirtes/BetterReflection/tree/6.21.0"
            },
            "time": "2024-01-04T17:00:26+00:00"
        },
        {
            "name": "phpstan/php-8-stubs",
            "version": "0.3.82",
            "source": {
                "type": "git",
                "url": "https://github.com/phpstan/php-8-stubs.git",
                "reference": "b9ba35e299a7ef357f0d9426edc4b3a65bf9421d"
            },
            "dist": {
                "type": "zip",
                "url": "https://api.github.com/repos/phpstan/php-8-stubs/zipball/b9ba35e299a7ef357f0d9426edc4b3a65bf9421d",
                "reference": "b9ba35e299a7ef357f0d9426edc4b3a65bf9421d",
                "shasum": ""
            },
            "type": "library",
            "autoload": {
                "classmap": [
                    "Php8StubsMap.php"
                ]
            },
            "notification-url": "https://packagist.org/downloads/",
            "license": [
                "MIT",
                "PHP-3.01"
            ],
            "description": "PHP stubs extracted from php-src",
            "support": {
                "issues": "https://github.com/phpstan/php-8-stubs/issues",
                "source": "https://github.com/phpstan/php-8-stubs/tree/0.3.82"
            },
            "time": "2023-12-04T00:15:44+00:00"
        },
        {
            "name": "phpstan/phpdoc-parser",
            "version": "1.25.0",
            "source": {
                "type": "git",
                "url": "https://github.com/phpstan/phpdoc-parser.git",
                "reference": "bd84b629c8de41aa2ae82c067c955e06f1b00240"
            },
            "dist": {
                "type": "zip",
                "url": "https://api.github.com/repos/phpstan/phpdoc-parser/zipball/bd84b629c8de41aa2ae82c067c955e06f1b00240",
                "reference": "bd84b629c8de41aa2ae82c067c955e06f1b00240",
                "shasum": ""
            },
            "require": {
                "php": "^7.2 || ^8.0"
            },
            "require-dev": {
                "doctrine/annotations": "^2.0",
                "nikic/php-parser": "^4.15",
                "php-parallel-lint/php-parallel-lint": "^1.2",
                "phpstan/extension-installer": "^1.0",
                "phpstan/phpstan": "^1.5",
                "phpstan/phpstan-phpunit": "^1.1",
                "phpstan/phpstan-strict-rules": "^1.0",
                "phpunit/phpunit": "^9.5",
                "symfony/process": "^5.2"
            },
            "type": "library",
            "autoload": {
                "psr-4": {
                    "PHPStan\\PhpDocParser\\": [
                        "src/"
                    ]
                }
            },
            "notification-url": "https://packagist.org/downloads/",
            "license": [
                "MIT"
            ],
            "description": "PHPDoc parser with support for nullable, intersection and generic types",
            "support": {
                "issues": "https://github.com/phpstan/phpdoc-parser/issues",
                "source": "https://github.com/phpstan/phpdoc-parser/tree/1.25.0"
            },
            "time": "2024-01-04T17:06:16+00:00"
        },
        {
            "name": "psr/container",
            "version": "1.1.2",
            "source": {
                "type": "git",
                "url": "https://github.com/php-fig/container.git",
                "reference": "513e0666f7216c7459170d56df27dfcefe1689ea"
            },
            "dist": {
                "type": "zip",
                "url": "https://api.github.com/repos/php-fig/container/zipball/513e0666f7216c7459170d56df27dfcefe1689ea",
                "reference": "513e0666f7216c7459170d56df27dfcefe1689ea",
                "shasum": ""
            },
            "require": {
                "php": ">=7.4.0"
            },
            "type": "library",
            "autoload": {
                "psr-4": {
                    "Psr\\Container\\": "src/"
                }
            },
            "notification-url": "https://packagist.org/downloads/",
            "license": [
                "MIT"
            ],
            "authors": [
                {
                    "name": "PHP-FIG",
                    "homepage": "https://www.php-fig.org/"
                }
            ],
            "description": "Common Container Interface (PHP FIG PSR-11)",
            "homepage": "https://github.com/php-fig/container",
            "keywords": [
                "PSR-11",
                "container",
                "container-interface",
                "container-interop",
                "psr"
            ],
            "support": {
                "issues": "https://github.com/php-fig/container/issues",
                "source": "https://github.com/php-fig/container/tree/1.1.2"
            },
            "time": "2021-11-05T16:50:12+00:00"
        },
        {
            "name": "psr/http-message",
            "version": "1.0.1",
            "source": {
                "type": "git",
                "url": "https://github.com/php-fig/http-message.git",
                "reference": "f6561bf28d520154e4b0ec72be95418abe6d9363"
            },
            "dist": {
                "type": "zip",
                "url": "https://api.github.com/repos/php-fig/http-message/zipball/f6561bf28d520154e4b0ec72be95418abe6d9363",
                "reference": "f6561bf28d520154e4b0ec72be95418abe6d9363",
                "shasum": ""
            },
            "require": {
                "php": ">=5.3.0"
            },
            "type": "library",
            "extra": {
                "branch-alias": {
                    "dev-master": "1.0.x-dev"
                }
            },
            "autoload": {
                "psr-4": {
                    "Psr\\Http\\Message\\": "src/"
                }
            },
            "notification-url": "https://packagist.org/downloads/",
            "license": [
                "MIT"
            ],
            "authors": [
                {
                    "name": "PHP-FIG",
                    "homepage": "http://www.php-fig.org/"
                }
            ],
            "description": "Common interface for HTTP messages",
            "homepage": "https://github.com/php-fig/http-message",
            "keywords": [
                "http",
                "http-message",
                "psr",
                "psr-7",
                "request",
                "response"
            ],
            "support": {
                "source": "https://github.com/php-fig/http-message/tree/master"
            },
            "time": "2016-08-06T14:39:51+00:00"
        },
        {
            "name": "psr/log",
            "version": "1.1.3",
            "source": {
                "type": "git",
                "url": "https://github.com/php-fig/log.git",
                "reference": "0f73288fd15629204f9d42b7055f72dacbe811fc"
            },
            "dist": {
                "type": "zip",
                "url": "https://api.github.com/repos/php-fig/log/zipball/0f73288fd15629204f9d42b7055f72dacbe811fc",
                "reference": "0f73288fd15629204f9d42b7055f72dacbe811fc",
                "shasum": ""
            },
            "require": {
                "php": ">=5.3.0"
            },
            "type": "library",
            "extra": {
                "branch-alias": {
                    "dev-master": "1.1.x-dev"
                }
            },
            "autoload": {
                "psr-4": {
                    "Psr\\Log\\": "Psr/Log/"
                }
            },
            "notification-url": "https://packagist.org/downloads/",
            "license": [
                "MIT"
            ],
            "authors": [
                {
                    "name": "PHP-FIG",
                    "homepage": "http://www.php-fig.org/"
                }
            ],
            "description": "Common interface for logging libraries",
            "homepage": "https://github.com/php-fig/log",
            "keywords": [
                "log",
                "psr",
                "psr-3"
            ],
            "support": {
                "source": "https://github.com/php-fig/log/tree/1.1.3"
            },
            "time": "2020-03-23T09:12:05+00:00"
        },
        {
            "name": "react/async",
            "version": "v3.0.0",
            "source": {
                "type": "git",
                "url": "https://github.com/reactphp/async.git",
                "reference": "3c3b812be77aec14bf8300b052ba589c9a5bc95b"
            },
            "dist": {
                "type": "zip",
                "url": "https://api.github.com/repos/reactphp/async/zipball/3c3b812be77aec14bf8300b052ba589c9a5bc95b",
                "reference": "3c3b812be77aec14bf8300b052ba589c9a5bc95b",
                "shasum": ""
            },
            "require": {
                "php": ">=7.1",
                "react/event-loop": "^1.2",
                "react/promise": "^3.0 || ^2.8 || ^1.2.1"
            },
            "require-dev": {
                "phpunit/phpunit": "^9.3 || ^7.5"
            },
            "type": "library",
            "autoload": {
                "files": [
                    "src/functions_include.php"
                ]
            },
            "notification-url": "https://packagist.org/downloads/",
            "license": [
                "MIT"
            ],
            "authors": [
                {
                    "name": "Christian Lück",
                    "email": "christian@clue.engineering",
                    "homepage": "https://clue.engineering/"
                },
                {
                    "name": "Cees-Jan Kiewiet",
                    "email": "reactphp@ceesjankiewiet.nl",
                    "homepage": "https://wyrihaximus.net/"
                },
                {
                    "name": "Jan Sorgalla",
                    "email": "jsorgalla@gmail.com",
                    "homepage": "https://sorgalla.com/"
                },
                {
                    "name": "Chris Boden",
                    "email": "cboden@gmail.com",
                    "homepage": "https://cboden.dev/"
                }
            ],
            "description": "Async utilities for ReactPHP",
            "keywords": [
                "async",
                "reactphp"
            ],
            "support": {
                "issues": "https://github.com/reactphp/async/issues",
                "source": "https://github.com/reactphp/async/tree/v3.0.0"
            },
            "funding": [
                {
                    "url": "https://github.com/WyriHaximus",
                    "type": "github"
                },
                {
                    "url": "https://github.com/clue",
                    "type": "github"
                }
            ],
            "time": "2022-07-11T14:17:23+00:00"
        },
        {
            "name": "react/cache",
            "version": "v1.2.0",
            "source": {
                "type": "git",
                "url": "https://github.com/reactphp/cache.git",
                "reference": "d47c472b64aa5608225f47965a484b75c7817d5b"
            },
            "dist": {
                "type": "zip",
                "url": "https://api.github.com/repos/reactphp/cache/zipball/d47c472b64aa5608225f47965a484b75c7817d5b",
                "reference": "d47c472b64aa5608225f47965a484b75c7817d5b",
                "shasum": ""
            },
            "require": {
                "php": ">=5.3.0",
                "react/promise": "^3.0 || ^2.0 || ^1.1"
            },
            "require-dev": {
                "phpunit/phpunit": "^9.5 || ^5.7 || ^4.8.35"
            },
            "type": "library",
            "autoload": {
                "psr-4": {
                    "React\\Cache\\": "src/"
                }
            },
            "notification-url": "https://packagist.org/downloads/",
            "license": [
                "MIT"
            ],
            "authors": [
                {
                    "name": "Christian Lück",
                    "email": "christian@clue.engineering",
                    "homepage": "https://clue.engineering/"
                },
                {
                    "name": "Cees-Jan Kiewiet",
                    "email": "reactphp@ceesjankiewiet.nl",
                    "homepage": "https://wyrihaximus.net/"
                },
                {
                    "name": "Jan Sorgalla",
                    "email": "jsorgalla@gmail.com",
                    "homepage": "https://sorgalla.com/"
                },
                {
                    "name": "Chris Boden",
                    "email": "cboden@gmail.com",
                    "homepage": "https://cboden.dev/"
                }
            ],
            "description": "Async, Promise-based cache interface for ReactPHP",
            "keywords": [
                "cache",
                "caching",
                "promise",
                "reactphp"
            ],
            "support": {
                "issues": "https://github.com/reactphp/cache/issues",
                "source": "https://github.com/reactphp/cache/tree/v1.2.0"
            },
            "funding": [
                {
                    "url": "https://opencollective.com/reactphp",
                    "type": "open_collective"
                }
            ],
            "time": "2022-11-30T15:59:55+00:00"
        },
        {
            "name": "react/child-process",
            "version": "v0.6.5",
            "source": {
                "type": "git",
                "url": "https://github.com/reactphp/child-process.git",
                "reference": "e71eb1aa55f057c7a4a0d08d06b0b0a484bead43"
            },
            "dist": {
                "type": "zip",
                "url": "https://api.github.com/repos/reactphp/child-process/zipball/e71eb1aa55f057c7a4a0d08d06b0b0a484bead43",
                "reference": "e71eb1aa55f057c7a4a0d08d06b0b0a484bead43",
                "shasum": ""
            },
            "require": {
                "evenement/evenement": "^3.0 || ^2.0 || ^1.0",
                "php": ">=5.3.0",
                "react/event-loop": "^1.2",
                "react/stream": "^1.2"
            },
            "require-dev": {
                "phpunit/phpunit": "^9.3 || ^5.7 || ^4.8.35",
                "react/socket": "^1.8",
                "sebastian/environment": "^5.0 || ^3.0 || ^2.0 || ^1.0"
            },
            "type": "library",
            "autoload": {
                "psr-4": {
                    "React\\ChildProcess\\": "src"
                }
            },
            "notification-url": "https://packagist.org/downloads/",
            "license": [
                "MIT"
            ],
            "authors": [
                {
                    "name": "Christian Lück",
                    "email": "christian@clue.engineering",
                    "homepage": "https://clue.engineering/"
                },
                {
                    "name": "Cees-Jan Kiewiet",
                    "email": "reactphp@ceesjankiewiet.nl",
                    "homepage": "https://wyrihaximus.net/"
                },
                {
                    "name": "Jan Sorgalla",
                    "email": "jsorgalla@gmail.com",
                    "homepage": "https://sorgalla.com/"
                },
                {
                    "name": "Chris Boden",
                    "email": "cboden@gmail.com",
                    "homepage": "https://cboden.dev/"
                }
            ],
            "description": "Event-driven library for executing child processes with ReactPHP.",
            "keywords": [
                "event-driven",
                "process",
                "reactphp"
            ],
            "support": {
                "issues": "https://github.com/reactphp/child-process/issues",
                "source": "https://github.com/reactphp/child-process/tree/v0.6.5"
            },
            "funding": [
                {
                    "url": "https://github.com/WyriHaximus",
                    "type": "github"
                },
                {
                    "url": "https://github.com/clue",
                    "type": "github"
                }
            ],
            "time": "2022-09-16T13:41:56+00:00"
        },
        {
            "name": "react/dns",
            "version": "v1.10.0",
            "source": {
                "type": "git",
                "url": "https://github.com/reactphp/dns.git",
                "reference": "a5427e7dfa47713e438016905605819d101f238c"
            },
            "dist": {
                "type": "zip",
                "url": "https://api.github.com/repos/reactphp/dns/zipball/a5427e7dfa47713e438016905605819d101f238c",
                "reference": "a5427e7dfa47713e438016905605819d101f238c",
                "shasum": ""
            },
            "require": {
                "php": ">=5.3.0",
                "react/cache": "^1.0 || ^0.6 || ^0.5",
                "react/event-loop": "^1.2",
                "react/promise": "^3.0 || ^2.7 || ^1.2.1",
                "react/promise-timer": "^1.9"
            },
            "require-dev": {
                "phpunit/phpunit": "^9.3 || ^4.8.35",
                "react/async": "^4 || ^3 || ^2"
            },
            "type": "library",
            "autoload": {
                "psr-4": {
                    "React\\Dns\\": "src"
                }
            },
            "notification-url": "https://packagist.org/downloads/",
            "license": [
                "MIT"
            ],
            "authors": [
                {
                    "name": "Christian Lück",
                    "email": "christian@clue.engineering",
                    "homepage": "https://clue.engineering/"
                },
                {
                    "name": "Cees-Jan Kiewiet",
                    "email": "reactphp@ceesjankiewiet.nl",
                    "homepage": "https://wyrihaximus.net/"
                },
                {
                    "name": "Jan Sorgalla",
                    "email": "jsorgalla@gmail.com",
                    "homepage": "https://sorgalla.com/"
                },
                {
                    "name": "Chris Boden",
                    "email": "cboden@gmail.com",
                    "homepage": "https://cboden.dev/"
                }
            ],
            "description": "Async DNS resolver for ReactPHP",
            "keywords": [
                "async",
                "dns",
                "dns-resolver",
                "reactphp"
            ],
            "support": {
                "issues": "https://github.com/reactphp/dns/issues",
                "source": "https://github.com/reactphp/dns/tree/v1.10.0"
            },
            "funding": [
                {
                    "url": "https://github.com/WyriHaximus",
                    "type": "github"
                },
                {
                    "url": "https://github.com/clue",
                    "type": "github"
                }
            ],
            "time": "2022-09-08T12:22:46+00:00"
        },
        {
            "name": "react/event-loop",
            "version": "v1.4.0",
            "source": {
                "type": "git",
                "url": "https://github.com/reactphp/event-loop.git",
                "reference": "6e7e587714fff7a83dcc7025aee42ab3b265ae05"
            },
            "dist": {
                "type": "zip",
                "url": "https://api.github.com/repos/reactphp/event-loop/zipball/6e7e587714fff7a83dcc7025aee42ab3b265ae05",
                "reference": "6e7e587714fff7a83dcc7025aee42ab3b265ae05",
                "shasum": ""
            },
            "require": {
                "php": ">=5.3.0"
            },
            "require-dev": {
                "phpunit/phpunit": "^9.6 || ^5.7 || ^4.8.36"
            },
            "suggest": {
                "ext-pcntl": "For signal handling support when using the StreamSelectLoop"
            },
            "type": "library",
            "autoload": {
                "psr-4": {
                    "React\\EventLoop\\": "src/"
                }
            },
            "notification-url": "https://packagist.org/downloads/",
            "license": [
                "MIT"
            ],
            "authors": [
                {
                    "name": "Christian Lück",
                    "email": "christian@clue.engineering",
                    "homepage": "https://clue.engineering/"
                },
                {
                    "name": "Cees-Jan Kiewiet",
                    "email": "reactphp@ceesjankiewiet.nl",
                    "homepage": "https://wyrihaximus.net/"
                },
                {
                    "name": "Jan Sorgalla",
                    "email": "jsorgalla@gmail.com",
                    "homepage": "https://sorgalla.com/"
                },
                {
                    "name": "Chris Boden",
                    "email": "cboden@gmail.com",
                    "homepage": "https://cboden.dev/"
                }
            ],
            "description": "ReactPHP's core reactor event loop that libraries can use for evented I/O.",
            "keywords": [
                "asynchronous",
                "event-loop"
            ],
            "support": {
                "issues": "https://github.com/reactphp/event-loop/issues",
                "source": "https://github.com/reactphp/event-loop/tree/v1.4.0"
            },
            "funding": [
                {
                    "url": "https://opencollective.com/reactphp",
                    "type": "open_collective"
                }
            ],
            "time": "2023-05-05T10:11:24+00:00"
        },
        {
            "name": "react/http",
            "version": "v1.9.0",
            "source": {
                "type": "git",
                "url": "https://github.com/reactphp/http.git",
                "reference": "bb3154dbaf2dfe3f0467f956a05f614a69d5f1d0"
            },
            "dist": {
                "type": "zip",
                "url": "https://api.github.com/repos/reactphp/http/zipball/bb3154dbaf2dfe3f0467f956a05f614a69d5f1d0",
                "reference": "bb3154dbaf2dfe3f0467f956a05f614a69d5f1d0",
                "shasum": ""
            },
            "require": {
                "evenement/evenement": "^3.0 || ^2.0 || ^1.0",
                "fig/http-message-util": "^1.1",
                "php": ">=5.3.0",
                "psr/http-message": "^1.0",
                "react/event-loop": "^1.2",
                "react/promise": "^3 || ^2.3 || ^1.2.1",
                "react/socket": "^1.12",
                "react/stream": "^1.2",
                "ringcentral/psr7": "^1.2"
            },
            "require-dev": {
                "clue/http-proxy-react": "^1.8",
                "clue/reactphp-ssh-proxy": "^1.4",
                "clue/socks-react": "^1.4",
                "phpunit/phpunit": "^9.5 || ^5.7 || ^4.8.35",
                "react/async": "^4 || ^3 || ^2",
                "react/promise-stream": "^1.4",
                "react/promise-timer": "^1.9"
            },
            "type": "library",
            "autoload": {
                "psr-4": {
                    "React\\Http\\": "src/"
                }
            },
            "notification-url": "https://packagist.org/downloads/",
            "license": [
                "MIT"
            ],
            "authors": [
                {
                    "name": "Christian Lück",
                    "email": "christian@clue.engineering",
                    "homepage": "https://clue.engineering/"
                },
                {
                    "name": "Cees-Jan Kiewiet",
                    "email": "reactphp@ceesjankiewiet.nl",
                    "homepage": "https://wyrihaximus.net/"
                },
                {
                    "name": "Jan Sorgalla",
                    "email": "jsorgalla@gmail.com",
                    "homepage": "https://sorgalla.com/"
                },
                {
                    "name": "Chris Boden",
                    "email": "cboden@gmail.com",
                    "homepage": "https://cboden.dev/"
                }
            ],
            "description": "Event-driven, streaming HTTP client and server implementation for ReactPHP",
            "keywords": [
                "async",
                "client",
                "event-driven",
                "http",
                "http client",
                "http server",
                "https",
                "psr-7",
                "reactphp",
                "server",
                "streaming"
            ],
            "support": {
                "issues": "https://github.com/reactphp/http/issues",
                "source": "https://github.com/reactphp/http/tree/v1.9.0"
            },
            "funding": [
                {
                    "url": "https://opencollective.com/reactphp",
                    "type": "open_collective"
                }
            ],
            "time": "2023-04-26T10:29:24+00:00"
        },
        {
            "name": "react/promise",
            "version": "v2.10.0",
            "source": {
                "type": "git",
                "url": "https://github.com/reactphp/promise.git",
                "reference": "f913fb8cceba1e6644b7b90c4bfb678ed8a3ef38"
            },
            "dist": {
                "type": "zip",
                "url": "https://api.github.com/repos/reactphp/promise/zipball/f913fb8cceba1e6644b7b90c4bfb678ed8a3ef38",
                "reference": "f913fb8cceba1e6644b7b90c4bfb678ed8a3ef38",
                "shasum": ""
            },
            "require": {
                "php": ">=5.4.0"
            },
            "require-dev": {
                "phpunit/phpunit": "^9.5 || ^5.7 || ^4.8.36"
            },
            "type": "library",
            "autoload": {
                "files": [
                    "src/functions_include.php"
                ],
                "psr-4": {
                    "React\\Promise\\": "src/"
                }
            },
            "notification-url": "https://packagist.org/downloads/",
            "license": [
                "MIT"
            ],
            "authors": [
                {
                    "name": "Jan Sorgalla",
                    "email": "jsorgalla@gmail.com",
                    "homepage": "https://sorgalla.com/"
                },
                {
                    "name": "Christian Lück",
                    "email": "christian@clue.engineering",
                    "homepage": "https://clue.engineering/"
                },
                {
                    "name": "Cees-Jan Kiewiet",
                    "email": "reactphp@ceesjankiewiet.nl",
                    "homepage": "https://wyrihaximus.net/"
                },
                {
                    "name": "Chris Boden",
                    "email": "cboden@gmail.com",
                    "homepage": "https://cboden.dev/"
                }
            ],
            "description": "A lightweight implementation of CommonJS Promises/A for PHP",
            "keywords": [
                "promise",
                "promises"
            ],
            "support": {
                "issues": "https://github.com/reactphp/promise/issues",
                "source": "https://github.com/reactphp/promise/tree/v2.10.0"
            },
            "funding": [
                {
                    "url": "https://opencollective.com/reactphp",
                    "type": "open_collective"
                }
            ],
            "time": "2023-05-02T15:15:43+00:00"
        },
        {
            "name": "react/promise-timer",
            "version": "v1.9.0",
            "source": {
                "type": "git",
                "url": "https://github.com/reactphp/promise-timer.git",
                "reference": "aa7a73c74b8d8c0f622f5982ff7b0351bc29e495"
            },
            "dist": {
                "type": "zip",
                "url": "https://api.github.com/repos/reactphp/promise-timer/zipball/aa7a73c74b8d8c0f622f5982ff7b0351bc29e495",
                "reference": "aa7a73c74b8d8c0f622f5982ff7b0351bc29e495",
                "shasum": ""
            },
            "require": {
                "php": ">=5.3",
                "react/event-loop": "^1.2",
                "react/promise": "^3.0 || ^2.7.0 || ^1.2.1"
            },
            "require-dev": {
                "phpunit/phpunit": "^9.3 || ^5.7 || ^4.8.35"
            },
            "type": "library",
            "autoload": {
                "files": [
                    "src/functions_include.php"
                ],
                "psr-4": {
                    "React\\Promise\\Timer\\": "src/"
                }
            },
            "notification-url": "https://packagist.org/downloads/",
            "license": [
                "MIT"
            ],
            "authors": [
                {
                    "name": "Christian Lück",
                    "email": "christian@clue.engineering",
                    "homepage": "https://clue.engineering/"
                },
                {
                    "name": "Cees-Jan Kiewiet",
                    "email": "reactphp@ceesjankiewiet.nl",
                    "homepage": "https://wyrihaximus.net/"
                },
                {
                    "name": "Jan Sorgalla",
                    "email": "jsorgalla@gmail.com",
                    "homepage": "https://sorgalla.com/"
                },
                {
                    "name": "Chris Boden",
                    "email": "cboden@gmail.com",
                    "homepage": "https://cboden.dev/"
                }
            ],
            "description": "A trivial implementation of timeouts for Promises, built on top of ReactPHP.",
            "homepage": "https://github.com/reactphp/promise-timer",
            "keywords": [
                "async",
                "event-loop",
                "promise",
                "reactphp",
                "timeout",
                "timer"
            ],
            "support": {
                "issues": "https://github.com/reactphp/promise-timer/issues",
                "source": "https://github.com/reactphp/promise-timer/tree/v1.9.0"
            },
            "funding": [
                {
                    "url": "https://github.com/WyriHaximus",
                    "type": "github"
                },
                {
                    "url": "https://github.com/clue",
                    "type": "github"
                }
            ],
            "time": "2022-06-13T13:41:03+00:00"
        },
        {
            "name": "react/socket",
            "version": "v1.12.0",
            "source": {
                "type": "git",
                "url": "https://github.com/reactphp/socket.git",
                "reference": "81e1b4d7f5450ebd8d2e9a95bb008bb15ca95a7b"
            },
            "dist": {
                "type": "zip",
                "url": "https://api.github.com/repos/reactphp/socket/zipball/81e1b4d7f5450ebd8d2e9a95bb008bb15ca95a7b",
                "reference": "81e1b4d7f5450ebd8d2e9a95bb008bb15ca95a7b",
                "shasum": ""
            },
            "require": {
                "evenement/evenement": "^3.0 || ^2.0 || ^1.0",
                "php": ">=5.3.0",
                "react/dns": "^1.8",
                "react/event-loop": "^1.2",
                "react/promise": "^3 || ^2.6 || ^1.2.1",
                "react/promise-timer": "^1.9",
                "react/stream": "^1.2"
            },
            "require-dev": {
                "phpunit/phpunit": "^9.3 || ^5.7 || ^4.8.35",
                "react/async": "^4 || ^3 || ^2",
                "react/promise-stream": "^1.4"
            },
            "type": "library",
            "autoload": {
                "psr-4": {
                    "React\\Socket\\": "src"
                }
            },
            "notification-url": "https://packagist.org/downloads/",
            "license": [
                "MIT"
            ],
            "authors": [
                {
                    "name": "Christian Lück",
                    "email": "christian@clue.engineering",
                    "homepage": "https://clue.engineering/"
                },
                {
                    "name": "Cees-Jan Kiewiet",
                    "email": "reactphp@ceesjankiewiet.nl",
                    "homepage": "https://wyrihaximus.net/"
                },
                {
                    "name": "Jan Sorgalla",
                    "email": "jsorgalla@gmail.com",
                    "homepage": "https://sorgalla.com/"
                },
                {
                    "name": "Chris Boden",
                    "email": "cboden@gmail.com",
                    "homepage": "https://cboden.dev/"
                }
            ],
            "description": "Async, streaming plaintext TCP/IP and secure TLS socket server and client connections for ReactPHP",
            "keywords": [
                "Connection",
                "Socket",
                "async",
                "reactphp",
                "stream"
            ],
            "support": {
                "issues": "https://github.com/reactphp/socket/issues",
                "source": "https://github.com/reactphp/socket/tree/v1.12.0"
            },
            "funding": [
                {
                    "url": "https://github.com/WyriHaximus",
                    "type": "github"
                },
                {
                    "url": "https://github.com/clue",
                    "type": "github"
                }
            ],
            "time": "2022-08-25T12:32:25+00:00"
        },
        {
            "name": "react/stream",
            "version": "v1.2.0",
            "source": {
                "type": "git",
                "url": "https://github.com/reactphp/stream.git",
                "reference": "7a423506ee1903e89f1e08ec5f0ed430ff784ae9"
            },
            "dist": {
                "type": "zip",
                "url": "https://api.github.com/repos/reactphp/stream/zipball/7a423506ee1903e89f1e08ec5f0ed430ff784ae9",
                "reference": "7a423506ee1903e89f1e08ec5f0ed430ff784ae9",
                "shasum": ""
            },
            "require": {
                "evenement/evenement": "^3.0 || ^2.0 || ^1.0",
                "php": ">=5.3.8",
                "react/event-loop": "^1.2"
            },
            "require-dev": {
                "clue/stream-filter": "~1.2",
                "phpunit/phpunit": "^9.3 || ^5.7 || ^4.8.35"
            },
            "type": "library",
            "autoload": {
                "psr-4": {
                    "React\\Stream\\": "src"
                }
            },
            "notification-url": "https://packagist.org/downloads/",
            "license": [
                "MIT"
            ],
            "authors": [
                {
                    "name": "Christian Lück",
                    "email": "christian@clue.engineering",
                    "homepage": "https://clue.engineering/"
                },
                {
                    "name": "Cees-Jan Kiewiet",
                    "email": "reactphp@ceesjankiewiet.nl",
                    "homepage": "https://wyrihaximus.net/"
                },
                {
                    "name": "Jan Sorgalla",
                    "email": "jsorgalla@gmail.com",
                    "homepage": "https://sorgalla.com/"
                },
                {
                    "name": "Chris Boden",
                    "email": "cboden@gmail.com",
                    "homepage": "https://cboden.dev/"
                }
            ],
            "description": "Event-driven readable and writable streams for non-blocking I/O in ReactPHP",
            "keywords": [
                "event-driven",
                "io",
                "non-blocking",
                "pipe",
                "reactphp",
                "readable",
                "stream",
                "writable"
            ],
            "support": {
                "issues": "https://github.com/reactphp/stream/issues",
                "source": "https://github.com/reactphp/stream/tree/v1.2.0"
            },
            "funding": [
                {
                    "url": "https://github.com/WyriHaximus",
                    "type": "github"
                },
                {
                    "url": "https://github.com/clue",
                    "type": "github"
                }
            ],
            "time": "2021-07-11T12:37:55+00:00"
        },
        {
            "name": "ringcentral/psr7",
            "version": "1.3.0",
            "source": {
                "type": "git",
                "url": "https://github.com/ringcentral/psr7.git",
                "reference": "360faaec4b563958b673fb52bbe94e37f14bc686"
            },
            "dist": {
                "type": "zip",
                "url": "https://api.github.com/repos/ringcentral/psr7/zipball/360faaec4b563958b673fb52bbe94e37f14bc686",
                "reference": "360faaec4b563958b673fb52bbe94e37f14bc686",
                "shasum": ""
            },
            "require": {
                "php": ">=5.3",
                "psr/http-message": "~1.0"
            },
            "provide": {
                "psr/http-message-implementation": "1.0"
            },
            "require-dev": {
                "phpunit/phpunit": "~4.0"
            },
            "type": "library",
            "extra": {
                "branch-alias": {
                    "dev-master": "1.0-dev"
                }
            },
            "autoload": {
                "files": [
                    "src/functions_include.php"
                ],
                "psr-4": {
                    "RingCentral\\Psr7\\": "src/"
                }
            },
            "notification-url": "https://packagist.org/downloads/",
            "license": [
                "MIT"
            ],
            "authors": [
                {
                    "name": "Michael Dowling",
                    "email": "mtdowling@gmail.com",
                    "homepage": "https://github.com/mtdowling"
                }
            ],
            "description": "PSR-7 message implementation",
            "keywords": [
                "http",
                "message",
                "stream",
                "uri"
            ],
            "support": {
                "source": "https://github.com/ringcentral/psr7/tree/master"
            },
            "time": "2018-05-29T20:21:04+00:00"
        },
        {
            "name": "symfony/console",
            "version": "v5.4.28",
            "source": {
                "type": "git",
                "url": "https://github.com/symfony/console.git",
                "reference": "f4f71842f24c2023b91237c72a365306f3c58827"
            },
            "dist": {
                "type": "zip",
                "url": "https://api.github.com/repos/symfony/console/zipball/f4f71842f24c2023b91237c72a365306f3c58827",
                "reference": "f4f71842f24c2023b91237c72a365306f3c58827",
                "shasum": ""
            },
            "require": {
                "php": ">=7.2.5",
                "symfony/deprecation-contracts": "^2.1|^3",
                "symfony/polyfill-mbstring": "~1.0",
                "symfony/polyfill-php73": "^1.9",
                "symfony/polyfill-php80": "^1.16",
                "symfony/service-contracts": "^1.1|^2|^3",
                "symfony/string": "^5.1|^6.0"
            },
            "conflict": {
                "psr/log": ">=3",
                "symfony/dependency-injection": "<4.4",
                "symfony/dotenv": "<5.1",
                "symfony/event-dispatcher": "<4.4",
                "symfony/lock": "<4.4",
                "symfony/process": "<4.4"
            },
            "provide": {
                "psr/log-implementation": "1.0|2.0"
            },
            "require-dev": {
                "psr/log": "^1|^2",
                "symfony/config": "^4.4|^5.0|^6.0",
                "symfony/dependency-injection": "^4.4|^5.0|^6.0",
                "symfony/event-dispatcher": "^4.4|^5.0|^6.0",
                "symfony/lock": "^4.4|^5.0|^6.0",
                "symfony/process": "^4.4|^5.0|^6.0",
                "symfony/var-dumper": "^4.4|^5.0|^6.0"
            },
            "suggest": {
                "psr/log": "For using the console logger",
                "symfony/event-dispatcher": "",
                "symfony/lock": "",
                "symfony/process": ""
            },
            "type": "library",
            "autoload": {
                "psr-4": {
                    "Symfony\\Component\\Console\\": ""
                },
                "exclude-from-classmap": [
                    "/Tests/"
                ]
            },
            "notification-url": "https://packagist.org/downloads/",
            "license": [
                "MIT"
            ],
            "authors": [
                {
                    "name": "Fabien Potencier",
                    "email": "fabien@symfony.com"
                },
                {
                    "name": "Symfony Community",
                    "homepage": "https://symfony.com/contributors"
                }
            ],
            "description": "Eases the creation of beautiful and testable command line interfaces",
            "homepage": "https://symfony.com",
            "keywords": [
                "cli",
                "command-line",
                "console",
                "terminal"
            ],
            "support": {
                "source": "https://github.com/symfony/console/tree/v5.4.28"
            },
            "funding": [
                {
                    "url": "https://symfony.com/sponsor",
                    "type": "custom"
                },
                {
                    "url": "https://github.com/fabpot",
                    "type": "github"
                },
                {
                    "url": "https://tidelift.com/funding/github/packagist/symfony/symfony",
                    "type": "tidelift"
                }
            ],
            "time": "2023-08-07T06:12:30+00:00"
        },
        {
            "name": "symfony/deprecation-contracts",
            "version": "v3.3.0",
            "source": {
                "type": "git",
                "url": "https://github.com/symfony/deprecation-contracts.git",
                "reference": "7c3aff79d10325257a001fcf92d991f24fc967cf"
            },
            "dist": {
                "type": "zip",
                "url": "https://api.github.com/repos/symfony/deprecation-contracts/zipball/7c3aff79d10325257a001fcf92d991f24fc967cf",
                "reference": "7c3aff79d10325257a001fcf92d991f24fc967cf",
                "shasum": ""
            },
            "require": {
                "php": ">=8.1"
            },
            "type": "library",
            "extra": {
                "branch-alias": {
                    "dev-main": "3.4-dev"
                },
                "thanks": {
                    "name": "symfony/contracts",
                    "url": "https://github.com/symfony/contracts"
                }
            },
            "autoload": {
                "files": [
                    "function.php"
                ]
            },
            "notification-url": "https://packagist.org/downloads/",
            "license": [
                "MIT"
            ],
            "authors": [
                {
                    "name": "Nicolas Grekas",
                    "email": "p@tchwork.com"
                },
                {
                    "name": "Symfony Community",
                    "homepage": "https://symfony.com/contributors"
                }
            ],
            "description": "A generic function and convention to trigger deprecation notices",
            "homepage": "https://symfony.com",
            "support": {
                "source": "https://github.com/symfony/deprecation-contracts/tree/v3.3.0"
            },
            "funding": [
                {
                    "url": "https://symfony.com/sponsor",
                    "type": "custom"
                },
                {
                    "url": "https://github.com/fabpot",
                    "type": "github"
                },
                {
                    "url": "https://tidelift.com/funding/github/packagist/symfony/symfony",
                    "type": "tidelift"
                }
            ],
            "time": "2023-05-23T14:45:45+00:00"
        },
        {
            "name": "symfony/finder",
            "version": "v5.4.27",
            "source": {
                "type": "git",
                "url": "https://github.com/symfony/finder.git",
                "reference": "ff4bce3c33451e7ec778070e45bd23f74214cd5d"
            },
            "dist": {
                "type": "zip",
                "url": "https://api.github.com/repos/symfony/finder/zipball/ff4bce3c33451e7ec778070e45bd23f74214cd5d",
                "reference": "ff4bce3c33451e7ec778070e45bd23f74214cd5d",
                "shasum": ""
            },
            "require": {
                "php": ">=7.2.5",
                "symfony/deprecation-contracts": "^2.1|^3",
                "symfony/polyfill-php80": "^1.16"
            },
            "type": "library",
            "autoload": {
                "psr-4": {
                    "Symfony\\Component\\Finder\\": ""
                },
                "exclude-from-classmap": [
                    "/Tests/"
                ]
            },
            "notification-url": "https://packagist.org/downloads/",
            "license": [
                "MIT"
            ],
            "authors": [
                {
                    "name": "Fabien Potencier",
                    "email": "fabien@symfony.com"
                },
                {
                    "name": "Symfony Community",
                    "homepage": "https://symfony.com/contributors"
                }
            ],
            "description": "Finds files and directories via an intuitive fluent interface",
            "homepage": "https://symfony.com",
            "support": {
                "source": "https://github.com/symfony/finder/tree/v5.4.27"
            },
            "funding": [
                {
                    "url": "https://symfony.com/sponsor",
                    "type": "custom"
                },
                {
                    "url": "https://github.com/fabpot",
                    "type": "github"
                },
                {
                    "url": "https://tidelift.com/funding/github/packagist/symfony/symfony",
                    "type": "tidelift"
                }
            ],
            "time": "2023-07-31T08:02:31+00:00"
        },
        {
            "name": "symfony/polyfill-ctype",
            "version": "v1.28.0",
            "source": {
                "type": "git",
                "url": "https://github.com/symfony/polyfill-ctype.git",
                "reference": "ea208ce43cbb04af6867b4fdddb1bdbf84cc28cb"
            },
            "dist": {
                "type": "zip",
                "url": "https://api.github.com/repos/symfony/polyfill-ctype/zipball/ea208ce43cbb04af6867b4fdddb1bdbf84cc28cb",
                "reference": "ea208ce43cbb04af6867b4fdddb1bdbf84cc28cb",
                "shasum": ""
            },
            "require": {
                "php": ">=7.1"
            },
            "provide": {
                "ext-ctype": "*"
            },
            "suggest": {
                "ext-ctype": "For best performance"
            },
            "type": "library",
            "extra": {
                "branch-alias": {
                    "dev-main": "1.28-dev"
                },
                "thanks": {
                    "name": "symfony/polyfill",
                    "url": "https://github.com/symfony/polyfill"
                }
            },
            "autoload": {
                "files": [
                    "bootstrap.php"
                ],
                "psr-4": {
                    "Symfony\\Polyfill\\Ctype\\": ""
                }
            },
            "notification-url": "https://packagist.org/downloads/",
            "license": [
                "MIT"
            ],
            "authors": [
                {
                    "name": "Gert de Pagter",
                    "email": "BackEndTea@gmail.com"
                },
                {
                    "name": "Symfony Community",
                    "homepage": "https://symfony.com/contributors"
                }
            ],
            "description": "Symfony polyfill for ctype functions",
            "homepage": "https://symfony.com",
            "keywords": [
                "compatibility",
                "ctype",
                "polyfill",
                "portable"
            ],
            "support": {
                "source": "https://github.com/symfony/polyfill-ctype/tree/v1.28.0"
            },
            "funding": [
                {
                    "url": "https://symfony.com/sponsor",
                    "type": "custom"
                },
                {
                    "url": "https://github.com/fabpot",
                    "type": "github"
                },
                {
                    "url": "https://tidelift.com/funding/github/packagist/symfony/symfony",
                    "type": "tidelift"
                }
            ],
            "time": "2023-01-26T09:26:14+00:00"
        },
        {
            "name": "symfony/polyfill-intl-grapheme",
            "version": "v1.28.0",
            "source": {
                "type": "git",
                "url": "https://github.com/symfony/polyfill-intl-grapheme.git",
                "reference": "875e90aeea2777b6f135677f618529449334a612"
            },
            "dist": {
                "type": "zip",
                "url": "https://api.github.com/repos/symfony/polyfill-intl-grapheme/zipball/875e90aeea2777b6f135677f618529449334a612",
                "reference": "875e90aeea2777b6f135677f618529449334a612",
                "shasum": ""
            },
            "require": {
                "php": ">=7.1"
            },
            "suggest": {
                "ext-intl": "For best performance"
            },
            "type": "library",
            "extra": {
                "branch-alias": {
                    "dev-main": "1.28-dev"
                },
                "thanks": {
                    "name": "symfony/polyfill",
                    "url": "https://github.com/symfony/polyfill"
                }
            },
            "autoload": {
                "files": [
                    "bootstrap.php"
                ],
                "psr-4": {
                    "Symfony\\Polyfill\\Intl\\Grapheme\\": ""
                }
            },
            "notification-url": "https://packagist.org/downloads/",
            "license": [
                "MIT"
            ],
            "authors": [
                {
                    "name": "Nicolas Grekas",
                    "email": "p@tchwork.com"
                },
                {
                    "name": "Symfony Community",
                    "homepage": "https://symfony.com/contributors"
                }
            ],
            "description": "Symfony polyfill for intl's grapheme_* functions",
            "homepage": "https://symfony.com",
            "keywords": [
                "compatibility",
                "grapheme",
                "intl",
                "polyfill",
                "portable",
                "shim"
            ],
            "support": {
                "source": "https://github.com/symfony/polyfill-intl-grapheme/tree/v1.28.0"
            },
            "funding": [
                {
                    "url": "https://symfony.com/sponsor",
                    "type": "custom"
                },
                {
                    "url": "https://github.com/fabpot",
                    "type": "github"
                },
                {
                    "url": "https://tidelift.com/funding/github/packagist/symfony/symfony",
                    "type": "tidelift"
                }
            ],
            "time": "2023-01-26T09:26:14+00:00"
        },
        {
            "name": "symfony/polyfill-intl-normalizer",
            "version": "v1.28.0",
            "source": {
                "type": "git",
                "url": "https://github.com/symfony/polyfill-intl-normalizer.git",
                "reference": "8c4ad05dd0120b6a53c1ca374dca2ad0a1c4ed92"
            },
            "dist": {
                "type": "zip",
                "url": "https://api.github.com/repos/symfony/polyfill-intl-normalizer/zipball/8c4ad05dd0120b6a53c1ca374dca2ad0a1c4ed92",
                "reference": "8c4ad05dd0120b6a53c1ca374dca2ad0a1c4ed92",
                "shasum": ""
            },
            "require": {
                "php": ">=7.1"
            },
            "suggest": {
                "ext-intl": "For best performance"
            },
            "type": "library",
            "extra": {
                "branch-alias": {
                    "dev-main": "1.28-dev"
                },
                "thanks": {
                    "name": "symfony/polyfill",
                    "url": "https://github.com/symfony/polyfill"
                }
            },
            "autoload": {
                "files": [
                    "bootstrap.php"
                ],
                "psr-4": {
                    "Symfony\\Polyfill\\Intl\\Normalizer\\": ""
                },
                "classmap": [
                    "Resources/stubs"
                ]
            },
            "notification-url": "https://packagist.org/downloads/",
            "license": [
                "MIT"
            ],
            "authors": [
                {
                    "name": "Nicolas Grekas",
                    "email": "p@tchwork.com"
                },
                {
                    "name": "Symfony Community",
                    "homepage": "https://symfony.com/contributors"
                }
            ],
            "description": "Symfony polyfill for intl's Normalizer class and related functions",
            "homepage": "https://symfony.com",
            "keywords": [
                "compatibility",
                "intl",
                "normalizer",
                "polyfill",
                "portable",
                "shim"
            ],
            "support": {
                "source": "https://github.com/symfony/polyfill-intl-normalizer/tree/v1.28.0"
            },
            "funding": [
                {
                    "url": "https://symfony.com/sponsor",
                    "type": "custom"
                },
                {
                    "url": "https://github.com/fabpot",
                    "type": "github"
                },
                {
                    "url": "https://tidelift.com/funding/github/packagist/symfony/symfony",
                    "type": "tidelift"
                }
            ],
            "time": "2023-01-26T09:26:14+00:00"
        },
        {
            "name": "symfony/polyfill-mbstring",
            "version": "v1.28.0",
            "source": {
                "type": "git",
                "url": "https://github.com/symfony/polyfill-mbstring.git",
                "reference": "42292d99c55abe617799667f454222c54c60e229"
            },
            "dist": {
                "type": "zip",
                "url": "https://api.github.com/repos/symfony/polyfill-mbstring/zipball/42292d99c55abe617799667f454222c54c60e229",
                "reference": "42292d99c55abe617799667f454222c54c60e229",
                "shasum": ""
            },
            "require": {
                "php": ">=7.1"
            },
            "provide": {
                "ext-mbstring": "*"
            },
            "suggest": {
                "ext-mbstring": "For best performance"
            },
            "type": "library",
            "extra": {
                "branch-alias": {
                    "dev-main": "1.28-dev"
                },
                "thanks": {
                    "name": "symfony/polyfill",
                    "url": "https://github.com/symfony/polyfill"
                }
            },
            "autoload": {
                "files": [
                    "bootstrap.php"
                ],
                "psr-4": {
                    "Symfony\\Polyfill\\Mbstring\\": ""
                }
            },
            "notification-url": "https://packagist.org/downloads/",
            "license": [
                "MIT"
            ],
            "authors": [
                {
                    "name": "Nicolas Grekas",
                    "email": "p@tchwork.com"
                },
                {
                    "name": "Symfony Community",
                    "homepage": "https://symfony.com/contributors"
                }
            ],
            "description": "Symfony polyfill for the Mbstring extension",
            "homepage": "https://symfony.com",
            "keywords": [
                "compatibility",
                "mbstring",
                "polyfill",
                "portable",
                "shim"
            ],
            "support": {
                "source": "https://github.com/symfony/polyfill-mbstring/tree/v1.28.0"
            },
            "funding": [
                {
                    "url": "https://symfony.com/sponsor",
                    "type": "custom"
                },
                {
                    "url": "https://github.com/fabpot",
                    "type": "github"
                },
                {
                    "url": "https://tidelift.com/funding/github/packagist/symfony/symfony",
                    "type": "tidelift"
                }
            ],
            "time": "2023-07-28T09:04:16+00:00"
        },
        {
            "name": "symfony/polyfill-php73",
            "version": "v1.28.0",
            "source": {
                "type": "git",
                "url": "https://github.com/symfony/polyfill-php73.git",
                "reference": "fe2f306d1d9d346a7fee353d0d5012e401e984b5"
            },
            "dist": {
                "type": "zip",
                "url": "https://api.github.com/repos/symfony/polyfill-php73/zipball/fe2f306d1d9d346a7fee353d0d5012e401e984b5",
                "reference": "fe2f306d1d9d346a7fee353d0d5012e401e984b5",
                "shasum": ""
            },
            "require": {
                "php": ">=7.1"
            },
            "type": "library",
            "extra": {
                "branch-alias": {
                    "dev-main": "1.28-dev"
                },
                "thanks": {
                    "name": "symfony/polyfill",
                    "url": "https://github.com/symfony/polyfill"
                }
            },
            "autoload": {
                "files": [
                    "bootstrap.php"
                ],
                "psr-4": {
                    "Symfony\\Polyfill\\Php73\\": ""
                },
                "classmap": [
                    "Resources/stubs"
                ]
            },
            "notification-url": "https://packagist.org/downloads/",
            "license": [
                "MIT"
            ],
            "authors": [
                {
                    "name": "Nicolas Grekas",
                    "email": "p@tchwork.com"
                },
                {
                    "name": "Symfony Community",
                    "homepage": "https://symfony.com/contributors"
                }
            ],
            "description": "Symfony polyfill backporting some PHP 7.3+ features to lower PHP versions",
            "homepage": "https://symfony.com",
            "keywords": [
                "compatibility",
                "polyfill",
                "portable",
                "shim"
            ],
            "support": {
                "source": "https://github.com/symfony/polyfill-php73/tree/v1.28.0"
            },
            "funding": [
                {
                    "url": "https://symfony.com/sponsor",
                    "type": "custom"
                },
                {
                    "url": "https://github.com/fabpot",
                    "type": "github"
                },
                {
                    "url": "https://tidelift.com/funding/github/packagist/symfony/symfony",
                    "type": "tidelift"
                }
            ],
            "time": "2023-01-26T09:26:14+00:00"
        },
        {
            "name": "symfony/polyfill-php74",
            "version": "v1.28.0",
            "source": {
                "type": "git",
                "url": "https://github.com/symfony/polyfill-php74.git",
                "reference": "8b755b41a155c89f1af29cc33305538499fa05ea"
            },
            "dist": {
                "type": "zip",
                "url": "https://api.github.com/repos/symfony/polyfill-php74/zipball/8b755b41a155c89f1af29cc33305538499fa05ea",
                "reference": "8b755b41a155c89f1af29cc33305538499fa05ea",
                "shasum": ""
            },
            "require": {
                "php": ">=7.1"
            },
            "type": "library",
            "extra": {
                "branch-alias": {
                    "dev-main": "1.28-dev"
                },
                "thanks": {
                    "name": "symfony/polyfill",
                    "url": "https://github.com/symfony/polyfill"
                }
            },
            "autoload": {
                "files": [
                    "bootstrap.php"
                ],
                "psr-4": {
                    "Symfony\\Polyfill\\Php74\\": ""
                }
            },
            "notification-url": "https://packagist.org/downloads/",
            "license": [
                "MIT"
            ],
            "authors": [
                {
                    "name": "Ion Bazan",
                    "email": "ion.bazan@gmail.com"
                },
                {
                    "name": "Nicolas Grekas",
                    "email": "p@tchwork.com"
                },
                {
                    "name": "Symfony Community",
                    "homepage": "https://symfony.com/contributors"
                }
            ],
            "description": "Symfony polyfill backporting some PHP 7.4+ features to lower PHP versions",
            "homepage": "https://symfony.com",
            "keywords": [
                "compatibility",
                "polyfill",
                "portable",
                "shim"
            ],
            "support": {
                "source": "https://github.com/symfony/polyfill-php74/tree/v1.28.0"
            },
            "funding": [
                {
                    "url": "https://symfony.com/sponsor",
                    "type": "custom"
                },
                {
                    "url": "https://github.com/fabpot",
                    "type": "github"
                },
                {
                    "url": "https://tidelift.com/funding/github/packagist/symfony/symfony",
                    "type": "tidelift"
                }
            ],
            "time": "2023-01-26T09:26:14+00:00"
        },
        {
            "name": "symfony/polyfill-php80",
            "version": "v1.28.0",
            "source": {
                "type": "git",
                "url": "https://github.com/symfony/polyfill-php80.git",
                "reference": "6caa57379c4aec19c0a12a38b59b26487dcfe4b5"
            },
            "dist": {
                "type": "zip",
                "url": "https://api.github.com/repos/symfony/polyfill-php80/zipball/6caa57379c4aec19c0a12a38b59b26487dcfe4b5",
                "reference": "6caa57379c4aec19c0a12a38b59b26487dcfe4b5",
                "shasum": ""
            },
            "require": {
                "php": ">=7.1"
            },
            "type": "library",
            "extra": {
                "branch-alias": {
                    "dev-main": "1.28-dev"
                },
                "thanks": {
                    "name": "symfony/polyfill",
                    "url": "https://github.com/symfony/polyfill"
                }
            },
            "autoload": {
                "files": [
                    "bootstrap.php"
                ],
                "psr-4": {
                    "Symfony\\Polyfill\\Php80\\": ""
                },
                "classmap": [
                    "Resources/stubs"
                ]
            },
            "notification-url": "https://packagist.org/downloads/",
            "license": [
                "MIT"
            ],
            "authors": [
                {
                    "name": "Ion Bazan",
                    "email": "ion.bazan@gmail.com"
                },
                {
                    "name": "Nicolas Grekas",
                    "email": "p@tchwork.com"
                },
                {
                    "name": "Symfony Community",
                    "homepage": "https://symfony.com/contributors"
                }
            ],
            "description": "Symfony polyfill backporting some PHP 8.0+ features to lower PHP versions",
            "homepage": "https://symfony.com",
            "keywords": [
                "compatibility",
                "polyfill",
                "portable",
                "shim"
            ],
            "support": {
                "source": "https://github.com/symfony/polyfill-php80/tree/v1.28.0"
            },
            "funding": [
                {
                    "url": "https://symfony.com/sponsor",
                    "type": "custom"
                },
                {
                    "url": "https://github.com/fabpot",
                    "type": "github"
                },
                {
                    "url": "https://tidelift.com/funding/github/packagist/symfony/symfony",
                    "type": "tidelift"
                }
            ],
            "time": "2023-01-26T09:26:14+00:00"
        },
        {
            "name": "symfony/polyfill-php81",
            "version": "v1.28.0",
            "source": {
                "type": "git",
                "url": "https://github.com/symfony/polyfill-php81.git",
                "reference": "7581cd600fa9fd681b797d00b02f068e2f13263b"
            },
            "dist": {
                "type": "zip",
                "url": "https://api.github.com/repos/symfony/polyfill-php81/zipball/7581cd600fa9fd681b797d00b02f068e2f13263b",
                "reference": "7581cd600fa9fd681b797d00b02f068e2f13263b",
                "shasum": ""
            },
            "require": {
                "php": ">=7.1"
            },
            "type": "library",
            "extra": {
                "branch-alias": {
                    "dev-main": "1.28-dev"
                },
                "thanks": {
                    "name": "symfony/polyfill",
                    "url": "https://github.com/symfony/polyfill"
                }
            },
            "autoload": {
                "files": [
                    "bootstrap.php"
                ],
                "psr-4": {
                    "Symfony\\Polyfill\\Php81\\": ""
                },
                "classmap": [
                    "Resources/stubs"
                ]
            },
            "notification-url": "https://packagist.org/downloads/",
            "license": [
                "MIT"
            ],
            "authors": [
                {
                    "name": "Nicolas Grekas",
                    "email": "p@tchwork.com"
                },
                {
                    "name": "Symfony Community",
                    "homepage": "https://symfony.com/contributors"
                }
            ],
            "description": "Symfony polyfill backporting some PHP 8.1+ features to lower PHP versions",
            "homepage": "https://symfony.com",
            "keywords": [
                "compatibility",
                "polyfill",
                "portable",
                "shim"
            ],
            "support": {
                "source": "https://github.com/symfony/polyfill-php81/tree/v1.28.0"
            },
            "funding": [
                {
                    "url": "https://symfony.com/sponsor",
                    "type": "custom"
                },
                {
                    "url": "https://github.com/fabpot",
                    "type": "github"
                },
                {
                    "url": "https://tidelift.com/funding/github/packagist/symfony/symfony",
                    "type": "tidelift"
                }
            ],
            "time": "2023-01-26T09:26:14+00:00"
        },
        {
            "name": "symfony/process",
            "version": "v5.4.28",
            "source": {
                "type": "git",
                "url": "https://github.com/symfony/process.git",
                "reference": "45261e1fccad1b5447a8d7a8e67aa7b4a9798b7b"
            },
            "dist": {
                "type": "zip",
                "url": "https://api.github.com/repos/symfony/process/zipball/45261e1fccad1b5447a8d7a8e67aa7b4a9798b7b",
                "reference": "45261e1fccad1b5447a8d7a8e67aa7b4a9798b7b",
                "shasum": ""
            },
            "require": {
                "php": ">=7.2.5",
                "symfony/polyfill-php80": "^1.16"
            },
            "type": "library",
            "autoload": {
                "psr-4": {
                    "Symfony\\Component\\Process\\": ""
                },
                "exclude-from-classmap": [
                    "/Tests/"
                ]
            },
            "notification-url": "https://packagist.org/downloads/",
            "license": [
                "MIT"
            ],
            "authors": [
                {
                    "name": "Fabien Potencier",
                    "email": "fabien@symfony.com"
                },
                {
                    "name": "Symfony Community",
                    "homepage": "https://symfony.com/contributors"
                }
            ],
            "description": "Executes commands in sub-processes",
            "homepage": "https://symfony.com",
            "support": {
                "source": "https://github.com/symfony/process/tree/v5.4.28"
            },
            "funding": [
                {
                    "url": "https://symfony.com/sponsor",
                    "type": "custom"
                },
                {
                    "url": "https://github.com/fabpot",
                    "type": "github"
                },
                {
                    "url": "https://tidelift.com/funding/github/packagist/symfony/symfony",
                    "type": "tidelift"
                }
            ],
            "time": "2023-08-07T10:36:04+00:00"
        },
        {
            "name": "symfony/service-contracts",
            "version": "v2.5.2",
            "source": {
                "type": "git",
                "url": "https://github.com/symfony/service-contracts.git",
                "reference": "4b426aac47d6427cc1a1d0f7e2ac724627f5966c"
            },
            "dist": {
                "type": "zip",
                "url": "https://api.github.com/repos/symfony/service-contracts/zipball/4b426aac47d6427cc1a1d0f7e2ac724627f5966c",
                "reference": "4b426aac47d6427cc1a1d0f7e2ac724627f5966c",
                "shasum": ""
            },
            "require": {
                "php": ">=7.2.5",
                "psr/container": "^1.1",
                "symfony/deprecation-contracts": "^2.1|^3"
            },
            "conflict": {
                "ext-psr": "<1.1|>=2"
            },
            "suggest": {
                "symfony/service-implementation": ""
            },
            "type": "library",
            "extra": {
                "branch-alias": {
                    "dev-main": "2.5-dev"
                },
                "thanks": {
                    "name": "symfony/contracts",
                    "url": "https://github.com/symfony/contracts"
                }
            },
            "autoload": {
                "psr-4": {
                    "Symfony\\Contracts\\Service\\": ""
                }
            },
            "notification-url": "https://packagist.org/downloads/",
            "license": [
                "MIT"
            ],
            "authors": [
                {
                    "name": "Nicolas Grekas",
                    "email": "p@tchwork.com"
                },
                {
                    "name": "Symfony Community",
                    "homepage": "https://symfony.com/contributors"
                }
            ],
            "description": "Generic abstractions related to writing services",
            "homepage": "https://symfony.com",
            "keywords": [
                "abstractions",
                "contracts",
                "decoupling",
                "interfaces",
                "interoperability",
                "standards"
            ],
            "support": {
                "source": "https://github.com/symfony/service-contracts/tree/v2.5.2"
            },
            "funding": [
                {
                    "url": "https://symfony.com/sponsor",
                    "type": "custom"
                },
                {
                    "url": "https://github.com/fabpot",
                    "type": "github"
                },
                {
                    "url": "https://tidelift.com/funding/github/packagist/symfony/symfony",
                    "type": "tidelift"
                }
            ],
            "time": "2022-05-30T19:17:29+00:00"
        },
        {
            "name": "symfony/string",
            "version": "v5.4.26",
            "source": {
                "type": "git",
                "url": "https://github.com/symfony/string.git",
                "reference": "1181fe9270e373537475e826873b5867b863883c"
            },
            "dist": {
                "type": "zip",
                "url": "https://api.github.com/repos/symfony/string/zipball/1181fe9270e373537475e826873b5867b863883c",
                "reference": "1181fe9270e373537475e826873b5867b863883c",
                "shasum": ""
            },
            "require": {
                "php": ">=7.2.5",
                "symfony/polyfill-ctype": "~1.8",
                "symfony/polyfill-intl-grapheme": "~1.0",
                "symfony/polyfill-intl-normalizer": "~1.0",
                "symfony/polyfill-mbstring": "~1.0",
                "symfony/polyfill-php80": "~1.15"
            },
            "conflict": {
                "symfony/translation-contracts": ">=3.0"
            },
            "require-dev": {
                "symfony/error-handler": "^4.4|^5.0|^6.0",
                "symfony/http-client": "^4.4|^5.0|^6.0",
                "symfony/translation-contracts": "^1.1|^2",
                "symfony/var-exporter": "^4.4|^5.0|^6.0"
            },
            "type": "library",
            "autoload": {
                "files": [
                    "Resources/functions.php"
                ],
                "psr-4": {
                    "Symfony\\Component\\String\\": ""
                },
                "exclude-from-classmap": [
                    "/Tests/"
                ]
            },
            "notification-url": "https://packagist.org/downloads/",
            "license": [
                "MIT"
            ],
            "authors": [
                {
                    "name": "Nicolas Grekas",
                    "email": "p@tchwork.com"
                },
                {
                    "name": "Symfony Community",
                    "homepage": "https://symfony.com/contributors"
                }
            ],
            "description": "Provides an object-oriented API to strings and deals with bytes, UTF-8 code points and grapheme clusters in a unified way",
            "homepage": "https://symfony.com",
            "keywords": [
                "grapheme",
                "i18n",
                "string",
                "unicode",
                "utf-8",
                "utf8"
            ],
            "support": {
                "source": "https://github.com/symfony/string/tree/v5.4.26"
            },
            "funding": [
                {
                    "url": "https://symfony.com/sponsor",
                    "type": "custom"
                },
                {
                    "url": "https://github.com/fabpot",
                    "type": "github"
                },
                {
                    "url": "https://tidelift.com/funding/github/packagist/symfony/symfony",
                    "type": "tidelift"
                }
            ],
            "time": "2023-06-28T12:46:07+00:00"
        }
    ],
    "packages-dev": [
        {
            "name": "brianium/paratest",
            "version": "v6.6.3",
            "source": {
                "type": "git",
                "url": "https://github.com/paratestphp/paratest.git",
                "reference": "f2d781bb9136cda2f5e73ee778049e80ba681cf6"
            },
            "dist": {
                "type": "zip",
                "url": "https://api.github.com/repos/paratestphp/paratest/zipball/f2d781bb9136cda2f5e73ee778049e80ba681cf6",
                "reference": "f2d781bb9136cda2f5e73ee778049e80ba681cf6",
                "shasum": ""
            },
            "require": {
                "ext-dom": "*",
                "ext-pcre": "*",
                "ext-reflection": "*",
                "ext-simplexml": "*",
                "jean85/pretty-package-versions": "^2.0.5",
                "php": "^7.3 || ^8.0",
                "phpunit/php-code-coverage": "^9.2.16",
                "phpunit/php-file-iterator": "^3.0.6",
                "phpunit/php-timer": "^5.0.3",
                "phpunit/phpunit": "^9.5.23",
                "sebastian/environment": "^5.1.4",
                "symfony/console": "^5.4.9 || ^6.1.2",
                "symfony/polyfill-php80": "^v1.26.0",
                "symfony/process": "^5.4.8 || ^6.1.0"
            },
            "require-dev": {
                "doctrine/coding-standard": "^9.0.0",
                "ext-pcov": "*",
                "ext-posix": "*",
                "infection/infection": "^0.26.13",
                "malukenho/mcbumpface": "^1.1.5",
                "squizlabs/php_codesniffer": "^3.7.1",
                "symfony/filesystem": "^5.4.9 || ^6.1.0",
                "vimeo/psalm": "^4.26.0"
            },
            "bin": [
                "bin/paratest",
                "bin/paratest.bat",
                "bin/paratest_for_phpstorm"
            ],
            "type": "library",
            "autoload": {
                "psr-4": {
                    "ParaTest\\": [
                        "src/"
                    ]
                }
            },
            "notification-url": "https://packagist.org/downloads/",
            "license": [
                "MIT"
            ],
            "authors": [
                {
                    "name": "Brian Scaturro",
                    "email": "scaturrob@gmail.com",
                    "role": "Developer"
                },
                {
                    "name": "Filippo Tessarotto",
                    "email": "zoeslam@gmail.com",
                    "role": "Developer"
                }
            ],
            "description": "Parallel testing for PHP",
            "homepage": "https://github.com/paratestphp/paratest",
            "keywords": [
                "concurrent",
                "parallel",
                "phpunit",
                "testing"
            ],
            "support": {
                "issues": "https://github.com/paratestphp/paratest/issues",
                "source": "https://github.com/paratestphp/paratest/tree/v6.6.3"
            },
            "funding": [
                {
                    "url": "https://github.com/sponsors/Slamdunk",
                    "type": "github"
                },
                {
                    "url": "https://paypal.me/filippotessarotto",
                    "type": "paypal"
                }
            ],
            "time": "2022-08-25T05:44:14+00:00"
        },
        {
            "name": "cweagans/composer-patches",
            "version": "1.7.3",
            "source": {
                "type": "git",
                "url": "https://github.com/cweagans/composer-patches.git",
                "reference": "e190d4466fe2b103a55467dfa83fc2fecfcaf2db"
            },
            "dist": {
                "type": "zip",
                "url": "https://api.github.com/repos/cweagans/composer-patches/zipball/e190d4466fe2b103a55467dfa83fc2fecfcaf2db",
                "reference": "e190d4466fe2b103a55467dfa83fc2fecfcaf2db",
                "shasum": ""
            },
            "require": {
                "composer-plugin-api": "^1.0 || ^2.0",
                "php": ">=5.3.0"
            },
            "require-dev": {
                "composer/composer": "~1.0 || ~2.0",
                "phpunit/phpunit": "~4.6"
            },
            "type": "composer-plugin",
            "extra": {
                "class": "cweagans\\Composer\\Patches"
            },
            "autoload": {
                "psr-4": {
                    "cweagans\\Composer\\": "src"
                }
            },
            "notification-url": "https://packagist.org/downloads/",
            "license": [
                "BSD-3-Clause"
            ],
            "authors": [
                {
                    "name": "Cameron Eagans",
                    "email": "me@cweagans.net"
                }
            ],
            "description": "Provides a way to patch Composer packages.",
            "support": {
                "issues": "https://github.com/cweagans/composer-patches/issues",
                "source": "https://github.com/cweagans/composer-patches/tree/1.7.3"
            },
            "time": "2022-12-20T22:53:13+00:00"
        },
        {
            "name": "doctrine/instantiator",
            "version": "1.4.1",
            "source": {
                "type": "git",
                "url": "https://github.com/doctrine/instantiator.git",
                "reference": "10dcfce151b967d20fde1b34ae6640712c3891bc"
            },
            "dist": {
                "type": "zip",
                "url": "https://api.github.com/repos/doctrine/instantiator/zipball/10dcfce151b967d20fde1b34ae6640712c3891bc",
                "reference": "10dcfce151b967d20fde1b34ae6640712c3891bc",
                "shasum": ""
            },
            "require": {
                "php": "^7.1 || ^8.0"
            },
            "require-dev": {
                "doctrine/coding-standard": "^9",
                "ext-pdo": "*",
                "ext-phar": "*",
                "phpbench/phpbench": "^0.16 || ^1",
                "phpstan/phpstan": "^1.4",
                "phpstan/phpstan-phpunit": "^1",
                "phpunit/phpunit": "^7.5 || ^8.5 || ^9.5",
                "vimeo/psalm": "^4.22"
            },
            "type": "library",
            "autoload": {
                "psr-4": {
                    "Doctrine\\Instantiator\\": "src/Doctrine/Instantiator/"
                }
            },
            "notification-url": "https://packagist.org/downloads/",
            "license": [
                "MIT"
            ],
            "authors": [
                {
                    "name": "Marco Pivetta",
                    "email": "ocramius@gmail.com",
                    "homepage": "https://ocramius.github.io/"
                }
            ],
            "description": "A small, lightweight utility to instantiate objects in PHP without invoking their constructors",
            "homepage": "https://www.doctrine-project.org/projects/instantiator.html",
            "keywords": [
                "constructor",
                "instantiate"
            ],
            "support": {
                "issues": "https://github.com/doctrine/instantiator/issues",
                "source": "https://github.com/doctrine/instantiator/tree/1.4.1"
            },
            "funding": [
                {
                    "url": "https://www.doctrine-project.org/sponsorship.html",
                    "type": "custom"
                },
                {
                    "url": "https://www.patreon.com/phpdoctrine",
                    "type": "patreon"
                },
                {
                    "url": "https://tidelift.com/funding/github/packagist/doctrine%2Finstantiator",
                    "type": "tidelift"
                }
            ],
            "time": "2022-03-03T08:28:38+00:00"
        },
        {
            "name": "jean85/pretty-package-versions",
            "version": "2.0.5",
            "source": {
                "type": "git",
                "url": "https://github.com/Jean85/pretty-package-versions.git",
                "reference": "ae547e455a3d8babd07b96966b17d7fd21d9c6af"
            },
            "dist": {
                "type": "zip",
                "url": "https://api.github.com/repos/Jean85/pretty-package-versions/zipball/ae547e455a3d8babd07b96966b17d7fd21d9c6af",
                "reference": "ae547e455a3d8babd07b96966b17d7fd21d9c6af",
                "shasum": ""
            },
            "require": {
                "composer-runtime-api": "^2.0.0",
                "php": "^7.1|^8.0"
            },
            "require-dev": {
                "friendsofphp/php-cs-fixer": "^2.17",
                "jean85/composer-provided-replaced-stub-package": "^1.0",
                "phpstan/phpstan": "^0.12.66",
                "phpunit/phpunit": "^7.5|^8.5|^9.4",
                "vimeo/psalm": "^4.3"
            },
            "type": "library",
            "extra": {
                "branch-alias": {
                    "dev-master": "1.x-dev"
                }
            },
            "autoload": {
                "psr-4": {
                    "Jean85\\": "src/"
                }
            },
            "notification-url": "https://packagist.org/downloads/",
            "license": [
                "MIT"
            ],
            "authors": [
                {
                    "name": "Alessandro Lai",
                    "email": "alessandro.lai85@gmail.com"
                }
            ],
            "description": "A library to get pretty versions strings of installed dependencies",
            "keywords": [
                "composer",
                "package",
                "release",
                "versions"
            ],
            "support": {
                "issues": "https://github.com/Jean85/pretty-package-versions/issues",
                "source": "https://github.com/Jean85/pretty-package-versions/tree/2.0.5"
            },
            "time": "2021-10-08T21:21:46+00:00"
        },
        {
            "name": "myclabs/deep-copy",
            "version": "1.11.0",
            "source": {
                "type": "git",
                "url": "https://github.com/myclabs/DeepCopy.git",
                "reference": "14daed4296fae74d9e3201d2c4925d1acb7aa614"
            },
            "dist": {
                "type": "zip",
                "url": "https://api.github.com/repos/myclabs/DeepCopy/zipball/14daed4296fae74d9e3201d2c4925d1acb7aa614",
                "reference": "14daed4296fae74d9e3201d2c4925d1acb7aa614",
                "shasum": ""
            },
            "require": {
                "php": "^7.1 || ^8.0"
            },
            "conflict": {
                "doctrine/collections": "<1.6.8",
                "doctrine/common": "<2.13.3 || >=3,<3.2.2"
            },
            "require-dev": {
                "doctrine/collections": "^1.6.8",
                "doctrine/common": "^2.13.3 || ^3.2.2",
                "phpunit/phpunit": "^7.5.20 || ^8.5.23 || ^9.5.13"
            },
            "type": "library",
            "autoload": {
                "files": [
                    "src/DeepCopy/deep_copy.php"
                ],
                "psr-4": {
                    "DeepCopy\\": "src/DeepCopy/"
                }
            },
            "notification-url": "https://packagist.org/downloads/",
            "license": [
                "MIT"
            ],
            "description": "Create deep copies (clones) of your objects",
            "keywords": [
                "clone",
                "copy",
                "duplicate",
                "object",
                "object graph"
            ],
            "support": {
                "issues": "https://github.com/myclabs/DeepCopy/issues",
                "source": "https://github.com/myclabs/DeepCopy/tree/1.11.0"
            },
            "funding": [
                {
                    "url": "https://tidelift.com/funding/github/packagist/myclabs/deep-copy",
                    "type": "tidelift"
                }
            ],
            "time": "2022-03-03T13:19:32+00:00"
        },
        {
            "name": "ondrejmirtes/simple-downgrader",
            "version": "1.0.0",
            "source": {
                "type": "git",
                "url": "https://github.com/ondrejmirtes/simple-downgrader.git",
                "reference": "e4d9a4f1febce7e5593becb0a7fc709186e2b14a"
            },
            "dist": {
                "type": "zip",
                "url": "https://api.github.com/repos/ondrejmirtes/simple-downgrader/zipball/e4d9a4f1febce7e5593becb0a7fc709186e2b14a",
                "reference": "e4d9a4f1febce7e5593becb0a7fc709186e2b14a",
                "shasum": ""
            },
            "require": {
                "nette/utils": "^3.2.5",
                "nikic/php-parser": "^4.18",
                "php": "^7.2|^8.0",
                "phpstan/phpdoc-parser": "^1.24.5",
                "symfony/console": "^5.4",
                "symfony/finder": "^5.4"
            },
            "require-dev": {
                "php-parallel-lint/php-parallel-lint": "^1.3",
                "phpstan/phpstan": "^1.10",
                "phpunit/phpunit": "^8.5.36"
            },
            "bin": [
                "bin/simple-downgrade"
            ],
            "type": "library",
            "autoload": {
                "psr-4": {
                    "SimpleDowngrader\\": [
                        "src/"
                    ]
                }
            },
            "notification-url": "https://packagist.org/downloads/",
            "license": [
                "MIT"
            ],
            "description": "Simple Downgrader",
            "support": {
                "issues": "https://github.com/ondrejmirtes/simple-downgrader/issues",
                "source": "https://github.com/ondrejmirtes/simple-downgrader/tree/1.0.0"
            },
            "time": "2023-12-17T12:37:19+00:00"
        },
        {
            "name": "phar-io/manifest",
            "version": "2.0.3",
            "source": {
                "type": "git",
                "url": "https://github.com/phar-io/manifest.git",
                "reference": "97803eca37d319dfa7826cc2437fc020857acb53"
            },
            "dist": {
                "type": "zip",
                "url": "https://api.github.com/repos/phar-io/manifest/zipball/97803eca37d319dfa7826cc2437fc020857acb53",
                "reference": "97803eca37d319dfa7826cc2437fc020857acb53",
                "shasum": ""
            },
            "require": {
                "ext-dom": "*",
                "ext-phar": "*",
                "ext-xmlwriter": "*",
                "phar-io/version": "^3.0.1",
                "php": "^7.2 || ^8.0"
            },
            "type": "library",
            "extra": {
                "branch-alias": {
                    "dev-master": "2.0.x-dev"
                }
            },
            "autoload": {
                "classmap": [
                    "src/"
                ]
            },
            "notification-url": "https://packagist.org/downloads/",
            "license": [
                "BSD-3-Clause"
            ],
            "authors": [
                {
                    "name": "Arne Blankerts",
                    "email": "arne@blankerts.de",
                    "role": "Developer"
                },
                {
                    "name": "Sebastian Heuer",
                    "email": "sebastian@phpeople.de",
                    "role": "Developer"
                },
                {
                    "name": "Sebastian Bergmann",
                    "email": "sebastian@phpunit.de",
                    "role": "Developer"
                }
            ],
            "description": "Component for reading phar.io manifest information from a PHP Archive (PHAR)",
            "support": {
                "issues": "https://github.com/phar-io/manifest/issues",
                "source": "https://github.com/phar-io/manifest/tree/2.0.3"
            },
            "time": "2021-07-20T11:28:43+00:00"
        },
        {
            "name": "phar-io/version",
            "version": "3.2.1",
            "source": {
                "type": "git",
                "url": "https://github.com/phar-io/version.git",
                "reference": "4f7fd7836c6f332bb2933569e566a0d6c4cbed74"
            },
            "dist": {
                "type": "zip",
                "url": "https://api.github.com/repos/phar-io/version/zipball/4f7fd7836c6f332bb2933569e566a0d6c4cbed74",
                "reference": "4f7fd7836c6f332bb2933569e566a0d6c4cbed74",
                "shasum": ""
            },
            "require": {
                "php": "^7.2 || ^8.0"
            },
            "type": "library",
            "autoload": {
                "classmap": [
                    "src/"
                ]
            },
            "notification-url": "https://packagist.org/downloads/",
            "license": [
                "BSD-3-Clause"
            ],
            "authors": [
                {
                    "name": "Arne Blankerts",
                    "email": "arne@blankerts.de",
                    "role": "Developer"
                },
                {
                    "name": "Sebastian Heuer",
                    "email": "sebastian@phpeople.de",
                    "role": "Developer"
                },
                {
                    "name": "Sebastian Bergmann",
                    "email": "sebastian@phpunit.de",
                    "role": "Developer"
                }
            ],
            "description": "Library for handling version information and constraints",
            "support": {
                "issues": "https://github.com/phar-io/version/issues",
                "source": "https://github.com/phar-io/version/tree/3.2.1"
            },
            "time": "2022-02-21T01:04:05+00:00"
        },
        {
            "name": "php-parallel-lint/php-parallel-lint",
            "version": "v1.3.2",
            "source": {
                "type": "git",
                "url": "https://github.com/php-parallel-lint/PHP-Parallel-Lint.git",
                "reference": "6483c9832e71973ed29cf71bd6b3f4fde438a9de"
            },
            "dist": {
                "type": "zip",
                "url": "https://api.github.com/repos/php-parallel-lint/PHP-Parallel-Lint/zipball/6483c9832e71973ed29cf71bd6b3f4fde438a9de",
                "reference": "6483c9832e71973ed29cf71bd6b3f4fde438a9de",
                "shasum": ""
            },
            "require": {
                "ext-json": "*",
                "php": ">=5.3.0"
            },
            "replace": {
                "grogy/php-parallel-lint": "*",
                "jakub-onderka/php-parallel-lint": "*"
            },
            "require-dev": {
                "nette/tester": "^1.3 || ^2.0",
                "php-parallel-lint/php-console-highlighter": "0.* || ^1.0",
                "squizlabs/php_codesniffer": "^3.6"
            },
            "suggest": {
                "php-parallel-lint/php-console-highlighter": "Highlight syntax in code snippet"
            },
            "bin": [
                "parallel-lint"
            ],
            "type": "library",
            "autoload": {
                "classmap": [
                    "./src/"
                ]
            },
            "notification-url": "https://packagist.org/downloads/",
            "license": [
                "BSD-2-Clause"
            ],
            "authors": [
                {
                    "name": "Jakub Onderka",
                    "email": "ahoj@jakubonderka.cz"
                }
            ],
            "description": "This tool check syntax of PHP files about 20x faster than serial check.",
            "homepage": "https://github.com/php-parallel-lint/PHP-Parallel-Lint",
            "support": {
                "issues": "https://github.com/php-parallel-lint/PHP-Parallel-Lint/issues",
                "source": "https://github.com/php-parallel-lint/PHP-Parallel-Lint/tree/v1.3.2"
            },
            "time": "2022-02-21T12:50:22+00:00"
        },
        {
            "name": "phpstan/phpstan-deprecation-rules",
            "version": "1.2.x-dev",
            "source": {
                "type": "git",
                "url": "https://github.com/phpstan/phpstan-deprecation-rules.git",
                "reference": "788ea1bd84f7848abf27ba29b92c6c9d285dfc95"
            },
            "dist": {
                "type": "zip",
                "url": "https://api.github.com/repos/phpstan/phpstan-deprecation-rules/zipball/788ea1bd84f7848abf27ba29b92c6c9d285dfc95",
                "reference": "788ea1bd84f7848abf27ba29b92c6c9d285dfc95",
                "shasum": ""
            },
            "require": {
                "php": "^7.2 || ^8.0",
                "phpstan/phpstan": "^1.11"
            },
            "require-dev": {
                "php-parallel-lint/php-parallel-lint": "^1.2",
                "phpstan/phpstan-phpunit": "^1.0",
                "phpunit/phpunit": "^9.5"
            },
            "default-branch": true,
            "type": "phpstan-extension",
            "extra": {
                "phpstan": {
                    "includes": [
                        "rules.neon"
                    ]
                }
            },
            "autoload": {
                "psr-4": {
                    "PHPStan\\": "src/"
                }
            },
            "notification-url": "https://packagist.org/downloads/",
            "license": [
                "MIT"
            ],
            "description": "PHPStan rules for detecting usage of deprecated classes, methods, properties, constants and traits.",
            "support": {
                "issues": "https://github.com/phpstan/phpstan-deprecation-rules/issues",
                "source": "https://github.com/phpstan/phpstan-deprecation-rules/tree/1.2.x"
            },
            "time": "2023-09-19T08:17:29+00:00"
        },
        {
            "name": "phpstan/phpstan-nette",
            "version": "1.2.9",
            "source": {
                "type": "git",
                "url": "https://github.com/phpstan/phpstan-nette.git",
                "reference": "0e3a6805917811d685e59bb83c2286315f2f6d78"
            },
            "dist": {
                "type": "zip",
                "url": "https://api.github.com/repos/phpstan/phpstan-nette/zipball/0e3a6805917811d685e59bb83c2286315f2f6d78",
                "reference": "0e3a6805917811d685e59bb83c2286315f2f6d78",
                "shasum": ""
            },
            "require": {
                "php": "^7.2 || ^8.0",
                "phpstan/phpstan": "^1.10"
            },
            "conflict": {
                "nette/application": "<2.3.0",
                "nette/component-model": "<2.3.0",
                "nette/di": "<2.3.0",
                "nette/forms": "<2.3.0",
                "nette/http": "<2.3.0",
                "nette/utils": "<2.3.0"
            },
            "require-dev": {
                "nette/application": "^3.0",
                "nette/forms": "^3.0",
                "nette/utils": "^2.3.0 || ^3.0.0",
                "nikic/php-parser": "^4.13.2",
                "php-parallel-lint/php-parallel-lint": "^1.2",
                "phpstan/phpstan-php-parser": "^1.1",
                "phpstan/phpstan-phpunit": "^1.0",
                "phpstan/phpstan-strict-rules": "^1.0",
                "phpunit/phpunit": "^9.5"
            },
            "type": "phpstan-extension",
            "extra": {
                "phpstan": {
                    "includes": [
                        "extension.neon",
                        "rules.neon"
                    ]
                }
            },
            "autoload": {
                "psr-4": {
                    "PHPStan\\": "src/"
                }
            },
            "notification-url": "https://packagist.org/downloads/",
            "license": [
                "MIT"
            ],
            "description": "Nette Framework class reflection extension for PHPStan",
            "support": {
                "issues": "https://github.com/phpstan/phpstan-nette/issues",
                "source": "https://github.com/phpstan/phpstan-nette/tree/1.2.9"
            },
            "time": "2023-04-12T14:11:53+00:00"
        },
        {
            "name": "phpstan/phpstan-phpunit",
            "version": "1.3.15",
            "source": {
                "type": "git",
                "url": "https://github.com/phpstan/phpstan-phpunit.git",
                "reference": "70ecacc64fe8090d8d2a33db5a51fe8e88acd93a"
            },
            "dist": {
                "type": "zip",
                "url": "https://api.github.com/repos/phpstan/phpstan-phpunit/zipball/70ecacc64fe8090d8d2a33db5a51fe8e88acd93a",
                "reference": "70ecacc64fe8090d8d2a33db5a51fe8e88acd93a",
                "shasum": ""
            },
            "require": {
                "php": "^7.2 || ^8.0",
                "phpstan/phpstan": "^1.10"
            },
            "conflict": {
                "phpunit/phpunit": "<7.0"
            },
            "require-dev": {
                "nikic/php-parser": "^4.13.0",
                "php-parallel-lint/php-parallel-lint": "^1.2",
                "phpstan/phpstan-strict-rules": "^1.5.1",
                "phpunit/phpunit": "^9.5"
            },
            "type": "phpstan-extension",
            "extra": {
                "phpstan": {
                    "includes": [
                        "extension.neon",
                        "rules.neon"
                    ]
                }
            },
            "autoload": {
                "psr-4": {
                    "PHPStan\\": "src/"
                }
            },
            "notification-url": "https://packagist.org/downloads/",
            "license": [
                "MIT"
            ],
            "description": "PHPUnit extensions and rules for PHPStan",
            "support": {
                "issues": "https://github.com/phpstan/phpstan-phpunit/issues",
                "source": "https://github.com/phpstan/phpstan-phpunit/tree/1.3.15"
            },
            "time": "2023-10-09T18:58:39+00:00"
        },
        {
            "name": "phpstan/phpstan-strict-rules",
            "version": "1.6.x-dev",
            "source": {
                "type": "git",
                "url": "https://github.com/phpstan/phpstan-strict-rules.git",
                "reference": "a3b0404c40197996b6ed32b2613e5a337fcbefd4"
            },
            "dist": {
                "type": "zip",
                "url": "https://api.github.com/repos/phpstan/phpstan-strict-rules/zipball/a3b0404c40197996b6ed32b2613e5a337fcbefd4",
                "reference": "a3b0404c40197996b6ed32b2613e5a337fcbefd4",
                "shasum": ""
            },
            "require": {
                "php": "^7.2 || ^8.0",
                "phpstan/phpstan": "^1.11"
            },
            "require-dev": {
                "nikic/php-parser": "^4.13.0",
                "php-parallel-lint/php-parallel-lint": "^1.2",
                "phpstan/phpstan-deprecation-rules": "^1.1",
                "phpstan/phpstan-phpunit": "^1.0",
                "phpunit/phpunit": "^9.5"
            },
            "default-branch": true,
            "type": "phpstan-extension",
            "extra": {
                "phpstan": {
                    "includes": [
                        "rules.neon"
                    ]
                }
            },
            "autoload": {
                "psr-4": {
                    "PHPStan\\": "src/"
                }
            },
            "notification-url": "https://packagist.org/downloads/",
            "license": [
                "MIT"
            ],
            "description": "Extra strict and opinionated rules for PHPStan",
            "support": {
                "issues": "https://github.com/phpstan/phpstan-strict-rules/issues",
                "source": "https://github.com/phpstan/phpstan-strict-rules/tree/1.6.x"
            },
            "time": "2023-10-30T14:35:14+00:00"
        },
        {
            "name": "phpunit/php-code-coverage",
            "version": "9.2.30",
            "source": {
                "type": "git",
                "url": "https://github.com/sebastianbergmann/php-code-coverage.git",
                "reference": "ca2bd87d2f9215904682a9cb9bb37dda98e76089"
            },
            "dist": {
                "type": "zip",
                "url": "https://api.github.com/repos/sebastianbergmann/php-code-coverage/zipball/ca2bd87d2f9215904682a9cb9bb37dda98e76089",
                "reference": "ca2bd87d2f9215904682a9cb9bb37dda98e76089",
                "shasum": ""
            },
            "require": {
                "ext-dom": "*",
                "ext-libxml": "*",
                "ext-xmlwriter": "*",
                "nikic/php-parser": "^4.18 || ^5.0",
                "php": ">=7.3",
                "phpunit/php-file-iterator": "^3.0.3",
                "phpunit/php-text-template": "^2.0.2",
                "sebastian/code-unit-reverse-lookup": "^2.0.2",
                "sebastian/complexity": "^2.0",
                "sebastian/environment": "^5.1.2",
                "sebastian/lines-of-code": "^1.0.3",
                "sebastian/version": "^3.0.1",
                "theseer/tokenizer": "^1.2.0"
            },
            "require-dev": {
                "phpunit/phpunit": "^9.3"
            },
            "suggest": {
                "ext-pcov": "PHP extension that provides line coverage",
                "ext-xdebug": "PHP extension that provides line coverage as well as branch and path coverage"
            },
            "type": "library",
            "extra": {
                "branch-alias": {
                    "dev-master": "9.2-dev"
                }
            },
            "autoload": {
                "classmap": [
                    "src/"
                ]
            },
            "notification-url": "https://packagist.org/downloads/",
            "license": [
                "BSD-3-Clause"
            ],
            "authors": [
                {
                    "name": "Sebastian Bergmann",
                    "email": "sebastian@phpunit.de",
                    "role": "lead"
                }
            ],
            "description": "Library that provides collection, processing, and rendering functionality for PHP code coverage information.",
            "homepage": "https://github.com/sebastianbergmann/php-code-coverage",
            "keywords": [
                "coverage",
                "testing",
                "xunit"
            ],
            "support": {
                "issues": "https://github.com/sebastianbergmann/php-code-coverage/issues",
                "security": "https://github.com/sebastianbergmann/php-code-coverage/security/policy",
                "source": "https://github.com/sebastianbergmann/php-code-coverage/tree/9.2.30"
            },
            "funding": [
                {
                    "url": "https://github.com/sebastianbergmann",
                    "type": "github"
                }
            ],
            "time": "2023-12-22T06:47:57+00:00"
        },
        {
            "name": "phpunit/php-file-iterator",
            "version": "3.0.6",
            "source": {
                "type": "git",
                "url": "https://github.com/sebastianbergmann/php-file-iterator.git",
                "reference": "cf1c2e7c203ac650e352f4cc675a7021e7d1b3cf"
            },
            "dist": {
                "type": "zip",
                "url": "https://api.github.com/repos/sebastianbergmann/php-file-iterator/zipball/cf1c2e7c203ac650e352f4cc675a7021e7d1b3cf",
                "reference": "cf1c2e7c203ac650e352f4cc675a7021e7d1b3cf",
                "shasum": ""
            },
            "require": {
                "php": ">=7.3"
            },
            "require-dev": {
                "phpunit/phpunit": "^9.3"
            },
            "type": "library",
            "extra": {
                "branch-alias": {
                    "dev-master": "3.0-dev"
                }
            },
            "autoload": {
                "classmap": [
                    "src/"
                ]
            },
            "notification-url": "https://packagist.org/downloads/",
            "license": [
                "BSD-3-Clause"
            ],
            "authors": [
                {
                    "name": "Sebastian Bergmann",
                    "email": "sebastian@phpunit.de",
                    "role": "lead"
                }
            ],
            "description": "FilterIterator implementation that filters files based on a list of suffixes.",
            "homepage": "https://github.com/sebastianbergmann/php-file-iterator/",
            "keywords": [
                "filesystem",
                "iterator"
            ],
            "support": {
                "issues": "https://github.com/sebastianbergmann/php-file-iterator/issues",
                "source": "https://github.com/sebastianbergmann/php-file-iterator/tree/3.0.6"
            },
            "funding": [
                {
                    "url": "https://github.com/sebastianbergmann",
                    "type": "github"
                }
            ],
            "time": "2021-12-02T12:48:52+00:00"
        },
        {
            "name": "phpunit/php-invoker",
            "version": "3.1.1",
            "source": {
                "type": "git",
                "url": "https://github.com/sebastianbergmann/php-invoker.git",
                "reference": "5a10147d0aaf65b58940a0b72f71c9ac0423cc67"
            },
            "dist": {
                "type": "zip",
                "url": "https://api.github.com/repos/sebastianbergmann/php-invoker/zipball/5a10147d0aaf65b58940a0b72f71c9ac0423cc67",
                "reference": "5a10147d0aaf65b58940a0b72f71c9ac0423cc67",
                "shasum": ""
            },
            "require": {
                "php": ">=7.3"
            },
            "require-dev": {
                "ext-pcntl": "*",
                "phpunit/phpunit": "^9.3"
            },
            "suggest": {
                "ext-pcntl": "*"
            },
            "type": "library",
            "extra": {
                "branch-alias": {
                    "dev-master": "3.1-dev"
                }
            },
            "autoload": {
                "classmap": [
                    "src/"
                ]
            },
            "notification-url": "https://packagist.org/downloads/",
            "license": [
                "BSD-3-Clause"
            ],
            "authors": [
                {
                    "name": "Sebastian Bergmann",
                    "email": "sebastian@phpunit.de",
                    "role": "lead"
                }
            ],
            "description": "Invoke callables with a timeout",
            "homepage": "https://github.com/sebastianbergmann/php-invoker/",
            "keywords": [
                "process"
            ],
            "support": {
                "issues": "https://github.com/sebastianbergmann/php-invoker/issues",
                "source": "https://github.com/sebastianbergmann/php-invoker/tree/3.1.1"
            },
            "funding": [
                {
                    "url": "https://github.com/sebastianbergmann",
                    "type": "github"
                }
            ],
            "time": "2020-09-28T05:58:55+00:00"
        },
        {
            "name": "phpunit/php-text-template",
            "version": "2.0.4",
            "source": {
                "type": "git",
                "url": "https://github.com/sebastianbergmann/php-text-template.git",
                "reference": "5da5f67fc95621df9ff4c4e5a84d6a8a2acf7c28"
            },
            "dist": {
                "type": "zip",
                "url": "https://api.github.com/repos/sebastianbergmann/php-text-template/zipball/5da5f67fc95621df9ff4c4e5a84d6a8a2acf7c28",
                "reference": "5da5f67fc95621df9ff4c4e5a84d6a8a2acf7c28",
                "shasum": ""
            },
            "require": {
                "php": ">=7.3"
            },
            "require-dev": {
                "phpunit/phpunit": "^9.3"
            },
            "type": "library",
            "extra": {
                "branch-alias": {
                    "dev-master": "2.0-dev"
                }
            },
            "autoload": {
                "classmap": [
                    "src/"
                ]
            },
            "notification-url": "https://packagist.org/downloads/",
            "license": [
                "BSD-3-Clause"
            ],
            "authors": [
                {
                    "name": "Sebastian Bergmann",
                    "email": "sebastian@phpunit.de",
                    "role": "lead"
                }
            ],
            "description": "Simple template engine.",
            "homepage": "https://github.com/sebastianbergmann/php-text-template/",
            "keywords": [
                "template"
            ],
            "support": {
                "issues": "https://github.com/sebastianbergmann/php-text-template/issues",
                "source": "https://github.com/sebastianbergmann/php-text-template/tree/2.0.4"
            },
            "funding": [
                {
                    "url": "https://github.com/sebastianbergmann",
                    "type": "github"
                }
            ],
            "time": "2020-10-26T05:33:50+00:00"
        },
        {
            "name": "phpunit/php-timer",
            "version": "5.0.3",
            "source": {
                "type": "git",
                "url": "https://github.com/sebastianbergmann/php-timer.git",
                "reference": "5a63ce20ed1b5bf577850e2c4e87f4aa902afbd2"
            },
            "dist": {
                "type": "zip",
                "url": "https://api.github.com/repos/sebastianbergmann/php-timer/zipball/5a63ce20ed1b5bf577850e2c4e87f4aa902afbd2",
                "reference": "5a63ce20ed1b5bf577850e2c4e87f4aa902afbd2",
                "shasum": ""
            },
            "require": {
                "php": ">=7.3"
            },
            "require-dev": {
                "phpunit/phpunit": "^9.3"
            },
            "type": "library",
            "extra": {
                "branch-alias": {
                    "dev-master": "5.0-dev"
                }
            },
            "autoload": {
                "classmap": [
                    "src/"
                ]
            },
            "notification-url": "https://packagist.org/downloads/",
            "license": [
                "BSD-3-Clause"
            ],
            "authors": [
                {
                    "name": "Sebastian Bergmann",
                    "email": "sebastian@phpunit.de",
                    "role": "lead"
                }
            ],
            "description": "Utility class for timing",
            "homepage": "https://github.com/sebastianbergmann/php-timer/",
            "keywords": [
                "timer"
            ],
            "support": {
                "issues": "https://github.com/sebastianbergmann/php-timer/issues",
                "source": "https://github.com/sebastianbergmann/php-timer/tree/5.0.3"
            },
            "funding": [
                {
                    "url": "https://github.com/sebastianbergmann",
                    "type": "github"
                }
            ],
            "time": "2020-10-26T13:16:10+00:00"
        },
        {
            "name": "phpunit/phpunit",
            "version": "9.5.23",
            "source": {
                "type": "git",
                "url": "https://github.com/sebastianbergmann/phpunit.git",
                "reference": "888556852e7e9bbeeedb9656afe46118765ade34"
            },
            "dist": {
                "type": "zip",
                "url": "https://api.github.com/repos/sebastianbergmann/phpunit/zipball/888556852e7e9bbeeedb9656afe46118765ade34",
                "reference": "888556852e7e9bbeeedb9656afe46118765ade34",
                "shasum": ""
            },
            "require": {
                "doctrine/instantiator": "^1.3.1",
                "ext-dom": "*",
                "ext-json": "*",
                "ext-libxml": "*",
                "ext-mbstring": "*",
                "ext-xml": "*",
                "ext-xmlwriter": "*",
                "myclabs/deep-copy": "^1.10.1",
                "phar-io/manifest": "^2.0.3",
                "phar-io/version": "^3.0.2",
                "php": ">=7.3",
                "phpunit/php-code-coverage": "^9.2.13",
                "phpunit/php-file-iterator": "^3.0.5",
                "phpunit/php-invoker": "^3.1.1",
                "phpunit/php-text-template": "^2.0.3",
                "phpunit/php-timer": "^5.0.2",
                "sebastian/cli-parser": "^1.0.1",
                "sebastian/code-unit": "^1.0.6",
                "sebastian/comparator": "^4.0.5",
                "sebastian/diff": "^4.0.3",
                "sebastian/environment": "^5.1.3",
                "sebastian/exporter": "^4.0.3",
                "sebastian/global-state": "^5.0.1",
                "sebastian/object-enumerator": "^4.0.3",
                "sebastian/resource-operations": "^3.0.3",
                "sebastian/type": "^3.0",
                "sebastian/version": "^3.0.2"
            },
            "suggest": {
                "ext-soap": "*",
                "ext-xdebug": "*"
            },
            "bin": [
                "phpunit"
            ],
            "type": "library",
            "extra": {
                "branch-alias": {
                    "dev-master": "9.5-dev"
                }
            },
            "autoload": {
                "files": [
                    "src/Framework/Assert/Functions.php"
                ],
                "classmap": [
                    "src/"
                ]
            },
            "notification-url": "https://packagist.org/downloads/",
            "license": [
                "BSD-3-Clause"
            ],
            "authors": [
                {
                    "name": "Sebastian Bergmann",
                    "email": "sebastian@phpunit.de",
                    "role": "lead"
                }
            ],
            "description": "The PHP Unit Testing framework.",
            "homepage": "https://phpunit.de/",
            "keywords": [
                "phpunit",
                "testing",
                "xunit"
            ],
            "support": {
                "issues": "https://github.com/sebastianbergmann/phpunit/issues",
                "source": "https://github.com/sebastianbergmann/phpunit/tree/9.5.23"
            },
            "funding": [
                {
                    "url": "https://phpunit.de/sponsors.html",
                    "type": "custom"
                },
                {
                    "url": "https://github.com/sebastianbergmann",
                    "type": "github"
                }
            ],
            "time": "2022-08-22T14:01:36+00:00"
        },
        {
            "name": "sebastian/cli-parser",
            "version": "1.0.1",
            "source": {
                "type": "git",
                "url": "https://github.com/sebastianbergmann/cli-parser.git",
                "reference": "442e7c7e687e42adc03470c7b668bc4b2402c0b2"
            },
            "dist": {
                "type": "zip",
                "url": "https://api.github.com/repos/sebastianbergmann/cli-parser/zipball/442e7c7e687e42adc03470c7b668bc4b2402c0b2",
                "reference": "442e7c7e687e42adc03470c7b668bc4b2402c0b2",
                "shasum": ""
            },
            "require": {
                "php": ">=7.3"
            },
            "require-dev": {
                "phpunit/phpunit": "^9.3"
            },
            "type": "library",
            "extra": {
                "branch-alias": {
                    "dev-master": "1.0-dev"
                }
            },
            "autoload": {
                "classmap": [
                    "src/"
                ]
            },
            "notification-url": "https://packagist.org/downloads/",
            "license": [
                "BSD-3-Clause"
            ],
            "authors": [
                {
                    "name": "Sebastian Bergmann",
                    "email": "sebastian@phpunit.de",
                    "role": "lead"
                }
            ],
            "description": "Library for parsing CLI options",
            "homepage": "https://github.com/sebastianbergmann/cli-parser",
            "support": {
                "issues": "https://github.com/sebastianbergmann/cli-parser/issues",
                "source": "https://github.com/sebastianbergmann/cli-parser/tree/1.0.1"
            },
            "funding": [
                {
                    "url": "https://github.com/sebastianbergmann",
                    "type": "github"
                }
            ],
            "time": "2020-09-28T06:08:49+00:00"
        },
        {
            "name": "sebastian/code-unit",
            "version": "1.0.8",
            "source": {
                "type": "git",
                "url": "https://github.com/sebastianbergmann/code-unit.git",
                "reference": "1fc9f64c0927627ef78ba436c9b17d967e68e120"
            },
            "dist": {
                "type": "zip",
                "url": "https://api.github.com/repos/sebastianbergmann/code-unit/zipball/1fc9f64c0927627ef78ba436c9b17d967e68e120",
                "reference": "1fc9f64c0927627ef78ba436c9b17d967e68e120",
                "shasum": ""
            },
            "require": {
                "php": ">=7.3"
            },
            "require-dev": {
                "phpunit/phpunit": "^9.3"
            },
            "type": "library",
            "extra": {
                "branch-alias": {
                    "dev-master": "1.0-dev"
                }
            },
            "autoload": {
                "classmap": [
                    "src/"
                ]
            },
            "notification-url": "https://packagist.org/downloads/",
            "license": [
                "BSD-3-Clause"
            ],
            "authors": [
                {
                    "name": "Sebastian Bergmann",
                    "email": "sebastian@phpunit.de",
                    "role": "lead"
                }
            ],
            "description": "Collection of value objects that represent the PHP code units",
            "homepage": "https://github.com/sebastianbergmann/code-unit",
            "support": {
                "issues": "https://github.com/sebastianbergmann/code-unit/issues",
                "source": "https://github.com/sebastianbergmann/code-unit/tree/1.0.8"
            },
            "funding": [
                {
                    "url": "https://github.com/sebastianbergmann",
                    "type": "github"
                }
            ],
            "time": "2020-10-26T13:08:54+00:00"
        },
        {
            "name": "sebastian/code-unit-reverse-lookup",
            "version": "2.0.3",
            "source": {
                "type": "git",
                "url": "https://github.com/sebastianbergmann/code-unit-reverse-lookup.git",
                "reference": "ac91f01ccec49fb77bdc6fd1e548bc70f7faa3e5"
            },
            "dist": {
                "type": "zip",
                "url": "https://api.github.com/repos/sebastianbergmann/code-unit-reverse-lookup/zipball/ac91f01ccec49fb77bdc6fd1e548bc70f7faa3e5",
                "reference": "ac91f01ccec49fb77bdc6fd1e548bc70f7faa3e5",
                "shasum": ""
            },
            "require": {
                "php": ">=7.3"
            },
            "require-dev": {
                "phpunit/phpunit": "^9.3"
            },
            "type": "library",
            "extra": {
                "branch-alias": {
                    "dev-master": "2.0-dev"
                }
            },
            "autoload": {
                "classmap": [
                    "src/"
                ]
            },
            "notification-url": "https://packagist.org/downloads/",
            "license": [
                "BSD-3-Clause"
            ],
            "authors": [
                {
                    "name": "Sebastian Bergmann",
                    "email": "sebastian@phpunit.de"
                }
            ],
            "description": "Looks up which function or method a line of code belongs to",
            "homepage": "https://github.com/sebastianbergmann/code-unit-reverse-lookup/",
            "support": {
                "issues": "https://github.com/sebastianbergmann/code-unit-reverse-lookup/issues",
                "source": "https://github.com/sebastianbergmann/code-unit-reverse-lookup/tree/2.0.3"
            },
            "funding": [
                {
                    "url": "https://github.com/sebastianbergmann",
                    "type": "github"
                }
            ],
            "time": "2020-09-28T05:30:19+00:00"
        },
        {
            "name": "sebastian/comparator",
            "version": "4.0.6",
            "source": {
                "type": "git",
                "url": "https://github.com/sebastianbergmann/comparator.git",
                "reference": "55f4261989e546dc112258c7a75935a81a7ce382"
            },
            "dist": {
                "type": "zip",
                "url": "https://api.github.com/repos/sebastianbergmann/comparator/zipball/55f4261989e546dc112258c7a75935a81a7ce382",
                "reference": "55f4261989e546dc112258c7a75935a81a7ce382",
                "shasum": ""
            },
            "require": {
                "php": ">=7.3",
                "sebastian/diff": "^4.0",
                "sebastian/exporter": "^4.0"
            },
            "require-dev": {
                "phpunit/phpunit": "^9.3"
            },
            "type": "library",
            "extra": {
                "branch-alias": {
                    "dev-master": "4.0-dev"
                }
            },
            "autoload": {
                "classmap": [
                    "src/"
                ]
            },
            "notification-url": "https://packagist.org/downloads/",
            "license": [
                "BSD-3-Clause"
            ],
            "authors": [
                {
                    "name": "Sebastian Bergmann",
                    "email": "sebastian@phpunit.de"
                },
                {
                    "name": "Jeff Welch",
                    "email": "whatthejeff@gmail.com"
                },
                {
                    "name": "Volker Dusch",
                    "email": "github@wallbash.com"
                },
                {
                    "name": "Bernhard Schussek",
                    "email": "bschussek@2bepublished.at"
                }
            ],
            "description": "Provides the functionality to compare PHP values for equality",
            "homepage": "https://github.com/sebastianbergmann/comparator",
            "keywords": [
                "comparator",
                "compare",
                "equality"
            ],
            "support": {
                "issues": "https://github.com/sebastianbergmann/comparator/issues",
                "source": "https://github.com/sebastianbergmann/comparator/tree/4.0.6"
            },
            "funding": [
                {
                    "url": "https://github.com/sebastianbergmann",
                    "type": "github"
                }
            ],
            "time": "2020-10-26T15:49:45+00:00"
        },
        {
            "name": "sebastian/complexity",
            "version": "2.0.3",
            "source": {
                "type": "git",
                "url": "https://github.com/sebastianbergmann/complexity.git",
                "reference": "25f207c40d62b8b7aa32f5ab026c53561964053a"
            },
            "dist": {
                "type": "zip",
                "url": "https://api.github.com/repos/sebastianbergmann/complexity/zipball/25f207c40d62b8b7aa32f5ab026c53561964053a",
                "reference": "25f207c40d62b8b7aa32f5ab026c53561964053a",
                "shasum": ""
            },
            "require": {
                "nikic/php-parser": "^4.18 || ^5.0",
                "php": ">=7.3"
            },
            "require-dev": {
                "phpunit/phpunit": "^9.3"
            },
            "type": "library",
            "extra": {
                "branch-alias": {
                    "dev-master": "2.0-dev"
                }
            },
            "autoload": {
                "classmap": [
                    "src/"
                ]
            },
            "notification-url": "https://packagist.org/downloads/",
            "license": [
                "BSD-3-Clause"
            ],
            "authors": [
                {
                    "name": "Sebastian Bergmann",
                    "email": "sebastian@phpunit.de",
                    "role": "lead"
                }
            ],
            "description": "Library for calculating the complexity of PHP code units",
            "homepage": "https://github.com/sebastianbergmann/complexity",
            "support": {
                "issues": "https://github.com/sebastianbergmann/complexity/issues",
                "source": "https://github.com/sebastianbergmann/complexity/tree/2.0.3"
            },
            "funding": [
                {
                    "url": "https://github.com/sebastianbergmann",
                    "type": "github"
                }
            ],
            "time": "2023-12-22T06:19:30+00:00"
        },
        {
            "name": "sebastian/diff",
            "version": "4.0.4",
            "source": {
                "type": "git",
                "url": "https://github.com/sebastianbergmann/diff.git",
                "reference": "3461e3fccc7cfdfc2720be910d3bd73c69be590d"
            },
            "dist": {
                "type": "zip",
                "url": "https://api.github.com/repos/sebastianbergmann/diff/zipball/3461e3fccc7cfdfc2720be910d3bd73c69be590d",
                "reference": "3461e3fccc7cfdfc2720be910d3bd73c69be590d",
                "shasum": ""
            },
            "require": {
                "php": ">=7.3"
            },
            "require-dev": {
                "phpunit/phpunit": "^9.3",
                "symfony/process": "^4.2 || ^5"
            },
            "type": "library",
            "extra": {
                "branch-alias": {
                    "dev-master": "4.0-dev"
                }
            },
            "autoload": {
                "classmap": [
                    "src/"
                ]
            },
            "notification-url": "https://packagist.org/downloads/",
            "license": [
                "BSD-3-Clause"
            ],
            "authors": [
                {
                    "name": "Sebastian Bergmann",
                    "email": "sebastian@phpunit.de"
                },
                {
                    "name": "Kore Nordmann",
                    "email": "mail@kore-nordmann.de"
                }
            ],
            "description": "Diff implementation",
            "homepage": "https://github.com/sebastianbergmann/diff",
            "keywords": [
                "diff",
                "udiff",
                "unidiff",
                "unified diff"
            ],
            "support": {
                "issues": "https://github.com/sebastianbergmann/diff/issues",
                "source": "https://github.com/sebastianbergmann/diff/tree/4.0.4"
            },
            "funding": [
                {
                    "url": "https://github.com/sebastianbergmann",
                    "type": "github"
                }
            ],
            "time": "2020-10-26T13:10:38+00:00"
        },
        {
            "name": "sebastian/environment",
            "version": "5.1.5",
            "source": {
                "type": "git",
                "url": "https://github.com/sebastianbergmann/environment.git",
                "reference": "830c43a844f1f8d5b7a1f6d6076b784454d8b7ed"
            },
            "dist": {
                "type": "zip",
                "url": "https://api.github.com/repos/sebastianbergmann/environment/zipball/830c43a844f1f8d5b7a1f6d6076b784454d8b7ed",
                "reference": "830c43a844f1f8d5b7a1f6d6076b784454d8b7ed",
                "shasum": ""
            },
            "require": {
                "php": ">=7.3"
            },
            "require-dev": {
                "phpunit/phpunit": "^9.3"
            },
            "suggest": {
                "ext-posix": "*"
            },
            "type": "library",
            "extra": {
                "branch-alias": {
                    "dev-master": "5.1-dev"
                }
            },
            "autoload": {
                "classmap": [
                    "src/"
                ]
            },
            "notification-url": "https://packagist.org/downloads/",
            "license": [
                "BSD-3-Clause"
            ],
            "authors": [
                {
                    "name": "Sebastian Bergmann",
                    "email": "sebastian@phpunit.de"
                }
            ],
            "description": "Provides functionality to handle HHVM/PHP environments",
            "homepage": "http://www.github.com/sebastianbergmann/environment",
            "keywords": [
                "Xdebug",
                "environment",
                "hhvm"
            ],
            "support": {
                "issues": "https://github.com/sebastianbergmann/environment/issues",
                "source": "https://github.com/sebastianbergmann/environment/tree/5.1.5"
            },
            "funding": [
                {
                    "url": "https://github.com/sebastianbergmann",
                    "type": "github"
                }
            ],
            "time": "2023-02-03T06:03:51+00:00"
        },
        {
            "name": "sebastian/exporter",
            "version": "4.0.4",
            "source": {
                "type": "git",
                "url": "https://github.com/sebastianbergmann/exporter.git",
                "reference": "65e8b7db476c5dd267e65eea9cab77584d3cfff9"
            },
            "dist": {
                "type": "zip",
                "url": "https://api.github.com/repos/sebastianbergmann/exporter/zipball/65e8b7db476c5dd267e65eea9cab77584d3cfff9",
                "reference": "65e8b7db476c5dd267e65eea9cab77584d3cfff9",
                "shasum": ""
            },
            "require": {
                "php": ">=7.3",
                "sebastian/recursion-context": "^4.0"
            },
            "require-dev": {
                "ext-mbstring": "*",
                "phpunit/phpunit": "^9.3"
            },
            "type": "library",
            "extra": {
                "branch-alias": {
                    "dev-master": "4.0-dev"
                }
            },
            "autoload": {
                "classmap": [
                    "src/"
                ]
            },
            "notification-url": "https://packagist.org/downloads/",
            "license": [
                "BSD-3-Clause"
            ],
            "authors": [
                {
                    "name": "Sebastian Bergmann",
                    "email": "sebastian@phpunit.de"
                },
                {
                    "name": "Jeff Welch",
                    "email": "whatthejeff@gmail.com"
                },
                {
                    "name": "Volker Dusch",
                    "email": "github@wallbash.com"
                },
                {
                    "name": "Adam Harvey",
                    "email": "aharvey@php.net"
                },
                {
                    "name": "Bernhard Schussek",
                    "email": "bschussek@gmail.com"
                }
            ],
            "description": "Provides the functionality to export PHP variables for visualization",
            "homepage": "https://www.github.com/sebastianbergmann/exporter",
            "keywords": [
                "export",
                "exporter"
            ],
            "support": {
                "issues": "https://github.com/sebastianbergmann/exporter/issues",
                "source": "https://github.com/sebastianbergmann/exporter/tree/4.0.4"
            },
            "funding": [
                {
                    "url": "https://github.com/sebastianbergmann",
                    "type": "github"
                }
            ],
            "time": "2021-11-11T14:18:36+00:00"
        },
        {
            "name": "sebastian/global-state",
            "version": "5.0.5",
            "source": {
                "type": "git",
                "url": "https://github.com/sebastianbergmann/global-state.git",
                "reference": "0ca8db5a5fc9c8646244e629625ac486fa286bf2"
            },
            "dist": {
                "type": "zip",
                "url": "https://api.github.com/repos/sebastianbergmann/global-state/zipball/0ca8db5a5fc9c8646244e629625ac486fa286bf2",
                "reference": "0ca8db5a5fc9c8646244e629625ac486fa286bf2",
                "shasum": ""
            },
            "require": {
                "php": ">=7.3",
                "sebastian/object-reflector": "^2.0",
                "sebastian/recursion-context": "^4.0"
            },
            "require-dev": {
                "ext-dom": "*",
                "phpunit/phpunit": "^9.3"
            },
            "suggest": {
                "ext-uopz": "*"
            },
            "type": "library",
            "extra": {
                "branch-alias": {
                    "dev-master": "5.0-dev"
                }
            },
            "autoload": {
                "classmap": [
                    "src/"
                ]
            },
            "notification-url": "https://packagist.org/downloads/",
            "license": [
                "BSD-3-Clause"
            ],
            "authors": [
                {
                    "name": "Sebastian Bergmann",
                    "email": "sebastian@phpunit.de"
                }
            ],
            "description": "Snapshotting of global state",
            "homepage": "http://www.github.com/sebastianbergmann/global-state",
            "keywords": [
                "global state"
            ],
            "support": {
                "issues": "https://github.com/sebastianbergmann/global-state/issues",
                "source": "https://github.com/sebastianbergmann/global-state/tree/5.0.5"
            },
            "funding": [
                {
                    "url": "https://github.com/sebastianbergmann",
                    "type": "github"
                }
            ],
            "time": "2022-02-14T08:28:10+00:00"
        },
        {
            "name": "sebastian/lines-of-code",
            "version": "1.0.4",
            "source": {
                "type": "git",
                "url": "https://github.com/sebastianbergmann/lines-of-code.git",
                "reference": "e1e4a170560925c26d424b6a03aed157e7dcc5c5"
            },
            "dist": {
                "type": "zip",
                "url": "https://api.github.com/repos/sebastianbergmann/lines-of-code/zipball/e1e4a170560925c26d424b6a03aed157e7dcc5c5",
                "reference": "e1e4a170560925c26d424b6a03aed157e7dcc5c5",
                "shasum": ""
            },
            "require": {
                "nikic/php-parser": "^4.18 || ^5.0",
                "php": ">=7.3"
            },
            "require-dev": {
                "phpunit/phpunit": "^9.3"
            },
            "type": "library",
            "extra": {
                "branch-alias": {
                    "dev-master": "1.0-dev"
                }
            },
            "autoload": {
                "classmap": [
                    "src/"
                ]
            },
            "notification-url": "https://packagist.org/downloads/",
            "license": [
                "BSD-3-Clause"
            ],
            "authors": [
                {
                    "name": "Sebastian Bergmann",
                    "email": "sebastian@phpunit.de",
                    "role": "lead"
                }
            ],
            "description": "Library for counting the lines of code in PHP source code",
            "homepage": "https://github.com/sebastianbergmann/lines-of-code",
            "support": {
                "issues": "https://github.com/sebastianbergmann/lines-of-code/issues",
                "source": "https://github.com/sebastianbergmann/lines-of-code/tree/1.0.4"
            },
            "funding": [
                {
                    "url": "https://github.com/sebastianbergmann",
                    "type": "github"
                }
            ],
            "time": "2023-12-22T06:20:34+00:00"
        },
        {
            "name": "sebastian/object-enumerator",
            "version": "4.0.4",
            "source": {
                "type": "git",
                "url": "https://github.com/sebastianbergmann/object-enumerator.git",
                "reference": "5c9eeac41b290a3712d88851518825ad78f45c71"
            },
            "dist": {
                "type": "zip",
                "url": "https://api.github.com/repos/sebastianbergmann/object-enumerator/zipball/5c9eeac41b290a3712d88851518825ad78f45c71",
                "reference": "5c9eeac41b290a3712d88851518825ad78f45c71",
                "shasum": ""
            },
            "require": {
                "php": ">=7.3",
                "sebastian/object-reflector": "^2.0",
                "sebastian/recursion-context": "^4.0"
            },
            "require-dev": {
                "phpunit/phpunit": "^9.3"
            },
            "type": "library",
            "extra": {
                "branch-alias": {
                    "dev-master": "4.0-dev"
                }
            },
            "autoload": {
                "classmap": [
                    "src/"
                ]
            },
            "notification-url": "https://packagist.org/downloads/",
            "license": [
                "BSD-3-Clause"
            ],
            "authors": [
                {
                    "name": "Sebastian Bergmann",
                    "email": "sebastian@phpunit.de"
                }
            ],
            "description": "Traverses array structures and object graphs to enumerate all referenced objects",
            "homepage": "https://github.com/sebastianbergmann/object-enumerator/",
            "support": {
                "issues": "https://github.com/sebastianbergmann/object-enumerator/issues",
                "source": "https://github.com/sebastianbergmann/object-enumerator/tree/4.0.4"
            },
            "funding": [
                {
                    "url": "https://github.com/sebastianbergmann",
                    "type": "github"
                }
            ],
            "time": "2020-10-26T13:12:34+00:00"
        },
        {
            "name": "sebastian/object-reflector",
            "version": "2.0.4",
            "source": {
                "type": "git",
                "url": "https://github.com/sebastianbergmann/object-reflector.git",
                "reference": "b4f479ebdbf63ac605d183ece17d8d7fe49c15c7"
            },
            "dist": {
                "type": "zip",
                "url": "https://api.github.com/repos/sebastianbergmann/object-reflector/zipball/b4f479ebdbf63ac605d183ece17d8d7fe49c15c7",
                "reference": "b4f479ebdbf63ac605d183ece17d8d7fe49c15c7",
                "shasum": ""
            },
            "require": {
                "php": ">=7.3"
            },
            "require-dev": {
                "phpunit/phpunit": "^9.3"
            },
            "type": "library",
            "extra": {
                "branch-alias": {
                    "dev-master": "2.0-dev"
                }
            },
            "autoload": {
                "classmap": [
                    "src/"
                ]
            },
            "notification-url": "https://packagist.org/downloads/",
            "license": [
                "BSD-3-Clause"
            ],
            "authors": [
                {
                    "name": "Sebastian Bergmann",
                    "email": "sebastian@phpunit.de"
                }
            ],
            "description": "Allows reflection of object attributes, including inherited and non-public ones",
            "homepage": "https://github.com/sebastianbergmann/object-reflector/",
            "support": {
                "issues": "https://github.com/sebastianbergmann/object-reflector/issues",
                "source": "https://github.com/sebastianbergmann/object-reflector/tree/2.0.4"
            },
            "funding": [
                {
                    "url": "https://github.com/sebastianbergmann",
                    "type": "github"
                }
            ],
            "time": "2020-10-26T13:14:26+00:00"
        },
        {
            "name": "sebastian/recursion-context",
            "version": "4.0.4",
            "source": {
                "type": "git",
                "url": "https://github.com/sebastianbergmann/recursion-context.git",
                "reference": "cd9d8cf3c5804de4341c283ed787f099f5506172"
            },
            "dist": {
                "type": "zip",
                "url": "https://api.github.com/repos/sebastianbergmann/recursion-context/zipball/cd9d8cf3c5804de4341c283ed787f099f5506172",
                "reference": "cd9d8cf3c5804de4341c283ed787f099f5506172",
                "shasum": ""
            },
            "require": {
                "php": ">=7.3"
            },
            "require-dev": {
                "phpunit/phpunit": "^9.3"
            },
            "type": "library",
            "extra": {
                "branch-alias": {
                    "dev-master": "4.0-dev"
                }
            },
            "autoload": {
                "classmap": [
                    "src/"
                ]
            },
            "notification-url": "https://packagist.org/downloads/",
            "license": [
                "BSD-3-Clause"
            ],
            "authors": [
                {
                    "name": "Sebastian Bergmann",
                    "email": "sebastian@phpunit.de"
                },
                {
                    "name": "Jeff Welch",
                    "email": "whatthejeff@gmail.com"
                },
                {
                    "name": "Adam Harvey",
                    "email": "aharvey@php.net"
                }
            ],
            "description": "Provides functionality to recursively process PHP variables",
            "homepage": "http://www.github.com/sebastianbergmann/recursion-context",
            "support": {
                "issues": "https://github.com/sebastianbergmann/recursion-context/issues",
                "source": "https://github.com/sebastianbergmann/recursion-context/tree/4.0.4"
            },
            "funding": [
                {
                    "url": "https://github.com/sebastianbergmann",
                    "type": "github"
                }
            ],
            "time": "2020-10-26T13:17:30+00:00"
        },
        {
            "name": "sebastian/resource-operations",
            "version": "3.0.3",
            "source": {
                "type": "git",
                "url": "https://github.com/sebastianbergmann/resource-operations.git",
                "reference": "0f4443cb3a1d92ce809899753bc0d5d5a8dd19a8"
            },
            "dist": {
                "type": "zip",
                "url": "https://api.github.com/repos/sebastianbergmann/resource-operations/zipball/0f4443cb3a1d92ce809899753bc0d5d5a8dd19a8",
                "reference": "0f4443cb3a1d92ce809899753bc0d5d5a8dd19a8",
                "shasum": ""
            },
            "require": {
                "php": ">=7.3"
            },
            "require-dev": {
                "phpunit/phpunit": "^9.0"
            },
            "type": "library",
            "extra": {
                "branch-alias": {
                    "dev-master": "3.0-dev"
                }
            },
            "autoload": {
                "classmap": [
                    "src/"
                ]
            },
            "notification-url": "https://packagist.org/downloads/",
            "license": [
                "BSD-3-Clause"
            ],
            "authors": [
                {
                    "name": "Sebastian Bergmann",
                    "email": "sebastian@phpunit.de"
                }
            ],
            "description": "Provides a list of PHP built-in functions that operate on resources",
            "homepage": "https://www.github.com/sebastianbergmann/resource-operations",
            "support": {
                "issues": "https://github.com/sebastianbergmann/resource-operations/issues",
                "source": "https://github.com/sebastianbergmann/resource-operations/tree/3.0.3"
            },
            "funding": [
                {
                    "url": "https://github.com/sebastianbergmann",
                    "type": "github"
                }
            ],
            "time": "2020-09-28T06:45:17+00:00"
        },
        {
            "name": "sebastian/type",
            "version": "3.0.0",
            "source": {
                "type": "git",
                "url": "https://github.com/sebastianbergmann/type.git",
                "reference": "b233b84bc4465aff7b57cf1c4bc75c86d00d6dad"
            },
            "dist": {
                "type": "zip",
                "url": "https://api.github.com/repos/sebastianbergmann/type/zipball/b233b84bc4465aff7b57cf1c4bc75c86d00d6dad",
                "reference": "b233b84bc4465aff7b57cf1c4bc75c86d00d6dad",
                "shasum": ""
            },
            "require": {
                "php": ">=7.3"
            },
            "require-dev": {
                "phpunit/phpunit": "^9.5"
            },
            "type": "library",
            "extra": {
                "branch-alias": {
                    "dev-master": "3.0-dev"
                }
            },
            "autoload": {
                "classmap": [
                    "src/"
                ]
            },
            "notification-url": "https://packagist.org/downloads/",
            "license": [
                "BSD-3-Clause"
            ],
            "authors": [
                {
                    "name": "Sebastian Bergmann",
                    "email": "sebastian@phpunit.de",
                    "role": "lead"
                }
            ],
            "description": "Collection of value objects that represent the types of the PHP type system",
            "homepage": "https://github.com/sebastianbergmann/type",
            "support": {
                "issues": "https://github.com/sebastianbergmann/type/issues",
                "source": "https://github.com/sebastianbergmann/type/tree/3.0.0"
            },
            "funding": [
                {
                    "url": "https://github.com/sebastianbergmann",
                    "type": "github"
                }
            ],
            "time": "2022-03-15T09:54:48+00:00"
        },
        {
            "name": "sebastian/version",
            "version": "3.0.2",
            "source": {
                "type": "git",
                "url": "https://github.com/sebastianbergmann/version.git",
                "reference": "c6c1022351a901512170118436c764e473f6de8c"
            },
            "dist": {
                "type": "zip",
                "url": "https://api.github.com/repos/sebastianbergmann/version/zipball/c6c1022351a901512170118436c764e473f6de8c",
                "reference": "c6c1022351a901512170118436c764e473f6de8c",
                "shasum": ""
            },
            "require": {
                "php": ">=7.3"
            },
            "type": "library",
            "extra": {
                "branch-alias": {
                    "dev-master": "3.0-dev"
                }
            },
            "autoload": {
                "classmap": [
                    "src/"
                ]
            },
            "notification-url": "https://packagist.org/downloads/",
            "license": [
                "BSD-3-Clause"
            ],
            "authors": [
                {
                    "name": "Sebastian Bergmann",
                    "email": "sebastian@phpunit.de",
                    "role": "lead"
                }
            ],
            "description": "Library that helps with managing the version number of Git-hosted PHP projects",
            "homepage": "https://github.com/sebastianbergmann/version",
            "support": {
                "issues": "https://github.com/sebastianbergmann/version/issues",
                "source": "https://github.com/sebastianbergmann/version/tree/3.0.2"
            },
            "funding": [
                {
                    "url": "https://github.com/sebastianbergmann",
                    "type": "github"
                }
            ],
            "time": "2020-09-28T06:39:44+00:00"
        },
        {
            "name": "shipmonk/name-collision-detector",
            "version": "2.1.0",
            "source": {
                "type": "git",
                "url": "https://github.com/shipmonk-rnd/name-collision-detector.git",
                "reference": "322993a0b057457ab363929c3ca37bce6eb4affb"
            },
            "dist": {
                "type": "zip",
                "url": "https://api.github.com/repos/shipmonk-rnd/name-collision-detector/zipball/322993a0b057457ab363929c3ca37bce6eb4affb",
                "reference": "322993a0b057457ab363929c3ca37bce6eb4affb",
                "shasum": ""
            },
            "require": {
                "ext-tokenizer": "*",
                "nette/schema": "^1.1.0",
                "php": "^7.2 || ^8.0"
            },
            "require-dev": {
                "editorconfig-checker/editorconfig-checker": "^10.3.0",
                "ergebnis/composer-normalize": "^2.19",
                "phpstan/phpstan": "^1.8.7",
                "phpstan/phpstan-phpunit": "^1.1.1",
                "phpstan/phpstan-strict-rules": "^1.2.3",
                "phpunit/phpunit": "^8.5.28 || ^9.5.20",
                "slevomat/coding-standard": "^8.0.1"
            },
            "bin": [
                "bin/detect-collisions"
            ],
            "type": "library",
            "autoload": {
                "psr-4": {
                    "ShipMonk\\NameCollision\\": "src/"
                }
            },
            "notification-url": "https://packagist.org/downloads/",
            "license": [
                "MIT"
            ],
            "description": "Simple tool to find ambiguous classes or any other name duplicates within your project.",
            "keywords": [
                "ambiguous",
                "autoload",
                "autoloading",
                "classname",
                "collision",
                "namespace"
            ],
            "support": {
                "issues": "https://github.com/shipmonk-rnd/name-collision-detector/issues",
                "source": "https://github.com/shipmonk-rnd/name-collision-detector/tree/2.1.0"
            },
            "time": "2023-10-09T12:15:58+00:00"
        },
        {
            "name": "theseer/tokenizer",
            "version": "1.2.1",
            "source": {
                "type": "git",
                "url": "https://github.com/theseer/tokenizer.git",
                "reference": "34a41e998c2183e22995f158c581e7b5e755ab9e"
            },
            "dist": {
                "type": "zip",
                "url": "https://api.github.com/repos/theseer/tokenizer/zipball/34a41e998c2183e22995f158c581e7b5e755ab9e",
                "reference": "34a41e998c2183e22995f158c581e7b5e755ab9e",
                "shasum": ""
            },
            "require": {
                "ext-dom": "*",
                "ext-tokenizer": "*",
                "ext-xmlwriter": "*",
                "php": "^7.2 || ^8.0"
            },
            "type": "library",
            "autoload": {
                "classmap": [
                    "src/"
                ]
            },
            "notification-url": "https://packagist.org/downloads/",
            "license": [
                "BSD-3-Clause"
            ],
            "authors": [
                {
                    "name": "Arne Blankerts",
                    "email": "arne@blankerts.de",
                    "role": "Developer"
                }
            ],
            "description": "A small library for converting tokenized PHP source code into XML and potentially other formats",
            "support": {
                "issues": "https://github.com/theseer/tokenizer/issues",
                "source": "https://github.com/theseer/tokenizer/tree/1.2.1"
            },
            "funding": [
                {
                    "url": "https://github.com/theseer",
                    "type": "github"
                }
            ],
            "time": "2021-07-28T10:34:58+00:00"
        }
    ],
    "aliases": [],
    "minimum-stability": "dev",
    "stability-flags": {
        "jetbrains/phpstorm-stubs": 20
    },
    "prefer-stable": true,
    "prefer-lowest": false,
    "platform": {
        "php": "^8.1",
        "composer-runtime-api": "^2.0"
    },
    "platform-dev": [],
    "platform-overrides": {
        "php": "8.1.99"
    },
    "plugin-api-version": "2.6.0"
}<|MERGE_RESOLUTION|>--- conflicted
+++ resolved
@@ -4,11 +4,7 @@
         "Read more about it at https://getcomposer.org/doc/01-basic-usage.md#installing-dependencies",
         "This file is @generated automatically"
     ],
-<<<<<<< HEAD
-    "content-hash": "6f6d1341cd4cea35a9e8e178afe6ad70",
-=======
-    "content-hash": "706757a900f56462c59454b6f4cb8436",
->>>>>>> bbc6032b
+    "content-hash": "df6c2c42501959b3ad03f0e6279de391",
     "packages": [
         {
             "name": "clue/ndjson-react",
