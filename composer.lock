{
    "_readme": [
        "This file locks the dependencies of your project to a known state",
        "Read more about it at https://getcomposer.org/doc/01-basic-usage.md#installing-dependencies",
        "This file is @generated automatically"
    ],
<<<<<<< HEAD
    "content-hash": "9267555a0e6a7a2f9474a9c1586fb0e8",
=======
    "content-hash": "de1ea0180b987c0cff4911cd21283810",
>>>>>>> b16dbafd
    "packages": [
        {
            "name": "clue/ndjson-react",
            "version": "v1.3.0",
            "source": {
                "type": "git",
                "url": "https://github.com/clue/reactphp-ndjson.git",
                "reference": "392dc165fce93b5bb5c637b67e59619223c931b0"
            },
            "dist": {
                "type": "zip",
                "url": "https://api.github.com/repos/clue/reactphp-ndjson/zipball/392dc165fce93b5bb5c637b67e59619223c931b0",
                "reference": "392dc165fce93b5bb5c637b67e59619223c931b0",
                "shasum": ""
            },
            "require": {
                "php": ">=5.3",
                "react/stream": "^1.2"
            },
            "require-dev": {
                "phpunit/phpunit": "^9.5 || ^5.7 || ^4.8.35",
                "react/event-loop": "^1.2"
            },
            "type": "library",
            "autoload": {
                "psr-4": {
                    "Clue\\React\\NDJson\\": "src/"
                }
            },
            "notification-url": "https://packagist.org/downloads/",
            "license": [
                "MIT"
            ],
            "authors": [
                {
                    "name": "Christian Lück",
                    "email": "christian@clue.engineering"
                }
            ],
            "description": "Streaming newline-delimited JSON (NDJSON) parser and encoder for ReactPHP.",
            "homepage": "https://github.com/clue/reactphp-ndjson",
            "keywords": [
                "NDJSON",
                "json",
                "jsonlines",
                "newline",
                "reactphp",
                "streaming"
            ],
            "support": {
                "issues": "https://github.com/clue/reactphp-ndjson/issues",
                "source": "https://github.com/clue/reactphp-ndjson/tree/v1.3.0"
            },
            "funding": [
                {
                    "url": "https://clue.engineering/support",
                    "type": "custom"
                },
                {
                    "url": "https://github.com/clue",
                    "type": "github"
                }
            ],
            "time": "2022-12-23T10:58:28+00:00"
        },
        {
            "name": "composer/ca-bundle",
            "version": "1.3.7",
            "source": {
                "type": "git",
                "url": "https://github.com/composer/ca-bundle.git",
                "reference": "76e46335014860eec1aa5a724799a00a2e47cc85"
            },
            "dist": {
                "type": "zip",
                "url": "https://api.github.com/repos/composer/ca-bundle/zipball/76e46335014860eec1aa5a724799a00a2e47cc85",
                "reference": "76e46335014860eec1aa5a724799a00a2e47cc85",
                "shasum": ""
            },
            "require": {
                "ext-openssl": "*",
                "ext-pcre": "*",
                "php": "^5.3.2 || ^7.0 || ^8.0"
            },
            "require-dev": {
                "phpstan/phpstan": "^0.12.55",
                "psr/log": "^1.0",
                "symfony/phpunit-bridge": "^4.2 || ^5",
                "symfony/process": "^2.5 || ^3.0 || ^4.0 || ^5.0 || ^6.0"
            },
            "type": "library",
            "extra": {
                "branch-alias": {
                    "dev-main": "1.x-dev"
                }
            },
            "autoload": {
                "psr-4": {
                    "Composer\\CaBundle\\": "src"
                }
            },
            "notification-url": "https://packagist.org/downloads/",
            "license": [
                "MIT"
            ],
            "authors": [
                {
                    "name": "Jordi Boggiano",
                    "email": "j.boggiano@seld.be",
                    "homepage": "http://seld.be"
                }
            ],
            "description": "Lets you find a path to the system CA bundle, and includes a fallback to the Mozilla CA bundle.",
            "keywords": [
                "cabundle",
                "cacert",
                "certificate",
                "ssl",
                "tls"
            ],
            "support": {
                "irc": "irc://irc.freenode.org/composer",
                "issues": "https://github.com/composer/ca-bundle/issues",
                "source": "https://github.com/composer/ca-bundle/tree/1.3.7"
            },
            "funding": [
                {
                    "url": "https://packagist.com",
                    "type": "custom"
                },
                {
                    "url": "https://github.com/composer",
                    "type": "github"
                },
                {
                    "url": "https://tidelift.com/funding/github/packagist/composer/composer",
                    "type": "tidelift"
                }
            ],
            "time": "2023-08-30T09:31:38+00:00"
        },
        {
            "name": "composer/pcre",
            "version": "3.1.0",
            "source": {
                "type": "git",
                "url": "https://github.com/composer/pcre.git",
                "reference": "4bff79ddd77851fe3cdd11616ed3f92841ba5bd2"
            },
            "dist": {
                "type": "zip",
                "url": "https://api.github.com/repos/composer/pcre/zipball/4bff79ddd77851fe3cdd11616ed3f92841ba5bd2",
                "reference": "4bff79ddd77851fe3cdd11616ed3f92841ba5bd2",
                "shasum": ""
            },
            "require": {
                "php": "^7.4 || ^8.0"
            },
            "require-dev": {
                "phpstan/phpstan": "^1.3",
                "phpstan/phpstan-strict-rules": "^1.1",
                "symfony/phpunit-bridge": "^5"
            },
            "type": "library",
            "extra": {
                "branch-alias": {
                    "dev-main": "3.x-dev"
                }
            },
            "autoload": {
                "psr-4": {
                    "Composer\\Pcre\\": "src"
                }
            },
            "notification-url": "https://packagist.org/downloads/",
            "license": [
                "MIT"
            ],
            "authors": [
                {
                    "name": "Jordi Boggiano",
                    "email": "j.boggiano@seld.be",
                    "homepage": "http://seld.be"
                }
            ],
            "description": "PCRE wrapping library that offers type-safe preg_* replacements.",
            "keywords": [
                "PCRE",
                "preg",
                "regex",
                "regular expression"
            ],
            "support": {
                "issues": "https://github.com/composer/pcre/issues",
                "source": "https://github.com/composer/pcre/tree/3.1.0"
            },
            "funding": [
                {
                    "url": "https://packagist.com",
                    "type": "custom"
                },
                {
                    "url": "https://github.com/composer",
                    "type": "github"
                },
                {
                    "url": "https://tidelift.com/funding/github/packagist/composer/composer",
                    "type": "tidelift"
                }
            ],
            "time": "2022-11-17T09:50:14+00:00"
        },
        {
            "name": "composer/xdebug-handler",
            "version": "3.0.3",
            "source": {
                "type": "git",
                "url": "https://github.com/composer/xdebug-handler.git",
                "reference": "ced299686f41dce890debac69273b47ffe98a40c"
            },
            "dist": {
                "type": "zip",
                "url": "https://api.github.com/repos/composer/xdebug-handler/zipball/ced299686f41dce890debac69273b47ffe98a40c",
                "reference": "ced299686f41dce890debac69273b47ffe98a40c",
                "shasum": ""
            },
            "require": {
                "composer/pcre": "^1 || ^2 || ^3",
                "php": "^7.2.5 || ^8.0",
                "psr/log": "^1 || ^2 || ^3"
            },
            "require-dev": {
                "phpstan/phpstan": "^1.0",
                "phpstan/phpstan-strict-rules": "^1.1",
                "symfony/phpunit-bridge": "^6.0"
            },
            "type": "library",
            "autoload": {
                "psr-4": {
                    "Composer\\XdebugHandler\\": "src"
                }
            },
            "notification-url": "https://packagist.org/downloads/",
            "license": [
                "MIT"
            ],
            "authors": [
                {
                    "name": "John Stevenson",
                    "email": "john-stevenson@blueyonder.co.uk"
                }
            ],
            "description": "Restarts a process without Xdebug.",
            "keywords": [
                "Xdebug",
                "performance"
            ],
            "support": {
                "irc": "irc://irc.freenode.org/composer",
                "issues": "https://github.com/composer/xdebug-handler/issues",
                "source": "https://github.com/composer/xdebug-handler/tree/3.0.3"
            },
            "funding": [
                {
                    "url": "https://packagist.com",
                    "type": "custom"
                },
                {
                    "url": "https://github.com/composer",
                    "type": "github"
                },
                {
                    "url": "https://tidelift.com/funding/github/packagist/composer/composer",
                    "type": "tidelift"
                }
            ],
            "time": "2022-02-25T21:32:43+00:00"
        },
        {
            "name": "evenement/evenement",
            "version": "v3.0.1",
            "source": {
                "type": "git",
                "url": "https://github.com/igorw/evenement.git",
                "reference": "531bfb9d15f8aa57454f5f0285b18bec903b8fb7"
            },
            "dist": {
                "type": "zip",
                "url": "https://api.github.com/repos/igorw/evenement/zipball/531bfb9d15f8aa57454f5f0285b18bec903b8fb7",
                "reference": "531bfb9d15f8aa57454f5f0285b18bec903b8fb7",
                "shasum": ""
            },
            "require": {
                "php": ">=7.0"
            },
            "require-dev": {
                "phpunit/phpunit": "^6.0"
            },
            "type": "library",
            "autoload": {
                "psr-0": {
                    "Evenement": "src"
                }
            },
            "notification-url": "https://packagist.org/downloads/",
            "license": [
                "MIT"
            ],
            "authors": [
                {
                    "name": "Igor Wiedler",
                    "email": "igor@wiedler.ch"
                }
            ],
            "description": "Événement is a very simple event dispatching library for PHP",
            "keywords": [
                "event-dispatcher",
                "event-emitter"
            ],
            "support": {
                "issues": "https://github.com/igorw/evenement/issues",
                "source": "https://github.com/igorw/evenement/tree/master"
            },
            "time": "2017-07-23T21:35:13+00:00"
        },
        {
            "name": "fidry/cpu-core-counter",
            "version": "0.5.1",
            "source": {
                "type": "git",
                "url": "https://github.com/theofidry/cpu-core-counter.git",
                "reference": "b58e5a3933e541dc286cc91fc4f3898bbc6f1623"
            },
            "dist": {
                "type": "zip",
                "url": "https://api.github.com/repos/theofidry/cpu-core-counter/zipball/b58e5a3933e541dc286cc91fc4f3898bbc6f1623",
                "reference": "b58e5a3933e541dc286cc91fc4f3898bbc6f1623",
                "shasum": ""
            },
            "require": {
                "php": "^7.2 || ^8.0"
            },
            "require-dev": {
                "fidry/makefile": "^0.2.0",
                "phpstan/extension-installer": "^1.2.0",
                "phpstan/phpstan": "^1.9.2",
                "phpstan/phpstan-deprecation-rules": "^1.0.0",
                "phpstan/phpstan-phpunit": "^1.2.2",
                "phpstan/phpstan-strict-rules": "^1.4.4",
                "phpunit/phpunit": "^9.5.26 || ^8.5.31",
                "theofidry/php-cs-fixer-config": "^1.0",
                "webmozarts/strict-phpunit": "^7.5"
            },
            "type": "library",
            "autoload": {
                "psr-4": {
                    "Fidry\\CpuCoreCounter\\": "src/"
                }
            },
            "notification-url": "https://packagist.org/downloads/",
            "license": [
                "MIT"
            ],
            "authors": [
                {
                    "name": "Théo FIDRY",
                    "email": "theo.fidry@gmail.com"
                }
            ],
            "description": "Tiny utility to get the number of CPU cores.",
            "keywords": [
                "CPU",
                "core"
            ],
            "support": {
                "issues": "https://github.com/theofidry/cpu-core-counter/issues",
                "source": "https://github.com/theofidry/cpu-core-counter/tree/0.5.1"
            },
            "funding": [
                {
                    "url": "https://github.com/theofidry",
                    "type": "github"
                }
            ],
            "time": "2022-12-24T12:35:10+00:00"
        },
        {
            "name": "fig/http-message-util",
            "version": "1.1.5",
            "source": {
                "type": "git",
                "url": "https://github.com/php-fig/http-message-util.git",
                "reference": "9d94dc0154230ac39e5bf89398b324a86f63f765"
            },
            "dist": {
                "type": "zip",
                "url": "https://api.github.com/repos/php-fig/http-message-util/zipball/9d94dc0154230ac39e5bf89398b324a86f63f765",
                "reference": "9d94dc0154230ac39e5bf89398b324a86f63f765",
                "shasum": ""
            },
            "require": {
                "php": "^5.3 || ^7.0 || ^8.0"
            },
            "suggest": {
                "psr/http-message": "The package containing the PSR-7 interfaces"
            },
            "type": "library",
            "extra": {
                "branch-alias": {
                    "dev-master": "1.1.x-dev"
                }
            },
            "autoload": {
                "psr-4": {
                    "Fig\\Http\\Message\\": "src/"
                }
            },
            "notification-url": "https://packagist.org/downloads/",
            "license": [
                "MIT"
            ],
            "authors": [
                {
                    "name": "PHP-FIG",
                    "homepage": "https://www.php-fig.org/"
                }
            ],
            "description": "Utility classes and constants for use with PSR-7 (psr/http-message)",
            "keywords": [
                "http",
                "http-message",
                "psr",
                "psr-7",
                "request",
                "response"
            ],
            "support": {
                "issues": "https://github.com/php-fig/http-message-util/issues",
                "source": "https://github.com/php-fig/http-message-util/tree/1.1.5"
            },
            "time": "2020-11-24T22:02:12+00:00"
        },
        {
            "name": "hoa/compiler",
            "version": "3.17.08.08",
            "source": {
                "type": "git",
                "url": "https://github.com/hoaproject/Compiler.git",
                "reference": "aa09caf0bf28adae6654ca6ee415ee2f522672de"
            },
            "dist": {
                "type": "zip",
                "url": "https://api.github.com/repos/hoaproject/Compiler/zipball/aa09caf0bf28adae6654ca6ee415ee2f522672de",
                "reference": "aa09caf0bf28adae6654ca6ee415ee2f522672de",
                "shasum": ""
            },
            "require": {
                "hoa/consistency": "~1.0",
                "hoa/exception": "~1.0",
                "hoa/file": "~1.0",
                "hoa/iterator": "~2.0",
                "hoa/math": "~1.0",
                "hoa/protocol": "~1.0",
                "hoa/regex": "~1.0",
                "hoa/visitor": "~2.0"
            },
            "require-dev": {
                "hoa/json": "~2.0",
                "hoa/test": "~2.0"
            },
            "type": "library",
            "extra": {
                "branch-alias": {
                    "dev-master": "3.x-dev"
                }
            },
            "autoload": {
                "psr-4": {
                    "Hoa\\Compiler\\": "."
                }
            },
            "notification-url": "https://packagist.org/downloads/",
            "license": [
                "BSD-3-Clause"
            ],
            "authors": [
                {
                    "name": "Ivan Enderlin",
                    "email": "ivan.enderlin@hoa-project.net"
                },
                {
                    "name": "Hoa community",
                    "homepage": "https://hoa-project.net/"
                }
            ],
            "description": "The Hoa\\Compiler library.",
            "homepage": "https://hoa-project.net/",
            "keywords": [
                "algebraic",
                "ast",
                "compiler",
                "context-free",
                "coverage",
                "exhaustive",
                "grammar",
                "isotropic",
                "language",
                "lexer",
                "library",
                "ll1",
                "llk",
                "parser",
                "pp",
                "random",
                "regular",
                "rule",
                "sampler",
                "syntax",
                "token",
                "trace",
                "uniform"
            ],
            "support": {
                "docs": "https://central.hoa-project.net/Documentation/Library/Compiler",
                "email": "support@hoa-project.net",
                "forum": "https://users.hoa-project.net/",
                "irc": "irc://chat.freenode.net/hoaproject",
                "issues": "https://github.com/hoaproject/Compiler/issues",
                "source": "https://central.hoa-project.net/Resource/Library/Compiler"
            },
            "abandoned": true,
            "time": "2017-08-08T07:44:07+00:00"
        },
        {
            "name": "hoa/consistency",
            "version": "1.17.05.02",
            "source": {
                "type": "git",
                "url": "https://github.com/hoaproject/Consistency.git",
                "reference": "fd7d0adc82410507f332516faf655b6ed22e4c2f"
            },
            "dist": {
                "type": "zip",
                "url": "https://api.github.com/repos/hoaproject/Consistency/zipball/fd7d0adc82410507f332516faf655b6ed22e4c2f",
                "reference": "fd7d0adc82410507f332516faf655b6ed22e4c2f",
                "shasum": ""
            },
            "require": {
                "hoa/exception": "~1.0",
                "php": ">=5.5.0"
            },
            "require-dev": {
                "hoa/stream": "~1.0",
                "hoa/test": "~2.0"
            },
            "type": "library",
            "extra": {
                "branch-alias": {
                    "dev-master": "1.x-dev"
                }
            },
            "autoload": {
                "files": [
                    "Prelude.php"
                ],
                "psr-4": {
                    "Hoa\\Consistency\\": "."
                }
            },
            "notification-url": "https://packagist.org/downloads/",
            "license": [
                "BSD-3-Clause"
            ],
            "authors": [
                {
                    "name": "Ivan Enderlin",
                    "email": "ivan.enderlin@hoa-project.net"
                },
                {
                    "name": "Hoa community",
                    "homepage": "https://hoa-project.net/"
                }
            ],
            "description": "The Hoa\\Consistency library.",
            "homepage": "https://hoa-project.net/",
            "keywords": [
                "autoloader",
                "callable",
                "consistency",
                "entity",
                "flex",
                "keyword",
                "library"
            ],
            "support": {
                "docs": "https://central.hoa-project.net/Documentation/Library/Consistency",
                "email": "support@hoa-project.net",
                "forum": "https://users.hoa-project.net/",
                "irc": "irc://chat.freenode.net/hoaproject",
                "issues": "https://github.com/hoaproject/Consistency/issues",
                "source": "https://central.hoa-project.net/Resource/Library/Consistency"
            },
            "abandoned": true,
            "time": "2017-05-02T12:18:12+00:00"
        },
        {
            "name": "hoa/event",
            "version": "1.17.01.13",
            "source": {
                "type": "git",
                "url": "https://github.com/hoaproject/Event.git",
                "reference": "6c0060dced212ffa3af0e34bb46624f990b29c54"
            },
            "dist": {
                "type": "zip",
                "url": "https://api.github.com/repos/hoaproject/Event/zipball/6c0060dced212ffa3af0e34bb46624f990b29c54",
                "reference": "6c0060dced212ffa3af0e34bb46624f990b29c54",
                "shasum": ""
            },
            "require": {
                "hoa/consistency": "~1.0",
                "hoa/exception": "~1.0"
            },
            "require-dev": {
                "hoa/test": "~2.0"
            },
            "type": "library",
            "extra": {
                "branch-alias": {
                    "dev-master": "1.x-dev"
                }
            },
            "autoload": {
                "psr-4": {
                    "Hoa\\Event\\": "."
                }
            },
            "notification-url": "https://packagist.org/downloads/",
            "license": [
                "BSD-3-Clause"
            ],
            "authors": [
                {
                    "name": "Ivan Enderlin",
                    "email": "ivan.enderlin@hoa-project.net"
                },
                {
                    "name": "Hoa community",
                    "homepage": "https://hoa-project.net/"
                }
            ],
            "description": "The Hoa\\Event library.",
            "homepage": "https://hoa-project.net/",
            "keywords": [
                "event",
                "library",
                "listener",
                "observer"
            ],
            "support": {
                "docs": "https://central.hoa-project.net/Documentation/Library/Event",
                "email": "support@hoa-project.net",
                "forum": "https://users.hoa-project.net/",
                "irc": "irc://chat.freenode.net/hoaproject",
                "issues": "https://github.com/hoaproject/Event/issues",
                "source": "https://central.hoa-project.net/Resource/Library/Event"
            },
            "abandoned": true,
            "time": "2017-01-13T15:30:50+00:00"
        },
        {
            "name": "hoa/exception",
            "version": "1.17.01.16",
            "source": {
                "type": "git",
                "url": "https://github.com/hoaproject/Exception.git",
                "reference": "091727d46420a3d7468ef0595651488bfc3a458f"
            },
            "dist": {
                "type": "zip",
                "url": "https://api.github.com/repos/hoaproject/Exception/zipball/091727d46420a3d7468ef0595651488bfc3a458f",
                "reference": "091727d46420a3d7468ef0595651488bfc3a458f",
                "shasum": ""
            },
            "require": {
                "hoa/consistency": "~1.0",
                "hoa/event": "~1.0"
            },
            "require-dev": {
                "hoa/test": "~2.0"
            },
            "type": "library",
            "extra": {
                "branch-alias": {
                    "dev-master": "1.x-dev"
                }
            },
            "autoload": {
                "psr-4": {
                    "Hoa\\Exception\\": "."
                }
            },
            "notification-url": "https://packagist.org/downloads/",
            "license": [
                "BSD-3-Clause"
            ],
            "authors": [
                {
                    "name": "Ivan Enderlin",
                    "email": "ivan.enderlin@hoa-project.net"
                },
                {
                    "name": "Hoa community",
                    "homepage": "https://hoa-project.net/"
                }
            ],
            "description": "The Hoa\\Exception library.",
            "homepage": "https://hoa-project.net/",
            "keywords": [
                "exception",
                "library"
            ],
            "support": {
                "docs": "https://central.hoa-project.net/Documentation/Library/Exception",
                "email": "support@hoa-project.net",
                "forum": "https://users.hoa-project.net/",
                "irc": "irc://chat.freenode.net/hoaproject",
                "issues": "https://github.com/hoaproject/Exception/issues",
                "source": "https://central.hoa-project.net/Resource/Library/Exception"
            },
            "abandoned": true,
            "time": "2017-01-16T07:53:27+00:00"
        },
        {
            "name": "hoa/file",
            "version": "1.17.07.11",
            "source": {
                "type": "git",
                "url": "https://github.com/hoaproject/File.git",
                "reference": "35cb979b779bc54918d2f9a4e02ed6c7a1fa67ca"
            },
            "dist": {
                "type": "zip",
                "url": "https://api.github.com/repos/hoaproject/File/zipball/35cb979b779bc54918d2f9a4e02ed6c7a1fa67ca",
                "reference": "35cb979b779bc54918d2f9a4e02ed6c7a1fa67ca",
                "shasum": ""
            },
            "require": {
                "hoa/consistency": "~1.0",
                "hoa/event": "~1.0",
                "hoa/exception": "~1.0",
                "hoa/iterator": "~2.0",
                "hoa/stream": "~1.0"
            },
            "require-dev": {
                "hoa/test": "~2.0"
            },
            "type": "library",
            "extra": {
                "branch-alias": {
                    "dev-master": "1.x-dev"
                }
            },
            "autoload": {
                "psr-4": {
                    "Hoa\\File\\": "."
                }
            },
            "notification-url": "https://packagist.org/downloads/",
            "license": [
                "BSD-3-Clause"
            ],
            "authors": [
                {
                    "name": "Ivan Enderlin",
                    "email": "ivan.enderlin@hoa-project.net"
                },
                {
                    "name": "Hoa community",
                    "homepage": "https://hoa-project.net/"
                }
            ],
            "description": "The Hoa\\File library.",
            "homepage": "https://hoa-project.net/",
            "keywords": [
                "Socket",
                "directory",
                "file",
                "finder",
                "library",
                "link",
                "temporary"
            ],
            "support": {
                "docs": "https://central.hoa-project.net/Documentation/Library/File",
                "email": "support@hoa-project.net",
                "forum": "https://users.hoa-project.net/",
                "irc": "irc://chat.freenode.net/hoaproject",
                "issues": "https://github.com/hoaproject/File/issues",
                "source": "https://central.hoa-project.net/Resource/Library/File"
            },
            "abandoned": true,
            "time": "2017-07-11T07:42:15+00:00"
        },
        {
            "name": "hoa/iterator",
            "version": "2.17.01.10",
            "source": {
                "type": "git",
                "url": "https://github.com/hoaproject/Iterator.git",
                "reference": "d1120ba09cb4ccd049c86d10058ab94af245f0cc"
            },
            "dist": {
                "type": "zip",
                "url": "https://api.github.com/repos/hoaproject/Iterator/zipball/d1120ba09cb4ccd049c86d10058ab94af245f0cc",
                "reference": "d1120ba09cb4ccd049c86d10058ab94af245f0cc",
                "shasum": ""
            },
            "require": {
                "hoa/consistency": "~1.0",
                "hoa/exception": "~1.0"
            },
            "require-dev": {
                "hoa/test": "~2.0"
            },
            "type": "library",
            "extra": {
                "branch-alias": {
                    "dev-master": "2.x-dev"
                }
            },
            "autoload": {
                "psr-4": {
                    "Hoa\\Iterator\\": "."
                }
            },
            "notification-url": "https://packagist.org/downloads/",
            "license": [
                "BSD-3-Clause"
            ],
            "authors": [
                {
                    "name": "Ivan Enderlin",
                    "email": "ivan.enderlin@hoa-project.net"
                },
                {
                    "name": "Hoa community",
                    "homepage": "https://hoa-project.net/"
                }
            ],
            "description": "The Hoa\\Iterator library.",
            "homepage": "https://hoa-project.net/",
            "keywords": [
                "iterator",
                "library"
            ],
            "support": {
                "docs": "https://central.hoa-project.net/Documentation/Library/Iterator",
                "email": "support@hoa-project.net",
                "forum": "https://users.hoa-project.net/",
                "irc": "irc://chat.freenode.net/hoaproject",
                "issues": "https://github.com/hoaproject/Iterator/issues",
                "source": "https://central.hoa-project.net/Resource/Library/Iterator"
            },
            "abandoned": true,
            "time": "2017-01-10T10:34:47+00:00"
        },
        {
            "name": "hoa/math",
            "version": "1.17.05.16",
            "source": {
                "type": "git",
                "url": "https://github.com/hoaproject/Math.git",
                "reference": "7150785d30f5d565704912116a462e9f5bc83a0c"
            },
            "dist": {
                "type": "zip",
                "url": "https://api.github.com/repos/hoaproject/Math/zipball/7150785d30f5d565704912116a462e9f5bc83a0c",
                "reference": "7150785d30f5d565704912116a462e9f5bc83a0c",
                "shasum": ""
            },
            "require": {
                "hoa/compiler": "~3.0",
                "hoa/consistency": "~1.0",
                "hoa/exception": "~1.0",
                "hoa/iterator": "~2.0",
                "hoa/protocol": "~1.0",
                "hoa/zformat": "~1.0"
            },
            "require-dev": {
                "hoa/test": "~2.0"
            },
            "type": "library",
            "extra": {
                "branch-alias": {
                    "dev-master": "1.x-dev"
                }
            },
            "autoload": {
                "psr-4": {
                    "Hoa\\Math\\": "."
                }
            },
            "notification-url": "https://packagist.org/downloads/",
            "license": [
                "BSD-3-Clause"
            ],
            "authors": [
                {
                    "name": "Ivan Enderlin",
                    "email": "ivan.enderlin@hoa-project.net"
                },
                {
                    "name": "Hoa community",
                    "homepage": "https://hoa-project.net/"
                }
            ],
            "description": "The Hoa\\Math library.",
            "homepage": "https://hoa-project.net/",
            "keywords": [
                "arrangement",
                "combination",
                "combinatorics",
                "counting",
                "library",
                "math",
                "permutation",
                "sampler",
                "set"
            ],
            "support": {
                "docs": "https://central.hoa-project.net/Documentation/Library/Math",
                "email": "support@hoa-project.net",
                "forum": "https://users.hoa-project.net/",
                "irc": "irc://chat.freenode.net/hoaproject",
                "issues": "https://github.com/hoaproject/Math/issues",
                "source": "https://central.hoa-project.net/Resource/Library/Math"
            },
            "abandoned": true,
            "time": "2017-05-16T08:02:17+00:00"
        },
        {
            "name": "hoa/protocol",
            "version": "1.17.01.14",
            "source": {
                "type": "git",
                "url": "https://github.com/hoaproject/Protocol.git",
                "reference": "5c2cf972151c45f373230da170ea015deecf19e2"
            },
            "dist": {
                "type": "zip",
                "url": "https://api.github.com/repos/hoaproject/Protocol/zipball/5c2cf972151c45f373230da170ea015deecf19e2",
                "reference": "5c2cf972151c45f373230da170ea015deecf19e2",
                "shasum": ""
            },
            "require": {
                "hoa/consistency": "~1.0",
                "hoa/exception": "~1.0"
            },
            "require-dev": {
                "hoa/test": "~2.0"
            },
            "type": "library",
            "extra": {
                "branch-alias": {
                    "dev-master": "1.x-dev"
                }
            },
            "autoload": {
                "files": [
                    "Wrapper.php"
                ],
                "psr-4": {
                    "Hoa\\Protocol\\": "."
                }
            },
            "notification-url": "https://packagist.org/downloads/",
            "license": [
                "BSD-3-Clause"
            ],
            "authors": [
                {
                    "name": "Ivan Enderlin",
                    "email": "ivan.enderlin@hoa-project.net"
                },
                {
                    "name": "Hoa community",
                    "homepage": "https://hoa-project.net/"
                }
            ],
            "description": "The Hoa\\Protocol library.",
            "homepage": "https://hoa-project.net/",
            "keywords": [
                "library",
                "protocol",
                "resource",
                "stream",
                "wrapper"
            ],
            "support": {
                "docs": "https://central.hoa-project.net/Documentation/Library/Protocol",
                "email": "support@hoa-project.net",
                "forum": "https://users.hoa-project.net/",
                "irc": "irc://chat.freenode.net/hoaproject",
                "issues": "https://github.com/hoaproject/Protocol/issues",
                "source": "https://central.hoa-project.net/Resource/Library/Protocol"
            },
            "abandoned": true,
            "time": "2017-01-14T12:26:10+00:00"
        },
        {
            "name": "hoa/regex",
            "version": "1.17.01.13",
            "source": {
                "type": "git",
                "url": "https://github.com/hoaproject/Regex.git",
                "reference": "7e263a61b6fb45c1d03d8e5ef77668518abd5bec"
            },
            "dist": {
                "type": "zip",
                "url": "https://api.github.com/repos/hoaproject/Regex/zipball/7e263a61b6fb45c1d03d8e5ef77668518abd5bec",
                "reference": "7e263a61b6fb45c1d03d8e5ef77668518abd5bec",
                "shasum": ""
            },
            "require": {
                "hoa/consistency": "~1.0",
                "hoa/exception": "~1.0",
                "hoa/math": "~1.0",
                "hoa/protocol": "~1.0",
                "hoa/ustring": "~4.0",
                "hoa/visitor": "~2.0"
            },
            "type": "library",
            "extra": {
                "branch-alias": {
                    "dev-master": "1.x-dev"
                }
            },
            "autoload": {
                "psr-4": {
                    "Hoa\\Regex\\": "."
                }
            },
            "notification-url": "https://packagist.org/downloads/",
            "license": [
                "BSD-3-Clause"
            ],
            "authors": [
                {
                    "name": "Ivan Enderlin",
                    "email": "ivan.enderlin@hoa-project.net"
                },
                {
                    "name": "Hoa community",
                    "homepage": "https://hoa-project.net/"
                }
            ],
            "description": "The Hoa\\Regex library.",
            "homepage": "https://hoa-project.net/",
            "keywords": [
                "compiler",
                "library",
                "regex"
            ],
            "support": {
                "docs": "https://central.hoa-project.net/Documentation/Library/Regex",
                "email": "support@hoa-project.net",
                "forum": "https://users.hoa-project.net/",
                "irc": "irc://chat.freenode.net/hoaproject",
                "issues": "https://github.com/hoaproject/Regex/issues",
                "source": "https://central.hoa-project.net/Resource/Library/Regex"
            },
            "abandoned": true,
            "time": "2017-01-13T16:10:24+00:00"
        },
        {
            "name": "hoa/stream",
            "version": "1.17.02.21",
            "source": {
                "type": "git",
                "url": "https://github.com/hoaproject/Stream.git",
                "reference": "3293cfffca2de10525df51436adf88a559151d82"
            },
            "dist": {
                "type": "zip",
                "url": "https://api.github.com/repos/hoaproject/Stream/zipball/3293cfffca2de10525df51436adf88a559151d82",
                "reference": "3293cfffca2de10525df51436adf88a559151d82",
                "shasum": ""
            },
            "require": {
                "hoa/consistency": "~1.0",
                "hoa/event": "~1.0",
                "hoa/exception": "~1.0",
                "hoa/protocol": "~1.0"
            },
            "require-dev": {
                "hoa/test": "~2.0"
            },
            "type": "library",
            "extra": {
                "branch-alias": {
                    "dev-master": "1.x-dev"
                }
            },
            "autoload": {
                "psr-4": {
                    "Hoa\\Stream\\": "."
                }
            },
            "notification-url": "https://packagist.org/downloads/",
            "license": [
                "BSD-3-Clause"
            ],
            "authors": [
                {
                    "name": "Ivan Enderlin",
                    "email": "ivan.enderlin@hoa-project.net"
                },
                {
                    "name": "Hoa community",
                    "homepage": "https://hoa-project.net/"
                }
            ],
            "description": "The Hoa\\Stream library.",
            "homepage": "https://hoa-project.net/",
            "keywords": [
                "Context",
                "bucket",
                "composite",
                "filter",
                "in",
                "library",
                "out",
                "protocol",
                "stream",
                "wrapper"
            ],
            "support": {
                "docs": "https://central.hoa-project.net/Documentation/Library/Stream",
                "email": "support@hoa-project.net",
                "forum": "https://users.hoa-project.net/",
                "irc": "irc://chat.freenode.net/hoaproject",
                "issues": "https://github.com/hoaproject/Stream/issues",
                "source": "https://central.hoa-project.net/Resource/Library/Stream"
            },
            "abandoned": true,
            "time": "2017-02-21T16:01:06+00:00"
        },
        {
            "name": "hoa/ustring",
            "version": "4.17.01.16",
            "source": {
                "type": "git",
                "url": "https://github.com/hoaproject/Ustring.git",
                "reference": "e6326e2739178799b1fe3fdd92029f9517fa17a0"
            },
            "dist": {
                "type": "zip",
                "url": "https://api.github.com/repos/hoaproject/Ustring/zipball/e6326e2739178799b1fe3fdd92029f9517fa17a0",
                "reference": "e6326e2739178799b1fe3fdd92029f9517fa17a0",
                "shasum": ""
            },
            "require": {
                "hoa/consistency": "~1.0",
                "hoa/exception": "~1.0"
            },
            "require-dev": {
                "hoa/test": "~2.0"
            },
            "suggest": {
                "ext-iconv": "ext/iconv must be present (or a third implementation) to use Hoa\\Ustring::transcode().",
                "ext-intl": "To get a better Hoa\\Ustring::toAscii() and Hoa\\Ustring::compareTo()."
            },
            "type": "library",
            "extra": {
                "branch-alias": {
                    "dev-master": "4.x-dev"
                }
            },
            "autoload": {
                "psr-4": {
                    "Hoa\\Ustring\\": "."
                }
            },
            "notification-url": "https://packagist.org/downloads/",
            "license": [
                "BSD-3-Clause"
            ],
            "authors": [
                {
                    "name": "Ivan Enderlin",
                    "email": "ivan.enderlin@hoa-project.net"
                },
                {
                    "name": "Hoa community",
                    "homepage": "https://hoa-project.net/"
                }
            ],
            "description": "The Hoa\\Ustring library.",
            "homepage": "https://hoa-project.net/",
            "keywords": [
                "library",
                "search",
                "string",
                "unicode"
            ],
            "support": {
                "docs": "https://central.hoa-project.net/Documentation/Library/Ustring",
                "email": "support@hoa-project.net",
                "forum": "https://users.hoa-project.net/",
                "irc": "irc://chat.freenode.net/hoaproject",
                "issues": "https://github.com/hoaproject/Ustring/issues",
                "source": "https://central.hoa-project.net/Resource/Library/Ustring"
            },
            "abandoned": true,
            "time": "2017-01-16T07:08:25+00:00"
        },
        {
            "name": "hoa/visitor",
            "version": "2.17.01.16",
            "source": {
                "type": "git",
                "url": "https://github.com/hoaproject/Visitor.git",
                "reference": "c18fe1cbac98ae449e0d56e87469103ba08f224a"
            },
            "dist": {
                "type": "zip",
                "url": "https://api.github.com/repos/hoaproject/Visitor/zipball/c18fe1cbac98ae449e0d56e87469103ba08f224a",
                "reference": "c18fe1cbac98ae449e0d56e87469103ba08f224a",
                "shasum": ""
            },
            "require": {
                "hoa/consistency": "~1.0"
            },
            "require-dev": {
                "hoa/test": "~2.0"
            },
            "type": "library",
            "extra": {
                "branch-alias": {
                    "dev-master": "2.x-dev"
                }
            },
            "autoload": {
                "psr-4": {
                    "Hoa\\Visitor\\": "."
                }
            },
            "notification-url": "https://packagist.org/downloads/",
            "license": [
                "BSD-3-Clause"
            ],
            "authors": [
                {
                    "name": "Ivan Enderlin",
                    "email": "ivan.enderlin@hoa-project.net"
                },
                {
                    "name": "Hoa community",
                    "homepage": "https://hoa-project.net/"
                }
            ],
            "description": "The Hoa\\Visitor library.",
            "homepage": "https://hoa-project.net/",
            "keywords": [
                "library",
                "structure",
                "visit",
                "visitor"
            ],
            "support": {
                "docs": "https://central.hoa-project.net/Documentation/Library/Visitor",
                "email": "support@hoa-project.net",
                "forum": "https://users.hoa-project.net/",
                "irc": "irc://chat.freenode.net/hoaproject",
                "issues": "https://github.com/hoaproject/Visitor/issues",
                "source": "https://central.hoa-project.net/Resource/Library/Visitor"
            },
            "abandoned": true,
            "time": "2017-01-16T07:02:03+00:00"
        },
        {
            "name": "hoa/zformat",
            "version": "1.17.01.10",
            "source": {
                "type": "git",
                "url": "https://github.com/hoaproject/Zformat.git",
                "reference": "522c381a2a075d4b9dbb42eb4592dd09520e4ac2"
            },
            "dist": {
                "type": "zip",
                "url": "https://api.github.com/repos/hoaproject/Zformat/zipball/522c381a2a075d4b9dbb42eb4592dd09520e4ac2",
                "reference": "522c381a2a075d4b9dbb42eb4592dd09520e4ac2",
                "shasum": ""
            },
            "require": {
                "hoa/consistency": "~1.0",
                "hoa/exception": "~1.0"
            },
            "type": "library",
            "extra": {
                "branch-alias": {
                    "dev-master": "1.x-dev"
                }
            },
            "autoload": {
                "psr-4": {
                    "Hoa\\Zformat\\": "."
                }
            },
            "notification-url": "https://packagist.org/downloads/",
            "license": [
                "BSD-3-Clause"
            ],
            "authors": [
                {
                    "name": "Ivan Enderlin",
                    "email": "ivan.enderlin@hoa-project.net"
                },
                {
                    "name": "Hoa community",
                    "homepage": "https://hoa-project.net/"
                }
            ],
            "description": "The Hoa\\Zformat library.",
            "homepage": "https://hoa-project.net/",
            "keywords": [
                "library",
                "parameter",
                "zformat"
            ],
            "support": {
                "docs": "https://central.hoa-project.net/Documentation/Library/Zformat",
                "email": "support@hoa-project.net",
                "forum": "https://users.hoa-project.net/",
                "irc": "irc://chat.freenode.net/hoaproject",
                "issues": "https://github.com/hoaproject/Zformat/issues",
                "source": "https://central.hoa-project.net/Resource/Library/Zformat"
            },
            "abandoned": true,
            "time": "2017-01-10T10:39:54+00:00"
        },
        {
            "name": "jetbrains/phpstorm-stubs",
            "version": "dev-master",
            "source": {
                "type": "git",
                "url": "https://github.com/JetBrains/phpstorm-stubs.git",
                "reference": "9608c953230b08f07b703ecfe459cc58d5421437"
            },
            "dist": {
                "type": "zip",
                "url": "https://api.github.com/repos/JetBrains/phpstorm-stubs/zipball/9608c953230b08f07b703ecfe459cc58d5421437",
                "reference": "9608c953230b08f07b703ecfe459cc58d5421437",
                "shasum": ""
            },
            "require-dev": {
                "friendsofphp/php-cs-fixer": "v3.46.0",
                "nikic/php-parser": "v5.0.0",
                "phpdocumentor/reflection-docblock": "5.3.0",
                "phpunit/phpunit": "10.5.5"
            },
            "default-branch": true,
            "type": "library",
            "autoload": {
                "files": [
                    "PhpStormStubsMap.php"
                ]
            },
            "notification-url": "https://packagist.org/downloads/",
            "license": [
                "Apache-2.0"
            ],
            "description": "PHP runtime & extensions header files for PhpStorm",
            "homepage": "https://www.jetbrains.com/phpstorm",
            "keywords": [
                "autocomplete",
                "code",
                "inference",
                "inspection",
                "jetbrains",
                "phpstorm",
                "stubs",
                "type"
            ],
            "support": {
                "source": "https://github.com/JetBrains/phpstorm-stubs/tree/master"
            },
            "time": "2024-03-15T12:01:43+00:00"
        },
        {
            "name": "nette/bootstrap",
            "version": "v3.1.4",
            "source": {
                "type": "git",
                "url": "https://github.com/nette/bootstrap.git",
                "reference": "1a7965b4ee401ad0e3f673b9c016d2481afdc280"
            },
            "dist": {
                "type": "zip",
                "url": "https://api.github.com/repos/nette/bootstrap/zipball/1a7965b4ee401ad0e3f673b9c016d2481afdc280",
                "reference": "1a7965b4ee401ad0e3f673b9c016d2481afdc280",
                "shasum": ""
            },
            "require": {
                "nette/di": "^3.0.5",
                "nette/utils": "^3.2.1 || ^4.0",
                "php": ">=7.2 <8.3"
            },
            "conflict": {
                "tracy/tracy": "<2.6"
            },
            "require-dev": {
                "latte/latte": "^2.8",
                "nette/application": "^3.1",
                "nette/caching": "^3.0",
                "nette/database": "^3.0",
                "nette/forms": "^3.0",
                "nette/http": "^3.0",
                "nette/mail": "^3.0",
                "nette/robot-loader": "^3.0",
                "nette/safe-stream": "^2.2",
                "nette/security": "^3.0",
                "nette/tester": "^2.0",
                "phpstan/phpstan-nette": "^0.12",
                "tracy/tracy": "^2.6"
            },
            "suggest": {
                "nette/robot-loader": "to use Configurator::createRobotLoader()",
                "tracy/tracy": "to use Configurator::enableTracy()"
            },
            "type": "library",
            "extra": {
                "branch-alias": {
                    "dev-master": "3.1-dev"
                }
            },
            "autoload": {
                "classmap": [
                    "src/"
                ]
            },
            "notification-url": "https://packagist.org/downloads/",
            "license": [
                "BSD-3-Clause",
                "GPL-2.0-only",
                "GPL-3.0-only"
            ],
            "authors": [
                {
                    "name": "David Grudl",
                    "homepage": "https://davidgrudl.com"
                },
                {
                    "name": "Nette Community",
                    "homepage": "https://nette.org/contributors"
                }
            ],
            "description": "🅱  Nette Bootstrap: the simple way to configure and bootstrap your Nette application.",
            "homepage": "https://nette.org",
            "keywords": [
                "bootstrapping",
                "configurator",
                "nette"
            ],
            "support": {
                "issues": "https://github.com/nette/bootstrap/issues",
                "source": "https://github.com/nette/bootstrap/tree/v3.1.4"
            },
            "time": "2022-12-14T15:23:02+00:00"
        },
        {
            "name": "nette/di",
            "version": "v3.1.5",
            "source": {
                "type": "git",
                "url": "https://github.com/nette/di.git",
                "reference": "00ea0afa643b3b4383a5cd1a322656c989ade498"
            },
            "dist": {
                "type": "zip",
                "url": "https://api.github.com/repos/nette/di/zipball/00ea0afa643b3b4383a5cd1a322656c989ade498",
                "reference": "00ea0afa643b3b4383a5cd1a322656c989ade498",
                "shasum": ""
            },
            "require": {
                "ext-tokenizer": "*",
                "nette/neon": "^3.3 || ^4.0",
                "nette/php-generator": "^3.5.4 || ^4.0",
                "nette/robot-loader": "^3.2 || ~4.0.0",
                "nette/schema": "^1.2",
                "nette/utils": "^3.2.5 || ~4.0.0",
                "php": "7.2 - 8.3"
            },
            "require-dev": {
                "nette/tester": "^2.4",
                "phpstan/phpstan": "^1.0",
                "tracy/tracy": "^2.9"
            },
            "type": "library",
            "extra": {
                "branch-alias": {
                    "dev-master": "3.1-dev"
                }
            },
            "autoload": {
                "classmap": [
                    "src/"
                ]
            },
            "notification-url": "https://packagist.org/downloads/",
            "license": [
                "BSD-3-Clause",
                "GPL-2.0-only",
                "GPL-3.0-only"
            ],
            "authors": [
                {
                    "name": "David Grudl",
                    "homepage": "https://davidgrudl.com"
                },
                {
                    "name": "Nette Community",
                    "homepage": "https://nette.org/contributors"
                }
            ],
            "description": "💎 Nette Dependency Injection Container: Flexible, compiled and full-featured DIC with perfectly usable autowiring and support for all new PHP features.",
            "homepage": "https://nette.org",
            "keywords": [
                "compiled",
                "di",
                "dic",
                "factory",
                "ioc",
                "nette",
                "static"
            ],
            "support": {
                "issues": "https://github.com/nette/di/issues",
                "source": "https://github.com/nette/di/tree/v3.1.5"
            },
            "time": "2023-10-02T19:58:38+00:00"
        },
        {
            "name": "nette/finder",
            "version": "v2.6.0",
            "source": {
                "type": "git",
                "url": "https://github.com/nette/finder.git",
                "reference": "991aefb42860abeab8e003970c3809a9d83cb932"
            },
            "dist": {
                "type": "zip",
                "url": "https://api.github.com/repos/nette/finder/zipball/991aefb42860abeab8e003970c3809a9d83cb932",
                "reference": "991aefb42860abeab8e003970c3809a9d83cb932",
                "shasum": ""
            },
            "require": {
                "nette/utils": "^2.4 || ^3.0",
                "php": ">=7.1"
            },
            "conflict": {
                "nette/nette": "<2.2"
            },
            "require-dev": {
                "nette/tester": "^2.0",
                "phpstan/phpstan": "^0.12",
                "tracy/tracy": "^2.3"
            },
            "type": "library",
            "extra": {
                "branch-alias": {
                    "dev-master": "2.6-dev"
                }
            },
            "autoload": {
                "classmap": [
                    "src/"
                ]
            },
            "notification-url": "https://packagist.org/downloads/",
            "license": [
                "BSD-3-Clause",
                "GPL-2.0-only",
                "GPL-3.0-only"
            ],
            "authors": [
                {
                    "name": "David Grudl",
                    "homepage": "https://davidgrudl.com"
                },
                {
                    "name": "Nette Community",
                    "homepage": "https://nette.org/contributors"
                }
            ],
            "description": "🔍 Nette Finder: find files and directories with an intuitive API.",
            "homepage": "https://nette.org",
            "keywords": [
                "filesystem",
                "glob",
                "iterator",
                "nette"
            ],
            "support": {
                "issues": "https://github.com/nette/finder/issues",
                "source": "https://github.com/nette/finder/tree/v2.6.0"
            },
            "time": "2022-10-13T01:31:15+00:00"
        },
        {
            "name": "nette/neon",
            "version": "v3.3.2",
            "source": {
                "type": "git",
                "url": "https://github.com/nette/neon.git",
                "reference": "54b287d8c2cdbe577b02e28ca1713e275b05ece2"
            },
            "dist": {
                "type": "zip",
                "url": "https://api.github.com/repos/nette/neon/zipball/54b287d8c2cdbe577b02e28ca1713e275b05ece2",
                "reference": "54b287d8c2cdbe577b02e28ca1713e275b05ece2",
                "shasum": ""
            },
            "require": {
                "ext-json": "*",
                "php": ">=7.1"
            },
            "require-dev": {
                "nette/tester": "^2.0",
                "phpstan/phpstan": "^0.12",
                "tracy/tracy": "^2.7"
            },
            "bin": [
                "bin/neon-lint"
            ],
            "type": "library",
            "extra": {
                "branch-alias": {
                    "dev-master": "3.3-dev"
                }
            },
            "autoload": {
                "classmap": [
                    "src/"
                ]
            },
            "notification-url": "https://packagist.org/downloads/",
            "license": [
                "BSD-3-Clause",
                "GPL-2.0-only",
                "GPL-3.0-only"
            ],
            "authors": [
                {
                    "name": "David Grudl",
                    "homepage": "https://davidgrudl.com"
                },
                {
                    "name": "Nette Community",
                    "homepage": "https://nette.org/contributors"
                }
            ],
            "description": "🍸 Nette NEON: encodes and decodes NEON file format.",
            "homepage": "https://ne-on.org",
            "keywords": [
                "export",
                "import",
                "neon",
                "nette",
                "yaml"
            ],
            "support": {
                "issues": "https://github.com/nette/neon/issues",
                "source": "https://github.com/nette/neon/tree/v3.3.2"
            },
            "time": "2021-11-25T15:57:41+00:00"
        },
        {
            "name": "nette/php-generator",
            "version": "v3.6.5",
            "source": {
                "type": "git",
                "url": "https://github.com/nette/php-generator.git",
                "reference": "9370403f9d9c25b51c4596ded1fbfe70347f7c82"
            },
            "dist": {
                "type": "zip",
                "url": "https://api.github.com/repos/nette/php-generator/zipball/9370403f9d9c25b51c4596ded1fbfe70347f7c82",
                "reference": "9370403f9d9c25b51c4596ded1fbfe70347f7c82",
                "shasum": ""
            },
            "require": {
                "nette/utils": "^3.1.2",
                "php": ">=7.2 <8.2"
            },
            "require-dev": {
                "nette/tester": "^2.4",
                "nikic/php-parser": "^4.13",
                "phpstan/phpstan": "^0.12",
                "tracy/tracy": "^2.8"
            },
            "suggest": {
                "nikic/php-parser": "to use ClassType::withBodiesFrom() & GlobalFunction::withBodyFrom()"
            },
            "type": "library",
            "extra": {
                "branch-alias": {
                    "dev-master": "3.6-dev"
                }
            },
            "autoload": {
                "classmap": [
                    "src/"
                ]
            },
            "notification-url": "https://packagist.org/downloads/",
            "license": [
                "BSD-3-Clause",
                "GPL-2.0-only",
                "GPL-3.0-only"
            ],
            "authors": [
                {
                    "name": "David Grudl",
                    "homepage": "https://davidgrudl.com"
                },
                {
                    "name": "Nette Community",
                    "homepage": "https://nette.org/contributors"
                }
            ],
            "description": "🐘 Nette PHP Generator: generates neat PHP code for you. Supports new PHP 8.1 features.",
            "homepage": "https://nette.org",
            "keywords": [
                "code",
                "nette",
                "php",
                "scaffolding"
            ],
            "support": {
                "issues": "https://github.com/nette/php-generator/issues",
                "source": "https://github.com/nette/php-generator/tree/v3.6.5"
            },
            "time": "2021-11-24T16:23:44+00:00"
        },
        {
            "name": "nette/robot-loader",
            "version": "v3.4.1",
            "source": {
                "type": "git",
                "url": "https://github.com/nette/robot-loader.git",
                "reference": "e2adc334cb958164c050f485d99c44c430f51fe2"
            },
            "dist": {
                "type": "zip",
                "url": "https://api.github.com/repos/nette/robot-loader/zipball/e2adc334cb958164c050f485d99c44c430f51fe2",
                "reference": "e2adc334cb958164c050f485d99c44c430f51fe2",
                "shasum": ""
            },
            "require": {
                "ext-tokenizer": "*",
                "nette/finder": "^2.5 || ^3.0",
                "nette/utils": "^3.0",
                "php": ">=7.1"
            },
            "require-dev": {
                "nette/tester": "^2.0",
                "phpstan/phpstan": "^0.12",
                "tracy/tracy": "^2.3"
            },
            "type": "library",
            "extra": {
                "branch-alias": {
                    "dev-master": "3.4-dev"
                }
            },
            "autoload": {
                "classmap": [
                    "src/"
                ]
            },
            "notification-url": "https://packagist.org/downloads/",
            "license": [
                "BSD-3-Clause",
                "GPL-2.0-only",
                "GPL-3.0-only"
            ],
            "authors": [
                {
                    "name": "David Grudl",
                    "homepage": "https://davidgrudl.com"
                },
                {
                    "name": "Nette Community",
                    "homepage": "https://nette.org/contributors"
                }
            ],
            "description": "🍀 Nette RobotLoader: high performance and comfortable autoloader that will search and autoload classes within your application.",
            "homepage": "https://nette.org",
            "keywords": [
                "autoload",
                "class",
                "interface",
                "nette",
                "trait"
            ],
            "support": {
                "issues": "https://github.com/nette/robot-loader/issues",
                "source": "https://github.com/nette/robot-loader/tree/v3.4.1"
            },
            "time": "2021-08-25T15:53:54+00:00"
        },
        {
            "name": "nette/schema",
            "version": "v1.2.5",
            "source": {
                "type": "git",
                "url": "https://github.com/nette/schema.git",
                "reference": "0462f0166e823aad657c9224d0f849ecac1ba10a"
            },
            "dist": {
                "type": "zip",
                "url": "https://api.github.com/repos/nette/schema/zipball/0462f0166e823aad657c9224d0f849ecac1ba10a",
                "reference": "0462f0166e823aad657c9224d0f849ecac1ba10a",
                "shasum": ""
            },
            "require": {
                "nette/utils": "^2.5.7 || ^3.1.5 ||  ^4.0",
                "php": "7.1 - 8.3"
            },
            "require-dev": {
                "nette/tester": "^2.3 || ^2.4",
                "phpstan/phpstan-nette": "^1.0",
                "tracy/tracy": "^2.7"
            },
            "type": "library",
            "extra": {
                "branch-alias": {
                    "dev-master": "1.2-dev"
                }
            },
            "autoload": {
                "classmap": [
                    "src/"
                ]
            },
            "notification-url": "https://packagist.org/downloads/",
            "license": [
                "BSD-3-Clause",
                "GPL-2.0-only",
                "GPL-3.0-only"
            ],
            "authors": [
                {
                    "name": "David Grudl",
                    "homepage": "https://davidgrudl.com"
                },
                {
                    "name": "Nette Community",
                    "homepage": "https://nette.org/contributors"
                }
            ],
            "description": "📐 Nette Schema: validating data structures against a given Schema.",
            "homepage": "https://nette.org",
            "keywords": [
                "config",
                "nette"
            ],
            "support": {
                "issues": "https://github.com/nette/schema/issues",
                "source": "https://github.com/nette/schema/tree/v1.2.5"
            },
            "time": "2023-10-05T20:37:59+00:00"
        },
        {
            "name": "nette/utils",
            "version": "v3.2.7",
            "source": {
                "type": "git",
                "url": "https://github.com/nette/utils.git",
                "reference": "0af4e3de4df9f1543534beab255ccf459e7a2c99"
            },
            "dist": {
                "type": "zip",
                "url": "https://api.github.com/repos/nette/utils/zipball/0af4e3de4df9f1543534beab255ccf459e7a2c99",
                "reference": "0af4e3de4df9f1543534beab255ccf459e7a2c99",
                "shasum": ""
            },
            "require": {
                "php": ">=7.2 <8.2"
            },
            "conflict": {
                "nette/di": "<3.0.6"
            },
            "require-dev": {
                "nette/tester": "~2.0",
                "phpstan/phpstan": "^1.0",
                "tracy/tracy": "^2.3"
            },
            "suggest": {
                "ext-gd": "to use Image",
                "ext-iconv": "to use Strings::webalize(), toAscii(), chr() and reverse()",
                "ext-intl": "to use Strings::webalize(), toAscii(), normalize() and compare()",
                "ext-json": "to use Nette\\Utils\\Json",
                "ext-mbstring": "to use Strings::lower() etc...",
                "ext-tokenizer": "to use Nette\\Utils\\Reflection::getUseStatements()",
                "ext-xml": "to use Strings::length() etc. when mbstring is not available"
            },
            "type": "library",
            "extra": {
                "branch-alias": {
                    "dev-master": "3.2-dev"
                }
            },
            "autoload": {
                "classmap": [
                    "src/"
                ]
            },
            "notification-url": "https://packagist.org/downloads/",
            "license": [
                "BSD-3-Clause",
                "GPL-2.0-only",
                "GPL-3.0-only"
            ],
            "authors": [
                {
                    "name": "David Grudl",
                    "homepage": "https://davidgrudl.com"
                },
                {
                    "name": "Nette Community",
                    "homepage": "https://nette.org/contributors"
                }
            ],
            "description": "🛠  Nette Utils: lightweight utilities for string & array manipulation, image handling, safe JSON encoding/decoding, validation, slug or strong password generating etc.",
            "homepage": "https://nette.org",
            "keywords": [
                "array",
                "core",
                "datetime",
                "images",
                "json",
                "nette",
                "paginator",
                "password",
                "slugify",
                "string",
                "unicode",
                "utf-8",
                "utility",
                "validation"
            ],
            "support": {
                "issues": "https://github.com/nette/utils/issues",
                "source": "https://github.com/nette/utils/tree/v3.2.7"
            },
            "time": "2022-01-24T11:29:14+00:00"
        },
        {
            "name": "nikic/php-parser",
            "version": "v4.19.1",
            "source": {
                "type": "git",
                "url": "https://github.com/nikic/PHP-Parser.git",
                "reference": "4e1b88d21c69391150ace211e9eaf05810858d0b"
            },
            "dist": {
                "type": "zip",
                "url": "https://api.github.com/repos/nikic/PHP-Parser/zipball/4e1b88d21c69391150ace211e9eaf05810858d0b",
                "reference": "4e1b88d21c69391150ace211e9eaf05810858d0b",
                "shasum": ""
            },
            "require": {
                "ext-tokenizer": "*",
                "php": ">=7.1"
            },
            "require-dev": {
                "ircmaxell/php-yacc": "^0.0.7",
                "phpunit/phpunit": "^6.5 || ^7.0 || ^8.0 || ^9.0"
            },
            "bin": [
                "bin/php-parse"
            ],
            "type": "library",
            "extra": {
                "branch-alias": {
                    "dev-master": "4.9-dev"
                }
            },
            "autoload": {
                "psr-4": {
                    "PhpParser\\": "lib/PhpParser"
                }
            },
            "notification-url": "https://packagist.org/downloads/",
            "license": [
                "BSD-3-Clause"
            ],
            "authors": [
                {
                    "name": "Nikita Popov"
                }
            ],
            "description": "A PHP parser written in PHP",
            "keywords": [
                "parser",
                "php"
            ],
            "support": {
                "issues": "https://github.com/nikic/PHP-Parser/issues",
                "source": "https://github.com/nikic/PHP-Parser/tree/v4.19.1"
            },
            "time": "2024-03-17T08:10:35+00:00"
        },
        {
            "name": "ondram/ci-detector",
            "version": "3.5.1",
            "source": {
                "type": "git",
                "url": "https://github.com/OndraM/ci-detector.git",
                "reference": "594e61252843b68998bddd48078c5058fe9028bd"
            },
            "dist": {
                "type": "zip",
                "url": "https://api.github.com/repos/OndraM/ci-detector/zipball/594e61252843b68998bddd48078c5058fe9028bd",
                "reference": "594e61252843b68998bddd48078c5058fe9028bd",
                "shasum": ""
            },
            "require": {
                "php": "^7.1 || ^8.0"
            },
            "require-dev": {
                "ergebnis/composer-normalize": "^2.2",
                "lmc/coding-standard": "^1.3 || ^2.0",
                "php-parallel-lint/php-parallel-lint": "^1.1",
                "phpstan/extension-installer": "^1.0.3",
                "phpstan/phpstan": "^0.12.0",
                "phpstan/phpstan-phpunit": "^0.12.1",
                "phpunit/phpunit": "^7.1 || ^8.0 || ^9.0"
            },
            "type": "library",
            "autoload": {
                "psr-4": {
                    "OndraM\\CiDetector\\": "src/"
                }
            },
            "notification-url": "https://packagist.org/downloads/",
            "license": [
                "MIT"
            ],
            "authors": [
                {
                    "name": "Ondřej Machulda",
                    "email": "ondrej.machulda@gmail.com"
                }
            ],
            "description": "Detect continuous integration environment and provide unified access to properties of current build",
            "keywords": [
                "CircleCI",
                "Codeship",
                "Wercker",
                "adapter",
                "appveyor",
                "aws",
                "aws codebuild",
                "bamboo",
                "bitbucket",
                "buddy",
                "ci-info",
                "codebuild",
                "continuous integration",
                "continuousphp",
                "drone",
                "github",
                "gitlab",
                "interface",
                "jenkins",
                "teamcity",
                "travis"
            ],
            "support": {
                "issues": "https://github.com/OndraM/ci-detector/issues",
                "source": "https://github.com/OndraM/ci-detector/tree/main"
            },
            "time": "2020-09-04T11:21:14+00:00"
        },
        {
            "name": "ondrejmirtes/better-reflection",
            "version": "6.25.0.4",
            "source": {
                "type": "git",
                "url": "https://github.com/ondrejmirtes/BetterReflection.git",
                "reference": "9ebb06b9bdf2754431681f4d2e5a86bfeeb98757"
            },
            "dist": {
                "type": "zip",
                "url": "https://api.github.com/repos/ondrejmirtes/BetterReflection/zipball/9ebb06b9bdf2754431681f4d2e5a86bfeeb98757",
                "reference": "9ebb06b9bdf2754431681f4d2e5a86bfeeb98757",
                "shasum": ""
            },
            "require": {
                "ext-json": "*",
                "jetbrains/phpstorm-stubs": "dev-master#217ed9356d07ef89109d3cd7d8c5df10aab4b0d4",
                "nikic/php-parser": "^4.18.0",
                "php": "^7.2 || ^8.0"
            },
            "conflict": {
                "thecodingmachine/safe": "<1.1.3"
            },
            "require-dev": {
                "doctrine/coding-standard": "^12.0.0",
                "phpstan/phpstan": "^1.10.60",
                "phpstan/phpstan-phpunit": "^1.3.16",
                "phpunit/phpunit": "^10.5.12",
                "rector/rector": "0.14.3",
                "vimeo/psalm": "5.23.0"
            },
            "suggest": {
                "composer/composer": "Required to use the ComposerSourceLocator"
            },
            "type": "library",
            "autoload": {
                "psr-4": {
                    "PHPStan\\BetterReflection\\": "src"
                }
            },
            "notification-url": "https://packagist.org/downloads/",
            "license": [
                "MIT"
            ],
            "authors": [
                {
                    "name": "James Titcumb",
                    "email": "james@asgrim.com",
                    "homepage": "https://github.com/asgrim"
                },
                {
                    "name": "Marco Pivetta",
                    "email": "ocramius@gmail.com",
                    "homepage": "https://ocramius.github.io/"
                },
                {
                    "name": "Gary Hockin",
                    "email": "gary@roave.com",
                    "homepage": "https://github.com/geeh"
                },
                {
                    "name": "Jaroslav Hanslík",
                    "email": "kukulich@kukulich.cz",
                    "homepage": "https://github.com/kukulich"
                }
            ],
            "description": "Better Reflection - an improved code reflection API",
            "support": {
                "source": "https://github.com/ondrejmirtes/BetterReflection/tree/6.25.0.4"
            },
            "time": "2024-03-23T16:17:20+00:00"
        },
        {
            "name": "phpstan/php-8-stubs",
            "version": "0.3.84",
            "source": {
                "type": "git",
                "url": "https://github.com/phpstan/php-8-stubs.git",
                "reference": "d713e9c3f6f8223d323efe9558b477ae92e989df"
            },
            "dist": {
                "type": "zip",
                "url": "https://api.github.com/repos/phpstan/php-8-stubs/zipball/d713e9c3f6f8223d323efe9558b477ae92e989df",
                "reference": "d713e9c3f6f8223d323efe9558b477ae92e989df",
                "shasum": ""
            },
            "type": "library",
            "autoload": {
                "classmap": [
                    "Php8StubsMap.php"
                ]
            },
            "notification-url": "https://packagist.org/downloads/",
            "license": [
                "MIT",
                "PHP-3.01"
            ],
            "description": "PHP stubs extracted from php-src",
            "support": {
                "issues": "https://github.com/phpstan/php-8-stubs/issues",
                "source": "https://github.com/phpstan/php-8-stubs/tree/0.3.84"
            },
            "time": "2023-12-30T11:29:15+00:00"
        },
        {
            "name": "phpstan/phpdoc-parser",
            "version": "1.27.0",
            "source": {
                "type": "git",
                "url": "https://github.com/phpstan/phpdoc-parser.git",
                "reference": "86e4d5a4b036f8f0be1464522f4c6b584c452757"
            },
            "dist": {
                "type": "zip",
                "url": "https://api.github.com/repos/phpstan/phpdoc-parser/zipball/86e4d5a4b036f8f0be1464522f4c6b584c452757",
                "reference": "86e4d5a4b036f8f0be1464522f4c6b584c452757",
                "shasum": ""
            },
            "require": {
                "php": "^7.2 || ^8.0"
            },
            "require-dev": {
                "doctrine/annotations": "^2.0",
                "nikic/php-parser": "^4.15",
                "php-parallel-lint/php-parallel-lint": "^1.2",
                "phpstan/extension-installer": "^1.0",
                "phpstan/phpstan": "^1.5",
                "phpstan/phpstan-phpunit": "^1.1",
                "phpstan/phpstan-strict-rules": "^1.0",
                "phpunit/phpunit": "^9.5",
                "symfony/process": "^5.2"
            },
            "type": "library",
            "autoload": {
                "psr-4": {
                    "PHPStan\\PhpDocParser\\": [
                        "src/"
                    ]
                }
            },
            "notification-url": "https://packagist.org/downloads/",
            "license": [
                "MIT"
            ],
            "description": "PHPDoc parser with support for nullable, intersection and generic types",
            "support": {
                "issues": "https://github.com/phpstan/phpdoc-parser/issues",
                "source": "https://github.com/phpstan/phpdoc-parser/tree/1.27.0"
            },
            "time": "2024-03-21T13:14:53+00:00"
        },
        {
            "name": "psr/container",
            "version": "1.1.2",
            "source": {
                "type": "git",
                "url": "https://github.com/php-fig/container.git",
                "reference": "513e0666f7216c7459170d56df27dfcefe1689ea"
            },
            "dist": {
                "type": "zip",
                "url": "https://api.github.com/repos/php-fig/container/zipball/513e0666f7216c7459170d56df27dfcefe1689ea",
                "reference": "513e0666f7216c7459170d56df27dfcefe1689ea",
                "shasum": ""
            },
            "require": {
                "php": ">=7.4.0"
            },
            "type": "library",
            "autoload": {
                "psr-4": {
                    "Psr\\Container\\": "src/"
                }
            },
            "notification-url": "https://packagist.org/downloads/",
            "license": [
                "MIT"
            ],
            "authors": [
                {
                    "name": "PHP-FIG",
                    "homepage": "https://www.php-fig.org/"
                }
            ],
            "description": "Common Container Interface (PHP FIG PSR-11)",
            "homepage": "https://github.com/php-fig/container",
            "keywords": [
                "PSR-11",
                "container",
                "container-interface",
                "container-interop",
                "psr"
            ],
            "support": {
                "issues": "https://github.com/php-fig/container/issues",
                "source": "https://github.com/php-fig/container/tree/1.1.2"
            },
            "time": "2021-11-05T16:50:12+00:00"
        },
        {
            "name": "psr/http-message",
            "version": "1.1",
            "source": {
                "type": "git",
                "url": "https://github.com/php-fig/http-message.git",
                "reference": "cb6ce4845ce34a8ad9e68117c10ee90a29919eba"
            },
            "dist": {
                "type": "zip",
                "url": "https://api.github.com/repos/php-fig/http-message/zipball/cb6ce4845ce34a8ad9e68117c10ee90a29919eba",
                "reference": "cb6ce4845ce34a8ad9e68117c10ee90a29919eba",
                "shasum": ""
            },
            "require": {
                "php": "^7.2 || ^8.0"
            },
            "type": "library",
            "extra": {
                "branch-alias": {
                    "dev-master": "1.1.x-dev"
                }
            },
            "autoload": {
                "psr-4": {
                    "Psr\\Http\\Message\\": "src/"
                }
            },
            "notification-url": "https://packagist.org/downloads/",
            "license": [
                "MIT"
            ],
            "authors": [
                {
                    "name": "PHP-FIG",
                    "homepage": "http://www.php-fig.org/"
                }
            ],
            "description": "Common interface for HTTP messages",
            "homepage": "https://github.com/php-fig/http-message",
            "keywords": [
                "http",
                "http-message",
                "psr",
                "psr-7",
                "request",
                "response"
            ],
            "support": {
                "source": "https://github.com/php-fig/http-message/tree/1.1"
            },
            "time": "2023-04-04T09:50:52+00:00"
        },
        {
            "name": "psr/log",
            "version": "1.1.3",
            "source": {
                "type": "git",
                "url": "https://github.com/php-fig/log.git",
                "reference": "0f73288fd15629204f9d42b7055f72dacbe811fc"
            },
            "dist": {
                "type": "zip",
                "url": "https://api.github.com/repos/php-fig/log/zipball/0f73288fd15629204f9d42b7055f72dacbe811fc",
                "reference": "0f73288fd15629204f9d42b7055f72dacbe811fc",
                "shasum": ""
            },
            "require": {
                "php": ">=5.3.0"
            },
            "type": "library",
            "extra": {
                "branch-alias": {
                    "dev-master": "1.1.x-dev"
                }
            },
            "autoload": {
                "psr-4": {
                    "Psr\\Log\\": "Psr/Log/"
                }
            },
            "notification-url": "https://packagist.org/downloads/",
            "license": [
                "MIT"
            ],
            "authors": [
                {
                    "name": "PHP-FIG",
                    "homepage": "http://www.php-fig.org/"
                }
            ],
            "description": "Common interface for logging libraries",
            "homepage": "https://github.com/php-fig/log",
            "keywords": [
                "log",
                "psr",
                "psr-3"
            ],
            "support": {
                "source": "https://github.com/php-fig/log/tree/1.1.3"
            },
            "time": "2020-03-23T09:12:05+00:00"
        },
        {
            "name": "react/async",
            "version": "v3.0.0",
            "source": {
                "type": "git",
                "url": "https://github.com/reactphp/async.git",
                "reference": "3c3b812be77aec14bf8300b052ba589c9a5bc95b"
            },
            "dist": {
                "type": "zip",
                "url": "https://api.github.com/repos/reactphp/async/zipball/3c3b812be77aec14bf8300b052ba589c9a5bc95b",
                "reference": "3c3b812be77aec14bf8300b052ba589c9a5bc95b",
                "shasum": ""
            },
            "require": {
                "php": ">=7.1",
                "react/event-loop": "^1.2",
                "react/promise": "^3.0 || ^2.8 || ^1.2.1"
            },
            "require-dev": {
                "phpunit/phpunit": "^9.3 || ^7.5"
            },
            "type": "library",
            "autoload": {
                "files": [
                    "src/functions_include.php"
                ]
            },
            "notification-url": "https://packagist.org/downloads/",
            "license": [
                "MIT"
            ],
            "authors": [
                {
                    "name": "Christian Lück",
                    "email": "christian@clue.engineering",
                    "homepage": "https://clue.engineering/"
                },
                {
                    "name": "Cees-Jan Kiewiet",
                    "email": "reactphp@ceesjankiewiet.nl",
                    "homepage": "https://wyrihaximus.net/"
                },
                {
                    "name": "Jan Sorgalla",
                    "email": "jsorgalla@gmail.com",
                    "homepage": "https://sorgalla.com/"
                },
                {
                    "name": "Chris Boden",
                    "email": "cboden@gmail.com",
                    "homepage": "https://cboden.dev/"
                }
            ],
            "description": "Async utilities for ReactPHP",
            "keywords": [
                "async",
                "reactphp"
            ],
            "support": {
                "issues": "https://github.com/reactphp/async/issues",
                "source": "https://github.com/reactphp/async/tree/v3.0.0"
            },
            "funding": [
                {
                    "url": "https://github.com/WyriHaximus",
                    "type": "github"
                },
                {
                    "url": "https://github.com/clue",
                    "type": "github"
                }
            ],
            "time": "2022-07-11T14:17:23+00:00"
        },
        {
            "name": "react/cache",
            "version": "v1.2.0",
            "source": {
                "type": "git",
                "url": "https://github.com/reactphp/cache.git",
                "reference": "d47c472b64aa5608225f47965a484b75c7817d5b"
            },
            "dist": {
                "type": "zip",
                "url": "https://api.github.com/repos/reactphp/cache/zipball/d47c472b64aa5608225f47965a484b75c7817d5b",
                "reference": "d47c472b64aa5608225f47965a484b75c7817d5b",
                "shasum": ""
            },
            "require": {
                "php": ">=5.3.0",
                "react/promise": "^3.0 || ^2.0 || ^1.1"
            },
            "require-dev": {
                "phpunit/phpunit": "^9.5 || ^5.7 || ^4.8.35"
            },
            "type": "library",
            "autoload": {
                "psr-4": {
                    "React\\Cache\\": "src/"
                }
            },
            "notification-url": "https://packagist.org/downloads/",
            "license": [
                "MIT"
            ],
            "authors": [
                {
                    "name": "Christian Lück",
                    "email": "christian@clue.engineering",
                    "homepage": "https://clue.engineering/"
                },
                {
                    "name": "Cees-Jan Kiewiet",
                    "email": "reactphp@ceesjankiewiet.nl",
                    "homepage": "https://wyrihaximus.net/"
                },
                {
                    "name": "Jan Sorgalla",
                    "email": "jsorgalla@gmail.com",
                    "homepage": "https://sorgalla.com/"
                },
                {
                    "name": "Chris Boden",
                    "email": "cboden@gmail.com",
                    "homepage": "https://cboden.dev/"
                }
            ],
            "description": "Async, Promise-based cache interface for ReactPHP",
            "keywords": [
                "cache",
                "caching",
                "promise",
                "reactphp"
            ],
            "support": {
                "issues": "https://github.com/reactphp/cache/issues",
                "source": "https://github.com/reactphp/cache/tree/v1.2.0"
            },
            "funding": [
                {
                    "url": "https://opencollective.com/reactphp",
                    "type": "open_collective"
                }
            ],
            "time": "2022-11-30T15:59:55+00:00"
        },
        {
            "name": "react/child-process",
            "version": "v0.6.5",
            "source": {
                "type": "git",
                "url": "https://github.com/reactphp/child-process.git",
                "reference": "e71eb1aa55f057c7a4a0d08d06b0b0a484bead43"
            },
            "dist": {
                "type": "zip",
                "url": "https://api.github.com/repos/reactphp/child-process/zipball/e71eb1aa55f057c7a4a0d08d06b0b0a484bead43",
                "reference": "e71eb1aa55f057c7a4a0d08d06b0b0a484bead43",
                "shasum": ""
            },
            "require": {
                "evenement/evenement": "^3.0 || ^2.0 || ^1.0",
                "php": ">=5.3.0",
                "react/event-loop": "^1.2",
                "react/stream": "^1.2"
            },
            "require-dev": {
                "phpunit/phpunit": "^9.3 || ^5.7 || ^4.8.35",
                "react/socket": "^1.8",
                "sebastian/environment": "^5.0 || ^3.0 || ^2.0 || ^1.0"
            },
            "type": "library",
            "autoload": {
                "psr-4": {
                    "React\\ChildProcess\\": "src"
                }
            },
            "notification-url": "https://packagist.org/downloads/",
            "license": [
                "MIT"
            ],
            "authors": [
                {
                    "name": "Christian Lück",
                    "email": "christian@clue.engineering",
                    "homepage": "https://clue.engineering/"
                },
                {
                    "name": "Cees-Jan Kiewiet",
                    "email": "reactphp@ceesjankiewiet.nl",
                    "homepage": "https://wyrihaximus.net/"
                },
                {
                    "name": "Jan Sorgalla",
                    "email": "jsorgalla@gmail.com",
                    "homepage": "https://sorgalla.com/"
                },
                {
                    "name": "Chris Boden",
                    "email": "cboden@gmail.com",
                    "homepage": "https://cboden.dev/"
                }
            ],
            "description": "Event-driven library for executing child processes with ReactPHP.",
            "keywords": [
                "event-driven",
                "process",
                "reactphp"
            ],
            "support": {
                "issues": "https://github.com/reactphp/child-process/issues",
                "source": "https://github.com/reactphp/child-process/tree/v0.6.5"
            },
            "funding": [
                {
                    "url": "https://github.com/WyriHaximus",
                    "type": "github"
                },
                {
                    "url": "https://github.com/clue",
                    "type": "github"
                }
            ],
            "time": "2022-09-16T13:41:56+00:00"
        },
        {
            "name": "react/dns",
            "version": "v1.10.0",
            "source": {
                "type": "git",
                "url": "https://github.com/reactphp/dns.git",
                "reference": "a5427e7dfa47713e438016905605819d101f238c"
            },
            "dist": {
                "type": "zip",
                "url": "https://api.github.com/repos/reactphp/dns/zipball/a5427e7dfa47713e438016905605819d101f238c",
                "reference": "a5427e7dfa47713e438016905605819d101f238c",
                "shasum": ""
            },
            "require": {
                "php": ">=5.3.0",
                "react/cache": "^1.0 || ^0.6 || ^0.5",
                "react/event-loop": "^1.2",
                "react/promise": "^3.0 || ^2.7 || ^1.2.1",
                "react/promise-timer": "^1.9"
            },
            "require-dev": {
                "phpunit/phpunit": "^9.3 || ^4.8.35",
                "react/async": "^4 || ^3 || ^2"
            },
            "type": "library",
            "autoload": {
                "psr-4": {
                    "React\\Dns\\": "src"
                }
            },
            "notification-url": "https://packagist.org/downloads/",
            "license": [
                "MIT"
            ],
            "authors": [
                {
                    "name": "Christian Lück",
                    "email": "christian@clue.engineering",
                    "homepage": "https://clue.engineering/"
                },
                {
                    "name": "Cees-Jan Kiewiet",
                    "email": "reactphp@ceesjankiewiet.nl",
                    "homepage": "https://wyrihaximus.net/"
                },
                {
                    "name": "Jan Sorgalla",
                    "email": "jsorgalla@gmail.com",
                    "homepage": "https://sorgalla.com/"
                },
                {
                    "name": "Chris Boden",
                    "email": "cboden@gmail.com",
                    "homepage": "https://cboden.dev/"
                }
            ],
            "description": "Async DNS resolver for ReactPHP",
            "keywords": [
                "async",
                "dns",
                "dns-resolver",
                "reactphp"
            ],
            "support": {
                "issues": "https://github.com/reactphp/dns/issues",
                "source": "https://github.com/reactphp/dns/tree/v1.10.0"
            },
            "funding": [
                {
                    "url": "https://github.com/WyriHaximus",
                    "type": "github"
                },
                {
                    "url": "https://github.com/clue",
                    "type": "github"
                }
            ],
            "time": "2022-09-08T12:22:46+00:00"
        },
        {
            "name": "react/event-loop",
            "version": "v1.4.0",
            "source": {
                "type": "git",
                "url": "https://github.com/reactphp/event-loop.git",
                "reference": "6e7e587714fff7a83dcc7025aee42ab3b265ae05"
            },
            "dist": {
                "type": "zip",
                "url": "https://api.github.com/repos/reactphp/event-loop/zipball/6e7e587714fff7a83dcc7025aee42ab3b265ae05",
                "reference": "6e7e587714fff7a83dcc7025aee42ab3b265ae05",
                "shasum": ""
            },
            "require": {
                "php": ">=5.3.0"
            },
            "require-dev": {
                "phpunit/phpunit": "^9.6 || ^5.7 || ^4.8.36"
            },
            "suggest": {
                "ext-pcntl": "For signal handling support when using the StreamSelectLoop"
            },
            "type": "library",
            "autoload": {
                "psr-4": {
                    "React\\EventLoop\\": "src/"
                }
            },
            "notification-url": "https://packagist.org/downloads/",
            "license": [
                "MIT"
            ],
            "authors": [
                {
                    "name": "Christian Lück",
                    "email": "christian@clue.engineering",
                    "homepage": "https://clue.engineering/"
                },
                {
                    "name": "Cees-Jan Kiewiet",
                    "email": "reactphp@ceesjankiewiet.nl",
                    "homepage": "https://wyrihaximus.net/"
                },
                {
                    "name": "Jan Sorgalla",
                    "email": "jsorgalla@gmail.com",
                    "homepage": "https://sorgalla.com/"
                },
                {
                    "name": "Chris Boden",
                    "email": "cboden@gmail.com",
                    "homepage": "https://cboden.dev/"
                }
            ],
            "description": "ReactPHP's core reactor event loop that libraries can use for evented I/O.",
            "keywords": [
                "asynchronous",
                "event-loop"
            ],
            "support": {
                "issues": "https://github.com/reactphp/event-loop/issues",
                "source": "https://github.com/reactphp/event-loop/tree/v1.4.0"
            },
            "funding": [
                {
                    "url": "https://opencollective.com/reactphp",
                    "type": "open_collective"
                }
            ],
            "time": "2023-05-05T10:11:24+00:00"
        },
        {
            "name": "react/http",
            "version": "v1.9.0",
            "source": {
                "type": "git",
                "url": "https://github.com/reactphp/http.git",
                "reference": "bb3154dbaf2dfe3f0467f956a05f614a69d5f1d0"
            },
            "dist": {
                "type": "zip",
                "url": "https://api.github.com/repos/reactphp/http/zipball/bb3154dbaf2dfe3f0467f956a05f614a69d5f1d0",
                "reference": "bb3154dbaf2dfe3f0467f956a05f614a69d5f1d0",
                "shasum": ""
            },
            "require": {
                "evenement/evenement": "^3.0 || ^2.0 || ^1.0",
                "fig/http-message-util": "^1.1",
                "php": ">=5.3.0",
                "psr/http-message": "^1.0",
                "react/event-loop": "^1.2",
                "react/promise": "^3 || ^2.3 || ^1.2.1",
                "react/socket": "^1.12",
                "react/stream": "^1.2",
                "ringcentral/psr7": "^1.2"
            },
            "require-dev": {
                "clue/http-proxy-react": "^1.8",
                "clue/reactphp-ssh-proxy": "^1.4",
                "clue/socks-react": "^1.4",
                "phpunit/phpunit": "^9.5 || ^5.7 || ^4.8.35",
                "react/async": "^4 || ^3 || ^2",
                "react/promise-stream": "^1.4",
                "react/promise-timer": "^1.9"
            },
            "type": "library",
            "autoload": {
                "psr-4": {
                    "React\\Http\\": "src/"
                }
            },
            "notification-url": "https://packagist.org/downloads/",
            "license": [
                "MIT"
            ],
            "authors": [
                {
                    "name": "Christian Lück",
                    "email": "christian@clue.engineering",
                    "homepage": "https://clue.engineering/"
                },
                {
                    "name": "Cees-Jan Kiewiet",
                    "email": "reactphp@ceesjankiewiet.nl",
                    "homepage": "https://wyrihaximus.net/"
                },
                {
                    "name": "Jan Sorgalla",
                    "email": "jsorgalla@gmail.com",
                    "homepage": "https://sorgalla.com/"
                },
                {
                    "name": "Chris Boden",
                    "email": "cboden@gmail.com",
                    "homepage": "https://cboden.dev/"
                }
            ],
            "description": "Event-driven, streaming HTTP client and server implementation for ReactPHP",
            "keywords": [
                "async",
                "client",
                "event-driven",
                "http",
                "http client",
                "http server",
                "https",
                "psr-7",
                "reactphp",
                "server",
                "streaming"
            ],
            "support": {
                "issues": "https://github.com/reactphp/http/issues",
                "source": "https://github.com/reactphp/http/tree/v1.9.0"
            },
            "funding": [
                {
                    "url": "https://opencollective.com/reactphp",
                    "type": "open_collective"
                }
            ],
            "time": "2023-04-26T10:29:24+00:00"
        },
        {
            "name": "react/promise",
            "version": "v2.10.0",
            "source": {
                "type": "git",
                "url": "https://github.com/reactphp/promise.git",
                "reference": "f913fb8cceba1e6644b7b90c4bfb678ed8a3ef38"
            },
            "dist": {
                "type": "zip",
                "url": "https://api.github.com/repos/reactphp/promise/zipball/f913fb8cceba1e6644b7b90c4bfb678ed8a3ef38",
                "reference": "f913fb8cceba1e6644b7b90c4bfb678ed8a3ef38",
                "shasum": ""
            },
            "require": {
                "php": ">=5.4.0"
            },
            "require-dev": {
                "phpunit/phpunit": "^9.5 || ^5.7 || ^4.8.36"
            },
            "type": "library",
            "autoload": {
                "files": [
                    "src/functions_include.php"
                ],
                "psr-4": {
                    "React\\Promise\\": "src/"
                }
            },
            "notification-url": "https://packagist.org/downloads/",
            "license": [
                "MIT"
            ],
            "authors": [
                {
                    "name": "Jan Sorgalla",
                    "email": "jsorgalla@gmail.com",
                    "homepage": "https://sorgalla.com/"
                },
                {
                    "name": "Christian Lück",
                    "email": "christian@clue.engineering",
                    "homepage": "https://clue.engineering/"
                },
                {
                    "name": "Cees-Jan Kiewiet",
                    "email": "reactphp@ceesjankiewiet.nl",
                    "homepage": "https://wyrihaximus.net/"
                },
                {
                    "name": "Chris Boden",
                    "email": "cboden@gmail.com",
                    "homepage": "https://cboden.dev/"
                }
            ],
            "description": "A lightweight implementation of CommonJS Promises/A for PHP",
            "keywords": [
                "promise",
                "promises"
            ],
            "support": {
                "issues": "https://github.com/reactphp/promise/issues",
                "source": "https://github.com/reactphp/promise/tree/v2.10.0"
            },
            "funding": [
                {
                    "url": "https://opencollective.com/reactphp",
                    "type": "open_collective"
                }
            ],
            "time": "2023-05-02T15:15:43+00:00"
        },
        {
            "name": "react/promise-timer",
            "version": "v1.9.0",
            "source": {
                "type": "git",
                "url": "https://github.com/reactphp/promise-timer.git",
                "reference": "aa7a73c74b8d8c0f622f5982ff7b0351bc29e495"
            },
            "dist": {
                "type": "zip",
                "url": "https://api.github.com/repos/reactphp/promise-timer/zipball/aa7a73c74b8d8c0f622f5982ff7b0351bc29e495",
                "reference": "aa7a73c74b8d8c0f622f5982ff7b0351bc29e495",
                "shasum": ""
            },
            "require": {
                "php": ">=5.3",
                "react/event-loop": "^1.2",
                "react/promise": "^3.0 || ^2.7.0 || ^1.2.1"
            },
            "require-dev": {
                "phpunit/phpunit": "^9.3 || ^5.7 || ^4.8.35"
            },
            "type": "library",
            "autoload": {
                "files": [
                    "src/functions_include.php"
                ],
                "psr-4": {
                    "React\\Promise\\Timer\\": "src/"
                }
            },
            "notification-url": "https://packagist.org/downloads/",
            "license": [
                "MIT"
            ],
            "authors": [
                {
                    "name": "Christian Lück",
                    "email": "christian@clue.engineering",
                    "homepage": "https://clue.engineering/"
                },
                {
                    "name": "Cees-Jan Kiewiet",
                    "email": "reactphp@ceesjankiewiet.nl",
                    "homepage": "https://wyrihaximus.net/"
                },
                {
                    "name": "Jan Sorgalla",
                    "email": "jsorgalla@gmail.com",
                    "homepage": "https://sorgalla.com/"
                },
                {
                    "name": "Chris Boden",
                    "email": "cboden@gmail.com",
                    "homepage": "https://cboden.dev/"
                }
            ],
            "description": "A trivial implementation of timeouts for Promises, built on top of ReactPHP.",
            "homepage": "https://github.com/reactphp/promise-timer",
            "keywords": [
                "async",
                "event-loop",
                "promise",
                "reactphp",
                "timeout",
                "timer"
            ],
            "support": {
                "issues": "https://github.com/reactphp/promise-timer/issues",
                "source": "https://github.com/reactphp/promise-timer/tree/v1.9.0"
            },
            "funding": [
                {
                    "url": "https://github.com/WyriHaximus",
                    "type": "github"
                },
                {
                    "url": "https://github.com/clue",
                    "type": "github"
                }
            ],
            "time": "2022-06-13T13:41:03+00:00"
        },
        {
            "name": "react/socket",
            "version": "v1.12.0",
            "source": {
                "type": "git",
                "url": "https://github.com/reactphp/socket.git",
                "reference": "81e1b4d7f5450ebd8d2e9a95bb008bb15ca95a7b"
            },
            "dist": {
                "type": "zip",
                "url": "https://api.github.com/repos/reactphp/socket/zipball/81e1b4d7f5450ebd8d2e9a95bb008bb15ca95a7b",
                "reference": "81e1b4d7f5450ebd8d2e9a95bb008bb15ca95a7b",
                "shasum": ""
            },
            "require": {
                "evenement/evenement": "^3.0 || ^2.0 || ^1.0",
                "php": ">=5.3.0",
                "react/dns": "^1.8",
                "react/event-loop": "^1.2",
                "react/promise": "^3 || ^2.6 || ^1.2.1",
                "react/promise-timer": "^1.9",
                "react/stream": "^1.2"
            },
            "require-dev": {
                "phpunit/phpunit": "^9.3 || ^5.7 || ^4.8.35",
                "react/async": "^4 || ^3 || ^2",
                "react/promise-stream": "^1.4"
            },
            "type": "library",
            "autoload": {
                "psr-4": {
                    "React\\Socket\\": "src"
                }
            },
            "notification-url": "https://packagist.org/downloads/",
            "license": [
                "MIT"
            ],
            "authors": [
                {
                    "name": "Christian Lück",
                    "email": "christian@clue.engineering",
                    "homepage": "https://clue.engineering/"
                },
                {
                    "name": "Cees-Jan Kiewiet",
                    "email": "reactphp@ceesjankiewiet.nl",
                    "homepage": "https://wyrihaximus.net/"
                },
                {
                    "name": "Jan Sorgalla",
                    "email": "jsorgalla@gmail.com",
                    "homepage": "https://sorgalla.com/"
                },
                {
                    "name": "Chris Boden",
                    "email": "cboden@gmail.com",
                    "homepage": "https://cboden.dev/"
                }
            ],
            "description": "Async, streaming plaintext TCP/IP and secure TLS socket server and client connections for ReactPHP",
            "keywords": [
                "Connection",
                "Socket",
                "async",
                "reactphp",
                "stream"
            ],
            "support": {
                "issues": "https://github.com/reactphp/socket/issues",
                "source": "https://github.com/reactphp/socket/tree/v1.12.0"
            },
            "funding": [
                {
                    "url": "https://github.com/WyriHaximus",
                    "type": "github"
                },
                {
                    "url": "https://github.com/clue",
                    "type": "github"
                }
            ],
            "time": "2022-08-25T12:32:25+00:00"
        },
        {
            "name": "react/stream",
            "version": "v1.2.0",
            "source": {
                "type": "git",
                "url": "https://github.com/reactphp/stream.git",
                "reference": "7a423506ee1903e89f1e08ec5f0ed430ff784ae9"
            },
            "dist": {
                "type": "zip",
                "url": "https://api.github.com/repos/reactphp/stream/zipball/7a423506ee1903e89f1e08ec5f0ed430ff784ae9",
                "reference": "7a423506ee1903e89f1e08ec5f0ed430ff784ae9",
                "shasum": ""
            },
            "require": {
                "evenement/evenement": "^3.0 || ^2.0 || ^1.0",
                "php": ">=5.3.8",
                "react/event-loop": "^1.2"
            },
            "require-dev": {
                "clue/stream-filter": "~1.2",
                "phpunit/phpunit": "^9.3 || ^5.7 || ^4.8.35"
            },
            "type": "library",
            "autoload": {
                "psr-4": {
                    "React\\Stream\\": "src"
                }
            },
            "notification-url": "https://packagist.org/downloads/",
            "license": [
                "MIT"
            ],
            "authors": [
                {
                    "name": "Christian Lück",
                    "email": "christian@clue.engineering",
                    "homepage": "https://clue.engineering/"
                },
                {
                    "name": "Cees-Jan Kiewiet",
                    "email": "reactphp@ceesjankiewiet.nl",
                    "homepage": "https://wyrihaximus.net/"
                },
                {
                    "name": "Jan Sorgalla",
                    "email": "jsorgalla@gmail.com",
                    "homepage": "https://sorgalla.com/"
                },
                {
                    "name": "Chris Boden",
                    "email": "cboden@gmail.com",
                    "homepage": "https://cboden.dev/"
                }
            ],
            "description": "Event-driven readable and writable streams for non-blocking I/O in ReactPHP",
            "keywords": [
                "event-driven",
                "io",
                "non-blocking",
                "pipe",
                "reactphp",
                "readable",
                "stream",
                "writable"
            ],
            "support": {
                "issues": "https://github.com/reactphp/stream/issues",
                "source": "https://github.com/reactphp/stream/tree/v1.2.0"
            },
            "funding": [
                {
                    "url": "https://github.com/WyriHaximus",
                    "type": "github"
                },
                {
                    "url": "https://github.com/clue",
                    "type": "github"
                }
            ],
            "time": "2021-07-11T12:37:55+00:00"
        },
        {
            "name": "ringcentral/psr7",
            "version": "1.3.0",
            "source": {
                "type": "git",
                "url": "https://github.com/ringcentral/psr7.git",
                "reference": "360faaec4b563958b673fb52bbe94e37f14bc686"
            },
            "dist": {
                "type": "zip",
                "url": "https://api.github.com/repos/ringcentral/psr7/zipball/360faaec4b563958b673fb52bbe94e37f14bc686",
                "reference": "360faaec4b563958b673fb52bbe94e37f14bc686",
                "shasum": ""
            },
            "require": {
                "php": ">=5.3",
                "psr/http-message": "~1.0"
            },
            "provide": {
                "psr/http-message-implementation": "1.0"
            },
            "require-dev": {
                "phpunit/phpunit": "~4.0"
            },
            "type": "library",
            "extra": {
                "branch-alias": {
                    "dev-master": "1.0-dev"
                }
            },
            "autoload": {
                "files": [
                    "src/functions_include.php"
                ],
                "psr-4": {
                    "RingCentral\\Psr7\\": "src/"
                }
            },
            "notification-url": "https://packagist.org/downloads/",
            "license": [
                "MIT"
            ],
            "authors": [
                {
                    "name": "Michael Dowling",
                    "email": "mtdowling@gmail.com",
                    "homepage": "https://github.com/mtdowling"
                }
            ],
            "description": "PSR-7 message implementation",
            "keywords": [
                "http",
                "message",
                "stream",
                "uri"
            ],
            "support": {
                "source": "https://github.com/ringcentral/psr7/tree/master"
            },
            "time": "2018-05-29T20:21:04+00:00"
        },
        {
            "name": "symfony/console",
            "version": "v5.4.28",
            "source": {
                "type": "git",
                "url": "https://github.com/symfony/console.git",
                "reference": "f4f71842f24c2023b91237c72a365306f3c58827"
            },
            "dist": {
                "type": "zip",
                "url": "https://api.github.com/repos/symfony/console/zipball/f4f71842f24c2023b91237c72a365306f3c58827",
                "reference": "f4f71842f24c2023b91237c72a365306f3c58827",
                "shasum": ""
            },
            "require": {
                "php": ">=7.2.5",
                "symfony/deprecation-contracts": "^2.1|^3",
                "symfony/polyfill-mbstring": "~1.0",
                "symfony/polyfill-php73": "^1.9",
                "symfony/polyfill-php80": "^1.16",
                "symfony/service-contracts": "^1.1|^2|^3",
                "symfony/string": "^5.1|^6.0"
            },
            "conflict": {
                "psr/log": ">=3",
                "symfony/dependency-injection": "<4.4",
                "symfony/dotenv": "<5.1",
                "symfony/event-dispatcher": "<4.4",
                "symfony/lock": "<4.4",
                "symfony/process": "<4.4"
            },
            "provide": {
                "psr/log-implementation": "1.0|2.0"
            },
            "require-dev": {
                "psr/log": "^1|^2",
                "symfony/config": "^4.4|^5.0|^6.0",
                "symfony/dependency-injection": "^4.4|^5.0|^6.0",
                "symfony/event-dispatcher": "^4.4|^5.0|^6.0",
                "symfony/lock": "^4.4|^5.0|^6.0",
                "symfony/process": "^4.4|^5.0|^6.0",
                "symfony/var-dumper": "^4.4|^5.0|^6.0"
            },
            "suggest": {
                "psr/log": "For using the console logger",
                "symfony/event-dispatcher": "",
                "symfony/lock": "",
                "symfony/process": ""
            },
            "type": "library",
            "autoload": {
                "psr-4": {
                    "Symfony\\Component\\Console\\": ""
                },
                "exclude-from-classmap": [
                    "/Tests/"
                ]
            },
            "notification-url": "https://packagist.org/downloads/",
            "license": [
                "MIT"
            ],
            "authors": [
                {
                    "name": "Fabien Potencier",
                    "email": "fabien@symfony.com"
                },
                {
                    "name": "Symfony Community",
                    "homepage": "https://symfony.com/contributors"
                }
            ],
            "description": "Eases the creation of beautiful and testable command line interfaces",
            "homepage": "https://symfony.com",
            "keywords": [
                "cli",
                "command-line",
                "console",
                "terminal"
            ],
            "support": {
                "source": "https://github.com/symfony/console/tree/v5.4.28"
            },
            "funding": [
                {
                    "url": "https://symfony.com/sponsor",
                    "type": "custom"
                },
                {
                    "url": "https://github.com/fabpot",
                    "type": "github"
                },
                {
                    "url": "https://tidelift.com/funding/github/packagist/symfony/symfony",
                    "type": "tidelift"
                }
            ],
            "time": "2023-08-07T06:12:30+00:00"
        },
        {
            "name": "symfony/deprecation-contracts",
            "version": "v3.3.0",
            "source": {
                "type": "git",
                "url": "https://github.com/symfony/deprecation-contracts.git",
                "reference": "7c3aff79d10325257a001fcf92d991f24fc967cf"
            },
            "dist": {
                "type": "zip",
                "url": "https://api.github.com/repos/symfony/deprecation-contracts/zipball/7c3aff79d10325257a001fcf92d991f24fc967cf",
                "reference": "7c3aff79d10325257a001fcf92d991f24fc967cf",
                "shasum": ""
            },
            "require": {
                "php": ">=8.1"
            },
            "type": "library",
            "extra": {
                "branch-alias": {
                    "dev-main": "3.4-dev"
                },
                "thanks": {
                    "name": "symfony/contracts",
                    "url": "https://github.com/symfony/contracts"
                }
            },
            "autoload": {
                "files": [
                    "function.php"
                ]
            },
            "notification-url": "https://packagist.org/downloads/",
            "license": [
                "MIT"
            ],
            "authors": [
                {
                    "name": "Nicolas Grekas",
                    "email": "p@tchwork.com"
                },
                {
                    "name": "Symfony Community",
                    "homepage": "https://symfony.com/contributors"
                }
            ],
            "description": "A generic function and convention to trigger deprecation notices",
            "homepage": "https://symfony.com",
            "support": {
                "source": "https://github.com/symfony/deprecation-contracts/tree/v3.3.0"
            },
            "funding": [
                {
                    "url": "https://symfony.com/sponsor",
                    "type": "custom"
                },
                {
                    "url": "https://github.com/fabpot",
                    "type": "github"
                },
                {
                    "url": "https://tidelift.com/funding/github/packagist/symfony/symfony",
                    "type": "tidelift"
                }
            ],
            "time": "2023-05-23T14:45:45+00:00"
        },
        {
            "name": "symfony/finder",
            "version": "v5.4.27",
            "source": {
                "type": "git",
                "url": "https://github.com/symfony/finder.git",
                "reference": "ff4bce3c33451e7ec778070e45bd23f74214cd5d"
            },
            "dist": {
                "type": "zip",
                "url": "https://api.github.com/repos/symfony/finder/zipball/ff4bce3c33451e7ec778070e45bd23f74214cd5d",
                "reference": "ff4bce3c33451e7ec778070e45bd23f74214cd5d",
                "shasum": ""
            },
            "require": {
                "php": ">=7.2.5",
                "symfony/deprecation-contracts": "^2.1|^3",
                "symfony/polyfill-php80": "^1.16"
            },
            "type": "library",
            "autoload": {
                "psr-4": {
                    "Symfony\\Component\\Finder\\": ""
                },
                "exclude-from-classmap": [
                    "/Tests/"
                ]
            },
            "notification-url": "https://packagist.org/downloads/",
            "license": [
                "MIT"
            ],
            "authors": [
                {
                    "name": "Fabien Potencier",
                    "email": "fabien@symfony.com"
                },
                {
                    "name": "Symfony Community",
                    "homepage": "https://symfony.com/contributors"
                }
            ],
            "description": "Finds files and directories via an intuitive fluent interface",
            "homepage": "https://symfony.com",
            "support": {
                "source": "https://github.com/symfony/finder/tree/v5.4.27"
            },
            "funding": [
                {
                    "url": "https://symfony.com/sponsor",
                    "type": "custom"
                },
                {
                    "url": "https://github.com/fabpot",
                    "type": "github"
                },
                {
                    "url": "https://tidelift.com/funding/github/packagist/symfony/symfony",
                    "type": "tidelift"
                }
            ],
            "time": "2023-07-31T08:02:31+00:00"
        },
        {
            "name": "symfony/polyfill-ctype",
            "version": "v1.28.0",
            "source": {
                "type": "git",
                "url": "https://github.com/symfony/polyfill-ctype.git",
                "reference": "ea208ce43cbb04af6867b4fdddb1bdbf84cc28cb"
            },
            "dist": {
                "type": "zip",
                "url": "https://api.github.com/repos/symfony/polyfill-ctype/zipball/ea208ce43cbb04af6867b4fdddb1bdbf84cc28cb",
                "reference": "ea208ce43cbb04af6867b4fdddb1bdbf84cc28cb",
                "shasum": ""
            },
            "require": {
                "php": ">=7.1"
            },
            "provide": {
                "ext-ctype": "*"
            },
            "suggest": {
                "ext-ctype": "For best performance"
            },
            "type": "library",
            "extra": {
                "branch-alias": {
                    "dev-main": "1.28-dev"
                },
                "thanks": {
                    "name": "symfony/polyfill",
                    "url": "https://github.com/symfony/polyfill"
                }
            },
            "autoload": {
                "files": [
                    "bootstrap.php"
                ],
                "psr-4": {
                    "Symfony\\Polyfill\\Ctype\\": ""
                }
            },
            "notification-url": "https://packagist.org/downloads/",
            "license": [
                "MIT"
            ],
            "authors": [
                {
                    "name": "Gert de Pagter",
                    "email": "BackEndTea@gmail.com"
                },
                {
                    "name": "Symfony Community",
                    "homepage": "https://symfony.com/contributors"
                }
            ],
            "description": "Symfony polyfill for ctype functions",
            "homepage": "https://symfony.com",
            "keywords": [
                "compatibility",
                "ctype",
                "polyfill",
                "portable"
            ],
            "support": {
                "source": "https://github.com/symfony/polyfill-ctype/tree/v1.28.0"
            },
            "funding": [
                {
                    "url": "https://symfony.com/sponsor",
                    "type": "custom"
                },
                {
                    "url": "https://github.com/fabpot",
                    "type": "github"
                },
                {
                    "url": "https://tidelift.com/funding/github/packagist/symfony/symfony",
                    "type": "tidelift"
                }
            ],
            "time": "2023-01-26T09:26:14+00:00"
        },
        {
            "name": "symfony/polyfill-intl-grapheme",
            "version": "v1.28.0",
            "source": {
                "type": "git",
                "url": "https://github.com/symfony/polyfill-intl-grapheme.git",
                "reference": "875e90aeea2777b6f135677f618529449334a612"
            },
            "dist": {
                "type": "zip",
                "url": "https://api.github.com/repos/symfony/polyfill-intl-grapheme/zipball/875e90aeea2777b6f135677f618529449334a612",
                "reference": "875e90aeea2777b6f135677f618529449334a612",
                "shasum": ""
            },
            "require": {
                "php": ">=7.1"
            },
            "suggest": {
                "ext-intl": "For best performance"
            },
            "type": "library",
            "extra": {
                "branch-alias": {
                    "dev-main": "1.28-dev"
                },
                "thanks": {
                    "name": "symfony/polyfill",
                    "url": "https://github.com/symfony/polyfill"
                }
            },
            "autoload": {
                "files": [
                    "bootstrap.php"
                ],
                "psr-4": {
                    "Symfony\\Polyfill\\Intl\\Grapheme\\": ""
                }
            },
            "notification-url": "https://packagist.org/downloads/",
            "license": [
                "MIT"
            ],
            "authors": [
                {
                    "name": "Nicolas Grekas",
                    "email": "p@tchwork.com"
                },
                {
                    "name": "Symfony Community",
                    "homepage": "https://symfony.com/contributors"
                }
            ],
            "description": "Symfony polyfill for intl's grapheme_* functions",
            "homepage": "https://symfony.com",
            "keywords": [
                "compatibility",
                "grapheme",
                "intl",
                "polyfill",
                "portable",
                "shim"
            ],
            "support": {
                "source": "https://github.com/symfony/polyfill-intl-grapheme/tree/v1.28.0"
            },
            "funding": [
                {
                    "url": "https://symfony.com/sponsor",
                    "type": "custom"
                },
                {
                    "url": "https://github.com/fabpot",
                    "type": "github"
                },
                {
                    "url": "https://tidelift.com/funding/github/packagist/symfony/symfony",
                    "type": "tidelift"
                }
            ],
            "time": "2023-01-26T09:26:14+00:00"
        },
        {
            "name": "symfony/polyfill-intl-normalizer",
            "version": "v1.28.0",
            "source": {
                "type": "git",
                "url": "https://github.com/symfony/polyfill-intl-normalizer.git",
                "reference": "8c4ad05dd0120b6a53c1ca374dca2ad0a1c4ed92"
            },
            "dist": {
                "type": "zip",
                "url": "https://api.github.com/repos/symfony/polyfill-intl-normalizer/zipball/8c4ad05dd0120b6a53c1ca374dca2ad0a1c4ed92",
                "reference": "8c4ad05dd0120b6a53c1ca374dca2ad0a1c4ed92",
                "shasum": ""
            },
            "require": {
                "php": ">=7.1"
            },
            "suggest": {
                "ext-intl": "For best performance"
            },
            "type": "library",
            "extra": {
                "branch-alias": {
                    "dev-main": "1.28-dev"
                },
                "thanks": {
                    "name": "symfony/polyfill",
                    "url": "https://github.com/symfony/polyfill"
                }
            },
            "autoload": {
                "files": [
                    "bootstrap.php"
                ],
                "psr-4": {
                    "Symfony\\Polyfill\\Intl\\Normalizer\\": ""
                },
                "classmap": [
                    "Resources/stubs"
                ]
            },
            "notification-url": "https://packagist.org/downloads/",
            "license": [
                "MIT"
            ],
            "authors": [
                {
                    "name": "Nicolas Grekas",
                    "email": "p@tchwork.com"
                },
                {
                    "name": "Symfony Community",
                    "homepage": "https://symfony.com/contributors"
                }
            ],
            "description": "Symfony polyfill for intl's Normalizer class and related functions",
            "homepage": "https://symfony.com",
            "keywords": [
                "compatibility",
                "intl",
                "normalizer",
                "polyfill",
                "portable",
                "shim"
            ],
            "support": {
                "source": "https://github.com/symfony/polyfill-intl-normalizer/tree/v1.28.0"
            },
            "funding": [
                {
                    "url": "https://symfony.com/sponsor",
                    "type": "custom"
                },
                {
                    "url": "https://github.com/fabpot",
                    "type": "github"
                },
                {
                    "url": "https://tidelift.com/funding/github/packagist/symfony/symfony",
                    "type": "tidelift"
                }
            ],
            "time": "2023-01-26T09:26:14+00:00"
        },
        {
            "name": "symfony/polyfill-mbstring",
            "version": "v1.28.0",
            "source": {
                "type": "git",
                "url": "https://github.com/symfony/polyfill-mbstring.git",
                "reference": "42292d99c55abe617799667f454222c54c60e229"
            },
            "dist": {
                "type": "zip",
                "url": "https://api.github.com/repos/symfony/polyfill-mbstring/zipball/42292d99c55abe617799667f454222c54c60e229",
                "reference": "42292d99c55abe617799667f454222c54c60e229",
                "shasum": ""
            },
            "require": {
                "php": ">=7.1"
            },
            "provide": {
                "ext-mbstring": "*"
            },
            "suggest": {
                "ext-mbstring": "For best performance"
            },
            "type": "library",
            "extra": {
                "branch-alias": {
                    "dev-main": "1.28-dev"
                },
                "thanks": {
                    "name": "symfony/polyfill",
                    "url": "https://github.com/symfony/polyfill"
                }
            },
            "autoload": {
                "files": [
                    "bootstrap.php"
                ],
                "psr-4": {
                    "Symfony\\Polyfill\\Mbstring\\": ""
                }
            },
            "notification-url": "https://packagist.org/downloads/",
            "license": [
                "MIT"
            ],
            "authors": [
                {
                    "name": "Nicolas Grekas",
                    "email": "p@tchwork.com"
                },
                {
                    "name": "Symfony Community",
                    "homepage": "https://symfony.com/contributors"
                }
            ],
            "description": "Symfony polyfill for the Mbstring extension",
            "homepage": "https://symfony.com",
            "keywords": [
                "compatibility",
                "mbstring",
                "polyfill",
                "portable",
                "shim"
            ],
            "support": {
                "source": "https://github.com/symfony/polyfill-mbstring/tree/v1.28.0"
            },
            "funding": [
                {
                    "url": "https://symfony.com/sponsor",
                    "type": "custom"
                },
                {
                    "url": "https://github.com/fabpot",
                    "type": "github"
                },
                {
                    "url": "https://tidelift.com/funding/github/packagist/symfony/symfony",
                    "type": "tidelift"
                }
            ],
            "time": "2023-07-28T09:04:16+00:00"
        },
        {
            "name": "symfony/polyfill-php73",
            "version": "v1.28.0",
            "source": {
                "type": "git",
                "url": "https://github.com/symfony/polyfill-php73.git",
                "reference": "fe2f306d1d9d346a7fee353d0d5012e401e984b5"
            },
            "dist": {
                "type": "zip",
                "url": "https://api.github.com/repos/symfony/polyfill-php73/zipball/fe2f306d1d9d346a7fee353d0d5012e401e984b5",
                "reference": "fe2f306d1d9d346a7fee353d0d5012e401e984b5",
                "shasum": ""
            },
            "require": {
                "php": ">=7.1"
            },
            "type": "library",
            "extra": {
                "branch-alias": {
                    "dev-main": "1.28-dev"
                },
                "thanks": {
                    "name": "symfony/polyfill",
                    "url": "https://github.com/symfony/polyfill"
                }
            },
            "autoload": {
                "files": [
                    "bootstrap.php"
                ],
                "psr-4": {
                    "Symfony\\Polyfill\\Php73\\": ""
                },
                "classmap": [
                    "Resources/stubs"
                ]
            },
            "notification-url": "https://packagist.org/downloads/",
            "license": [
                "MIT"
            ],
            "authors": [
                {
                    "name": "Nicolas Grekas",
                    "email": "p@tchwork.com"
                },
                {
                    "name": "Symfony Community",
                    "homepage": "https://symfony.com/contributors"
                }
            ],
            "description": "Symfony polyfill backporting some PHP 7.3+ features to lower PHP versions",
            "homepage": "https://symfony.com",
            "keywords": [
                "compatibility",
                "polyfill",
                "portable",
                "shim"
            ],
            "support": {
                "source": "https://github.com/symfony/polyfill-php73/tree/v1.28.0"
            },
            "funding": [
                {
                    "url": "https://symfony.com/sponsor",
                    "type": "custom"
                },
                {
                    "url": "https://github.com/fabpot",
                    "type": "github"
                },
                {
                    "url": "https://tidelift.com/funding/github/packagist/symfony/symfony",
                    "type": "tidelift"
                }
            ],
            "time": "2023-01-26T09:26:14+00:00"
        },
        {
            "name": "symfony/polyfill-php74",
            "version": "v1.28.0",
            "source": {
                "type": "git",
                "url": "https://github.com/symfony/polyfill-php74.git",
                "reference": "8b755b41a155c89f1af29cc33305538499fa05ea"
            },
            "dist": {
                "type": "zip",
                "url": "https://api.github.com/repos/symfony/polyfill-php74/zipball/8b755b41a155c89f1af29cc33305538499fa05ea",
                "reference": "8b755b41a155c89f1af29cc33305538499fa05ea",
                "shasum": ""
            },
            "require": {
                "php": ">=7.1"
            },
            "type": "library",
            "extra": {
                "branch-alias": {
                    "dev-main": "1.28-dev"
                },
                "thanks": {
                    "name": "symfony/polyfill",
                    "url": "https://github.com/symfony/polyfill"
                }
            },
            "autoload": {
                "files": [
                    "bootstrap.php"
                ],
                "psr-4": {
                    "Symfony\\Polyfill\\Php74\\": ""
                }
            },
            "notification-url": "https://packagist.org/downloads/",
            "license": [
                "MIT"
            ],
            "authors": [
                {
                    "name": "Ion Bazan",
                    "email": "ion.bazan@gmail.com"
                },
                {
                    "name": "Nicolas Grekas",
                    "email": "p@tchwork.com"
                },
                {
                    "name": "Symfony Community",
                    "homepage": "https://symfony.com/contributors"
                }
            ],
            "description": "Symfony polyfill backporting some PHP 7.4+ features to lower PHP versions",
            "homepage": "https://symfony.com",
            "keywords": [
                "compatibility",
                "polyfill",
                "portable",
                "shim"
            ],
            "support": {
                "source": "https://github.com/symfony/polyfill-php74/tree/v1.28.0"
            },
            "funding": [
                {
                    "url": "https://symfony.com/sponsor",
                    "type": "custom"
                },
                {
                    "url": "https://github.com/fabpot",
                    "type": "github"
                },
                {
                    "url": "https://tidelift.com/funding/github/packagist/symfony/symfony",
                    "type": "tidelift"
                }
            ],
            "time": "2023-01-26T09:26:14+00:00"
        },
        {
            "name": "symfony/polyfill-php80",
            "version": "v1.28.0",
            "source": {
                "type": "git",
                "url": "https://github.com/symfony/polyfill-php80.git",
                "reference": "6caa57379c4aec19c0a12a38b59b26487dcfe4b5"
            },
            "dist": {
                "type": "zip",
                "url": "https://api.github.com/repos/symfony/polyfill-php80/zipball/6caa57379c4aec19c0a12a38b59b26487dcfe4b5",
                "reference": "6caa57379c4aec19c0a12a38b59b26487dcfe4b5",
                "shasum": ""
            },
            "require": {
                "php": ">=7.1"
            },
            "type": "library",
            "extra": {
                "branch-alias": {
                    "dev-main": "1.28-dev"
                },
                "thanks": {
                    "name": "symfony/polyfill",
                    "url": "https://github.com/symfony/polyfill"
                }
            },
            "autoload": {
                "files": [
                    "bootstrap.php"
                ],
                "psr-4": {
                    "Symfony\\Polyfill\\Php80\\": ""
                },
                "classmap": [
                    "Resources/stubs"
                ]
            },
            "notification-url": "https://packagist.org/downloads/",
            "license": [
                "MIT"
            ],
            "authors": [
                {
                    "name": "Ion Bazan",
                    "email": "ion.bazan@gmail.com"
                },
                {
                    "name": "Nicolas Grekas",
                    "email": "p@tchwork.com"
                },
                {
                    "name": "Symfony Community",
                    "homepage": "https://symfony.com/contributors"
                }
            ],
            "description": "Symfony polyfill backporting some PHP 8.0+ features to lower PHP versions",
            "homepage": "https://symfony.com",
            "keywords": [
                "compatibility",
                "polyfill",
                "portable",
                "shim"
            ],
            "support": {
                "source": "https://github.com/symfony/polyfill-php80/tree/v1.28.0"
            },
            "funding": [
                {
                    "url": "https://symfony.com/sponsor",
                    "type": "custom"
                },
                {
                    "url": "https://github.com/fabpot",
                    "type": "github"
                },
                {
                    "url": "https://tidelift.com/funding/github/packagist/symfony/symfony",
                    "type": "tidelift"
                }
            ],
            "time": "2023-01-26T09:26:14+00:00"
        },
        {
            "name": "symfony/polyfill-php81",
            "version": "v1.28.0",
            "source": {
                "type": "git",
                "url": "https://github.com/symfony/polyfill-php81.git",
                "reference": "7581cd600fa9fd681b797d00b02f068e2f13263b"
            },
            "dist": {
                "type": "zip",
                "url": "https://api.github.com/repos/symfony/polyfill-php81/zipball/7581cd600fa9fd681b797d00b02f068e2f13263b",
                "reference": "7581cd600fa9fd681b797d00b02f068e2f13263b",
                "shasum": ""
            },
            "require": {
                "php": ">=7.1"
            },
            "type": "library",
            "extra": {
                "branch-alias": {
                    "dev-main": "1.28-dev"
                },
                "thanks": {
                    "name": "symfony/polyfill",
                    "url": "https://github.com/symfony/polyfill"
                }
            },
            "autoload": {
                "files": [
                    "bootstrap.php"
                ],
                "psr-4": {
                    "Symfony\\Polyfill\\Php81\\": ""
                },
                "classmap": [
                    "Resources/stubs"
                ]
            },
            "notification-url": "https://packagist.org/downloads/",
            "license": [
                "MIT"
            ],
            "authors": [
                {
                    "name": "Nicolas Grekas",
                    "email": "p@tchwork.com"
                },
                {
                    "name": "Symfony Community",
                    "homepage": "https://symfony.com/contributors"
                }
            ],
            "description": "Symfony polyfill backporting some PHP 8.1+ features to lower PHP versions",
            "homepage": "https://symfony.com",
            "keywords": [
                "compatibility",
                "polyfill",
                "portable",
                "shim"
            ],
            "support": {
                "source": "https://github.com/symfony/polyfill-php81/tree/v1.28.0"
            },
            "funding": [
                {
                    "url": "https://symfony.com/sponsor",
                    "type": "custom"
                },
                {
                    "url": "https://github.com/fabpot",
                    "type": "github"
                },
                {
                    "url": "https://tidelift.com/funding/github/packagist/symfony/symfony",
                    "type": "tidelift"
                }
            ],
            "time": "2023-01-26T09:26:14+00:00"
        },
        {
            "name": "symfony/process",
            "version": "v5.4.28",
            "source": {
                "type": "git",
                "url": "https://github.com/symfony/process.git",
                "reference": "45261e1fccad1b5447a8d7a8e67aa7b4a9798b7b"
            },
            "dist": {
                "type": "zip",
                "url": "https://api.github.com/repos/symfony/process/zipball/45261e1fccad1b5447a8d7a8e67aa7b4a9798b7b",
                "reference": "45261e1fccad1b5447a8d7a8e67aa7b4a9798b7b",
                "shasum": ""
            },
            "require": {
                "php": ">=7.2.5",
                "symfony/polyfill-php80": "^1.16"
            },
            "type": "library",
            "autoload": {
                "psr-4": {
                    "Symfony\\Component\\Process\\": ""
                },
                "exclude-from-classmap": [
                    "/Tests/"
                ]
            },
            "notification-url": "https://packagist.org/downloads/",
            "license": [
                "MIT"
            ],
            "authors": [
                {
                    "name": "Fabien Potencier",
                    "email": "fabien@symfony.com"
                },
                {
                    "name": "Symfony Community",
                    "homepage": "https://symfony.com/contributors"
                }
            ],
            "description": "Executes commands in sub-processes",
            "homepage": "https://symfony.com",
            "support": {
                "source": "https://github.com/symfony/process/tree/v5.4.28"
            },
            "funding": [
                {
                    "url": "https://symfony.com/sponsor",
                    "type": "custom"
                },
                {
                    "url": "https://github.com/fabpot",
                    "type": "github"
                },
                {
                    "url": "https://tidelift.com/funding/github/packagist/symfony/symfony",
                    "type": "tidelift"
                }
            ],
            "time": "2023-08-07T10:36:04+00:00"
        },
        {
            "name": "symfony/service-contracts",
            "version": "v2.5.2",
            "source": {
                "type": "git",
                "url": "https://github.com/symfony/service-contracts.git",
                "reference": "4b426aac47d6427cc1a1d0f7e2ac724627f5966c"
            },
            "dist": {
                "type": "zip",
                "url": "https://api.github.com/repos/symfony/service-contracts/zipball/4b426aac47d6427cc1a1d0f7e2ac724627f5966c",
                "reference": "4b426aac47d6427cc1a1d0f7e2ac724627f5966c",
                "shasum": ""
            },
            "require": {
                "php": ">=7.2.5",
                "psr/container": "^1.1",
                "symfony/deprecation-contracts": "^2.1|^3"
            },
            "conflict": {
                "ext-psr": "<1.1|>=2"
            },
            "suggest": {
                "symfony/service-implementation": ""
            },
            "type": "library",
            "extra": {
                "branch-alias": {
                    "dev-main": "2.5-dev"
                },
                "thanks": {
                    "name": "symfony/contracts",
                    "url": "https://github.com/symfony/contracts"
                }
            },
            "autoload": {
                "psr-4": {
                    "Symfony\\Contracts\\Service\\": ""
                }
            },
            "notification-url": "https://packagist.org/downloads/",
            "license": [
                "MIT"
            ],
            "authors": [
                {
                    "name": "Nicolas Grekas",
                    "email": "p@tchwork.com"
                },
                {
                    "name": "Symfony Community",
                    "homepage": "https://symfony.com/contributors"
                }
            ],
            "description": "Generic abstractions related to writing services",
            "homepage": "https://symfony.com",
            "keywords": [
                "abstractions",
                "contracts",
                "decoupling",
                "interfaces",
                "interoperability",
                "standards"
            ],
            "support": {
                "source": "https://github.com/symfony/service-contracts/tree/v2.5.2"
            },
            "funding": [
                {
                    "url": "https://symfony.com/sponsor",
                    "type": "custom"
                },
                {
                    "url": "https://github.com/fabpot",
                    "type": "github"
                },
                {
                    "url": "https://tidelift.com/funding/github/packagist/symfony/symfony",
                    "type": "tidelift"
                }
            ],
            "time": "2022-05-30T19:17:29+00:00"
        },
        {
            "name": "symfony/string",
            "version": "v5.4.26",
            "source": {
                "type": "git",
                "url": "https://github.com/symfony/string.git",
                "reference": "1181fe9270e373537475e826873b5867b863883c"
            },
            "dist": {
                "type": "zip",
                "url": "https://api.github.com/repos/symfony/string/zipball/1181fe9270e373537475e826873b5867b863883c",
                "reference": "1181fe9270e373537475e826873b5867b863883c",
                "shasum": ""
            },
            "require": {
                "php": ">=7.2.5",
                "symfony/polyfill-ctype": "~1.8",
                "symfony/polyfill-intl-grapheme": "~1.0",
                "symfony/polyfill-intl-normalizer": "~1.0",
                "symfony/polyfill-mbstring": "~1.0",
                "symfony/polyfill-php80": "~1.15"
            },
            "conflict": {
                "symfony/translation-contracts": ">=3.0"
            },
            "require-dev": {
                "symfony/error-handler": "^4.4|^5.0|^6.0",
                "symfony/http-client": "^4.4|^5.0|^6.0",
                "symfony/translation-contracts": "^1.1|^2",
                "symfony/var-exporter": "^4.4|^5.0|^6.0"
            },
            "type": "library",
            "autoload": {
                "files": [
                    "Resources/functions.php"
                ],
                "psr-4": {
                    "Symfony\\Component\\String\\": ""
                },
                "exclude-from-classmap": [
                    "/Tests/"
                ]
            },
            "notification-url": "https://packagist.org/downloads/",
            "license": [
                "MIT"
            ],
            "authors": [
                {
                    "name": "Nicolas Grekas",
                    "email": "p@tchwork.com"
                },
                {
                    "name": "Symfony Community",
                    "homepage": "https://symfony.com/contributors"
                }
            ],
            "description": "Provides an object-oriented API to strings and deals with bytes, UTF-8 code points and grapheme clusters in a unified way",
            "homepage": "https://symfony.com",
            "keywords": [
                "grapheme",
                "i18n",
                "string",
                "unicode",
                "utf-8",
                "utf8"
            ],
            "support": {
                "source": "https://github.com/symfony/string/tree/v5.4.26"
            },
            "funding": [
                {
                    "url": "https://symfony.com/sponsor",
                    "type": "custom"
                },
                {
                    "url": "https://github.com/fabpot",
                    "type": "github"
                },
                {
                    "url": "https://tidelift.com/funding/github/packagist/symfony/symfony",
                    "type": "tidelift"
                }
            ],
            "time": "2023-06-28T12:46:07+00:00"
        }
    ],
    "packages-dev": [
        {
            "name": "brianium/paratest",
            "version": "v6.6.3",
            "source": {
                "type": "git",
                "url": "https://github.com/paratestphp/paratest.git",
                "reference": "f2d781bb9136cda2f5e73ee778049e80ba681cf6"
            },
            "dist": {
                "type": "zip",
                "url": "https://api.github.com/repos/paratestphp/paratest/zipball/f2d781bb9136cda2f5e73ee778049e80ba681cf6",
                "reference": "f2d781bb9136cda2f5e73ee778049e80ba681cf6",
                "shasum": ""
            },
            "require": {
                "ext-dom": "*",
                "ext-pcre": "*",
                "ext-reflection": "*",
                "ext-simplexml": "*",
                "jean85/pretty-package-versions": "^2.0.5",
                "php": "^7.3 || ^8.0",
                "phpunit/php-code-coverage": "^9.2.16",
                "phpunit/php-file-iterator": "^3.0.6",
                "phpunit/php-timer": "^5.0.3",
                "phpunit/phpunit": "^9.5.23",
                "sebastian/environment": "^5.1.4",
                "symfony/console": "^5.4.9 || ^6.1.2",
                "symfony/polyfill-php80": "^v1.26.0",
                "symfony/process": "^5.4.8 || ^6.1.0"
            },
            "require-dev": {
                "doctrine/coding-standard": "^9.0.0",
                "ext-pcov": "*",
                "ext-posix": "*",
                "infection/infection": "^0.26.13",
                "malukenho/mcbumpface": "^1.1.5",
                "squizlabs/php_codesniffer": "^3.7.1",
                "symfony/filesystem": "^5.4.9 || ^6.1.0",
                "vimeo/psalm": "^4.26.0"
            },
            "bin": [
                "bin/paratest",
                "bin/paratest.bat",
                "bin/paratest_for_phpstorm"
            ],
            "type": "library",
            "autoload": {
                "psr-4": {
                    "ParaTest\\": [
                        "src/"
                    ]
                }
            },
            "notification-url": "https://packagist.org/downloads/",
            "license": [
                "MIT"
            ],
            "authors": [
                {
                    "name": "Brian Scaturro",
                    "email": "scaturrob@gmail.com",
                    "role": "Developer"
                },
                {
                    "name": "Filippo Tessarotto",
                    "email": "zoeslam@gmail.com",
                    "role": "Developer"
                }
            ],
            "description": "Parallel testing for PHP",
            "homepage": "https://github.com/paratestphp/paratest",
            "keywords": [
                "concurrent",
                "parallel",
                "phpunit",
                "testing"
            ],
            "support": {
                "issues": "https://github.com/paratestphp/paratest/issues",
                "source": "https://github.com/paratestphp/paratest/tree/v6.6.3"
            },
            "funding": [
                {
                    "url": "https://github.com/sponsors/Slamdunk",
                    "type": "github"
                },
                {
                    "url": "https://paypal.me/filippotessarotto",
                    "type": "paypal"
                }
            ],
            "time": "2022-08-25T05:44:14+00:00"
        },
        {
            "name": "cweagans/composer-patches",
            "version": "1.7.3",
            "source": {
                "type": "git",
                "url": "https://github.com/cweagans/composer-patches.git",
                "reference": "e190d4466fe2b103a55467dfa83fc2fecfcaf2db"
            },
            "dist": {
                "type": "zip",
                "url": "https://api.github.com/repos/cweagans/composer-patches/zipball/e190d4466fe2b103a55467dfa83fc2fecfcaf2db",
                "reference": "e190d4466fe2b103a55467dfa83fc2fecfcaf2db",
                "shasum": ""
            },
            "require": {
                "composer-plugin-api": "^1.0 || ^2.0",
                "php": ">=5.3.0"
            },
            "require-dev": {
                "composer/composer": "~1.0 || ~2.0",
                "phpunit/phpunit": "~4.6"
            },
            "type": "composer-plugin",
            "extra": {
                "class": "cweagans\\Composer\\Patches"
            },
            "autoload": {
                "psr-4": {
                    "cweagans\\Composer\\": "src"
                }
            },
            "notification-url": "https://packagist.org/downloads/",
            "license": [
                "BSD-3-Clause"
            ],
            "authors": [
                {
                    "name": "Cameron Eagans",
                    "email": "me@cweagans.net"
                }
            ],
            "description": "Provides a way to patch Composer packages.",
            "support": {
                "issues": "https://github.com/cweagans/composer-patches/issues",
                "source": "https://github.com/cweagans/composer-patches/tree/1.7.3"
            },
            "time": "2022-12-20T22:53:13+00:00"
        },
        {
            "name": "doctrine/instantiator",
            "version": "1.4.1",
            "source": {
                "type": "git",
                "url": "https://github.com/doctrine/instantiator.git",
                "reference": "10dcfce151b967d20fde1b34ae6640712c3891bc"
            },
            "dist": {
                "type": "zip",
                "url": "https://api.github.com/repos/doctrine/instantiator/zipball/10dcfce151b967d20fde1b34ae6640712c3891bc",
                "reference": "10dcfce151b967d20fde1b34ae6640712c3891bc",
                "shasum": ""
            },
            "require": {
                "php": "^7.1 || ^8.0"
            },
            "require-dev": {
                "doctrine/coding-standard": "^9",
                "ext-pdo": "*",
                "ext-phar": "*",
                "phpbench/phpbench": "^0.16 || ^1",
                "phpstan/phpstan": "^1.4",
                "phpstan/phpstan-phpunit": "^1",
                "phpunit/phpunit": "^7.5 || ^8.5 || ^9.5",
                "vimeo/psalm": "^4.22"
            },
            "type": "library",
            "autoload": {
                "psr-4": {
                    "Doctrine\\Instantiator\\": "src/Doctrine/Instantiator/"
                }
            },
            "notification-url": "https://packagist.org/downloads/",
            "license": [
                "MIT"
            ],
            "authors": [
                {
                    "name": "Marco Pivetta",
                    "email": "ocramius@gmail.com",
                    "homepage": "https://ocramius.github.io/"
                }
            ],
            "description": "A small, lightweight utility to instantiate objects in PHP without invoking their constructors",
            "homepage": "https://www.doctrine-project.org/projects/instantiator.html",
            "keywords": [
                "constructor",
                "instantiate"
            ],
            "support": {
                "issues": "https://github.com/doctrine/instantiator/issues",
                "source": "https://github.com/doctrine/instantiator/tree/1.4.1"
            },
            "funding": [
                {
                    "url": "https://www.doctrine-project.org/sponsorship.html",
                    "type": "custom"
                },
                {
                    "url": "https://www.patreon.com/phpdoctrine",
                    "type": "patreon"
                },
                {
                    "url": "https://tidelift.com/funding/github/packagist/doctrine%2Finstantiator",
                    "type": "tidelift"
                }
            ],
            "time": "2022-03-03T08:28:38+00:00"
        },
        {
            "name": "jean85/pretty-package-versions",
            "version": "2.0.5",
            "source": {
                "type": "git",
                "url": "https://github.com/Jean85/pretty-package-versions.git",
                "reference": "ae547e455a3d8babd07b96966b17d7fd21d9c6af"
            },
            "dist": {
                "type": "zip",
                "url": "https://api.github.com/repos/Jean85/pretty-package-versions/zipball/ae547e455a3d8babd07b96966b17d7fd21d9c6af",
                "reference": "ae547e455a3d8babd07b96966b17d7fd21d9c6af",
                "shasum": ""
            },
            "require": {
                "composer-runtime-api": "^2.0.0",
                "php": "^7.1|^8.0"
            },
            "require-dev": {
                "friendsofphp/php-cs-fixer": "^2.17",
                "jean85/composer-provided-replaced-stub-package": "^1.0",
                "phpstan/phpstan": "^0.12.66",
                "phpunit/phpunit": "^7.5|^8.5|^9.4",
                "vimeo/psalm": "^4.3"
            },
            "type": "library",
            "extra": {
                "branch-alias": {
                    "dev-master": "1.x-dev"
                }
            },
            "autoload": {
                "psr-4": {
                    "Jean85\\": "src/"
                }
            },
            "notification-url": "https://packagist.org/downloads/",
            "license": [
                "MIT"
            ],
            "authors": [
                {
                    "name": "Alessandro Lai",
                    "email": "alessandro.lai85@gmail.com"
                }
            ],
            "description": "A library to get pretty versions strings of installed dependencies",
            "keywords": [
                "composer",
                "package",
                "release",
                "versions"
            ],
            "support": {
                "issues": "https://github.com/Jean85/pretty-package-versions/issues",
                "source": "https://github.com/Jean85/pretty-package-versions/tree/2.0.5"
            },
            "time": "2021-10-08T21:21:46+00:00"
        },
        {
            "name": "myclabs/deep-copy",
            "version": "1.11.0",
            "source": {
                "type": "git",
                "url": "https://github.com/myclabs/DeepCopy.git",
                "reference": "14daed4296fae74d9e3201d2c4925d1acb7aa614"
            },
            "dist": {
                "type": "zip",
                "url": "https://api.github.com/repos/myclabs/DeepCopy/zipball/14daed4296fae74d9e3201d2c4925d1acb7aa614",
                "reference": "14daed4296fae74d9e3201d2c4925d1acb7aa614",
                "shasum": ""
            },
            "require": {
                "php": "^7.1 || ^8.0"
            },
            "conflict": {
                "doctrine/collections": "<1.6.8",
                "doctrine/common": "<2.13.3 || >=3,<3.2.2"
            },
            "require-dev": {
                "doctrine/collections": "^1.6.8",
                "doctrine/common": "^2.13.3 || ^3.2.2",
                "phpunit/phpunit": "^7.5.20 || ^8.5.23 || ^9.5.13"
            },
            "type": "library",
            "autoload": {
                "files": [
                    "src/DeepCopy/deep_copy.php"
                ],
                "psr-4": {
                    "DeepCopy\\": "src/DeepCopy/"
                }
            },
            "notification-url": "https://packagist.org/downloads/",
            "license": [
                "MIT"
            ],
            "description": "Create deep copies (clones) of your objects",
            "keywords": [
                "clone",
                "copy",
                "duplicate",
                "object",
                "object graph"
            ],
            "support": {
                "issues": "https://github.com/myclabs/DeepCopy/issues",
                "source": "https://github.com/myclabs/DeepCopy/tree/1.11.0"
            },
            "funding": [
                {
                    "url": "https://tidelift.com/funding/github/packagist/myclabs/deep-copy",
                    "type": "tidelift"
                }
            ],
            "time": "2022-03-03T13:19:32+00:00"
        },
        {
            "name": "ondrejmirtes/simple-downgrader",
            "version": "1.0.2",
            "source": {
                "type": "git",
                "url": "https://github.com/ondrejmirtes/simple-downgrader.git",
                "reference": "832aaae53dcfe358f63180494de8734244773d46"
            },
            "dist": {
                "type": "zip",
                "url": "https://api.github.com/repos/ondrejmirtes/simple-downgrader/zipball/832aaae53dcfe358f63180494de8734244773d46",
                "reference": "832aaae53dcfe358f63180494de8734244773d46",
                "shasum": ""
            },
            "require": {
                "nette/utils": "^3.2.5",
                "nikic/php-parser": "^4.18",
                "php": "^7.2|^8.0",
                "phpstan/phpdoc-parser": "^1.24.5",
                "symfony/console": "^5.4",
                "symfony/finder": "^5.4"
            },
            "require-dev": {
                "php-parallel-lint/php-parallel-lint": "^1.3",
                "phpstan/phpstan": "^1.10",
                "phpunit/phpunit": "^8.5.36"
            },
            "bin": [
                "bin/simple-downgrade"
            ],
            "type": "library",
            "autoload": {
                "psr-4": {
                    "SimpleDowngrader\\": [
                        "src/"
                    ]
                }
            },
            "notification-url": "https://packagist.org/downloads/",
            "license": [
                "MIT"
            ],
            "description": "Simple Downgrader",
            "support": {
                "issues": "https://github.com/ondrejmirtes/simple-downgrader/issues",
                "source": "https://github.com/ondrejmirtes/simple-downgrader/tree/1.0.2"
            },
            "time": "2024-02-12T19:22:32+00:00"
        },
        {
            "name": "phar-io/manifest",
            "version": "2.0.3",
            "source": {
                "type": "git",
                "url": "https://github.com/phar-io/manifest.git",
                "reference": "97803eca37d319dfa7826cc2437fc020857acb53"
            },
            "dist": {
                "type": "zip",
                "url": "https://api.github.com/repos/phar-io/manifest/zipball/97803eca37d319dfa7826cc2437fc020857acb53",
                "reference": "97803eca37d319dfa7826cc2437fc020857acb53",
                "shasum": ""
            },
            "require": {
                "ext-dom": "*",
                "ext-phar": "*",
                "ext-xmlwriter": "*",
                "phar-io/version": "^3.0.1",
                "php": "^7.2 || ^8.0"
            },
            "type": "library",
            "extra": {
                "branch-alias": {
                    "dev-master": "2.0.x-dev"
                }
            },
            "autoload": {
                "classmap": [
                    "src/"
                ]
            },
            "notification-url": "https://packagist.org/downloads/",
            "license": [
                "BSD-3-Clause"
            ],
            "authors": [
                {
                    "name": "Arne Blankerts",
                    "email": "arne@blankerts.de",
                    "role": "Developer"
                },
                {
                    "name": "Sebastian Heuer",
                    "email": "sebastian@phpeople.de",
                    "role": "Developer"
                },
                {
                    "name": "Sebastian Bergmann",
                    "email": "sebastian@phpunit.de",
                    "role": "Developer"
                }
            ],
            "description": "Component for reading phar.io manifest information from a PHP Archive (PHAR)",
            "support": {
                "issues": "https://github.com/phar-io/manifest/issues",
                "source": "https://github.com/phar-io/manifest/tree/2.0.3"
            },
            "time": "2021-07-20T11:28:43+00:00"
        },
        {
            "name": "phar-io/version",
            "version": "3.2.1",
            "source": {
                "type": "git",
                "url": "https://github.com/phar-io/version.git",
                "reference": "4f7fd7836c6f332bb2933569e566a0d6c4cbed74"
            },
            "dist": {
                "type": "zip",
                "url": "https://api.github.com/repos/phar-io/version/zipball/4f7fd7836c6f332bb2933569e566a0d6c4cbed74",
                "reference": "4f7fd7836c6f332bb2933569e566a0d6c4cbed74",
                "shasum": ""
            },
            "require": {
                "php": "^7.2 || ^8.0"
            },
            "type": "library",
            "autoload": {
                "classmap": [
                    "src/"
                ]
            },
            "notification-url": "https://packagist.org/downloads/",
            "license": [
                "BSD-3-Clause"
            ],
            "authors": [
                {
                    "name": "Arne Blankerts",
                    "email": "arne@blankerts.de",
                    "role": "Developer"
                },
                {
                    "name": "Sebastian Heuer",
                    "email": "sebastian@phpeople.de",
                    "role": "Developer"
                },
                {
                    "name": "Sebastian Bergmann",
                    "email": "sebastian@phpunit.de",
                    "role": "Developer"
                }
            ],
            "description": "Library for handling version information and constraints",
            "support": {
                "issues": "https://github.com/phar-io/version/issues",
                "source": "https://github.com/phar-io/version/tree/3.2.1"
            },
            "time": "2022-02-21T01:04:05+00:00"
        },
        {
            "name": "php-parallel-lint/php-parallel-lint",
            "version": "v1.3.2",
            "source": {
                "type": "git",
                "url": "https://github.com/php-parallel-lint/PHP-Parallel-Lint.git",
                "reference": "6483c9832e71973ed29cf71bd6b3f4fde438a9de"
            },
            "dist": {
                "type": "zip",
                "url": "https://api.github.com/repos/php-parallel-lint/PHP-Parallel-Lint/zipball/6483c9832e71973ed29cf71bd6b3f4fde438a9de",
                "reference": "6483c9832e71973ed29cf71bd6b3f4fde438a9de",
                "shasum": ""
            },
            "require": {
                "ext-json": "*",
                "php": ">=5.3.0"
            },
            "replace": {
                "grogy/php-parallel-lint": "*",
                "jakub-onderka/php-parallel-lint": "*"
            },
            "require-dev": {
                "nette/tester": "^1.3 || ^2.0",
                "php-parallel-lint/php-console-highlighter": "0.* || ^1.0",
                "squizlabs/php_codesniffer": "^3.6"
            },
            "suggest": {
                "php-parallel-lint/php-console-highlighter": "Highlight syntax in code snippet"
            },
            "bin": [
                "parallel-lint"
            ],
            "type": "library",
            "autoload": {
                "classmap": [
                    "./src/"
                ]
            },
            "notification-url": "https://packagist.org/downloads/",
            "license": [
                "BSD-2-Clause"
            ],
            "authors": [
                {
                    "name": "Jakub Onderka",
                    "email": "ahoj@jakubonderka.cz"
                }
            ],
            "description": "This tool check syntax of PHP files about 20x faster than serial check.",
            "homepage": "https://github.com/php-parallel-lint/PHP-Parallel-Lint",
            "support": {
                "issues": "https://github.com/php-parallel-lint/PHP-Parallel-Lint/issues",
                "source": "https://github.com/php-parallel-lint/PHP-Parallel-Lint/tree/v1.3.2"
            },
            "time": "2022-02-21T12:50:22+00:00"
        },
        {
            "name": "phpstan/phpstan-deprecation-rules",
            "version": "1.2.x-dev",
            "source": {
                "type": "git",
                "url": "https://github.com/phpstan/phpstan-deprecation-rules.git",
                "reference": "788ea1bd84f7848abf27ba29b92c6c9d285dfc95"
            },
            "dist": {
                "type": "zip",
                "url": "https://api.github.com/repos/phpstan/phpstan-deprecation-rules/zipball/788ea1bd84f7848abf27ba29b92c6c9d285dfc95",
                "reference": "788ea1bd84f7848abf27ba29b92c6c9d285dfc95",
                "shasum": ""
            },
            "require": {
                "php": "^7.2 || ^8.0",
                "phpstan/phpstan": "^1.11"
            },
            "require-dev": {
                "php-parallel-lint/php-parallel-lint": "^1.2",
                "phpstan/phpstan-phpunit": "^1.0",
                "phpunit/phpunit": "^9.5"
            },
            "default-branch": true,
            "type": "phpstan-extension",
            "extra": {
                "phpstan": {
                    "includes": [
                        "rules.neon"
                    ]
                }
            },
            "autoload": {
                "psr-4": {
                    "PHPStan\\": "src/"
                }
            },
            "notification-url": "https://packagist.org/downloads/",
            "license": [
                "MIT"
            ],
            "description": "PHPStan rules for detecting usage of deprecated classes, methods, properties, constants and traits.",
            "support": {
                "issues": "https://github.com/phpstan/phpstan-deprecation-rules/issues",
                "source": "https://github.com/phpstan/phpstan-deprecation-rules/tree/1.2.x"
            },
            "time": "2023-09-19T08:17:29+00:00"
        },
        {
            "name": "phpstan/phpstan-nette",
            "version": "1.2.9",
            "source": {
                "type": "git",
                "url": "https://github.com/phpstan/phpstan-nette.git",
                "reference": "0e3a6805917811d685e59bb83c2286315f2f6d78"
            },
            "dist": {
                "type": "zip",
                "url": "https://api.github.com/repos/phpstan/phpstan-nette/zipball/0e3a6805917811d685e59bb83c2286315f2f6d78",
                "reference": "0e3a6805917811d685e59bb83c2286315f2f6d78",
                "shasum": ""
            },
            "require": {
                "php": "^7.2 || ^8.0",
                "phpstan/phpstan": "^1.10"
            },
            "conflict": {
                "nette/application": "<2.3.0",
                "nette/component-model": "<2.3.0",
                "nette/di": "<2.3.0",
                "nette/forms": "<2.3.0",
                "nette/http": "<2.3.0",
                "nette/utils": "<2.3.0"
            },
            "require-dev": {
                "nette/application": "^3.0",
                "nette/forms": "^3.0",
                "nette/utils": "^2.3.0 || ^3.0.0",
                "nikic/php-parser": "^4.13.2",
                "php-parallel-lint/php-parallel-lint": "^1.2",
                "phpstan/phpstan-php-parser": "^1.1",
                "phpstan/phpstan-phpunit": "^1.0",
                "phpstan/phpstan-strict-rules": "^1.0",
                "phpunit/phpunit": "^9.5"
            },
            "type": "phpstan-extension",
            "extra": {
                "phpstan": {
                    "includes": [
                        "extension.neon",
                        "rules.neon"
                    ]
                }
            },
            "autoload": {
                "psr-4": {
                    "PHPStan\\": "src/"
                }
            },
            "notification-url": "https://packagist.org/downloads/",
            "license": [
                "MIT"
            ],
            "description": "Nette Framework class reflection extension for PHPStan",
            "support": {
                "issues": "https://github.com/phpstan/phpstan-nette/issues",
                "source": "https://github.com/phpstan/phpstan-nette/tree/1.2.9"
            },
            "time": "2023-04-12T14:11:53+00:00"
        },
        {
            "name": "phpstan/phpstan-phpunit",
            "version": "1.3.15",
            "source": {
                "type": "git",
                "url": "https://github.com/phpstan/phpstan-phpunit.git",
                "reference": "70ecacc64fe8090d8d2a33db5a51fe8e88acd93a"
            },
            "dist": {
                "type": "zip",
                "url": "https://api.github.com/repos/phpstan/phpstan-phpunit/zipball/70ecacc64fe8090d8d2a33db5a51fe8e88acd93a",
                "reference": "70ecacc64fe8090d8d2a33db5a51fe8e88acd93a",
                "shasum": ""
            },
            "require": {
                "php": "^7.2 || ^8.0",
                "phpstan/phpstan": "^1.10"
            },
            "conflict": {
                "phpunit/phpunit": "<7.0"
            },
            "require-dev": {
                "nikic/php-parser": "^4.13.0",
                "php-parallel-lint/php-parallel-lint": "^1.2",
                "phpstan/phpstan-strict-rules": "^1.5.1",
                "phpunit/phpunit": "^9.5"
            },
            "type": "phpstan-extension",
            "extra": {
                "phpstan": {
                    "includes": [
                        "extension.neon",
                        "rules.neon"
                    ]
                }
            },
            "autoload": {
                "psr-4": {
                    "PHPStan\\": "src/"
                }
            },
            "notification-url": "https://packagist.org/downloads/",
            "license": [
                "MIT"
            ],
            "description": "PHPUnit extensions and rules for PHPStan",
            "support": {
                "issues": "https://github.com/phpstan/phpstan-phpunit/issues",
                "source": "https://github.com/phpstan/phpstan-phpunit/tree/1.3.15"
            },
            "time": "2023-10-09T18:58:39+00:00"
        },
        {
            "name": "phpstan/phpstan-strict-rules",
            "version": "1.6.x-dev",
            "source": {
                "type": "git",
                "url": "https://github.com/phpstan/phpstan-strict-rules.git",
                "reference": "a3b0404c40197996b6ed32b2613e5a337fcbefd4"
            },
            "dist": {
                "type": "zip",
                "url": "https://api.github.com/repos/phpstan/phpstan-strict-rules/zipball/a3b0404c40197996b6ed32b2613e5a337fcbefd4",
                "reference": "a3b0404c40197996b6ed32b2613e5a337fcbefd4",
                "shasum": ""
            },
            "require": {
                "php": "^7.2 || ^8.0",
                "phpstan/phpstan": "^1.11"
            },
            "require-dev": {
                "nikic/php-parser": "^4.13.0",
                "php-parallel-lint/php-parallel-lint": "^1.2",
                "phpstan/phpstan-deprecation-rules": "^1.1",
                "phpstan/phpstan-phpunit": "^1.0",
                "phpunit/phpunit": "^9.5"
            },
            "default-branch": true,
            "type": "phpstan-extension",
            "extra": {
                "phpstan": {
                    "includes": [
                        "rules.neon"
                    ]
                }
            },
            "autoload": {
                "psr-4": {
                    "PHPStan\\": "src/"
                }
            },
            "notification-url": "https://packagist.org/downloads/",
            "license": [
                "MIT"
            ],
            "description": "Extra strict and opinionated rules for PHPStan",
            "support": {
                "issues": "https://github.com/phpstan/phpstan-strict-rules/issues",
                "source": "https://github.com/phpstan/phpstan-strict-rules/tree/1.6.x"
            },
            "time": "2023-10-30T14:35:14+00:00"
        },
        {
            "name": "phpunit/php-code-coverage",
            "version": "9.2.30",
            "source": {
                "type": "git",
                "url": "https://github.com/sebastianbergmann/php-code-coverage.git",
                "reference": "ca2bd87d2f9215904682a9cb9bb37dda98e76089"
            },
            "dist": {
                "type": "zip",
                "url": "https://api.github.com/repos/sebastianbergmann/php-code-coverage/zipball/ca2bd87d2f9215904682a9cb9bb37dda98e76089",
                "reference": "ca2bd87d2f9215904682a9cb9bb37dda98e76089",
                "shasum": ""
            },
            "require": {
                "ext-dom": "*",
                "ext-libxml": "*",
                "ext-xmlwriter": "*",
                "nikic/php-parser": "^4.18 || ^5.0",
                "php": ">=7.3",
                "phpunit/php-file-iterator": "^3.0.3",
                "phpunit/php-text-template": "^2.0.2",
                "sebastian/code-unit-reverse-lookup": "^2.0.2",
                "sebastian/complexity": "^2.0",
                "sebastian/environment": "^5.1.2",
                "sebastian/lines-of-code": "^1.0.3",
                "sebastian/version": "^3.0.1",
                "theseer/tokenizer": "^1.2.0"
            },
            "require-dev": {
                "phpunit/phpunit": "^9.3"
            },
            "suggest": {
                "ext-pcov": "PHP extension that provides line coverage",
                "ext-xdebug": "PHP extension that provides line coverage as well as branch and path coverage"
            },
            "type": "library",
            "extra": {
                "branch-alias": {
                    "dev-master": "9.2-dev"
                }
            },
            "autoload": {
                "classmap": [
                    "src/"
                ]
            },
            "notification-url": "https://packagist.org/downloads/",
            "license": [
                "BSD-3-Clause"
            ],
            "authors": [
                {
                    "name": "Sebastian Bergmann",
                    "email": "sebastian@phpunit.de",
                    "role": "lead"
                }
            ],
            "description": "Library that provides collection, processing, and rendering functionality for PHP code coverage information.",
            "homepage": "https://github.com/sebastianbergmann/php-code-coverage",
            "keywords": [
                "coverage",
                "testing",
                "xunit"
            ],
            "support": {
                "issues": "https://github.com/sebastianbergmann/php-code-coverage/issues",
                "security": "https://github.com/sebastianbergmann/php-code-coverage/security/policy",
                "source": "https://github.com/sebastianbergmann/php-code-coverage/tree/9.2.30"
            },
            "funding": [
                {
                    "url": "https://github.com/sebastianbergmann",
                    "type": "github"
                }
            ],
            "time": "2023-12-22T06:47:57+00:00"
        },
        {
            "name": "phpunit/php-file-iterator",
            "version": "3.0.6",
            "source": {
                "type": "git",
                "url": "https://github.com/sebastianbergmann/php-file-iterator.git",
                "reference": "cf1c2e7c203ac650e352f4cc675a7021e7d1b3cf"
            },
            "dist": {
                "type": "zip",
                "url": "https://api.github.com/repos/sebastianbergmann/php-file-iterator/zipball/cf1c2e7c203ac650e352f4cc675a7021e7d1b3cf",
                "reference": "cf1c2e7c203ac650e352f4cc675a7021e7d1b3cf",
                "shasum": ""
            },
            "require": {
                "php": ">=7.3"
            },
            "require-dev": {
                "phpunit/phpunit": "^9.3"
            },
            "type": "library",
            "extra": {
                "branch-alias": {
                    "dev-master": "3.0-dev"
                }
            },
            "autoload": {
                "classmap": [
                    "src/"
                ]
            },
            "notification-url": "https://packagist.org/downloads/",
            "license": [
                "BSD-3-Clause"
            ],
            "authors": [
                {
                    "name": "Sebastian Bergmann",
                    "email": "sebastian@phpunit.de",
                    "role": "lead"
                }
            ],
            "description": "FilterIterator implementation that filters files based on a list of suffixes.",
            "homepage": "https://github.com/sebastianbergmann/php-file-iterator/",
            "keywords": [
                "filesystem",
                "iterator"
            ],
            "support": {
                "issues": "https://github.com/sebastianbergmann/php-file-iterator/issues",
                "source": "https://github.com/sebastianbergmann/php-file-iterator/tree/3.0.6"
            },
            "funding": [
                {
                    "url": "https://github.com/sebastianbergmann",
                    "type": "github"
                }
            ],
            "time": "2021-12-02T12:48:52+00:00"
        },
        {
            "name": "phpunit/php-invoker",
            "version": "3.1.1",
            "source": {
                "type": "git",
                "url": "https://github.com/sebastianbergmann/php-invoker.git",
                "reference": "5a10147d0aaf65b58940a0b72f71c9ac0423cc67"
            },
            "dist": {
                "type": "zip",
                "url": "https://api.github.com/repos/sebastianbergmann/php-invoker/zipball/5a10147d0aaf65b58940a0b72f71c9ac0423cc67",
                "reference": "5a10147d0aaf65b58940a0b72f71c9ac0423cc67",
                "shasum": ""
            },
            "require": {
                "php": ">=7.3"
            },
            "require-dev": {
                "ext-pcntl": "*",
                "phpunit/phpunit": "^9.3"
            },
            "suggest": {
                "ext-pcntl": "*"
            },
            "type": "library",
            "extra": {
                "branch-alias": {
                    "dev-master": "3.1-dev"
                }
            },
            "autoload": {
                "classmap": [
                    "src/"
                ]
            },
            "notification-url": "https://packagist.org/downloads/",
            "license": [
                "BSD-3-Clause"
            ],
            "authors": [
                {
                    "name": "Sebastian Bergmann",
                    "email": "sebastian@phpunit.de",
                    "role": "lead"
                }
            ],
            "description": "Invoke callables with a timeout",
            "homepage": "https://github.com/sebastianbergmann/php-invoker/",
            "keywords": [
                "process"
            ],
            "support": {
                "issues": "https://github.com/sebastianbergmann/php-invoker/issues",
                "source": "https://github.com/sebastianbergmann/php-invoker/tree/3.1.1"
            },
            "funding": [
                {
                    "url": "https://github.com/sebastianbergmann",
                    "type": "github"
                }
            ],
            "time": "2020-09-28T05:58:55+00:00"
        },
        {
            "name": "phpunit/php-text-template",
            "version": "2.0.4",
            "source": {
                "type": "git",
                "url": "https://github.com/sebastianbergmann/php-text-template.git",
                "reference": "5da5f67fc95621df9ff4c4e5a84d6a8a2acf7c28"
            },
            "dist": {
                "type": "zip",
                "url": "https://api.github.com/repos/sebastianbergmann/php-text-template/zipball/5da5f67fc95621df9ff4c4e5a84d6a8a2acf7c28",
                "reference": "5da5f67fc95621df9ff4c4e5a84d6a8a2acf7c28",
                "shasum": ""
            },
            "require": {
                "php": ">=7.3"
            },
            "require-dev": {
                "phpunit/phpunit": "^9.3"
            },
            "type": "library",
            "extra": {
                "branch-alias": {
                    "dev-master": "2.0-dev"
                }
            },
            "autoload": {
                "classmap": [
                    "src/"
                ]
            },
            "notification-url": "https://packagist.org/downloads/",
            "license": [
                "BSD-3-Clause"
            ],
            "authors": [
                {
                    "name": "Sebastian Bergmann",
                    "email": "sebastian@phpunit.de",
                    "role": "lead"
                }
            ],
            "description": "Simple template engine.",
            "homepage": "https://github.com/sebastianbergmann/php-text-template/",
            "keywords": [
                "template"
            ],
            "support": {
                "issues": "https://github.com/sebastianbergmann/php-text-template/issues",
                "source": "https://github.com/sebastianbergmann/php-text-template/tree/2.0.4"
            },
            "funding": [
                {
                    "url": "https://github.com/sebastianbergmann",
                    "type": "github"
                }
            ],
            "time": "2020-10-26T05:33:50+00:00"
        },
        {
            "name": "phpunit/php-timer",
            "version": "5.0.3",
            "source": {
                "type": "git",
                "url": "https://github.com/sebastianbergmann/php-timer.git",
                "reference": "5a63ce20ed1b5bf577850e2c4e87f4aa902afbd2"
            },
            "dist": {
                "type": "zip",
                "url": "https://api.github.com/repos/sebastianbergmann/php-timer/zipball/5a63ce20ed1b5bf577850e2c4e87f4aa902afbd2",
                "reference": "5a63ce20ed1b5bf577850e2c4e87f4aa902afbd2",
                "shasum": ""
            },
            "require": {
                "php": ">=7.3"
            },
            "require-dev": {
                "phpunit/phpunit": "^9.3"
            },
            "type": "library",
            "extra": {
                "branch-alias": {
                    "dev-master": "5.0-dev"
                }
            },
            "autoload": {
                "classmap": [
                    "src/"
                ]
            },
            "notification-url": "https://packagist.org/downloads/",
            "license": [
                "BSD-3-Clause"
            ],
            "authors": [
                {
                    "name": "Sebastian Bergmann",
                    "email": "sebastian@phpunit.de",
                    "role": "lead"
                }
            ],
            "description": "Utility class for timing",
            "homepage": "https://github.com/sebastianbergmann/php-timer/",
            "keywords": [
                "timer"
            ],
            "support": {
                "issues": "https://github.com/sebastianbergmann/php-timer/issues",
                "source": "https://github.com/sebastianbergmann/php-timer/tree/5.0.3"
            },
            "funding": [
                {
                    "url": "https://github.com/sebastianbergmann",
                    "type": "github"
                }
            ],
            "time": "2020-10-26T13:16:10+00:00"
        },
        {
            "name": "phpunit/phpunit",
            "version": "9.5.23",
            "source": {
                "type": "git",
                "url": "https://github.com/sebastianbergmann/phpunit.git",
                "reference": "888556852e7e9bbeeedb9656afe46118765ade34"
            },
            "dist": {
                "type": "zip",
                "url": "https://api.github.com/repos/sebastianbergmann/phpunit/zipball/888556852e7e9bbeeedb9656afe46118765ade34",
                "reference": "888556852e7e9bbeeedb9656afe46118765ade34",
                "shasum": ""
            },
            "require": {
                "doctrine/instantiator": "^1.3.1",
                "ext-dom": "*",
                "ext-json": "*",
                "ext-libxml": "*",
                "ext-mbstring": "*",
                "ext-xml": "*",
                "ext-xmlwriter": "*",
                "myclabs/deep-copy": "^1.10.1",
                "phar-io/manifest": "^2.0.3",
                "phar-io/version": "^3.0.2",
                "php": ">=7.3",
                "phpunit/php-code-coverage": "^9.2.13",
                "phpunit/php-file-iterator": "^3.0.5",
                "phpunit/php-invoker": "^3.1.1",
                "phpunit/php-text-template": "^2.0.3",
                "phpunit/php-timer": "^5.0.2",
                "sebastian/cli-parser": "^1.0.1",
                "sebastian/code-unit": "^1.0.6",
                "sebastian/comparator": "^4.0.5",
                "sebastian/diff": "^4.0.3",
                "sebastian/environment": "^5.1.3",
                "sebastian/exporter": "^4.0.3",
                "sebastian/global-state": "^5.0.1",
                "sebastian/object-enumerator": "^4.0.3",
                "sebastian/resource-operations": "^3.0.3",
                "sebastian/type": "^3.0",
                "sebastian/version": "^3.0.2"
            },
            "suggest": {
                "ext-soap": "*",
                "ext-xdebug": "*"
            },
            "bin": [
                "phpunit"
            ],
            "type": "library",
            "extra": {
                "branch-alias": {
                    "dev-master": "9.5-dev"
                }
            },
            "autoload": {
                "files": [
                    "src/Framework/Assert/Functions.php"
                ],
                "classmap": [
                    "src/"
                ]
            },
            "notification-url": "https://packagist.org/downloads/",
            "license": [
                "BSD-3-Clause"
            ],
            "authors": [
                {
                    "name": "Sebastian Bergmann",
                    "email": "sebastian@phpunit.de",
                    "role": "lead"
                }
            ],
            "description": "The PHP Unit Testing framework.",
            "homepage": "https://phpunit.de/",
            "keywords": [
                "phpunit",
                "testing",
                "xunit"
            ],
            "support": {
                "issues": "https://github.com/sebastianbergmann/phpunit/issues",
                "source": "https://github.com/sebastianbergmann/phpunit/tree/9.5.23"
            },
            "funding": [
                {
                    "url": "https://phpunit.de/sponsors.html",
                    "type": "custom"
                },
                {
                    "url": "https://github.com/sebastianbergmann",
                    "type": "github"
                }
            ],
            "time": "2022-08-22T14:01:36+00:00"
        },
        {
            "name": "sebastian/cli-parser",
            "version": "1.0.1",
            "source": {
                "type": "git",
                "url": "https://github.com/sebastianbergmann/cli-parser.git",
                "reference": "442e7c7e687e42adc03470c7b668bc4b2402c0b2"
            },
            "dist": {
                "type": "zip",
                "url": "https://api.github.com/repos/sebastianbergmann/cli-parser/zipball/442e7c7e687e42adc03470c7b668bc4b2402c0b2",
                "reference": "442e7c7e687e42adc03470c7b668bc4b2402c0b2",
                "shasum": ""
            },
            "require": {
                "php": ">=7.3"
            },
            "require-dev": {
                "phpunit/phpunit": "^9.3"
            },
            "type": "library",
            "extra": {
                "branch-alias": {
                    "dev-master": "1.0-dev"
                }
            },
            "autoload": {
                "classmap": [
                    "src/"
                ]
            },
            "notification-url": "https://packagist.org/downloads/",
            "license": [
                "BSD-3-Clause"
            ],
            "authors": [
                {
                    "name": "Sebastian Bergmann",
                    "email": "sebastian@phpunit.de",
                    "role": "lead"
                }
            ],
            "description": "Library for parsing CLI options",
            "homepage": "https://github.com/sebastianbergmann/cli-parser",
            "support": {
                "issues": "https://github.com/sebastianbergmann/cli-parser/issues",
                "source": "https://github.com/sebastianbergmann/cli-parser/tree/1.0.1"
            },
            "funding": [
                {
                    "url": "https://github.com/sebastianbergmann",
                    "type": "github"
                }
            ],
            "time": "2020-09-28T06:08:49+00:00"
        },
        {
            "name": "sebastian/code-unit",
            "version": "1.0.8",
            "source": {
                "type": "git",
                "url": "https://github.com/sebastianbergmann/code-unit.git",
                "reference": "1fc9f64c0927627ef78ba436c9b17d967e68e120"
            },
            "dist": {
                "type": "zip",
                "url": "https://api.github.com/repos/sebastianbergmann/code-unit/zipball/1fc9f64c0927627ef78ba436c9b17d967e68e120",
                "reference": "1fc9f64c0927627ef78ba436c9b17d967e68e120",
                "shasum": ""
            },
            "require": {
                "php": ">=7.3"
            },
            "require-dev": {
                "phpunit/phpunit": "^9.3"
            },
            "type": "library",
            "extra": {
                "branch-alias": {
                    "dev-master": "1.0-dev"
                }
            },
            "autoload": {
                "classmap": [
                    "src/"
                ]
            },
            "notification-url": "https://packagist.org/downloads/",
            "license": [
                "BSD-3-Clause"
            ],
            "authors": [
                {
                    "name": "Sebastian Bergmann",
                    "email": "sebastian@phpunit.de",
                    "role": "lead"
                }
            ],
            "description": "Collection of value objects that represent the PHP code units",
            "homepage": "https://github.com/sebastianbergmann/code-unit",
            "support": {
                "issues": "https://github.com/sebastianbergmann/code-unit/issues",
                "source": "https://github.com/sebastianbergmann/code-unit/tree/1.0.8"
            },
            "funding": [
                {
                    "url": "https://github.com/sebastianbergmann",
                    "type": "github"
                }
            ],
            "time": "2020-10-26T13:08:54+00:00"
        },
        {
            "name": "sebastian/code-unit-reverse-lookup",
            "version": "2.0.3",
            "source": {
                "type": "git",
                "url": "https://github.com/sebastianbergmann/code-unit-reverse-lookup.git",
                "reference": "ac91f01ccec49fb77bdc6fd1e548bc70f7faa3e5"
            },
            "dist": {
                "type": "zip",
                "url": "https://api.github.com/repos/sebastianbergmann/code-unit-reverse-lookup/zipball/ac91f01ccec49fb77bdc6fd1e548bc70f7faa3e5",
                "reference": "ac91f01ccec49fb77bdc6fd1e548bc70f7faa3e5",
                "shasum": ""
            },
            "require": {
                "php": ">=7.3"
            },
            "require-dev": {
                "phpunit/phpunit": "^9.3"
            },
            "type": "library",
            "extra": {
                "branch-alias": {
                    "dev-master": "2.0-dev"
                }
            },
            "autoload": {
                "classmap": [
                    "src/"
                ]
            },
            "notification-url": "https://packagist.org/downloads/",
            "license": [
                "BSD-3-Clause"
            ],
            "authors": [
                {
                    "name": "Sebastian Bergmann",
                    "email": "sebastian@phpunit.de"
                }
            ],
            "description": "Looks up which function or method a line of code belongs to",
            "homepage": "https://github.com/sebastianbergmann/code-unit-reverse-lookup/",
            "support": {
                "issues": "https://github.com/sebastianbergmann/code-unit-reverse-lookup/issues",
                "source": "https://github.com/sebastianbergmann/code-unit-reverse-lookup/tree/2.0.3"
            },
            "funding": [
                {
                    "url": "https://github.com/sebastianbergmann",
                    "type": "github"
                }
            ],
            "time": "2020-09-28T05:30:19+00:00"
        },
        {
            "name": "sebastian/comparator",
            "version": "4.0.6",
            "source": {
                "type": "git",
                "url": "https://github.com/sebastianbergmann/comparator.git",
                "reference": "55f4261989e546dc112258c7a75935a81a7ce382"
            },
            "dist": {
                "type": "zip",
                "url": "https://api.github.com/repos/sebastianbergmann/comparator/zipball/55f4261989e546dc112258c7a75935a81a7ce382",
                "reference": "55f4261989e546dc112258c7a75935a81a7ce382",
                "shasum": ""
            },
            "require": {
                "php": ">=7.3",
                "sebastian/diff": "^4.0",
                "sebastian/exporter": "^4.0"
            },
            "require-dev": {
                "phpunit/phpunit": "^9.3"
            },
            "type": "library",
            "extra": {
                "branch-alias": {
                    "dev-master": "4.0-dev"
                }
            },
            "autoload": {
                "classmap": [
                    "src/"
                ]
            },
            "notification-url": "https://packagist.org/downloads/",
            "license": [
                "BSD-3-Clause"
            ],
            "authors": [
                {
                    "name": "Sebastian Bergmann",
                    "email": "sebastian@phpunit.de"
                },
                {
                    "name": "Jeff Welch",
                    "email": "whatthejeff@gmail.com"
                },
                {
                    "name": "Volker Dusch",
                    "email": "github@wallbash.com"
                },
                {
                    "name": "Bernhard Schussek",
                    "email": "bschussek@2bepublished.at"
                }
            ],
            "description": "Provides the functionality to compare PHP values for equality",
            "homepage": "https://github.com/sebastianbergmann/comparator",
            "keywords": [
                "comparator",
                "compare",
                "equality"
            ],
            "support": {
                "issues": "https://github.com/sebastianbergmann/comparator/issues",
                "source": "https://github.com/sebastianbergmann/comparator/tree/4.0.6"
            },
            "funding": [
                {
                    "url": "https://github.com/sebastianbergmann",
                    "type": "github"
                }
            ],
            "time": "2020-10-26T15:49:45+00:00"
        },
        {
            "name": "sebastian/complexity",
            "version": "2.0.3",
            "source": {
                "type": "git",
                "url": "https://github.com/sebastianbergmann/complexity.git",
                "reference": "25f207c40d62b8b7aa32f5ab026c53561964053a"
            },
            "dist": {
                "type": "zip",
                "url": "https://api.github.com/repos/sebastianbergmann/complexity/zipball/25f207c40d62b8b7aa32f5ab026c53561964053a",
                "reference": "25f207c40d62b8b7aa32f5ab026c53561964053a",
                "shasum": ""
            },
            "require": {
                "nikic/php-parser": "^4.18 || ^5.0",
                "php": ">=7.3"
            },
            "require-dev": {
                "phpunit/phpunit": "^9.3"
            },
            "type": "library",
            "extra": {
                "branch-alias": {
                    "dev-master": "2.0-dev"
                }
            },
            "autoload": {
                "classmap": [
                    "src/"
                ]
            },
            "notification-url": "https://packagist.org/downloads/",
            "license": [
                "BSD-3-Clause"
            ],
            "authors": [
                {
                    "name": "Sebastian Bergmann",
                    "email": "sebastian@phpunit.de",
                    "role": "lead"
                }
            ],
            "description": "Library for calculating the complexity of PHP code units",
            "homepage": "https://github.com/sebastianbergmann/complexity",
            "support": {
                "issues": "https://github.com/sebastianbergmann/complexity/issues",
                "source": "https://github.com/sebastianbergmann/complexity/tree/2.0.3"
            },
            "funding": [
                {
                    "url": "https://github.com/sebastianbergmann",
                    "type": "github"
                }
            ],
            "time": "2023-12-22T06:19:30+00:00"
        },
        {
            "name": "sebastian/diff",
            "version": "4.0.4",
            "source": {
                "type": "git",
                "url": "https://github.com/sebastianbergmann/diff.git",
                "reference": "3461e3fccc7cfdfc2720be910d3bd73c69be590d"
            },
            "dist": {
                "type": "zip",
                "url": "https://api.github.com/repos/sebastianbergmann/diff/zipball/3461e3fccc7cfdfc2720be910d3bd73c69be590d",
                "reference": "3461e3fccc7cfdfc2720be910d3bd73c69be590d",
                "shasum": ""
            },
            "require": {
                "php": ">=7.3"
            },
            "require-dev": {
                "phpunit/phpunit": "^9.3",
                "symfony/process": "^4.2 || ^5"
            },
            "type": "library",
            "extra": {
                "branch-alias": {
                    "dev-master": "4.0-dev"
                }
            },
            "autoload": {
                "classmap": [
                    "src/"
                ]
            },
            "notification-url": "https://packagist.org/downloads/",
            "license": [
                "BSD-3-Clause"
            ],
            "authors": [
                {
                    "name": "Sebastian Bergmann",
                    "email": "sebastian@phpunit.de"
                },
                {
                    "name": "Kore Nordmann",
                    "email": "mail@kore-nordmann.de"
                }
            ],
            "description": "Diff implementation",
            "homepage": "https://github.com/sebastianbergmann/diff",
            "keywords": [
                "diff",
                "udiff",
                "unidiff",
                "unified diff"
            ],
            "support": {
                "issues": "https://github.com/sebastianbergmann/diff/issues",
                "source": "https://github.com/sebastianbergmann/diff/tree/4.0.4"
            },
            "funding": [
                {
                    "url": "https://github.com/sebastianbergmann",
                    "type": "github"
                }
            ],
            "time": "2020-10-26T13:10:38+00:00"
        },
        {
            "name": "sebastian/environment",
            "version": "5.1.5",
            "source": {
                "type": "git",
                "url": "https://github.com/sebastianbergmann/environment.git",
                "reference": "830c43a844f1f8d5b7a1f6d6076b784454d8b7ed"
            },
            "dist": {
                "type": "zip",
                "url": "https://api.github.com/repos/sebastianbergmann/environment/zipball/830c43a844f1f8d5b7a1f6d6076b784454d8b7ed",
                "reference": "830c43a844f1f8d5b7a1f6d6076b784454d8b7ed",
                "shasum": ""
            },
            "require": {
                "php": ">=7.3"
            },
            "require-dev": {
                "phpunit/phpunit": "^9.3"
            },
            "suggest": {
                "ext-posix": "*"
            },
            "type": "library",
            "extra": {
                "branch-alias": {
                    "dev-master": "5.1-dev"
                }
            },
            "autoload": {
                "classmap": [
                    "src/"
                ]
            },
            "notification-url": "https://packagist.org/downloads/",
            "license": [
                "BSD-3-Clause"
            ],
            "authors": [
                {
                    "name": "Sebastian Bergmann",
                    "email": "sebastian@phpunit.de"
                }
            ],
            "description": "Provides functionality to handle HHVM/PHP environments",
            "homepage": "http://www.github.com/sebastianbergmann/environment",
            "keywords": [
                "Xdebug",
                "environment",
                "hhvm"
            ],
            "support": {
                "issues": "https://github.com/sebastianbergmann/environment/issues",
                "source": "https://github.com/sebastianbergmann/environment/tree/5.1.5"
            },
            "funding": [
                {
                    "url": "https://github.com/sebastianbergmann",
                    "type": "github"
                }
            ],
            "time": "2023-02-03T06:03:51+00:00"
        },
        {
            "name": "sebastian/exporter",
            "version": "4.0.4",
            "source": {
                "type": "git",
                "url": "https://github.com/sebastianbergmann/exporter.git",
                "reference": "65e8b7db476c5dd267e65eea9cab77584d3cfff9"
            },
            "dist": {
                "type": "zip",
                "url": "https://api.github.com/repos/sebastianbergmann/exporter/zipball/65e8b7db476c5dd267e65eea9cab77584d3cfff9",
                "reference": "65e8b7db476c5dd267e65eea9cab77584d3cfff9",
                "shasum": ""
            },
            "require": {
                "php": ">=7.3",
                "sebastian/recursion-context": "^4.0"
            },
            "require-dev": {
                "ext-mbstring": "*",
                "phpunit/phpunit": "^9.3"
            },
            "type": "library",
            "extra": {
                "branch-alias": {
                    "dev-master": "4.0-dev"
                }
            },
            "autoload": {
                "classmap": [
                    "src/"
                ]
            },
            "notification-url": "https://packagist.org/downloads/",
            "license": [
                "BSD-3-Clause"
            ],
            "authors": [
                {
                    "name": "Sebastian Bergmann",
                    "email": "sebastian@phpunit.de"
                },
                {
                    "name": "Jeff Welch",
                    "email": "whatthejeff@gmail.com"
                },
                {
                    "name": "Volker Dusch",
                    "email": "github@wallbash.com"
                },
                {
                    "name": "Adam Harvey",
                    "email": "aharvey@php.net"
                },
                {
                    "name": "Bernhard Schussek",
                    "email": "bschussek@gmail.com"
                }
            ],
            "description": "Provides the functionality to export PHP variables for visualization",
            "homepage": "https://www.github.com/sebastianbergmann/exporter",
            "keywords": [
                "export",
                "exporter"
            ],
            "support": {
                "issues": "https://github.com/sebastianbergmann/exporter/issues",
                "source": "https://github.com/sebastianbergmann/exporter/tree/4.0.4"
            },
            "funding": [
                {
                    "url": "https://github.com/sebastianbergmann",
                    "type": "github"
                }
            ],
            "time": "2021-11-11T14:18:36+00:00"
        },
        {
            "name": "sebastian/global-state",
            "version": "5.0.5",
            "source": {
                "type": "git",
                "url": "https://github.com/sebastianbergmann/global-state.git",
                "reference": "0ca8db5a5fc9c8646244e629625ac486fa286bf2"
            },
            "dist": {
                "type": "zip",
                "url": "https://api.github.com/repos/sebastianbergmann/global-state/zipball/0ca8db5a5fc9c8646244e629625ac486fa286bf2",
                "reference": "0ca8db5a5fc9c8646244e629625ac486fa286bf2",
                "shasum": ""
            },
            "require": {
                "php": ">=7.3",
                "sebastian/object-reflector": "^2.0",
                "sebastian/recursion-context": "^4.0"
            },
            "require-dev": {
                "ext-dom": "*",
                "phpunit/phpunit": "^9.3"
            },
            "suggest": {
                "ext-uopz": "*"
            },
            "type": "library",
            "extra": {
                "branch-alias": {
                    "dev-master": "5.0-dev"
                }
            },
            "autoload": {
                "classmap": [
                    "src/"
                ]
            },
            "notification-url": "https://packagist.org/downloads/",
            "license": [
                "BSD-3-Clause"
            ],
            "authors": [
                {
                    "name": "Sebastian Bergmann",
                    "email": "sebastian@phpunit.de"
                }
            ],
            "description": "Snapshotting of global state",
            "homepage": "http://www.github.com/sebastianbergmann/global-state",
            "keywords": [
                "global state"
            ],
            "support": {
                "issues": "https://github.com/sebastianbergmann/global-state/issues",
                "source": "https://github.com/sebastianbergmann/global-state/tree/5.0.5"
            },
            "funding": [
                {
                    "url": "https://github.com/sebastianbergmann",
                    "type": "github"
                }
            ],
            "time": "2022-02-14T08:28:10+00:00"
        },
        {
            "name": "sebastian/lines-of-code",
            "version": "1.0.4",
            "source": {
                "type": "git",
                "url": "https://github.com/sebastianbergmann/lines-of-code.git",
                "reference": "e1e4a170560925c26d424b6a03aed157e7dcc5c5"
            },
            "dist": {
                "type": "zip",
                "url": "https://api.github.com/repos/sebastianbergmann/lines-of-code/zipball/e1e4a170560925c26d424b6a03aed157e7dcc5c5",
                "reference": "e1e4a170560925c26d424b6a03aed157e7dcc5c5",
                "shasum": ""
            },
            "require": {
                "nikic/php-parser": "^4.18 || ^5.0",
                "php": ">=7.3"
            },
            "require-dev": {
                "phpunit/phpunit": "^9.3"
            },
            "type": "library",
            "extra": {
                "branch-alias": {
                    "dev-master": "1.0-dev"
                }
            },
            "autoload": {
                "classmap": [
                    "src/"
                ]
            },
            "notification-url": "https://packagist.org/downloads/",
            "license": [
                "BSD-3-Clause"
            ],
            "authors": [
                {
                    "name": "Sebastian Bergmann",
                    "email": "sebastian@phpunit.de",
                    "role": "lead"
                }
            ],
            "description": "Library for counting the lines of code in PHP source code",
            "homepage": "https://github.com/sebastianbergmann/lines-of-code",
            "support": {
                "issues": "https://github.com/sebastianbergmann/lines-of-code/issues",
                "source": "https://github.com/sebastianbergmann/lines-of-code/tree/1.0.4"
            },
            "funding": [
                {
                    "url": "https://github.com/sebastianbergmann",
                    "type": "github"
                }
            ],
            "time": "2023-12-22T06:20:34+00:00"
        },
        {
            "name": "sebastian/object-enumerator",
            "version": "4.0.4",
            "source": {
                "type": "git",
                "url": "https://github.com/sebastianbergmann/object-enumerator.git",
                "reference": "5c9eeac41b290a3712d88851518825ad78f45c71"
            },
            "dist": {
                "type": "zip",
                "url": "https://api.github.com/repos/sebastianbergmann/object-enumerator/zipball/5c9eeac41b290a3712d88851518825ad78f45c71",
                "reference": "5c9eeac41b290a3712d88851518825ad78f45c71",
                "shasum": ""
            },
            "require": {
                "php": ">=7.3",
                "sebastian/object-reflector": "^2.0",
                "sebastian/recursion-context": "^4.0"
            },
            "require-dev": {
                "phpunit/phpunit": "^9.3"
            },
            "type": "library",
            "extra": {
                "branch-alias": {
                    "dev-master": "4.0-dev"
                }
            },
            "autoload": {
                "classmap": [
                    "src/"
                ]
            },
            "notification-url": "https://packagist.org/downloads/",
            "license": [
                "BSD-3-Clause"
            ],
            "authors": [
                {
                    "name": "Sebastian Bergmann",
                    "email": "sebastian@phpunit.de"
                }
            ],
            "description": "Traverses array structures and object graphs to enumerate all referenced objects",
            "homepage": "https://github.com/sebastianbergmann/object-enumerator/",
            "support": {
                "issues": "https://github.com/sebastianbergmann/object-enumerator/issues",
                "source": "https://github.com/sebastianbergmann/object-enumerator/tree/4.0.4"
            },
            "funding": [
                {
                    "url": "https://github.com/sebastianbergmann",
                    "type": "github"
                }
            ],
            "time": "2020-10-26T13:12:34+00:00"
        },
        {
            "name": "sebastian/object-reflector",
            "version": "2.0.4",
            "source": {
                "type": "git",
                "url": "https://github.com/sebastianbergmann/object-reflector.git",
                "reference": "b4f479ebdbf63ac605d183ece17d8d7fe49c15c7"
            },
            "dist": {
                "type": "zip",
                "url": "https://api.github.com/repos/sebastianbergmann/object-reflector/zipball/b4f479ebdbf63ac605d183ece17d8d7fe49c15c7",
                "reference": "b4f479ebdbf63ac605d183ece17d8d7fe49c15c7",
                "shasum": ""
            },
            "require": {
                "php": ">=7.3"
            },
            "require-dev": {
                "phpunit/phpunit": "^9.3"
            },
            "type": "library",
            "extra": {
                "branch-alias": {
                    "dev-master": "2.0-dev"
                }
            },
            "autoload": {
                "classmap": [
                    "src/"
                ]
            },
            "notification-url": "https://packagist.org/downloads/",
            "license": [
                "BSD-3-Clause"
            ],
            "authors": [
                {
                    "name": "Sebastian Bergmann",
                    "email": "sebastian@phpunit.de"
                }
            ],
            "description": "Allows reflection of object attributes, including inherited and non-public ones",
            "homepage": "https://github.com/sebastianbergmann/object-reflector/",
            "support": {
                "issues": "https://github.com/sebastianbergmann/object-reflector/issues",
                "source": "https://github.com/sebastianbergmann/object-reflector/tree/2.0.4"
            },
            "funding": [
                {
                    "url": "https://github.com/sebastianbergmann",
                    "type": "github"
                }
            ],
            "time": "2020-10-26T13:14:26+00:00"
        },
        {
            "name": "sebastian/recursion-context",
            "version": "4.0.4",
            "source": {
                "type": "git",
                "url": "https://github.com/sebastianbergmann/recursion-context.git",
                "reference": "cd9d8cf3c5804de4341c283ed787f099f5506172"
            },
            "dist": {
                "type": "zip",
                "url": "https://api.github.com/repos/sebastianbergmann/recursion-context/zipball/cd9d8cf3c5804de4341c283ed787f099f5506172",
                "reference": "cd9d8cf3c5804de4341c283ed787f099f5506172",
                "shasum": ""
            },
            "require": {
                "php": ">=7.3"
            },
            "require-dev": {
                "phpunit/phpunit": "^9.3"
            },
            "type": "library",
            "extra": {
                "branch-alias": {
                    "dev-master": "4.0-dev"
                }
            },
            "autoload": {
                "classmap": [
                    "src/"
                ]
            },
            "notification-url": "https://packagist.org/downloads/",
            "license": [
                "BSD-3-Clause"
            ],
            "authors": [
                {
                    "name": "Sebastian Bergmann",
                    "email": "sebastian@phpunit.de"
                },
                {
                    "name": "Jeff Welch",
                    "email": "whatthejeff@gmail.com"
                },
                {
                    "name": "Adam Harvey",
                    "email": "aharvey@php.net"
                }
            ],
            "description": "Provides functionality to recursively process PHP variables",
            "homepage": "http://www.github.com/sebastianbergmann/recursion-context",
            "support": {
                "issues": "https://github.com/sebastianbergmann/recursion-context/issues",
                "source": "https://github.com/sebastianbergmann/recursion-context/tree/4.0.4"
            },
            "funding": [
                {
                    "url": "https://github.com/sebastianbergmann",
                    "type": "github"
                }
            ],
            "time": "2020-10-26T13:17:30+00:00"
        },
        {
            "name": "sebastian/resource-operations",
            "version": "3.0.3",
            "source": {
                "type": "git",
                "url": "https://github.com/sebastianbergmann/resource-operations.git",
                "reference": "0f4443cb3a1d92ce809899753bc0d5d5a8dd19a8"
            },
            "dist": {
                "type": "zip",
                "url": "https://api.github.com/repos/sebastianbergmann/resource-operations/zipball/0f4443cb3a1d92ce809899753bc0d5d5a8dd19a8",
                "reference": "0f4443cb3a1d92ce809899753bc0d5d5a8dd19a8",
                "shasum": ""
            },
            "require": {
                "php": ">=7.3"
            },
            "require-dev": {
                "phpunit/phpunit": "^9.0"
            },
            "type": "library",
            "extra": {
                "branch-alias": {
                    "dev-master": "3.0-dev"
                }
            },
            "autoload": {
                "classmap": [
                    "src/"
                ]
            },
            "notification-url": "https://packagist.org/downloads/",
            "license": [
                "BSD-3-Clause"
            ],
            "authors": [
                {
                    "name": "Sebastian Bergmann",
                    "email": "sebastian@phpunit.de"
                }
            ],
            "description": "Provides a list of PHP built-in functions that operate on resources",
            "homepage": "https://www.github.com/sebastianbergmann/resource-operations",
            "support": {
                "issues": "https://github.com/sebastianbergmann/resource-operations/issues",
                "source": "https://github.com/sebastianbergmann/resource-operations/tree/3.0.3"
            },
            "funding": [
                {
                    "url": "https://github.com/sebastianbergmann",
                    "type": "github"
                }
            ],
            "time": "2020-09-28T06:45:17+00:00"
        },
        {
            "name": "sebastian/type",
            "version": "3.0.0",
            "source": {
                "type": "git",
                "url": "https://github.com/sebastianbergmann/type.git",
                "reference": "b233b84bc4465aff7b57cf1c4bc75c86d00d6dad"
            },
            "dist": {
                "type": "zip",
                "url": "https://api.github.com/repos/sebastianbergmann/type/zipball/b233b84bc4465aff7b57cf1c4bc75c86d00d6dad",
                "reference": "b233b84bc4465aff7b57cf1c4bc75c86d00d6dad",
                "shasum": ""
            },
            "require": {
                "php": ">=7.3"
            },
            "require-dev": {
                "phpunit/phpunit": "^9.5"
            },
            "type": "library",
            "extra": {
                "branch-alias": {
                    "dev-master": "3.0-dev"
                }
            },
            "autoload": {
                "classmap": [
                    "src/"
                ]
            },
            "notification-url": "https://packagist.org/downloads/",
            "license": [
                "BSD-3-Clause"
            ],
            "authors": [
                {
                    "name": "Sebastian Bergmann",
                    "email": "sebastian@phpunit.de",
                    "role": "lead"
                }
            ],
            "description": "Collection of value objects that represent the types of the PHP type system",
            "homepage": "https://github.com/sebastianbergmann/type",
            "support": {
                "issues": "https://github.com/sebastianbergmann/type/issues",
                "source": "https://github.com/sebastianbergmann/type/tree/3.0.0"
            },
            "funding": [
                {
                    "url": "https://github.com/sebastianbergmann",
                    "type": "github"
                }
            ],
            "time": "2022-03-15T09:54:48+00:00"
        },
        {
            "name": "sebastian/version",
            "version": "3.0.2",
            "source": {
                "type": "git",
                "url": "https://github.com/sebastianbergmann/version.git",
                "reference": "c6c1022351a901512170118436c764e473f6de8c"
            },
            "dist": {
                "type": "zip",
                "url": "https://api.github.com/repos/sebastianbergmann/version/zipball/c6c1022351a901512170118436c764e473f6de8c",
                "reference": "c6c1022351a901512170118436c764e473f6de8c",
                "shasum": ""
            },
            "require": {
                "php": ">=7.3"
            },
            "type": "library",
            "extra": {
                "branch-alias": {
                    "dev-master": "3.0-dev"
                }
            },
            "autoload": {
                "classmap": [
                    "src/"
                ]
            },
            "notification-url": "https://packagist.org/downloads/",
            "license": [
                "BSD-3-Clause"
            ],
            "authors": [
                {
                    "name": "Sebastian Bergmann",
                    "email": "sebastian@phpunit.de",
                    "role": "lead"
                }
            ],
            "description": "Library that helps with managing the version number of Git-hosted PHP projects",
            "homepage": "https://github.com/sebastianbergmann/version",
            "support": {
                "issues": "https://github.com/sebastianbergmann/version/issues",
                "source": "https://github.com/sebastianbergmann/version/tree/3.0.2"
            },
            "funding": [
                {
                    "url": "https://github.com/sebastianbergmann",
                    "type": "github"
                }
            ],
            "time": "2020-09-28T06:39:44+00:00"
        },
        {
            "name": "shipmonk/composer-dependency-analyser",
            "version": "1.3.1",
            "source": {
                "type": "git",
                "url": "https://github.com/shipmonk-rnd/composer-dependency-analyser.git",
                "reference": "b67036e64429bcddbbb65ba218f031d58ffda02e"
            },
            "dist": {
                "type": "zip",
                "url": "https://api.github.com/repos/shipmonk-rnd/composer-dependency-analyser/zipball/b67036e64429bcddbbb65ba218f031d58ffda02e",
                "reference": "b67036e64429bcddbbb65ba218f031d58ffda02e",
                "shasum": ""
            },
            "require": {
                "ext-json": "*",
                "php": "^7.2 || ^8.0"
            },
            "require-dev": {
                "editorconfig-checker/editorconfig-checker": "^10.3.0",
                "ergebnis/composer-normalize": "^2.19",
                "phpstan/phpstan": "^1.10.30",
                "phpstan/phpstan-phpunit": "^1.1.1",
                "phpstan/phpstan-strict-rules": "^1.2.3",
                "phpunit/phpunit": "^8.5.28 || ^9.5.20",
                "shipmonk/name-collision-detector": "^2.0.0",
                "slevomat/coding-standard": "^8.0.1"
            },
            "bin": [
                "bin/composer-dependency-analyser"
            ],
            "type": "library",
            "autoload": {
                "psr-4": {
                    "ShipMonk\\ComposerDependencyAnalyser\\": "src/"
                }
            },
            "notification-url": "https://packagist.org/downloads/",
            "license": [
                "MIT"
            ],
            "description": "Fast detection of composer dependency issues (dead dependencies, shadow dependencies, misplaced dependencies)",
            "keywords": [
                "analyser",
                "composer",
                "composer dependency",
                "dead code",
                "dead dependency",
                "detector",
                "dev",
                "misplaced dependency",
                "shadow dependency",
                "static analysis",
                "unused code",
                "unused dependency"
            ],
            "support": {
                "issues": "https://github.com/shipmonk-rnd/composer-dependency-analyser/issues",
                "source": "https://github.com/shipmonk-rnd/composer-dependency-analyser/tree/1.3.1"
            },
            "time": "2024-03-05T20:19:03+00:00"
        },
        {
            "name": "shipmonk/name-collision-detector",
            "version": "2.1.0",
            "source": {
                "type": "git",
                "url": "https://github.com/shipmonk-rnd/name-collision-detector.git",
                "reference": "322993a0b057457ab363929c3ca37bce6eb4affb"
            },
            "dist": {
                "type": "zip",
                "url": "https://api.github.com/repos/shipmonk-rnd/name-collision-detector/zipball/322993a0b057457ab363929c3ca37bce6eb4affb",
                "reference": "322993a0b057457ab363929c3ca37bce6eb4affb",
                "shasum": ""
            },
            "require": {
                "ext-tokenizer": "*",
                "nette/schema": "^1.1.0",
                "php": "^7.2 || ^8.0"
            },
            "require-dev": {
                "editorconfig-checker/editorconfig-checker": "^10.3.0",
                "ergebnis/composer-normalize": "^2.19",
                "phpstan/phpstan": "^1.8.7",
                "phpstan/phpstan-phpunit": "^1.1.1",
                "phpstan/phpstan-strict-rules": "^1.2.3",
                "phpunit/phpunit": "^8.5.28 || ^9.5.20",
                "slevomat/coding-standard": "^8.0.1"
            },
            "bin": [
                "bin/detect-collisions"
            ],
            "type": "library",
            "autoload": {
                "psr-4": {
                    "ShipMonk\\NameCollision\\": "src/"
                }
            },
            "notification-url": "https://packagist.org/downloads/",
            "license": [
                "MIT"
            ],
            "description": "Simple tool to find ambiguous classes or any other name duplicates within your project.",
            "keywords": [
                "ambiguous",
                "autoload",
                "autoloading",
                "classname",
                "collision",
                "namespace"
            ],
            "support": {
                "issues": "https://github.com/shipmonk-rnd/name-collision-detector/issues",
                "source": "https://github.com/shipmonk-rnd/name-collision-detector/tree/2.1.0"
            },
            "time": "2023-10-09T12:15:58+00:00"
        },
        {
            "name": "theseer/tokenizer",
            "version": "1.2.1",
            "source": {
                "type": "git",
                "url": "https://github.com/theseer/tokenizer.git",
                "reference": "34a41e998c2183e22995f158c581e7b5e755ab9e"
            },
            "dist": {
                "type": "zip",
                "url": "https://api.github.com/repos/theseer/tokenizer/zipball/34a41e998c2183e22995f158c581e7b5e755ab9e",
                "reference": "34a41e998c2183e22995f158c581e7b5e755ab9e",
                "shasum": ""
            },
            "require": {
                "ext-dom": "*",
                "ext-tokenizer": "*",
                "ext-xmlwriter": "*",
                "php": "^7.2 || ^8.0"
            },
            "type": "library",
            "autoload": {
                "classmap": [
                    "src/"
                ]
            },
            "notification-url": "https://packagist.org/downloads/",
            "license": [
                "BSD-3-Clause"
            ],
            "authors": [
                {
                    "name": "Arne Blankerts",
                    "email": "arne@blankerts.de",
                    "role": "Developer"
                }
            ],
            "description": "A small library for converting tokenized PHP source code into XML and potentially other formats",
            "support": {
                "issues": "https://github.com/theseer/tokenizer/issues",
                "source": "https://github.com/theseer/tokenizer/tree/1.2.1"
            },
            "funding": [
                {
                    "url": "https://github.com/theseer",
                    "type": "github"
                }
            ],
            "time": "2021-07-28T10:34:58+00:00"
        }
    ],
    "aliases": [],
    "minimum-stability": "dev",
    "stability-flags": {
        "jetbrains/phpstorm-stubs": 20
    },
    "prefer-stable": true,
    "prefer-lowest": false,
    "platform": {
        "php": "^8.1",
        "composer-runtime-api": "^2.0"
    },
    "platform-dev": [],
    "platform-overrides": {
        "php": "8.1.99"
    },
    "plugin-api-version": "2.6.0"
}<|MERGE_RESOLUTION|>--- conflicted
+++ resolved
@@ -4,11 +4,7 @@
         "Read more about it at https://getcomposer.org/doc/01-basic-usage.md#installing-dependencies",
         "This file is @generated automatically"
     ],
-<<<<<<< HEAD
-    "content-hash": "9267555a0e6a7a2f9474a9c1586fb0e8",
-=======
-    "content-hash": "de1ea0180b987c0cff4911cd21283810",
->>>>>>> b16dbafd
+    "content-hash": "099b3adbc626bc496231fc8ea829e4ed",
     "packages": [
         {
             "name": "clue/ndjson-react",
