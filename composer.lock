{
    "_readme": [
        "This file locks the dependencies of your project to a known state",
        "Read more about it at https://getcomposer.org/doc/01-basic-usage.md#installing-dependencies",
        "This file is @generated automatically"
    ],
<<<<<<< HEAD
    "content-hash": "6e5911033beccd77817cf08b648cf500",
=======
    "content-hash": "fcf3018b3e76fb35963b46a692559789",
>>>>>>> 77c9b58c
    "packages": [
        {
            "name": "clue/ndjson-react",
            "version": "v1.2.0",
            "source": {
                "type": "git",
                "url": "https://github.com/clue/reactphp-ndjson.git",
                "reference": "708411c7e45ac85371a99d50f52284971494bede"
            },
            "dist": {
                "type": "zip",
                "url": "https://api.github.com/repos/clue/reactphp-ndjson/zipball/708411c7e45ac85371a99d50f52284971494bede",
                "reference": "708411c7e45ac85371a99d50f52284971494bede",
                "shasum": ""
            },
            "require": {
                "php": ">=5.3",
                "react/stream": "^1.0 || ^0.7 || ^0.6"
            },
            "require-dev": {
                "phpunit/phpunit": "^9.3 || ^5.7 || ^4.8.35",
                "react/event-loop": "^1.0 || ^0.5 || ^0.4 || ^0.3"
            },
            "type": "library",
            "autoload": {
                "psr-4": {
                    "Clue\\React\\NDJson\\": "src/"
                }
            },
            "notification-url": "https://packagist.org/downloads/",
            "license": [
                "MIT"
            ],
            "authors": [
                {
                    "name": "Christian Lück",
                    "email": "christian@clue.engineering"
                }
            ],
            "description": "Streaming newline-delimited JSON (NDJSON) parser and encoder for ReactPHP.",
            "homepage": "https://github.com/clue/reactphp-ndjson",
            "keywords": [
                "NDJSON",
                "json",
                "jsonlines",
                "newline",
                "reactphp",
                "streaming"
            ],
            "support": {
                "issues": "https://github.com/clue/reactphp-ndjson/issues",
                "source": "https://github.com/clue/reactphp-ndjson/tree/v1.2.0"
            },
            "funding": [
                {
                    "url": "https://clue.engineering/support",
                    "type": "custom"
                },
                {
                    "url": "https://github.com/clue",
                    "type": "github"
                }
            ],
            "time": "2020-12-09T13:09:07+00:00"
        },
        {
            "name": "composer/ca-bundle",
            "version": "1.3.4",
            "source": {
                "type": "git",
                "url": "https://github.com/composer/ca-bundle.git",
                "reference": "69098eca243998b53eed7a48d82dedd28b447cd5"
            },
            "dist": {
                "type": "zip",
                "url": "https://api.github.com/repos/composer/ca-bundle/zipball/69098eca243998b53eed7a48d82dedd28b447cd5",
                "reference": "69098eca243998b53eed7a48d82dedd28b447cd5",
                "shasum": ""
            },
            "require": {
                "ext-openssl": "*",
                "ext-pcre": "*",
                "php": "^5.3.2 || ^7.0 || ^8.0"
            },
            "require-dev": {
                "phpstan/phpstan": "^0.12.55",
                "psr/log": "^1.0",
                "symfony/phpunit-bridge": "^4.2 || ^5",
                "symfony/process": "^2.5 || ^3.0 || ^4.0 || ^5.0 || ^6.0"
            },
            "type": "library",
            "extra": {
                "branch-alias": {
                    "dev-main": "1.x-dev"
                }
            },
            "autoload": {
                "psr-4": {
                    "Composer\\CaBundle\\": "src"
                }
            },
            "notification-url": "https://packagist.org/downloads/",
            "license": [
                "MIT"
            ],
            "authors": [
                {
                    "name": "Jordi Boggiano",
                    "email": "j.boggiano@seld.be",
                    "homepage": "http://seld.be"
                }
            ],
            "description": "Lets you find a path to the system CA bundle, and includes a fallback to the Mozilla CA bundle.",
            "keywords": [
                "cabundle",
                "cacert",
                "certificate",
                "ssl",
                "tls"
            ],
            "support": {
                "irc": "irc://irc.freenode.org/composer",
                "issues": "https://github.com/composer/ca-bundle/issues",
                "source": "https://github.com/composer/ca-bundle/tree/1.3.4"
            },
            "funding": [
                {
                    "url": "https://packagist.com",
                    "type": "custom"
                },
                {
                    "url": "https://github.com/composer",
                    "type": "github"
                },
                {
                    "url": "https://tidelift.com/funding/github/packagist/composer/composer",
                    "type": "tidelift"
                }
            ],
            "time": "2022-10-12T12:08:29+00:00"
        },
        {
            "name": "composer/pcre",
            "version": "3.1.0",
            "source": {
                "type": "git",
                "url": "https://github.com/composer/pcre.git",
                "reference": "4bff79ddd77851fe3cdd11616ed3f92841ba5bd2"
            },
            "dist": {
                "type": "zip",
                "url": "https://api.github.com/repos/composer/pcre/zipball/4bff79ddd77851fe3cdd11616ed3f92841ba5bd2",
                "reference": "4bff79ddd77851fe3cdd11616ed3f92841ba5bd2",
                "shasum": ""
            },
            "require": {
                "php": "^7.4 || ^8.0"
            },
            "require-dev": {
                "phpstan/phpstan": "^1.3",
                "phpstan/phpstan-strict-rules": "^1.1",
                "symfony/phpunit-bridge": "^5"
            },
            "type": "library",
            "extra": {
                "branch-alias": {
                    "dev-main": "3.x-dev"
                }
            },
            "autoload": {
                "psr-4": {
                    "Composer\\Pcre\\": "src"
                }
            },
            "notification-url": "https://packagist.org/downloads/",
            "license": [
                "MIT"
            ],
            "authors": [
                {
                    "name": "Jordi Boggiano",
                    "email": "j.boggiano@seld.be",
                    "homepage": "http://seld.be"
                }
            ],
            "description": "PCRE wrapping library that offers type-safe preg_* replacements.",
            "keywords": [
                "PCRE",
                "preg",
                "regex",
                "regular expression"
            ],
            "support": {
                "issues": "https://github.com/composer/pcre/issues",
                "source": "https://github.com/composer/pcre/tree/3.1.0"
            },
            "funding": [
                {
                    "url": "https://packagist.com",
                    "type": "custom"
                },
                {
                    "url": "https://github.com/composer",
                    "type": "github"
                },
                {
                    "url": "https://tidelift.com/funding/github/packagist/composer/composer",
                    "type": "tidelift"
                }
            ],
            "time": "2022-11-17T09:50:14+00:00"
        },
        {
            "name": "composer/xdebug-handler",
            "version": "3.0.3",
            "source": {
                "type": "git",
                "url": "https://github.com/composer/xdebug-handler.git",
                "reference": "ced299686f41dce890debac69273b47ffe98a40c"
            },
            "dist": {
                "type": "zip",
                "url": "https://api.github.com/repos/composer/xdebug-handler/zipball/ced299686f41dce890debac69273b47ffe98a40c",
                "reference": "ced299686f41dce890debac69273b47ffe98a40c",
                "shasum": ""
            },
            "require": {
                "composer/pcre": "^1 || ^2 || ^3",
                "php": "^7.2.5 || ^8.0",
                "psr/log": "^1 || ^2 || ^3"
            },
            "require-dev": {
                "phpstan/phpstan": "^1.0",
                "phpstan/phpstan-strict-rules": "^1.1",
                "symfony/phpunit-bridge": "^6.0"
            },
            "type": "library",
            "autoload": {
                "psr-4": {
                    "Composer\\XdebugHandler\\": "src"
                }
            },
            "notification-url": "https://packagist.org/downloads/",
            "license": [
                "MIT"
            ],
            "authors": [
                {
                    "name": "John Stevenson",
                    "email": "john-stevenson@blueyonder.co.uk"
                }
            ],
            "description": "Restarts a process without Xdebug.",
            "keywords": [
                "Xdebug",
                "performance"
            ],
            "support": {
                "irc": "irc://irc.freenode.org/composer",
                "issues": "https://github.com/composer/xdebug-handler/issues",
                "source": "https://github.com/composer/xdebug-handler/tree/3.0.3"
            },
            "funding": [
                {
                    "url": "https://packagist.com",
                    "type": "custom"
                },
                {
                    "url": "https://github.com/composer",
                    "type": "github"
                },
                {
                    "url": "https://tidelift.com/funding/github/packagist/composer/composer",
                    "type": "tidelift"
                }
            ],
            "time": "2022-02-25T21:32:43+00:00"
        },
        {
            "name": "evenement/evenement",
            "version": "v3.0.1",
            "source": {
                "type": "git",
                "url": "https://github.com/igorw/evenement.git",
                "reference": "531bfb9d15f8aa57454f5f0285b18bec903b8fb7"
            },
            "dist": {
                "type": "zip",
                "url": "https://api.github.com/repos/igorw/evenement/zipball/531bfb9d15f8aa57454f5f0285b18bec903b8fb7",
                "reference": "531bfb9d15f8aa57454f5f0285b18bec903b8fb7",
                "shasum": ""
            },
            "require": {
                "php": ">=7.0"
            },
            "require-dev": {
                "phpunit/phpunit": "^6.0"
            },
            "type": "library",
            "autoload": {
                "psr-0": {
                    "Evenement": "src"
                }
            },
            "notification-url": "https://packagist.org/downloads/",
            "license": [
                "MIT"
            ],
            "authors": [
                {
                    "name": "Igor Wiedler",
                    "email": "igor@wiedler.ch"
                }
            ],
            "description": "Événement is a very simple event dispatching library for PHP",
            "keywords": [
                "event-dispatcher",
                "event-emitter"
            ],
            "support": {
                "issues": "https://github.com/igorw/evenement/issues",
                "source": "https://github.com/igorw/evenement/tree/master"
            },
            "time": "2017-07-23T21:35:13+00:00"
        },
        {
            "name": "fidry/cpu-core-counter",
            "version": "0.5.1",
            "source": {
                "type": "git",
                "url": "https://github.com/theofidry/cpu-core-counter.git",
                "reference": "b58e5a3933e541dc286cc91fc4f3898bbc6f1623"
            },
            "dist": {
                "type": "zip",
                "url": "https://api.github.com/repos/theofidry/cpu-core-counter/zipball/b58e5a3933e541dc286cc91fc4f3898bbc6f1623",
                "reference": "b58e5a3933e541dc286cc91fc4f3898bbc6f1623",
                "shasum": ""
            },
            "require": {
                "php": "^7.2 || ^8.0"
            },
            "require-dev": {
                "fidry/makefile": "^0.2.0",
                "phpstan/extension-installer": "^1.2.0",
                "phpstan/phpstan": "^1.9.2",
                "phpstan/phpstan-deprecation-rules": "^1.0.0",
                "phpstan/phpstan-phpunit": "^1.2.2",
                "phpstan/phpstan-strict-rules": "^1.4.4",
                "phpunit/phpunit": "^9.5.26 || ^8.5.31",
                "theofidry/php-cs-fixer-config": "^1.0",
                "webmozarts/strict-phpunit": "^7.5"
            },
            "type": "library",
            "autoload": {
                "psr-4": {
                    "Fidry\\CpuCoreCounter\\": "src/"
                }
            },
            "notification-url": "https://packagist.org/downloads/",
            "license": [
                "MIT"
            ],
            "authors": [
                {
                    "name": "Théo FIDRY",
                    "email": "theo.fidry@gmail.com"
                }
            ],
            "description": "Tiny utility to get the number of CPU cores.",
            "keywords": [
                "CPU",
                "core"
            ],
            "support": {
                "issues": "https://github.com/theofidry/cpu-core-counter/issues",
                "source": "https://github.com/theofidry/cpu-core-counter/tree/0.5.1"
            },
            "funding": [
                {
                    "url": "https://github.com/theofidry",
                    "type": "github"
                }
            ],
            "time": "2022-12-24T12:35:10+00:00"
        },
        {
            "name": "fig/http-message-util",
            "version": "1.1.5",
            "source": {
                "type": "git",
                "url": "https://github.com/php-fig/http-message-util.git",
                "reference": "9d94dc0154230ac39e5bf89398b324a86f63f765"
            },
            "dist": {
                "type": "zip",
                "url": "https://api.github.com/repos/php-fig/http-message-util/zipball/9d94dc0154230ac39e5bf89398b324a86f63f765",
                "reference": "9d94dc0154230ac39e5bf89398b324a86f63f765",
                "shasum": ""
            },
            "require": {
                "php": "^5.3 || ^7.0 || ^8.0"
            },
            "suggest": {
                "psr/http-message": "The package containing the PSR-7 interfaces"
            },
            "type": "library",
            "extra": {
                "branch-alias": {
                    "dev-master": "1.1.x-dev"
                }
            },
            "autoload": {
                "psr-4": {
                    "Fig\\Http\\Message\\": "src/"
                }
            },
            "notification-url": "https://packagist.org/downloads/",
            "license": [
                "MIT"
            ],
            "authors": [
                {
                    "name": "PHP-FIG",
                    "homepage": "https://www.php-fig.org/"
                }
            ],
            "description": "Utility classes and constants for use with PSR-7 (psr/http-message)",
            "keywords": [
                "http",
                "http-message",
                "psr",
                "psr-7",
                "request",
                "response"
            ],
            "support": {
                "issues": "https://github.com/php-fig/http-message-util/issues",
                "source": "https://github.com/php-fig/http-message-util/tree/1.1.5"
            },
            "time": "2020-11-24T22:02:12+00:00"
        },
        {
            "name": "hoa/compiler",
            "version": "3.17.08.08",
            "source": {
                "type": "git",
                "url": "https://github.com/hoaproject/Compiler.git",
                "reference": "aa09caf0bf28adae6654ca6ee415ee2f522672de"
            },
            "dist": {
                "type": "zip",
                "url": "https://api.github.com/repos/hoaproject/Compiler/zipball/aa09caf0bf28adae6654ca6ee415ee2f522672de",
                "reference": "aa09caf0bf28adae6654ca6ee415ee2f522672de",
                "shasum": ""
            },
            "require": {
                "hoa/consistency": "~1.0",
                "hoa/exception": "~1.0",
                "hoa/file": "~1.0",
                "hoa/iterator": "~2.0",
                "hoa/math": "~1.0",
                "hoa/protocol": "~1.0",
                "hoa/regex": "~1.0",
                "hoa/visitor": "~2.0"
            },
            "require-dev": {
                "hoa/json": "~2.0",
                "hoa/test": "~2.0"
            },
            "type": "library",
            "extra": {
                "branch-alias": {
                    "dev-master": "3.x-dev"
                }
            },
            "autoload": {
                "psr-4": {
                    "Hoa\\Compiler\\": "."
                }
            },
            "notification-url": "https://packagist.org/downloads/",
            "license": [
                "BSD-3-Clause"
            ],
            "authors": [
                {
                    "name": "Ivan Enderlin",
                    "email": "ivan.enderlin@hoa-project.net"
                },
                {
                    "name": "Hoa community",
                    "homepage": "https://hoa-project.net/"
                }
            ],
            "description": "The Hoa\\Compiler library.",
            "homepage": "https://hoa-project.net/",
            "keywords": [
                "algebraic",
                "ast",
                "compiler",
                "context-free",
                "coverage",
                "exhaustive",
                "grammar",
                "isotropic",
                "language",
                "lexer",
                "library",
                "ll1",
                "llk",
                "parser",
                "pp",
                "random",
                "regular",
                "rule",
                "sampler",
                "syntax",
                "token",
                "trace",
                "uniform"
            ],
            "support": {
                "docs": "https://central.hoa-project.net/Documentation/Library/Compiler",
                "email": "support@hoa-project.net",
                "forum": "https://users.hoa-project.net/",
                "irc": "irc://chat.freenode.net/hoaproject",
                "issues": "https://github.com/hoaproject/Compiler/issues",
                "source": "https://central.hoa-project.net/Resource/Library/Compiler"
            },
            "abandoned": true,
            "time": "2017-08-08T07:44:07+00:00"
        },
        {
            "name": "hoa/consistency",
            "version": "1.17.05.02",
            "source": {
                "type": "git",
                "url": "https://github.com/hoaproject/Consistency.git",
                "reference": "fd7d0adc82410507f332516faf655b6ed22e4c2f"
            },
            "dist": {
                "type": "zip",
                "url": "https://api.github.com/repos/hoaproject/Consistency/zipball/fd7d0adc82410507f332516faf655b6ed22e4c2f",
                "reference": "fd7d0adc82410507f332516faf655b6ed22e4c2f",
                "shasum": ""
            },
            "require": {
                "hoa/exception": "~1.0",
                "php": ">=5.5.0"
            },
            "require-dev": {
                "hoa/stream": "~1.0",
                "hoa/test": "~2.0"
            },
            "type": "library",
            "extra": {
                "branch-alias": {
                    "dev-master": "1.x-dev"
                }
            },
            "autoload": {
                "psr-4": {
                    "Hoa\\Consistency\\": "."
                },
                "files": [
                    "Prelude.php"
                ]
            },
            "notification-url": "https://packagist.org/downloads/",
            "license": [
                "BSD-3-Clause"
            ],
            "authors": [
                {
                    "name": "Ivan Enderlin",
                    "email": "ivan.enderlin@hoa-project.net"
                },
                {
                    "name": "Hoa community",
                    "homepage": "https://hoa-project.net/"
                }
            ],
            "description": "The Hoa\\Consistency library.",
            "homepage": "https://hoa-project.net/",
            "keywords": [
                "autoloader",
                "callable",
                "consistency",
                "entity",
                "flex",
                "keyword",
                "library"
            ],
            "support": {
                "docs": "https://central.hoa-project.net/Documentation/Library/Consistency",
                "email": "support@hoa-project.net",
                "forum": "https://users.hoa-project.net/",
                "irc": "irc://chat.freenode.net/hoaproject",
                "issues": "https://github.com/hoaproject/Consistency/issues",
                "source": "https://central.hoa-project.net/Resource/Library/Consistency"
            },
            "abandoned": true,
            "time": "2017-05-02T12:18:12+00:00"
        },
        {
            "name": "hoa/event",
            "version": "1.17.01.13",
            "source": {
                "type": "git",
                "url": "https://github.com/hoaproject/Event.git",
                "reference": "6c0060dced212ffa3af0e34bb46624f990b29c54"
            },
            "dist": {
                "type": "zip",
                "url": "https://api.github.com/repos/hoaproject/Event/zipball/6c0060dced212ffa3af0e34bb46624f990b29c54",
                "reference": "6c0060dced212ffa3af0e34bb46624f990b29c54",
                "shasum": ""
            },
            "require": {
                "hoa/consistency": "~1.0",
                "hoa/exception": "~1.0"
            },
            "require-dev": {
                "hoa/test": "~2.0"
            },
            "type": "library",
            "extra": {
                "branch-alias": {
                    "dev-master": "1.x-dev"
                }
            },
            "autoload": {
                "psr-4": {
                    "Hoa\\Event\\": "."
                }
            },
            "notification-url": "https://packagist.org/downloads/",
            "license": [
                "BSD-3-Clause"
            ],
            "authors": [
                {
                    "name": "Ivan Enderlin",
                    "email": "ivan.enderlin@hoa-project.net"
                },
                {
                    "name": "Hoa community",
                    "homepage": "https://hoa-project.net/"
                }
            ],
            "description": "The Hoa\\Event library.",
            "homepage": "https://hoa-project.net/",
            "keywords": [
                "event",
                "library",
                "listener",
                "observer"
            ],
            "support": {
                "docs": "https://central.hoa-project.net/Documentation/Library/Event",
                "email": "support@hoa-project.net",
                "forum": "https://users.hoa-project.net/",
                "irc": "irc://chat.freenode.net/hoaproject",
                "issues": "https://github.com/hoaproject/Event/issues",
                "source": "https://central.hoa-project.net/Resource/Library/Event"
            },
            "abandoned": true,
            "time": "2017-01-13T15:30:50+00:00"
        },
        {
            "name": "hoa/exception",
            "version": "1.17.01.16",
            "source": {
                "type": "git",
                "url": "https://github.com/hoaproject/Exception.git",
                "reference": "091727d46420a3d7468ef0595651488bfc3a458f"
            },
            "dist": {
                "type": "zip",
                "url": "https://api.github.com/repos/hoaproject/Exception/zipball/091727d46420a3d7468ef0595651488bfc3a458f",
                "reference": "091727d46420a3d7468ef0595651488bfc3a458f",
                "shasum": ""
            },
            "require": {
                "hoa/consistency": "~1.0",
                "hoa/event": "~1.0"
            },
            "require-dev": {
                "hoa/test": "~2.0"
            },
            "type": "library",
            "extra": {
                "branch-alias": {
                    "dev-master": "1.x-dev"
                }
            },
            "autoload": {
                "psr-4": {
                    "Hoa\\Exception\\": "."
                }
            },
            "notification-url": "https://packagist.org/downloads/",
            "license": [
                "BSD-3-Clause"
            ],
            "authors": [
                {
                    "name": "Ivan Enderlin",
                    "email": "ivan.enderlin@hoa-project.net"
                },
                {
                    "name": "Hoa community",
                    "homepage": "https://hoa-project.net/"
                }
            ],
            "description": "The Hoa\\Exception library.",
            "homepage": "https://hoa-project.net/",
            "keywords": [
                "exception",
                "library"
            ],
            "support": {
                "docs": "https://central.hoa-project.net/Documentation/Library/Exception",
                "email": "support@hoa-project.net",
                "forum": "https://users.hoa-project.net/",
                "irc": "irc://chat.freenode.net/hoaproject",
                "issues": "https://github.com/hoaproject/Exception/issues",
                "source": "https://central.hoa-project.net/Resource/Library/Exception"
            },
            "abandoned": true,
            "time": "2017-01-16T07:53:27+00:00"
        },
        {
            "name": "hoa/file",
            "version": "1.17.07.11",
            "source": {
                "type": "git",
                "url": "https://github.com/hoaproject/File.git",
                "reference": "35cb979b779bc54918d2f9a4e02ed6c7a1fa67ca"
            },
            "dist": {
                "type": "zip",
                "url": "https://api.github.com/repos/hoaproject/File/zipball/35cb979b779bc54918d2f9a4e02ed6c7a1fa67ca",
                "reference": "35cb979b779bc54918d2f9a4e02ed6c7a1fa67ca",
                "shasum": ""
            },
            "require": {
                "hoa/consistency": "~1.0",
                "hoa/event": "~1.0",
                "hoa/exception": "~1.0",
                "hoa/iterator": "~2.0",
                "hoa/stream": "~1.0"
            },
            "require-dev": {
                "hoa/test": "~2.0"
            },
            "type": "library",
            "extra": {
                "branch-alias": {
                    "dev-master": "1.x-dev"
                }
            },
            "autoload": {
                "psr-4": {
                    "Hoa\\File\\": "."
                }
            },
            "notification-url": "https://packagist.org/downloads/",
            "license": [
                "BSD-3-Clause"
            ],
            "authors": [
                {
                    "name": "Ivan Enderlin",
                    "email": "ivan.enderlin@hoa-project.net"
                },
                {
                    "name": "Hoa community",
                    "homepage": "https://hoa-project.net/"
                }
            ],
            "description": "The Hoa\\File library.",
            "homepage": "https://hoa-project.net/",
            "keywords": [
                "Socket",
                "directory",
                "file",
                "finder",
                "library",
                "link",
                "temporary"
            ],
            "support": {
                "docs": "https://central.hoa-project.net/Documentation/Library/File",
                "email": "support@hoa-project.net",
                "forum": "https://users.hoa-project.net/",
                "irc": "irc://chat.freenode.net/hoaproject",
                "issues": "https://github.com/hoaproject/File/issues",
                "source": "https://central.hoa-project.net/Resource/Library/File"
            },
            "abandoned": true,
            "time": "2017-07-11T07:42:15+00:00"
        },
        {
            "name": "hoa/iterator",
            "version": "2.17.01.10",
            "source": {
                "type": "git",
                "url": "https://github.com/hoaproject/Iterator.git",
                "reference": "d1120ba09cb4ccd049c86d10058ab94af245f0cc"
            },
            "dist": {
                "type": "zip",
                "url": "https://api.github.com/repos/hoaproject/Iterator/zipball/d1120ba09cb4ccd049c86d10058ab94af245f0cc",
                "reference": "d1120ba09cb4ccd049c86d10058ab94af245f0cc",
                "shasum": ""
            },
            "require": {
                "hoa/consistency": "~1.0",
                "hoa/exception": "~1.0"
            },
            "require-dev": {
                "hoa/test": "~2.0"
            },
            "type": "library",
            "extra": {
                "branch-alias": {
                    "dev-master": "2.x-dev"
                }
            },
            "autoload": {
                "psr-4": {
                    "Hoa\\Iterator\\": "."
                }
            },
            "notification-url": "https://packagist.org/downloads/",
            "license": [
                "BSD-3-Clause"
            ],
            "authors": [
                {
                    "name": "Ivan Enderlin",
                    "email": "ivan.enderlin@hoa-project.net"
                },
                {
                    "name": "Hoa community",
                    "homepage": "https://hoa-project.net/"
                }
            ],
            "description": "The Hoa\\Iterator library.",
            "homepage": "https://hoa-project.net/",
            "keywords": [
                "iterator",
                "library"
            ],
            "support": {
                "docs": "https://central.hoa-project.net/Documentation/Library/Iterator",
                "email": "support@hoa-project.net",
                "forum": "https://users.hoa-project.net/",
                "irc": "irc://chat.freenode.net/hoaproject",
                "issues": "https://github.com/hoaproject/Iterator/issues",
                "source": "https://central.hoa-project.net/Resource/Library/Iterator"
            },
            "abandoned": true,
            "time": "2017-01-10T10:34:47+00:00"
        },
        {
            "name": "hoa/math",
            "version": "1.17.05.16",
            "source": {
                "type": "git",
                "url": "https://github.com/hoaproject/Math.git",
                "reference": "7150785d30f5d565704912116a462e9f5bc83a0c"
            },
            "dist": {
                "type": "zip",
                "url": "https://api.github.com/repos/hoaproject/Math/zipball/7150785d30f5d565704912116a462e9f5bc83a0c",
                "reference": "7150785d30f5d565704912116a462e9f5bc83a0c",
                "shasum": ""
            },
            "require": {
                "hoa/compiler": "~3.0",
                "hoa/consistency": "~1.0",
                "hoa/exception": "~1.0",
                "hoa/iterator": "~2.0",
                "hoa/protocol": "~1.0",
                "hoa/zformat": "~1.0"
            },
            "require-dev": {
                "hoa/test": "~2.0"
            },
            "type": "library",
            "extra": {
                "branch-alias": {
                    "dev-master": "1.x-dev"
                }
            },
            "autoload": {
                "psr-4": {
                    "Hoa\\Math\\": "."
                }
            },
            "notification-url": "https://packagist.org/downloads/",
            "license": [
                "BSD-3-Clause"
            ],
            "authors": [
                {
                    "name": "Ivan Enderlin",
                    "email": "ivan.enderlin@hoa-project.net"
                },
                {
                    "name": "Hoa community",
                    "homepage": "https://hoa-project.net/"
                }
            ],
            "description": "The Hoa\\Math library.",
            "homepage": "https://hoa-project.net/",
            "keywords": [
                "arrangement",
                "combination",
                "combinatorics",
                "counting",
                "library",
                "math",
                "permutation",
                "sampler",
                "set"
            ],
            "support": {
                "docs": "https://central.hoa-project.net/Documentation/Library/Math",
                "email": "support@hoa-project.net",
                "forum": "https://users.hoa-project.net/",
                "irc": "irc://chat.freenode.net/hoaproject",
                "issues": "https://github.com/hoaproject/Math/issues",
                "source": "https://central.hoa-project.net/Resource/Library/Math"
            },
            "abandoned": true,
            "time": "2017-05-16T08:02:17+00:00"
        },
        {
            "name": "hoa/protocol",
            "version": "1.17.01.14",
            "source": {
                "type": "git",
                "url": "https://github.com/hoaproject/Protocol.git",
                "reference": "5c2cf972151c45f373230da170ea015deecf19e2"
            },
            "dist": {
                "type": "zip",
                "url": "https://api.github.com/repos/hoaproject/Protocol/zipball/5c2cf972151c45f373230da170ea015deecf19e2",
                "reference": "5c2cf972151c45f373230da170ea015deecf19e2",
                "shasum": ""
            },
            "require": {
                "hoa/consistency": "~1.0",
                "hoa/exception": "~1.0"
            },
            "require-dev": {
                "hoa/test": "~2.0"
            },
            "type": "library",
            "extra": {
                "branch-alias": {
                    "dev-master": "1.x-dev"
                }
            },
            "autoload": {
                "psr-4": {
                    "Hoa\\Protocol\\": "."
                },
                "files": [
                    "Wrapper.php"
                ]
            },
            "notification-url": "https://packagist.org/downloads/",
            "license": [
                "BSD-3-Clause"
            ],
            "authors": [
                {
                    "name": "Ivan Enderlin",
                    "email": "ivan.enderlin@hoa-project.net"
                },
                {
                    "name": "Hoa community",
                    "homepage": "https://hoa-project.net/"
                }
            ],
            "description": "The Hoa\\Protocol library.",
            "homepage": "https://hoa-project.net/",
            "keywords": [
                "library",
                "protocol",
                "resource",
                "stream",
                "wrapper"
            ],
            "support": {
                "docs": "https://central.hoa-project.net/Documentation/Library/Protocol",
                "email": "support@hoa-project.net",
                "forum": "https://users.hoa-project.net/",
                "irc": "irc://chat.freenode.net/hoaproject",
                "issues": "https://github.com/hoaproject/Protocol/issues",
                "source": "https://central.hoa-project.net/Resource/Library/Protocol"
            },
            "abandoned": true,
            "time": "2017-01-14T12:26:10+00:00"
        },
        {
            "name": "hoa/regex",
            "version": "1.17.01.13",
            "source": {
                "type": "git",
                "url": "https://github.com/hoaproject/Regex.git",
                "reference": "7e263a61b6fb45c1d03d8e5ef77668518abd5bec"
            },
            "dist": {
                "type": "zip",
                "url": "https://api.github.com/repos/hoaproject/Regex/zipball/7e263a61b6fb45c1d03d8e5ef77668518abd5bec",
                "reference": "7e263a61b6fb45c1d03d8e5ef77668518abd5bec",
                "shasum": ""
            },
            "require": {
                "hoa/consistency": "~1.0",
                "hoa/exception": "~1.0",
                "hoa/math": "~1.0",
                "hoa/protocol": "~1.0",
                "hoa/ustring": "~4.0",
                "hoa/visitor": "~2.0"
            },
            "type": "library",
            "extra": {
                "branch-alias": {
                    "dev-master": "1.x-dev"
                }
            },
            "autoload": {
                "psr-4": {
                    "Hoa\\Regex\\": "."
                }
            },
            "notification-url": "https://packagist.org/downloads/",
            "license": [
                "BSD-3-Clause"
            ],
            "authors": [
                {
                    "name": "Ivan Enderlin",
                    "email": "ivan.enderlin@hoa-project.net"
                },
                {
                    "name": "Hoa community",
                    "homepage": "https://hoa-project.net/"
                }
            ],
            "description": "The Hoa\\Regex library.",
            "homepage": "https://hoa-project.net/",
            "keywords": [
                "compiler",
                "library",
                "regex"
            ],
            "support": {
                "docs": "https://central.hoa-project.net/Documentation/Library/Regex",
                "email": "support@hoa-project.net",
                "forum": "https://users.hoa-project.net/",
                "irc": "irc://chat.freenode.net/hoaproject",
                "issues": "https://github.com/hoaproject/Regex/issues",
                "source": "https://central.hoa-project.net/Resource/Library/Regex"
            },
            "abandoned": true,
            "time": "2017-01-13T16:10:24+00:00"
        },
        {
            "name": "hoa/stream",
            "version": "1.17.02.21",
            "source": {
                "type": "git",
                "url": "https://github.com/hoaproject/Stream.git",
                "reference": "3293cfffca2de10525df51436adf88a559151d82"
            },
            "dist": {
                "type": "zip",
                "url": "https://api.github.com/repos/hoaproject/Stream/zipball/3293cfffca2de10525df51436adf88a559151d82",
                "reference": "3293cfffca2de10525df51436adf88a559151d82",
                "shasum": ""
            },
            "require": {
                "hoa/consistency": "~1.0",
                "hoa/event": "~1.0",
                "hoa/exception": "~1.0",
                "hoa/protocol": "~1.0"
            },
            "require-dev": {
                "hoa/test": "~2.0"
            },
            "type": "library",
            "extra": {
                "branch-alias": {
                    "dev-master": "1.x-dev"
                }
            },
            "autoload": {
                "psr-4": {
                    "Hoa\\Stream\\": "."
                }
            },
            "notification-url": "https://packagist.org/downloads/",
            "license": [
                "BSD-3-Clause"
            ],
            "authors": [
                {
                    "name": "Ivan Enderlin",
                    "email": "ivan.enderlin@hoa-project.net"
                },
                {
                    "name": "Hoa community",
                    "homepage": "https://hoa-project.net/"
                }
            ],
            "description": "The Hoa\\Stream library.",
            "homepage": "https://hoa-project.net/",
            "keywords": [
                "Context",
                "bucket",
                "composite",
                "filter",
                "in",
                "library",
                "out",
                "protocol",
                "stream",
                "wrapper"
            ],
            "support": {
                "docs": "https://central.hoa-project.net/Documentation/Library/Stream",
                "email": "support@hoa-project.net",
                "forum": "https://users.hoa-project.net/",
                "irc": "irc://chat.freenode.net/hoaproject",
                "issues": "https://github.com/hoaproject/Stream/issues",
                "source": "https://central.hoa-project.net/Resource/Library/Stream"
            },
            "abandoned": true,
            "time": "2017-02-21T16:01:06+00:00"
        },
        {
            "name": "hoa/ustring",
            "version": "4.17.01.16",
            "source": {
                "type": "git",
                "url": "https://github.com/hoaproject/Ustring.git",
                "reference": "e6326e2739178799b1fe3fdd92029f9517fa17a0"
            },
            "dist": {
                "type": "zip",
                "url": "https://api.github.com/repos/hoaproject/Ustring/zipball/e6326e2739178799b1fe3fdd92029f9517fa17a0",
                "reference": "e6326e2739178799b1fe3fdd92029f9517fa17a0",
                "shasum": ""
            },
            "require": {
                "hoa/consistency": "~1.0",
                "hoa/exception": "~1.0"
            },
            "require-dev": {
                "hoa/test": "~2.0"
            },
            "suggest": {
                "ext-iconv": "ext/iconv must be present (or a third implementation) to use Hoa\\Ustring::transcode().",
                "ext-intl": "To get a better Hoa\\Ustring::toAscii() and Hoa\\Ustring::compareTo()."
            },
            "type": "library",
            "extra": {
                "branch-alias": {
                    "dev-master": "4.x-dev"
                }
            },
            "autoload": {
                "psr-4": {
                    "Hoa\\Ustring\\": "."
                }
            },
            "notification-url": "https://packagist.org/downloads/",
            "license": [
                "BSD-3-Clause"
            ],
            "authors": [
                {
                    "name": "Ivan Enderlin",
                    "email": "ivan.enderlin@hoa-project.net"
                },
                {
                    "name": "Hoa community",
                    "homepage": "https://hoa-project.net/"
                }
            ],
            "description": "The Hoa\\Ustring library.",
            "homepage": "https://hoa-project.net/",
            "keywords": [
                "library",
                "search",
                "string",
                "unicode"
            ],
            "support": {
                "docs": "https://central.hoa-project.net/Documentation/Library/Ustring",
                "email": "support@hoa-project.net",
                "forum": "https://users.hoa-project.net/",
                "irc": "irc://chat.freenode.net/hoaproject",
                "issues": "https://github.com/hoaproject/Ustring/issues",
                "source": "https://central.hoa-project.net/Resource/Library/Ustring"
            },
            "abandoned": true,
            "time": "2017-01-16T07:08:25+00:00"
        },
        {
            "name": "hoa/visitor",
            "version": "2.17.01.16",
            "source": {
                "type": "git",
                "url": "https://github.com/hoaproject/Visitor.git",
                "reference": "c18fe1cbac98ae449e0d56e87469103ba08f224a"
            },
            "dist": {
                "type": "zip",
                "url": "https://api.github.com/repos/hoaproject/Visitor/zipball/c18fe1cbac98ae449e0d56e87469103ba08f224a",
                "reference": "c18fe1cbac98ae449e0d56e87469103ba08f224a",
                "shasum": ""
            },
            "require": {
                "hoa/consistency": "~1.0"
            },
            "require-dev": {
                "hoa/test": "~2.0"
            },
            "type": "library",
            "extra": {
                "branch-alias": {
                    "dev-master": "2.x-dev"
                }
            },
            "autoload": {
                "psr-4": {
                    "Hoa\\Visitor\\": "."
                }
            },
            "notification-url": "https://packagist.org/downloads/",
            "license": [
                "BSD-3-Clause"
            ],
            "authors": [
                {
                    "name": "Ivan Enderlin",
                    "email": "ivan.enderlin@hoa-project.net"
                },
                {
                    "name": "Hoa community",
                    "homepage": "https://hoa-project.net/"
                }
            ],
            "description": "The Hoa\\Visitor library.",
            "homepage": "https://hoa-project.net/",
            "keywords": [
                "library",
                "structure",
                "visit",
                "visitor"
            ],
            "support": {
                "docs": "https://central.hoa-project.net/Documentation/Library/Visitor",
                "email": "support@hoa-project.net",
                "forum": "https://users.hoa-project.net/",
                "irc": "irc://chat.freenode.net/hoaproject",
                "issues": "https://github.com/hoaproject/Visitor/issues",
                "source": "https://central.hoa-project.net/Resource/Library/Visitor"
            },
            "abandoned": true,
            "time": "2017-01-16T07:02:03+00:00"
        },
        {
            "name": "hoa/zformat",
            "version": "1.17.01.10",
            "source": {
                "type": "git",
                "url": "https://github.com/hoaproject/Zformat.git",
                "reference": "522c381a2a075d4b9dbb42eb4592dd09520e4ac2"
            },
            "dist": {
                "type": "zip",
                "url": "https://api.github.com/repos/hoaproject/Zformat/zipball/522c381a2a075d4b9dbb42eb4592dd09520e4ac2",
                "reference": "522c381a2a075d4b9dbb42eb4592dd09520e4ac2",
                "shasum": ""
            },
            "require": {
                "hoa/consistency": "~1.0",
                "hoa/exception": "~1.0"
            },
            "type": "library",
            "extra": {
                "branch-alias": {
                    "dev-master": "1.x-dev"
                }
            },
            "autoload": {
                "psr-4": {
                    "Hoa\\Zformat\\": "."
                }
            },
            "notification-url": "https://packagist.org/downloads/",
            "license": [
                "BSD-3-Clause"
            ],
            "authors": [
                {
                    "name": "Ivan Enderlin",
                    "email": "ivan.enderlin@hoa-project.net"
                },
                {
                    "name": "Hoa community",
                    "homepage": "https://hoa-project.net/"
                }
            ],
            "description": "The Hoa\\Zformat library.",
            "homepage": "https://hoa-project.net/",
            "keywords": [
                "library",
                "parameter",
                "zformat"
            ],
            "support": {
                "docs": "https://central.hoa-project.net/Documentation/Library/Zformat",
                "email": "support@hoa-project.net",
                "forum": "https://users.hoa-project.net/",
                "irc": "irc://chat.freenode.net/hoaproject",
                "issues": "https://github.com/hoaproject/Zformat/issues",
                "source": "https://central.hoa-project.net/Resource/Library/Zformat"
            },
            "abandoned": true,
            "time": "2017-01-10T10:39:54+00:00"
        },
        {
            "name": "jetbrains/phpstorm-stubs",
            "version": "dev-master",
            "source": {
                "type": "git",
                "url": "https://github.com/JetBrains/phpstorm-stubs.git",
                "reference": "38df6dc93adb121b2ea9002eef8598a79648dcad"
            },
            "dist": {
                "type": "zip",
                "url": "https://api.github.com/repos/JetBrains/phpstorm-stubs/zipball/38df6dc93adb121b2ea9002eef8598a79648dcad",
                "reference": "38df6dc93adb121b2ea9002eef8598a79648dcad",
                "shasum": ""
            },
            "require-dev": {
                "friendsofphp/php-cs-fixer": "@stable",
                "nikic/php-parser": "@stable",
                "php": "^8.0",
                "phpdocumentor/reflection-docblock": "@stable",
                "phpunit/phpunit": "@stable"
            },
            "default-branch": true,
            "type": "library",
            "autoload": {
                "files": [
                    "PhpStormStubsMap.php"
                ]
            },
            "notification-url": "https://packagist.org/downloads/",
            "license": [
                "Apache-2.0"
            ],
            "description": "PHP runtime & extensions header files for PhpStorm",
            "homepage": "https://www.jetbrains.com/phpstorm",
            "keywords": [
                "autocomplete",
                "code",
                "inference",
                "inspection",
                "jetbrains",
                "phpstorm",
                "stubs",
                "type"
            ],
            "support": {
                "source": "https://github.com/JetBrains/phpstorm-stubs/tree/master"
            },
            "time": "2023-01-16T15:11:29+00:00"
        },
        {
            "name": "nette/bootstrap",
            "version": "v3.1.2",
            "source": {
                "type": "git",
                "url": "https://github.com/nette/bootstrap.git",
                "reference": "3ab4912a08af0c16d541c3709935c3478b5ee090"
            },
            "dist": {
                "type": "zip",
                "url": "https://api.github.com/repos/nette/bootstrap/zipball/3ab4912a08af0c16d541c3709935c3478b5ee090",
                "reference": "3ab4912a08af0c16d541c3709935c3478b5ee090",
                "shasum": ""
            },
            "require": {
                "nette/di": "^3.0.5",
                "nette/utils": "^3.2.1",
                "php": ">=7.2 <8.2"
            },
            "conflict": {
                "tracy/tracy": "<2.6"
            },
            "require-dev": {
                "latte/latte": "^2.8",
                "nette/application": "^3.1",
                "nette/caching": "^3.0",
                "nette/database": "^3.0",
                "nette/forms": "^3.0",
                "nette/http": "^3.0",
                "nette/mail": "^3.0",
                "nette/robot-loader": "^3.0",
                "nette/safe-stream": "^2.2",
                "nette/security": "^3.0",
                "nette/tester": "^2.0",
                "phpstan/phpstan-nette": "^0.12",
                "tracy/tracy": "^2.6"
            },
            "suggest": {
                "nette/robot-loader": "to use Configurator::createRobotLoader()",
                "tracy/tracy": "to use Configurator::enableTracy()"
            },
            "type": "library",
            "extra": {
                "branch-alias": {
                    "dev-master": "3.1-dev"
                }
            },
            "autoload": {
                "classmap": [
                    "src/"
                ]
            },
            "notification-url": "https://packagist.org/downloads/",
            "license": [
                "BSD-3-Clause",
                "GPL-2.0-only",
                "GPL-3.0-only"
            ],
            "authors": [
                {
                    "name": "David Grudl",
                    "homepage": "https://davidgrudl.com"
                },
                {
                    "name": "Nette Community",
                    "homepage": "https://nette.org/contributors"
                }
            ],
            "description": "🅱  Nette Bootstrap: the simple way to configure and bootstrap your Nette application.",
            "homepage": "https://nette.org",
            "keywords": [
                "bootstrapping",
                "configurator",
                "nette"
            ],
            "support": {
                "issues": "https://github.com/nette/bootstrap/issues",
                "source": "https://github.com/nette/bootstrap/tree/v3.1.2"
            },
            "time": "2021-11-24T16:51:46+00:00"
        },
        {
            "name": "nette/di",
            "version": "v3.0.11",
            "source": {
                "type": "git",
                "url": "https://github.com/nette/di.git",
                "reference": "942e406f63b88b57cb4e095ae0fd95c103d12c5b"
            },
            "dist": {
                "type": "zip",
                "url": "https://api.github.com/repos/nette/di/zipball/942e406f63b88b57cb4e095ae0fd95c103d12c5b",
                "reference": "942e406f63b88b57cb4e095ae0fd95c103d12c5b",
                "shasum": ""
            },
            "require": {
                "ext-tokenizer": "*",
                "nette/neon": "^3.3",
                "nette/php-generator": "^3.3.3",
                "nette/robot-loader": "^3.2",
                "nette/schema": "^1.1",
                "nette/utils": "^3.1.6",
                "php": ">=7.1 <8.2"
            },
            "conflict": {
                "nette/bootstrap": "<3.0"
            },
            "require-dev": {
                "nette/tester": "^2.2",
                "phpstan/phpstan": "^0.12",
                "tracy/tracy": "^2.3"
            },
            "type": "library",
            "extra": {
                "branch-alias": {
                    "dev-master": "3.0-dev"
                }
            },
            "autoload": {
                "classmap": [
                    "src/"
                ]
            },
            "notification-url": "https://packagist.org/downloads/",
            "license": [
                "BSD-3-Clause",
                "GPL-2.0-only",
                "GPL-3.0-only"
            ],
            "authors": [
                {
                    "name": "David Grudl",
                    "homepage": "https://davidgrudl.com"
                },
                {
                    "name": "Nette Community",
                    "homepage": "https://nette.org/contributors"
                }
            ],
            "description": "💎 Nette Dependency Injection Container: Flexible, compiled and full-featured DIC with perfectly usable autowiring and support for all new PHP features.",
            "homepage": "https://nette.org",
            "keywords": [
                "compiled",
                "di",
                "dic",
                "factory",
                "ioc",
                "nette",
                "static"
            ],
            "support": {
                "issues": "https://github.com/nette/di/issues",
                "source": "https://github.com/nette/di/tree/v3.0.11"
            },
            "time": "2021-10-26T11:44:44+00:00"
        },
        {
            "name": "nette/finder",
            "version": "v2.5.3",
            "source": {
                "type": "git",
                "url": "https://github.com/nette/finder.git",
                "reference": "64dc25b7929b731e72a1bc84a9e57727f5d5d3e8"
            },
            "dist": {
                "type": "zip",
                "url": "https://api.github.com/repos/nette/finder/zipball/64dc25b7929b731e72a1bc84a9e57727f5d5d3e8",
                "reference": "64dc25b7929b731e72a1bc84a9e57727f5d5d3e8",
                "shasum": ""
            },
            "require": {
                "nette/utils": "^2.4 || ^3.0",
                "php": ">=7.1"
            },
            "conflict": {
                "nette/nette": "<2.2"
            },
            "require-dev": {
                "nette/tester": "^2.0",
                "phpstan/phpstan": "^0.12",
                "tracy/tracy": "^2.3"
            },
            "type": "library",
            "extra": {
                "branch-alias": {
                    "dev-master": "2.5-dev"
                }
            },
            "autoload": {
                "classmap": [
                    "src/"
                ]
            },
            "notification-url": "https://packagist.org/downloads/",
            "license": [
                "BSD-3-Clause",
                "GPL-2.0-only",
                "GPL-3.0-only"
            ],
            "authors": [
                {
                    "name": "David Grudl",
                    "homepage": "https://davidgrudl.com"
                },
                {
                    "name": "Nette Community",
                    "homepage": "https://nette.org/contributors"
                }
            ],
            "description": "🔍 Nette Finder: find files and directories with an intuitive API.",
            "homepage": "https://nette.org",
            "keywords": [
                "filesystem",
                "glob",
                "iterator",
                "nette"
            ],
            "support": {
                "issues": "https://github.com/nette/finder/issues",
                "source": "https://github.com/nette/finder/tree/v2.5.3"
            },
            "time": "2021-12-12T17:43:24+00:00"
        },
        {
            "name": "nette/neon",
            "version": "v3.3.2",
            "source": {
                "type": "git",
                "url": "https://github.com/nette/neon.git",
                "reference": "54b287d8c2cdbe577b02e28ca1713e275b05ece2"
            },
            "dist": {
                "type": "zip",
                "url": "https://api.github.com/repos/nette/neon/zipball/54b287d8c2cdbe577b02e28ca1713e275b05ece2",
                "reference": "54b287d8c2cdbe577b02e28ca1713e275b05ece2",
                "shasum": ""
            },
            "require": {
                "ext-json": "*",
                "php": ">=7.1"
            },
            "require-dev": {
                "nette/tester": "^2.0",
                "phpstan/phpstan": "^0.12",
                "tracy/tracy": "^2.7"
            },
            "bin": [
                "bin/neon-lint"
            ],
            "type": "library",
            "extra": {
                "branch-alias": {
                    "dev-master": "3.3-dev"
                }
            },
            "autoload": {
                "classmap": [
                    "src/"
                ]
            },
            "notification-url": "https://packagist.org/downloads/",
            "license": [
                "BSD-3-Clause",
                "GPL-2.0-only",
                "GPL-3.0-only"
            ],
            "authors": [
                {
                    "name": "David Grudl",
                    "homepage": "https://davidgrudl.com"
                },
                {
                    "name": "Nette Community",
                    "homepage": "https://nette.org/contributors"
                }
            ],
            "description": "🍸 Nette NEON: encodes and decodes NEON file format.",
            "homepage": "https://ne-on.org",
            "keywords": [
                "export",
                "import",
                "neon",
                "nette",
                "yaml"
            ],
            "support": {
                "issues": "https://github.com/nette/neon/issues",
                "source": "https://github.com/nette/neon/tree/v3.3.2"
            },
            "time": "2021-11-25T15:57:41+00:00"
        },
        {
            "name": "nette/php-generator",
            "version": "v3.6.5",
            "source": {
                "type": "git",
                "url": "https://github.com/nette/php-generator.git",
                "reference": "9370403f9d9c25b51c4596ded1fbfe70347f7c82"
            },
            "dist": {
                "type": "zip",
                "url": "https://api.github.com/repos/nette/php-generator/zipball/9370403f9d9c25b51c4596ded1fbfe70347f7c82",
                "reference": "9370403f9d9c25b51c4596ded1fbfe70347f7c82",
                "shasum": ""
            },
            "require": {
                "nette/utils": "^3.1.2",
                "php": ">=7.2 <8.2"
            },
            "require-dev": {
                "nette/tester": "^2.4",
                "nikic/php-parser": "^4.13",
                "phpstan/phpstan": "^0.12",
                "tracy/tracy": "^2.8"
            },
            "suggest": {
                "nikic/php-parser": "to use ClassType::withBodiesFrom() & GlobalFunction::withBodyFrom()"
            },
            "type": "library",
            "extra": {
                "branch-alias": {
                    "dev-master": "3.6-dev"
                }
            },
            "autoload": {
                "classmap": [
                    "src/"
                ]
            },
            "notification-url": "https://packagist.org/downloads/",
            "license": [
                "BSD-3-Clause",
                "GPL-2.0-only",
                "GPL-3.0-only"
            ],
            "authors": [
                {
                    "name": "David Grudl",
                    "homepage": "https://davidgrudl.com"
                },
                {
                    "name": "Nette Community",
                    "homepage": "https://nette.org/contributors"
                }
            ],
            "description": "🐘 Nette PHP Generator: generates neat PHP code for you. Supports new PHP 8.1 features.",
            "homepage": "https://nette.org",
            "keywords": [
                "code",
                "nette",
                "php",
                "scaffolding"
            ],
            "support": {
                "issues": "https://github.com/nette/php-generator/issues",
                "source": "https://github.com/nette/php-generator/tree/v3.6.5"
            },
            "time": "2021-11-24T16:23:44+00:00"
        },
        {
            "name": "nette/robot-loader",
            "version": "v3.4.1",
            "source": {
                "type": "git",
                "url": "https://github.com/nette/robot-loader.git",
                "reference": "e2adc334cb958164c050f485d99c44c430f51fe2"
            },
            "dist": {
                "type": "zip",
                "url": "https://api.github.com/repos/nette/robot-loader/zipball/e2adc334cb958164c050f485d99c44c430f51fe2",
                "reference": "e2adc334cb958164c050f485d99c44c430f51fe2",
                "shasum": ""
            },
            "require": {
                "ext-tokenizer": "*",
                "nette/finder": "^2.5 || ^3.0",
                "nette/utils": "^3.0",
                "php": ">=7.1"
            },
            "require-dev": {
                "nette/tester": "^2.0",
                "phpstan/phpstan": "^0.12",
                "tracy/tracy": "^2.3"
            },
            "type": "library",
            "extra": {
                "branch-alias": {
                    "dev-master": "3.4-dev"
                }
            },
            "autoload": {
                "classmap": [
                    "src/"
                ]
            },
            "notification-url": "https://packagist.org/downloads/",
            "license": [
                "BSD-3-Clause",
                "GPL-2.0-only",
                "GPL-3.0-only"
            ],
            "authors": [
                {
                    "name": "David Grudl",
                    "homepage": "https://davidgrudl.com"
                },
                {
                    "name": "Nette Community",
                    "homepage": "https://nette.org/contributors"
                }
            ],
            "description": "🍀 Nette RobotLoader: high performance and comfortable autoloader that will search and autoload classes within your application.",
            "homepage": "https://nette.org",
            "keywords": [
                "autoload",
                "class",
                "interface",
                "nette",
                "trait"
            ],
            "support": {
                "issues": "https://github.com/nette/robot-loader/issues",
                "source": "https://github.com/nette/robot-loader/tree/v3.4.1"
            },
            "time": "2021-08-25T15:53:54+00:00"
        },
        {
            "name": "nette/schema",
            "version": "v1.2.2",
            "source": {
                "type": "git",
                "url": "https://github.com/nette/schema.git",
                "reference": "9a39cef03a5b34c7de64f551538cbba05c2be5df"
            },
            "dist": {
                "type": "zip",
                "url": "https://api.github.com/repos/nette/schema/zipball/9a39cef03a5b34c7de64f551538cbba05c2be5df",
                "reference": "9a39cef03a5b34c7de64f551538cbba05c2be5df",
                "shasum": ""
            },
            "require": {
                "nette/utils": "^2.5.7 || ^3.1.5 ||  ^4.0",
                "php": ">=7.1 <8.2"
            },
            "require-dev": {
                "nette/tester": "^2.3 || ^2.4",
                "phpstan/phpstan-nette": "^0.12",
                "tracy/tracy": "^2.7"
            },
            "type": "library",
            "extra": {
                "branch-alias": {
                    "dev-master": "1.2-dev"
                }
            },
            "autoload": {
                "classmap": [
                    "src/"
                ]
            },
            "notification-url": "https://packagist.org/downloads/",
            "license": [
                "BSD-3-Clause",
                "GPL-2.0-only",
                "GPL-3.0-only"
            ],
            "authors": [
                {
                    "name": "David Grudl",
                    "homepage": "https://davidgrudl.com"
                },
                {
                    "name": "Nette Community",
                    "homepage": "https://nette.org/contributors"
                }
            ],
            "description": "📐 Nette Schema: validating data structures against a given Schema.",
            "homepage": "https://nette.org",
            "keywords": [
                "config",
                "nette"
            ],
            "support": {
                "issues": "https://github.com/nette/schema/issues",
                "source": "https://github.com/nette/schema/tree/v1.2.2"
            },
            "time": "2021-10-15T11:40:02+00:00"
        },
        {
            "name": "nette/utils",
            "version": "v3.2.7",
            "source": {
                "type": "git",
                "url": "https://github.com/nette/utils.git",
                "reference": "0af4e3de4df9f1543534beab255ccf459e7a2c99"
            },
            "dist": {
                "type": "zip",
                "url": "https://api.github.com/repos/nette/utils/zipball/0af4e3de4df9f1543534beab255ccf459e7a2c99",
                "reference": "0af4e3de4df9f1543534beab255ccf459e7a2c99",
                "shasum": ""
            },
            "require": {
                "php": ">=7.2 <8.2"
            },
            "conflict": {
                "nette/di": "<3.0.6"
            },
            "require-dev": {
                "nette/tester": "~2.0",
                "phpstan/phpstan": "^1.0",
                "tracy/tracy": "^2.3"
            },
            "suggest": {
                "ext-gd": "to use Image",
                "ext-iconv": "to use Strings::webalize(), toAscii(), chr() and reverse()",
                "ext-intl": "to use Strings::webalize(), toAscii(), normalize() and compare()",
                "ext-json": "to use Nette\\Utils\\Json",
                "ext-mbstring": "to use Strings::lower() etc...",
                "ext-tokenizer": "to use Nette\\Utils\\Reflection::getUseStatements()",
                "ext-xml": "to use Strings::length() etc. when mbstring is not available"
            },
            "type": "library",
            "extra": {
                "branch-alias": {
                    "dev-master": "3.2-dev"
                }
            },
            "autoload": {
                "classmap": [
                    "src/"
                ]
            },
            "notification-url": "https://packagist.org/downloads/",
            "license": [
                "BSD-3-Clause",
                "GPL-2.0-only",
                "GPL-3.0-only"
            ],
            "authors": [
                {
                    "name": "David Grudl",
                    "homepage": "https://davidgrudl.com"
                },
                {
                    "name": "Nette Community",
                    "homepage": "https://nette.org/contributors"
                }
            ],
            "description": "🛠  Nette Utils: lightweight utilities for string & array manipulation, image handling, safe JSON encoding/decoding, validation, slug or strong password generating etc.",
            "homepage": "https://nette.org",
            "keywords": [
                "array",
                "core",
                "datetime",
                "images",
                "json",
                "nette",
                "paginator",
                "password",
                "slugify",
                "string",
                "unicode",
                "utf-8",
                "utility",
                "validation"
            ],
            "support": {
                "issues": "https://github.com/nette/utils/issues",
                "source": "https://github.com/nette/utils/tree/v3.2.7"
            },
            "time": "2022-01-24T11:29:14+00:00"
        },
        {
            "name": "nikic/php-parser",
            "version": "v4.15.2",
            "source": {
                "type": "git",
                "url": "https://github.com/nikic/PHP-Parser.git",
                "reference": "f59bbe44bf7d96f24f3e2b4ddc21cd52c1d2adbc"
            },
            "dist": {
                "type": "zip",
                "url": "https://api.github.com/repos/nikic/PHP-Parser/zipball/f59bbe44bf7d96f24f3e2b4ddc21cd52c1d2adbc",
                "reference": "f59bbe44bf7d96f24f3e2b4ddc21cd52c1d2adbc",
                "shasum": ""
            },
            "require": {
                "ext-tokenizer": "*",
                "php": ">=7.0"
            },
            "require-dev": {
                "ircmaxell/php-yacc": "^0.0.7",
                "phpunit/phpunit": "^6.5 || ^7.0 || ^8.0 || ^9.0"
            },
            "bin": [
                "bin/php-parse"
            ],
            "type": "library",
            "extra": {
                "branch-alias": {
                    "dev-master": "4.9-dev"
                }
            },
            "autoload": {
                "psr-4": {
                    "PhpParser\\": "lib/PhpParser"
                }
            },
            "notification-url": "https://packagist.org/downloads/",
            "license": [
                "BSD-3-Clause"
            ],
            "authors": [
                {
                    "name": "Nikita Popov"
                }
            ],
            "description": "A PHP parser written in PHP",
            "keywords": [
                "parser",
                "php"
            ],
            "support": {
                "issues": "https://github.com/nikic/PHP-Parser/issues",
                "source": "https://github.com/nikic/PHP-Parser/tree/v4.15.2"
            },
            "time": "2022-11-12T15:38:23+00:00"
        },
        {
            "name": "ondram/ci-detector",
            "version": "3.5.1",
            "source": {
                "type": "git",
                "url": "https://github.com/OndraM/ci-detector.git",
                "reference": "594e61252843b68998bddd48078c5058fe9028bd"
            },
            "dist": {
                "type": "zip",
                "url": "https://api.github.com/repos/OndraM/ci-detector/zipball/594e61252843b68998bddd48078c5058fe9028bd",
                "reference": "594e61252843b68998bddd48078c5058fe9028bd",
                "shasum": ""
            },
            "require": {
                "php": "^7.1 || ^8.0"
            },
            "require-dev": {
                "ergebnis/composer-normalize": "^2.2",
                "lmc/coding-standard": "^1.3 || ^2.0",
                "php-parallel-lint/php-parallel-lint": "^1.1",
                "phpstan/extension-installer": "^1.0.3",
                "phpstan/phpstan": "^0.12.0",
                "phpstan/phpstan-phpunit": "^0.12.1",
                "phpunit/phpunit": "^7.1 || ^8.0 || ^9.0"
            },
            "type": "library",
            "autoload": {
                "psr-4": {
                    "OndraM\\CiDetector\\": "src/"
                }
            },
            "notification-url": "https://packagist.org/downloads/",
            "license": [
                "MIT"
            ],
            "authors": [
                {
                    "name": "Ondřej Machulda",
                    "email": "ondrej.machulda@gmail.com"
                }
            ],
            "description": "Detect continuous integration environment and provide unified access to properties of current build",
            "keywords": [
                "CircleCI",
                "Codeship",
                "Wercker",
                "adapter",
                "appveyor",
                "aws",
                "aws codebuild",
                "bamboo",
                "bitbucket",
                "buddy",
                "ci-info",
                "codebuild",
                "continuous integration",
                "continuousphp",
                "drone",
                "github",
                "gitlab",
                "interface",
                "jenkins",
                "teamcity",
                "travis"
            ],
            "support": {
                "issues": "https://github.com/OndraM/ci-detector/issues",
                "source": "https://github.com/OndraM/ci-detector/tree/main"
            },
            "time": "2020-09-04T11:21:14+00:00"
        },
        {
            "name": "ondrejmirtes/better-reflection",
            "version": "6.4.0",
            "source": {
                "type": "git",
                "url": "https://github.com/ondrejmirtes/BetterReflection.git",
                "reference": "4366598ca217a1a47bfd429f30d8d6e59b5b46e7"
            },
            "dist": {
                "type": "zip",
                "url": "https://api.github.com/repos/ondrejmirtes/BetterReflection/zipball/4366598ca217a1a47bfd429f30d8d6e59b5b46e7",
                "reference": "4366598ca217a1a47bfd429f30d8d6e59b5b46e7",
                "shasum": ""
            },
            "require": {
                "ext-json": "*",
                "jetbrains/phpstorm-stubs": "dev-master#9717ec39b211f2cef82a59c29c9eef0954647fac",
                "nikic/php-parser": "^4.15.1",
                "php": "^7.2 || ^8.0"
            },
            "conflict": {
                "thecodingmachine/safe": "<1.1.3"
            },
            "require-dev": {
                "doctrine/coding-standard": "^10.0.0",
                "phpstan/phpstan": "^1.8.10",
                "phpstan/phpstan-phpunit": "^1.2.2",
                "phpunit/phpunit": "^9.5.25",
                "rector/rector": "0.14.3",
                "vimeo/psalm": "^4.29"
            },
            "suggest": {
                "composer/composer": "Required to use the ComposerSourceLocator"
            },
            "type": "library",
            "autoload": {
                "psr-4": {
                    "PHPStan\\BetterReflection\\": "src"
                }
            },
            "notification-url": "https://packagist.org/downloads/",
            "license": [
                "MIT"
            ],
            "authors": [
                {
                    "name": "James Titcumb",
                    "email": "james@asgrim.com",
                    "homepage": "https://github.com/asgrim"
                },
                {
                    "name": "Marco Pivetta",
                    "email": "ocramius@gmail.com",
                    "homepage": "https://ocramius.github.io/"
                },
                {
                    "name": "Gary Hockin",
                    "email": "gary@roave.com",
                    "homepage": "https://github.com/geeh"
                },
                {
                    "name": "Jaroslav Hanslík",
                    "email": "kukulich@kukulich.cz",
                    "homepage": "https://github.com/kukulich"
                }
            ],
            "description": "Better Reflection - an improved code reflection API",
            "support": {
                "source": "https://github.com/ondrejmirtes/BetterReflection/tree/6.4.0"
            },
            "time": "2022-12-01T14:49:02+00:00"
        },
        {
            "name": "phpstan/php-8-stubs",
            "version": "0.3.53",
            "source": {
                "type": "git",
                "url": "https://github.com/phpstan/php-8-stubs.git",
                "reference": "5d50511f9f526333591c9b9fe156c0f7bf0729f9"
            },
            "dist": {
                "type": "zip",
                "url": "https://api.github.com/repos/phpstan/php-8-stubs/zipball/5d50511f9f526333591c9b9fe156c0f7bf0729f9",
                "reference": "5d50511f9f526333591c9b9fe156c0f7bf0729f9",
                "shasum": ""
            },
            "type": "library",
            "autoload": {
                "classmap": [
                    "Php8StubsMap.php"
                ]
            },
            "notification-url": "https://packagist.org/downloads/",
            "license": [
                "MIT",
                "PHP-3.01"
            ],
            "description": "PHP stubs extracted from php-src",
            "support": {
                "issues": "https://github.com/phpstan/php-8-stubs/issues",
                "source": "https://github.com/phpstan/php-8-stubs/tree/0.3.53"
            },
            "time": "2022-12-14T00:16:06+00:00"
        },
        {
            "name": "phpstan/phpdoc-parser",
            "version": "1.15.3",
            "source": {
                "type": "git",
                "url": "https://github.com/phpstan/phpdoc-parser.git",
                "reference": "61800f71a5526081d1b5633766aa88341f1ade76"
            },
            "dist": {
                "type": "zip",
                "url": "https://api.github.com/repos/phpstan/phpdoc-parser/zipball/61800f71a5526081d1b5633766aa88341f1ade76",
                "reference": "61800f71a5526081d1b5633766aa88341f1ade76",
                "shasum": ""
            },
            "require": {
                "php": "^7.2 || ^8.0"
            },
            "require-dev": {
                "php-parallel-lint/php-parallel-lint": "^1.2",
                "phpstan/extension-installer": "^1.0",
                "phpstan/phpstan": "^1.5",
                "phpstan/phpstan-phpunit": "^1.1",
                "phpstan/phpstan-strict-rules": "^1.0",
                "phpunit/phpunit": "^9.5",
                "symfony/process": "^5.2"
            },
            "type": "library",
            "autoload": {
                "psr-4": {
                    "PHPStan\\PhpDocParser\\": [
                        "src/"
                    ]
                }
            },
            "notification-url": "https://packagist.org/downloads/",
            "license": [
                "MIT"
            ],
            "description": "PHPDoc parser with support for nullable, intersection and generic types",
            "support": {
                "issues": "https://github.com/phpstan/phpdoc-parser/issues",
                "source": "https://github.com/phpstan/phpdoc-parser/tree/1.15.3"
            },
            "time": "2022-12-20T20:56:55+00:00"
        },
        {
            "name": "psr/container",
            "version": "1.1.2",
            "source": {
                "type": "git",
                "url": "https://github.com/php-fig/container.git",
                "reference": "513e0666f7216c7459170d56df27dfcefe1689ea"
            },
            "dist": {
                "type": "zip",
                "url": "https://api.github.com/repos/php-fig/container/zipball/513e0666f7216c7459170d56df27dfcefe1689ea",
                "reference": "513e0666f7216c7459170d56df27dfcefe1689ea",
                "shasum": ""
            },
            "require": {
                "php": ">=7.4.0"
            },
            "type": "library",
            "autoload": {
                "psr-4": {
                    "Psr\\Container\\": "src/"
                }
            },
            "notification-url": "https://packagist.org/downloads/",
            "license": [
                "MIT"
            ],
            "authors": [
                {
                    "name": "PHP-FIG",
                    "homepage": "https://www.php-fig.org/"
                }
            ],
            "description": "Common Container Interface (PHP FIG PSR-11)",
            "homepage": "https://github.com/php-fig/container",
            "keywords": [
                "PSR-11",
                "container",
                "container-interface",
                "container-interop",
                "psr"
            ],
            "support": {
                "issues": "https://github.com/php-fig/container/issues",
                "source": "https://github.com/php-fig/container/tree/1.1.2"
            },
            "time": "2021-11-05T16:50:12+00:00"
        },
        {
            "name": "psr/http-message",
            "version": "1.0.1",
            "source": {
                "type": "git",
                "url": "https://github.com/php-fig/http-message.git",
                "reference": "f6561bf28d520154e4b0ec72be95418abe6d9363"
            },
            "dist": {
                "type": "zip",
                "url": "https://api.github.com/repos/php-fig/http-message/zipball/f6561bf28d520154e4b0ec72be95418abe6d9363",
                "reference": "f6561bf28d520154e4b0ec72be95418abe6d9363",
                "shasum": ""
            },
            "require": {
                "php": ">=5.3.0"
            },
            "type": "library",
            "extra": {
                "branch-alias": {
                    "dev-master": "1.0.x-dev"
                }
            },
            "autoload": {
                "psr-4": {
                    "Psr\\Http\\Message\\": "src/"
                }
            },
            "notification-url": "https://packagist.org/downloads/",
            "license": [
                "MIT"
            ],
            "authors": [
                {
                    "name": "PHP-FIG",
                    "homepage": "http://www.php-fig.org/"
                }
            ],
            "description": "Common interface for HTTP messages",
            "homepage": "https://github.com/php-fig/http-message",
            "keywords": [
                "http",
                "http-message",
                "psr",
                "psr-7",
                "request",
                "response"
            ],
            "support": {
                "source": "https://github.com/php-fig/http-message/tree/master"
            },
            "time": "2016-08-06T14:39:51+00:00"
        },
        {
            "name": "psr/log",
            "version": "1.1.3",
            "source": {
                "type": "git",
                "url": "https://github.com/php-fig/log.git",
                "reference": "0f73288fd15629204f9d42b7055f72dacbe811fc"
            },
            "dist": {
                "type": "zip",
                "url": "https://api.github.com/repos/php-fig/log/zipball/0f73288fd15629204f9d42b7055f72dacbe811fc",
                "reference": "0f73288fd15629204f9d42b7055f72dacbe811fc",
                "shasum": ""
            },
            "require": {
                "php": ">=5.3.0"
            },
            "type": "library",
            "extra": {
                "branch-alias": {
                    "dev-master": "1.1.x-dev"
                }
            },
            "autoload": {
                "psr-4": {
                    "Psr\\Log\\": "Psr/Log/"
                }
            },
            "notification-url": "https://packagist.org/downloads/",
            "license": [
                "MIT"
            ],
            "authors": [
                {
                    "name": "PHP-FIG",
                    "homepage": "http://www.php-fig.org/"
                }
            ],
            "description": "Common interface for logging libraries",
            "homepage": "https://github.com/php-fig/log",
            "keywords": [
                "log",
                "psr",
                "psr-3"
            ],
            "support": {
                "source": "https://github.com/php-fig/log/tree/1.1.3"
            },
            "time": "2020-03-23T09:12:05+00:00"
        },
        {
            "name": "react/async",
            "version": "v3.0.0",
            "source": {
                "type": "git",
                "url": "https://github.com/reactphp/async.git",
                "reference": "3c3b812be77aec14bf8300b052ba589c9a5bc95b"
            },
            "dist": {
                "type": "zip",
                "url": "https://api.github.com/repos/reactphp/async/zipball/3c3b812be77aec14bf8300b052ba589c9a5bc95b",
                "reference": "3c3b812be77aec14bf8300b052ba589c9a5bc95b",
                "shasum": ""
            },
            "require": {
                "php": ">=7.1",
                "react/event-loop": "^1.2",
                "react/promise": "^3.0 || ^2.8 || ^1.2.1"
            },
            "require-dev": {
                "phpunit/phpunit": "^9.3 || ^7.5"
            },
            "type": "library",
            "autoload": {
                "files": [
                    "src/functions_include.php"
                ]
            },
            "notification-url": "https://packagist.org/downloads/",
            "license": [
                "MIT"
            ],
            "authors": [
                {
                    "name": "Christian Lück",
                    "email": "christian@clue.engineering",
                    "homepage": "https://clue.engineering/"
                },
                {
                    "name": "Cees-Jan Kiewiet",
                    "email": "reactphp@ceesjankiewiet.nl",
                    "homepage": "https://wyrihaximus.net/"
                },
                {
                    "name": "Jan Sorgalla",
                    "email": "jsorgalla@gmail.com",
                    "homepage": "https://sorgalla.com/"
                },
                {
                    "name": "Chris Boden",
                    "email": "cboden@gmail.com",
                    "homepage": "https://cboden.dev/"
                }
            ],
            "description": "Async utilities for ReactPHP",
            "keywords": [
                "async",
                "reactphp"
            ],
            "support": {
                "issues": "https://github.com/reactphp/async/issues",
                "source": "https://github.com/reactphp/async/tree/v3.0.0"
            },
            "funding": [
                {
                    "url": "https://github.com/WyriHaximus",
                    "type": "github"
                },
                {
                    "url": "https://github.com/clue",
                    "type": "github"
                }
            ],
            "time": "2022-07-11T14:17:23+00:00"
        },
        {
            "name": "react/cache",
            "version": "v1.1.1",
            "source": {
                "type": "git",
                "url": "https://github.com/reactphp/cache.git",
                "reference": "4bf736a2cccec7298bdf745db77585966fc2ca7e"
            },
            "dist": {
                "type": "zip",
                "url": "https://api.github.com/repos/reactphp/cache/zipball/4bf736a2cccec7298bdf745db77585966fc2ca7e",
                "reference": "4bf736a2cccec7298bdf745db77585966fc2ca7e",
                "shasum": ""
            },
            "require": {
                "php": ">=5.3.0",
                "react/promise": "^3.0 || ^2.0 || ^1.1"
            },
            "require-dev": {
                "phpunit/phpunit": "^9.3 || ^5.7 || ^4.8.35"
            },
            "type": "library",
            "autoload": {
                "psr-4": {
                    "React\\Cache\\": "src/"
                }
            },
            "notification-url": "https://packagist.org/downloads/",
            "license": [
                "MIT"
            ],
            "authors": [
                {
                    "name": "Christian Lück",
                    "email": "christian@clue.engineering",
                    "homepage": "https://clue.engineering/"
                },
                {
                    "name": "Cees-Jan Kiewiet",
                    "email": "reactphp@ceesjankiewiet.nl",
                    "homepage": "https://wyrihaximus.net/"
                },
                {
                    "name": "Jan Sorgalla",
                    "email": "jsorgalla@gmail.com",
                    "homepage": "https://sorgalla.com/"
                },
                {
                    "name": "Chris Boden",
                    "email": "cboden@gmail.com",
                    "homepage": "https://cboden.dev/"
                }
            ],
            "description": "Async, Promise-based cache interface for ReactPHP",
            "keywords": [
                "cache",
                "caching",
                "promise",
                "reactphp"
            ],
            "support": {
                "issues": "https://github.com/reactphp/cache/issues",
                "source": "https://github.com/reactphp/cache/tree/v1.1.1"
            },
            "funding": [
                {
                    "url": "https://github.com/WyriHaximus",
                    "type": "github"
                },
                {
                    "url": "https://github.com/clue",
                    "type": "github"
                }
            ],
            "time": "2021-02-02T06:47:52+00:00"
        },
        {
            "name": "react/child-process",
            "version": "v0.6.5",
            "source": {
                "type": "git",
                "url": "https://github.com/reactphp/child-process.git",
                "reference": "e71eb1aa55f057c7a4a0d08d06b0b0a484bead43"
            },
            "dist": {
                "type": "zip",
                "url": "https://api.github.com/repos/reactphp/child-process/zipball/e71eb1aa55f057c7a4a0d08d06b0b0a484bead43",
                "reference": "e71eb1aa55f057c7a4a0d08d06b0b0a484bead43",
                "shasum": ""
            },
            "require": {
                "evenement/evenement": "^3.0 || ^2.0 || ^1.0",
                "php": ">=5.3.0",
                "react/event-loop": "^1.2",
                "react/stream": "^1.2"
            },
            "require-dev": {
                "phpunit/phpunit": "^9.3 || ^5.7 || ^4.8.35",
                "react/socket": "^1.8",
                "sebastian/environment": "^5.0 || ^3.0 || ^2.0 || ^1.0"
            },
            "type": "library",
            "autoload": {
                "psr-4": {
                    "React\\ChildProcess\\": "src"
                }
            },
            "notification-url": "https://packagist.org/downloads/",
            "license": [
                "MIT"
            ],
            "authors": [
                {
                    "name": "Christian Lück",
                    "email": "christian@clue.engineering",
                    "homepage": "https://clue.engineering/"
                },
                {
                    "name": "Cees-Jan Kiewiet",
                    "email": "reactphp@ceesjankiewiet.nl",
                    "homepage": "https://wyrihaximus.net/"
                },
                {
                    "name": "Jan Sorgalla",
                    "email": "jsorgalla@gmail.com",
                    "homepage": "https://sorgalla.com/"
                },
                {
                    "name": "Chris Boden",
                    "email": "cboden@gmail.com",
                    "homepage": "https://cboden.dev/"
                }
            ],
            "description": "Event-driven library for executing child processes with ReactPHP.",
            "keywords": [
                "event-driven",
                "process",
                "reactphp"
            ],
            "support": {
                "issues": "https://github.com/reactphp/child-process/issues",
                "source": "https://github.com/reactphp/child-process/tree/v0.6.5"
            },
            "funding": [
                {
                    "url": "https://github.com/WyriHaximus",
                    "type": "github"
                },
                {
                    "url": "https://github.com/clue",
                    "type": "github"
                }
            ],
            "time": "2022-09-16T13:41:56+00:00"
        },
        {
            "name": "react/dns",
            "version": "v1.10.0",
            "source": {
                "type": "git",
                "url": "https://github.com/reactphp/dns.git",
                "reference": "a5427e7dfa47713e438016905605819d101f238c"
            },
            "dist": {
                "type": "zip",
                "url": "https://api.github.com/repos/reactphp/dns/zipball/a5427e7dfa47713e438016905605819d101f238c",
                "reference": "a5427e7dfa47713e438016905605819d101f238c",
                "shasum": ""
            },
            "require": {
                "php": ">=5.3.0",
                "react/cache": "^1.0 || ^0.6 || ^0.5",
                "react/event-loop": "^1.2",
                "react/promise": "^3.0 || ^2.7 || ^1.2.1",
                "react/promise-timer": "^1.9"
            },
            "require-dev": {
                "phpunit/phpunit": "^9.3 || ^4.8.35",
                "react/async": "^4 || ^3 || ^2"
            },
            "type": "library",
            "autoload": {
                "psr-4": {
                    "React\\Dns\\": "src"
                }
            },
            "notification-url": "https://packagist.org/downloads/",
            "license": [
                "MIT"
            ],
            "authors": [
                {
                    "name": "Christian Lück",
                    "email": "christian@clue.engineering",
                    "homepage": "https://clue.engineering/"
                },
                {
                    "name": "Cees-Jan Kiewiet",
                    "email": "reactphp@ceesjankiewiet.nl",
                    "homepage": "https://wyrihaximus.net/"
                },
                {
                    "name": "Jan Sorgalla",
                    "email": "jsorgalla@gmail.com",
                    "homepage": "https://sorgalla.com/"
                },
                {
                    "name": "Chris Boden",
                    "email": "cboden@gmail.com",
                    "homepage": "https://cboden.dev/"
                }
            ],
            "description": "Async DNS resolver for ReactPHP",
            "keywords": [
                "async",
                "dns",
                "dns-resolver",
                "reactphp"
            ],
            "support": {
                "issues": "https://github.com/reactphp/dns/issues",
                "source": "https://github.com/reactphp/dns/tree/v1.10.0"
            },
            "funding": [
                {
                    "url": "https://github.com/WyriHaximus",
                    "type": "github"
                },
                {
                    "url": "https://github.com/clue",
                    "type": "github"
                }
            ],
            "time": "2022-09-08T12:22:46+00:00"
        },
        {
            "name": "react/event-loop",
            "version": "v1.3.0",
            "source": {
                "type": "git",
                "url": "https://github.com/reactphp/event-loop.git",
                "reference": "187fb56f46d424afb6ec4ad089269c72eec2e137"
            },
            "dist": {
                "type": "zip",
                "url": "https://api.github.com/repos/reactphp/event-loop/zipball/187fb56f46d424afb6ec4ad089269c72eec2e137",
                "reference": "187fb56f46d424afb6ec4ad089269c72eec2e137",
                "shasum": ""
            },
            "require": {
                "php": ">=5.3.0"
            },
            "require-dev": {
                "phpunit/phpunit": "^9.3 || ^5.7 || ^4.8.35"
            },
            "suggest": {
                "ext-event": "~1.0 for ExtEventLoop",
                "ext-pcntl": "For signal handling support when using the StreamSelectLoop",
                "ext-uv": "* for ExtUvLoop"
            },
            "type": "library",
            "autoload": {
                "psr-4": {
                    "React\\EventLoop\\": "src"
                }
            },
            "notification-url": "https://packagist.org/downloads/",
            "license": [
                "MIT"
            ],
            "authors": [
                {
                    "name": "Christian Lück",
                    "email": "christian@clue.engineering",
                    "homepage": "https://clue.engineering/"
                },
                {
                    "name": "Cees-Jan Kiewiet",
                    "email": "reactphp@ceesjankiewiet.nl",
                    "homepage": "https://wyrihaximus.net/"
                },
                {
                    "name": "Jan Sorgalla",
                    "email": "jsorgalla@gmail.com",
                    "homepage": "https://sorgalla.com/"
                },
                {
                    "name": "Chris Boden",
                    "email": "cboden@gmail.com",
                    "homepage": "https://cboden.dev/"
                }
            ],
            "description": "ReactPHP's core reactor event loop that libraries can use for evented I/O.",
            "keywords": [
                "asynchronous",
                "event-loop"
            ],
            "support": {
                "issues": "https://github.com/reactphp/event-loop/issues",
                "source": "https://github.com/reactphp/event-loop/tree/v1.3.0"
            },
            "funding": [
                {
                    "url": "https://github.com/WyriHaximus",
                    "type": "github"
                },
                {
                    "url": "https://github.com/clue",
                    "type": "github"
                }
            ],
            "time": "2022-03-17T11:10:22+00:00"
        },
        {
            "name": "react/http",
            "version": "v1.8.0",
            "source": {
                "type": "git",
                "url": "https://github.com/reactphp/http.git",
                "reference": "aa7512ee17258c88466de30f9cb44ec5f9df3ff3"
            },
            "dist": {
                "type": "zip",
                "url": "https://api.github.com/repos/reactphp/http/zipball/aa7512ee17258c88466de30f9cb44ec5f9df3ff3",
                "reference": "aa7512ee17258c88466de30f9cb44ec5f9df3ff3",
                "shasum": ""
            },
            "require": {
                "evenement/evenement": "^3.0 || ^2.0 || ^1.0",
                "fig/http-message-util": "^1.1",
                "php": ">=5.3.0",
                "psr/http-message": "^1.0",
                "react/event-loop": "^1.2",
                "react/promise": "^3 || ^2.3 || ^1.2.1",
                "react/promise-stream": "^1.4",
                "react/socket": "^1.12",
                "react/stream": "^1.2",
                "ringcentral/psr7": "^1.2"
            },
            "require-dev": {
                "clue/http-proxy-react": "^1.8",
                "clue/reactphp-ssh-proxy": "^1.4",
                "clue/socks-react": "^1.4",
                "phpunit/phpunit": "^9.3 || ^5.7 || ^4.8.35",
                "react/async": "^4 || ^3 || ^2",
                "react/promise-timer": "^1.9"
            },
            "type": "library",
            "autoload": {
                "psr-4": {
                    "React\\Http\\": "src"
                }
            },
            "notification-url": "https://packagist.org/downloads/",
            "license": [
                "MIT"
            ],
            "authors": [
                {
                    "name": "Christian Lück",
                    "email": "christian@clue.engineering",
                    "homepage": "https://clue.engineering/"
                },
                {
                    "name": "Cees-Jan Kiewiet",
                    "email": "reactphp@ceesjankiewiet.nl",
                    "homepage": "https://wyrihaximus.net/"
                },
                {
                    "name": "Jan Sorgalla",
                    "email": "jsorgalla@gmail.com",
                    "homepage": "https://sorgalla.com/"
                },
                {
                    "name": "Chris Boden",
                    "email": "cboden@gmail.com",
                    "homepage": "https://cboden.dev/"
                }
            ],
            "description": "Event-driven, streaming HTTP client and server implementation for ReactPHP",
            "keywords": [
                "async",
                "client",
                "event-driven",
                "http",
                "http client",
                "http server",
                "https",
                "psr-7",
                "reactphp",
                "server",
                "streaming"
            ],
            "support": {
                "issues": "https://github.com/reactphp/http/issues",
                "source": "https://github.com/reactphp/http/tree/v1.8.0"
            },
            "funding": [
                {
                    "url": "https://github.com/WyriHaximus",
                    "type": "github"
                },
                {
                    "url": "https://github.com/clue",
                    "type": "github"
                }
            ],
            "time": "2022-09-29T12:55:52+00:00"
        },
        {
            "name": "react/promise",
            "version": "v2.9.0",
            "source": {
                "type": "git",
                "url": "https://github.com/reactphp/promise.git",
                "reference": "234f8fd1023c9158e2314fa9d7d0e6a83db42910"
            },
            "dist": {
                "type": "zip",
                "url": "https://api.github.com/repos/reactphp/promise/zipball/234f8fd1023c9158e2314fa9d7d0e6a83db42910",
                "reference": "234f8fd1023c9158e2314fa9d7d0e6a83db42910",
                "shasum": ""
            },
            "require": {
                "php": ">=5.4.0"
            },
            "require-dev": {
                "phpunit/phpunit": "^9.3 || ^5.7 || ^4.8.36"
            },
            "type": "library",
            "autoload": {
                "files": [
                    "src/functions_include.php"
                ],
                "psr-4": {
                    "React\\Promise\\": "src/"
                }
            },
            "notification-url": "https://packagist.org/downloads/",
            "license": [
                "MIT"
            ],
            "authors": [
                {
                    "name": "Jan Sorgalla",
                    "email": "jsorgalla@gmail.com",
                    "homepage": "https://sorgalla.com/"
                },
                {
                    "name": "Christian Lück",
                    "email": "christian@clue.engineering",
                    "homepage": "https://clue.engineering/"
                },
                {
                    "name": "Cees-Jan Kiewiet",
                    "email": "reactphp@ceesjankiewiet.nl",
                    "homepage": "https://wyrihaximus.net/"
                },
                {
                    "name": "Chris Boden",
                    "email": "cboden@gmail.com",
                    "homepage": "https://cboden.dev/"
                }
            ],
            "description": "A lightweight implementation of CommonJS Promises/A for PHP",
            "keywords": [
                "promise",
                "promises"
            ],
            "support": {
                "issues": "https://github.com/reactphp/promise/issues",
                "source": "https://github.com/reactphp/promise/tree/v2.9.0"
            },
            "funding": [
                {
                    "url": "https://github.com/WyriHaximus",
                    "type": "github"
                },
                {
                    "url": "https://github.com/clue",
                    "type": "github"
                }
            ],
            "time": "2022-02-11T10:27:51+00:00"
        },
        {
            "name": "react/promise-stream",
            "version": "v1.5.0",
            "source": {
                "type": "git",
                "url": "https://github.com/reactphp/promise-stream.git",
                "reference": "e6d2805e09ad50c4896f65f5e8705fe4ee7731a3"
            },
            "dist": {
                "type": "zip",
                "url": "https://api.github.com/repos/reactphp/promise-stream/zipball/e6d2805e09ad50c4896f65f5e8705fe4ee7731a3",
                "reference": "e6d2805e09ad50c4896f65f5e8705fe4ee7731a3",
                "shasum": ""
            },
            "require": {
                "php": ">=5.3",
                "react/promise": "^3 || ^2.1 || ^1.2",
                "react/stream": "^1.0 || ^0.7 || ^0.6 || ^0.5 || ^0.4.6"
            },
            "require-dev": {
                "phpunit/phpunit": "^9.3 || ^5.7 || ^4.8.35"
            },
            "type": "library",
            "autoload": {
                "files": [
                    "src/functions_include.php"
                ],
                "psr-4": {
                    "React\\Promise\\Stream\\": "src/"
                }
            },
            "notification-url": "https://packagist.org/downloads/",
            "license": [
                "MIT"
            ],
            "authors": [
                {
                    "name": "Christian Lück",
                    "email": "christian@clue.engineering",
                    "homepage": "https://clue.engineering/"
                },
                {
                    "name": "Cees-Jan Kiewiet",
                    "email": "reactphp@ceesjankiewiet.nl",
                    "homepage": "https://wyrihaximus.net/"
                },
                {
                    "name": "Jan Sorgalla",
                    "email": "jsorgalla@gmail.com",
                    "homepage": "https://sorgalla.com/"
                },
                {
                    "name": "Chris Boden",
                    "email": "cboden@gmail.com",
                    "homepage": "https://cboden.dev/"
                }
            ],
            "description": "The missing link between Promise-land and Stream-land for ReactPHP",
            "homepage": "https://github.com/reactphp/promise-stream",
            "keywords": [
                "Buffer",
                "async",
                "promise",
                "reactphp",
                "stream",
                "unwrap"
            ],
            "support": {
                "issues": "https://github.com/reactphp/promise-stream/issues",
                "source": "https://github.com/reactphp/promise-stream/tree/v1.5.0"
            },
            "funding": [
                {
                    "url": "https://github.com/WyriHaximus",
                    "type": "github"
                },
                {
                    "url": "https://github.com/clue",
                    "type": "github"
                }
            ],
            "time": "2022-09-09T11:42:18+00:00"
        },
        {
            "name": "react/promise-timer",
            "version": "v1.9.0",
            "source": {
                "type": "git",
                "url": "https://github.com/reactphp/promise-timer.git",
                "reference": "aa7a73c74b8d8c0f622f5982ff7b0351bc29e495"
            },
            "dist": {
                "type": "zip",
                "url": "https://api.github.com/repos/reactphp/promise-timer/zipball/aa7a73c74b8d8c0f622f5982ff7b0351bc29e495",
                "reference": "aa7a73c74b8d8c0f622f5982ff7b0351bc29e495",
                "shasum": ""
            },
            "require": {
                "php": ">=5.3",
                "react/event-loop": "^1.2",
                "react/promise": "^3.0 || ^2.7.0 || ^1.2.1"
            },
            "require-dev": {
                "phpunit/phpunit": "^9.3 || ^5.7 || ^4.8.35"
            },
            "type": "library",
            "autoload": {
                "files": [
                    "src/functions_include.php"
                ],
                "psr-4": {
                    "React\\Promise\\Timer\\": "src/"
                }
            },
            "notification-url": "https://packagist.org/downloads/",
            "license": [
                "MIT"
            ],
            "authors": [
                {
                    "name": "Christian Lück",
                    "email": "christian@clue.engineering",
                    "homepage": "https://clue.engineering/"
                },
                {
                    "name": "Cees-Jan Kiewiet",
                    "email": "reactphp@ceesjankiewiet.nl",
                    "homepage": "https://wyrihaximus.net/"
                },
                {
                    "name": "Jan Sorgalla",
                    "email": "jsorgalla@gmail.com",
                    "homepage": "https://sorgalla.com/"
                },
                {
                    "name": "Chris Boden",
                    "email": "cboden@gmail.com",
                    "homepage": "https://cboden.dev/"
                }
            ],
            "description": "A trivial implementation of timeouts for Promises, built on top of ReactPHP.",
            "homepage": "https://github.com/reactphp/promise-timer",
            "keywords": [
                "async",
                "event-loop",
                "promise",
                "reactphp",
                "timeout",
                "timer"
            ],
            "support": {
                "issues": "https://github.com/reactphp/promise-timer/issues",
                "source": "https://github.com/reactphp/promise-timer/tree/v1.9.0"
            },
            "funding": [
                {
                    "url": "https://github.com/WyriHaximus",
                    "type": "github"
                },
                {
                    "url": "https://github.com/clue",
                    "type": "github"
                }
            ],
            "time": "2022-06-13T13:41:03+00:00"
        },
        {
            "name": "react/socket",
            "version": "v1.12.0",
            "source": {
                "type": "git",
                "url": "https://github.com/reactphp/socket.git",
                "reference": "81e1b4d7f5450ebd8d2e9a95bb008bb15ca95a7b"
            },
            "dist": {
                "type": "zip",
                "url": "https://api.github.com/repos/reactphp/socket/zipball/81e1b4d7f5450ebd8d2e9a95bb008bb15ca95a7b",
                "reference": "81e1b4d7f5450ebd8d2e9a95bb008bb15ca95a7b",
                "shasum": ""
            },
            "require": {
                "evenement/evenement": "^3.0 || ^2.0 || ^1.0",
                "php": ">=5.3.0",
                "react/dns": "^1.8",
                "react/event-loop": "^1.2",
                "react/promise": "^3 || ^2.6 || ^1.2.1",
                "react/promise-timer": "^1.9",
                "react/stream": "^1.2"
            },
            "require-dev": {
                "phpunit/phpunit": "^9.3 || ^5.7 || ^4.8.35",
                "react/async": "^4 || ^3 || ^2",
                "react/promise-stream": "^1.4"
            },
            "type": "library",
            "autoload": {
                "psr-4": {
                    "React\\Socket\\": "src"
                }
            },
            "notification-url": "https://packagist.org/downloads/",
            "license": [
                "MIT"
            ],
            "authors": [
                {
                    "name": "Christian Lück",
                    "email": "christian@clue.engineering",
                    "homepage": "https://clue.engineering/"
                },
                {
                    "name": "Cees-Jan Kiewiet",
                    "email": "reactphp@ceesjankiewiet.nl",
                    "homepage": "https://wyrihaximus.net/"
                },
                {
                    "name": "Jan Sorgalla",
                    "email": "jsorgalla@gmail.com",
                    "homepage": "https://sorgalla.com/"
                },
                {
                    "name": "Chris Boden",
                    "email": "cboden@gmail.com",
                    "homepage": "https://cboden.dev/"
                }
            ],
            "description": "Async, streaming plaintext TCP/IP and secure TLS socket server and client connections for ReactPHP",
            "keywords": [
                "Connection",
                "Socket",
                "async",
                "reactphp",
                "stream"
            ],
            "support": {
                "issues": "https://github.com/reactphp/socket/issues",
                "source": "https://github.com/reactphp/socket/tree/v1.12.0"
            },
            "funding": [
                {
                    "url": "https://github.com/WyriHaximus",
                    "type": "github"
                },
                {
                    "url": "https://github.com/clue",
                    "type": "github"
                }
            ],
            "time": "2022-08-25T12:32:25+00:00"
        },
        {
            "name": "react/stream",
            "version": "v1.2.0",
            "source": {
                "type": "git",
                "url": "https://github.com/reactphp/stream.git",
                "reference": "7a423506ee1903e89f1e08ec5f0ed430ff784ae9"
            },
            "dist": {
                "type": "zip",
                "url": "https://api.github.com/repos/reactphp/stream/zipball/7a423506ee1903e89f1e08ec5f0ed430ff784ae9",
                "reference": "7a423506ee1903e89f1e08ec5f0ed430ff784ae9",
                "shasum": ""
            },
            "require": {
                "evenement/evenement": "^3.0 || ^2.0 || ^1.0",
                "php": ">=5.3.8",
                "react/event-loop": "^1.2"
            },
            "require-dev": {
                "clue/stream-filter": "~1.2",
                "phpunit/phpunit": "^9.3 || ^5.7 || ^4.8.35"
            },
            "type": "library",
            "autoload": {
                "psr-4": {
                    "React\\Stream\\": "src"
                }
            },
            "notification-url": "https://packagist.org/downloads/",
            "license": [
                "MIT"
            ],
            "authors": [
                {
                    "name": "Christian Lück",
                    "email": "christian@clue.engineering",
                    "homepage": "https://clue.engineering/"
                },
                {
                    "name": "Cees-Jan Kiewiet",
                    "email": "reactphp@ceesjankiewiet.nl",
                    "homepage": "https://wyrihaximus.net/"
                },
                {
                    "name": "Jan Sorgalla",
                    "email": "jsorgalla@gmail.com",
                    "homepage": "https://sorgalla.com/"
                },
                {
                    "name": "Chris Boden",
                    "email": "cboden@gmail.com",
                    "homepage": "https://cboden.dev/"
                }
            ],
            "description": "Event-driven readable and writable streams for non-blocking I/O in ReactPHP",
            "keywords": [
                "event-driven",
                "io",
                "non-blocking",
                "pipe",
                "reactphp",
                "readable",
                "stream",
                "writable"
            ],
            "support": {
                "issues": "https://github.com/reactphp/stream/issues",
                "source": "https://github.com/reactphp/stream/tree/v1.2.0"
            },
            "funding": [
                {
                    "url": "https://github.com/WyriHaximus",
                    "type": "github"
                },
                {
                    "url": "https://github.com/clue",
                    "type": "github"
                }
            ],
            "time": "2021-07-11T12:37:55+00:00"
        },
        {
            "name": "ringcentral/psr7",
            "version": "1.3.0",
            "source": {
                "type": "git",
                "url": "https://github.com/ringcentral/psr7.git",
                "reference": "360faaec4b563958b673fb52bbe94e37f14bc686"
            },
            "dist": {
                "type": "zip",
                "url": "https://api.github.com/repos/ringcentral/psr7/zipball/360faaec4b563958b673fb52bbe94e37f14bc686",
                "reference": "360faaec4b563958b673fb52bbe94e37f14bc686",
                "shasum": ""
            },
            "require": {
                "php": ">=5.3",
                "psr/http-message": "~1.0"
            },
            "provide": {
                "psr/http-message-implementation": "1.0"
            },
            "require-dev": {
                "phpunit/phpunit": "~4.0"
            },
            "type": "library",
            "extra": {
                "branch-alias": {
                    "dev-master": "1.0-dev"
                }
            },
            "autoload": {
                "files": [
                    "src/functions_include.php"
                ],
                "psr-4": {
                    "RingCentral\\Psr7\\": "src/"
                }
            },
            "notification-url": "https://packagist.org/downloads/",
            "license": [
                "MIT"
            ],
            "authors": [
                {
                    "name": "Michael Dowling",
                    "email": "mtdowling@gmail.com",
                    "homepage": "https://github.com/mtdowling"
                }
            ],
            "description": "PSR-7 message implementation",
            "keywords": [
                "http",
                "message",
                "stream",
                "uri"
            ],
            "support": {
                "source": "https://github.com/ringcentral/psr7/tree/master"
            },
            "time": "2018-05-29T20:21:04+00:00"
        },
        {
            "name": "symfony/console",
            "version": "v5.4.16",
            "source": {
                "type": "git",
                "url": "https://github.com/symfony/console.git",
                "reference": "8e9b9c8dfb33af6057c94e1b44846bee700dc5ef"
            },
            "dist": {
                "type": "zip",
                "url": "https://api.github.com/repos/symfony/console/zipball/8e9b9c8dfb33af6057c94e1b44846bee700dc5ef",
                "reference": "8e9b9c8dfb33af6057c94e1b44846bee700dc5ef",
                "shasum": ""
            },
            "require": {
                "php": ">=7.2.5",
                "symfony/deprecation-contracts": "^2.1|^3",
                "symfony/polyfill-mbstring": "~1.0",
                "symfony/polyfill-php73": "^1.9",
                "symfony/polyfill-php80": "^1.16",
                "symfony/service-contracts": "^1.1|^2|^3",
                "symfony/string": "^5.1|^6.0"
            },
            "conflict": {
                "psr/log": ">=3",
                "symfony/dependency-injection": "<4.4",
                "symfony/dotenv": "<5.1",
                "symfony/event-dispatcher": "<4.4",
                "symfony/lock": "<4.4",
                "symfony/process": "<4.4"
            },
            "provide": {
                "psr/log-implementation": "1.0|2.0"
            },
            "require-dev": {
                "psr/log": "^1|^2",
                "symfony/config": "^4.4|^5.0|^6.0",
                "symfony/dependency-injection": "^4.4|^5.0|^6.0",
                "symfony/event-dispatcher": "^4.4|^5.0|^6.0",
                "symfony/lock": "^4.4|^5.0|^6.0",
                "symfony/process": "^4.4|^5.0|^6.0",
                "symfony/var-dumper": "^4.4|^5.0|^6.0"
            },
            "suggest": {
                "psr/log": "For using the console logger",
                "symfony/event-dispatcher": "",
                "symfony/lock": "",
                "symfony/process": ""
            },
            "type": "library",
            "autoload": {
                "psr-4": {
                    "Symfony\\Component\\Console\\": ""
                },
                "exclude-from-classmap": [
                    "/Tests/"
                ]
            },
            "notification-url": "https://packagist.org/downloads/",
            "license": [
                "MIT"
            ],
            "authors": [
                {
                    "name": "Fabien Potencier",
                    "email": "fabien@symfony.com"
                },
                {
                    "name": "Symfony Community",
                    "homepage": "https://symfony.com/contributors"
                }
            ],
            "description": "Eases the creation of beautiful and testable command line interfaces",
            "homepage": "https://symfony.com",
            "keywords": [
                "cli",
                "command line",
                "console",
                "terminal"
            ],
            "support": {
                "source": "https://github.com/symfony/console/tree/v5.4.16"
            },
            "funding": [
                {
                    "url": "https://symfony.com/sponsor",
                    "type": "custom"
                },
                {
                    "url": "https://github.com/fabpot",
                    "type": "github"
                },
                {
                    "url": "https://tidelift.com/funding/github/packagist/symfony/symfony",
                    "type": "tidelift"
                }
            ],
            "time": "2022-11-25T14:09:27+00:00"
        },
        {
            "name": "symfony/deprecation-contracts",
            "version": "v3.2.0",
            "source": {
                "type": "git",
                "url": "https://github.com/symfony/deprecation-contracts.git",
                "reference": "1ee04c65529dea5d8744774d474e7cbd2f1206d3"
            },
            "dist": {
                "type": "zip",
                "url": "https://api.github.com/repos/symfony/deprecation-contracts/zipball/1ee04c65529dea5d8744774d474e7cbd2f1206d3",
                "reference": "1ee04c65529dea5d8744774d474e7cbd2f1206d3",
                "shasum": ""
            },
            "require": {
                "php": ">=8.1"
            },
            "type": "library",
            "extra": {
                "branch-alias": {
                    "dev-main": "3.3-dev"
                },
                "thanks": {
                    "name": "symfony/contracts",
                    "url": "https://github.com/symfony/contracts"
                }
            },
            "autoload": {
                "files": [
                    "function.php"
                ]
            },
            "notification-url": "https://packagist.org/downloads/",
            "license": [
                "MIT"
            ],
            "authors": [
                {
                    "name": "Nicolas Grekas",
                    "email": "p@tchwork.com"
                },
                {
                    "name": "Symfony Community",
                    "homepage": "https://symfony.com/contributors"
                }
            ],
            "description": "A generic function and convention to trigger deprecation notices",
            "homepage": "https://symfony.com",
            "support": {
                "source": "https://github.com/symfony/deprecation-contracts/tree/v3.2.0"
            },
            "funding": [
                {
                    "url": "https://symfony.com/sponsor",
                    "type": "custom"
                },
                {
                    "url": "https://github.com/fabpot",
                    "type": "github"
                },
                {
                    "url": "https://tidelift.com/funding/github/packagist/symfony/symfony",
                    "type": "tidelift"
                }
            ],
            "time": "2022-11-25T10:21:52+00:00"
        },
        {
            "name": "symfony/finder",
            "version": "v5.4.11",
            "source": {
                "type": "git",
                "url": "https://github.com/symfony/finder.git",
                "reference": "7872a66f57caffa2916a584db1aa7f12adc76f8c"
            },
            "dist": {
                "type": "zip",
                "url": "https://api.github.com/repos/symfony/finder/zipball/7872a66f57caffa2916a584db1aa7f12adc76f8c",
                "reference": "7872a66f57caffa2916a584db1aa7f12adc76f8c",
                "shasum": ""
            },
            "require": {
                "php": ">=7.2.5",
                "symfony/deprecation-contracts": "^2.1|^3",
                "symfony/polyfill-php80": "^1.16"
            },
            "type": "library",
            "autoload": {
                "psr-4": {
                    "Symfony\\Component\\Finder\\": ""
                },
                "exclude-from-classmap": [
                    "/Tests/"
                ]
            },
            "notification-url": "https://packagist.org/downloads/",
            "license": [
                "MIT"
            ],
            "authors": [
                {
                    "name": "Fabien Potencier",
                    "email": "fabien@symfony.com"
                },
                {
                    "name": "Symfony Community",
                    "homepage": "https://symfony.com/contributors"
                }
            ],
            "description": "Finds files and directories via an intuitive fluent interface",
            "homepage": "https://symfony.com",
            "support": {
                "source": "https://github.com/symfony/finder/tree/v5.4.11"
            },
            "funding": [
                {
                    "url": "https://symfony.com/sponsor",
                    "type": "custom"
                },
                {
                    "url": "https://github.com/fabpot",
                    "type": "github"
                },
                {
                    "url": "https://tidelift.com/funding/github/packagist/symfony/symfony",
                    "type": "tidelift"
                }
            ],
            "time": "2022-07-29T07:37:50+00:00"
        },
        {
            "name": "symfony/polyfill-ctype",
            "version": "v1.27.0",
            "source": {
                "type": "git",
                "url": "https://github.com/symfony/polyfill-ctype.git",
                "reference": "5bbc823adecdae860bb64756d639ecfec17b050a"
            },
            "dist": {
                "type": "zip",
                "url": "https://api.github.com/repos/symfony/polyfill-ctype/zipball/5bbc823adecdae860bb64756d639ecfec17b050a",
                "reference": "5bbc823adecdae860bb64756d639ecfec17b050a",
                "shasum": ""
            },
            "require": {
                "php": ">=7.1"
            },
            "provide": {
                "ext-ctype": "*"
            },
            "suggest": {
                "ext-ctype": "For best performance"
            },
            "type": "library",
            "extra": {
                "branch-alias": {
                    "dev-main": "1.27-dev"
                },
                "thanks": {
                    "name": "symfony/polyfill",
                    "url": "https://github.com/symfony/polyfill"
                }
            },
            "autoload": {
                "files": [
                    "bootstrap.php"
                ],
                "psr-4": {
                    "Symfony\\Polyfill\\Ctype\\": ""
                }
            },
            "notification-url": "https://packagist.org/downloads/",
            "license": [
                "MIT"
            ],
            "authors": [
                {
                    "name": "Gert de Pagter",
                    "email": "BackEndTea@gmail.com"
                },
                {
                    "name": "Symfony Community",
                    "homepage": "https://symfony.com/contributors"
                }
            ],
            "description": "Symfony polyfill for ctype functions",
            "homepage": "https://symfony.com",
            "keywords": [
                "compatibility",
                "ctype",
                "polyfill",
                "portable"
            ],
            "support": {
                "source": "https://github.com/symfony/polyfill-ctype/tree/v1.27.0"
            },
            "funding": [
                {
                    "url": "https://symfony.com/sponsor",
                    "type": "custom"
                },
                {
                    "url": "https://github.com/fabpot",
                    "type": "github"
                },
                {
                    "url": "https://tidelift.com/funding/github/packagist/symfony/symfony",
                    "type": "tidelift"
                }
            ],
            "time": "2022-11-03T14:55:06+00:00"
        },
        {
            "name": "symfony/polyfill-intl-grapheme",
            "version": "v1.27.0",
            "source": {
                "type": "git",
                "url": "https://github.com/symfony/polyfill-intl-grapheme.git",
                "reference": "511a08c03c1960e08a883f4cffcacd219b758354"
            },
            "dist": {
                "type": "zip",
                "url": "https://api.github.com/repos/symfony/polyfill-intl-grapheme/zipball/511a08c03c1960e08a883f4cffcacd219b758354",
                "reference": "511a08c03c1960e08a883f4cffcacd219b758354",
                "shasum": ""
            },
            "require": {
                "php": ">=7.1"
            },
            "suggest": {
                "ext-intl": "For best performance"
            },
            "type": "library",
            "extra": {
                "branch-alias": {
                    "dev-main": "1.27-dev"
                },
                "thanks": {
                    "name": "symfony/polyfill",
                    "url": "https://github.com/symfony/polyfill"
                }
            },
            "autoload": {
                "files": [
                    "bootstrap.php"
                ],
                "psr-4": {
                    "Symfony\\Polyfill\\Intl\\Grapheme\\": ""
                }
            },
            "notification-url": "https://packagist.org/downloads/",
            "license": [
                "MIT"
            ],
            "authors": [
                {
                    "name": "Nicolas Grekas",
                    "email": "p@tchwork.com"
                },
                {
                    "name": "Symfony Community",
                    "homepage": "https://symfony.com/contributors"
                }
            ],
            "description": "Symfony polyfill for intl's grapheme_* functions",
            "homepage": "https://symfony.com",
            "keywords": [
                "compatibility",
                "grapheme",
                "intl",
                "polyfill",
                "portable",
                "shim"
            ],
            "support": {
                "source": "https://github.com/symfony/polyfill-intl-grapheme/tree/v1.27.0"
            },
            "funding": [
                {
                    "url": "https://symfony.com/sponsor",
                    "type": "custom"
                },
                {
                    "url": "https://github.com/fabpot",
                    "type": "github"
                },
                {
                    "url": "https://tidelift.com/funding/github/packagist/symfony/symfony",
                    "type": "tidelift"
                }
            ],
            "time": "2022-11-03T14:55:06+00:00"
        },
        {
            "name": "symfony/polyfill-intl-normalizer",
            "version": "v1.27.0",
            "source": {
                "type": "git",
                "url": "https://github.com/symfony/polyfill-intl-normalizer.git",
                "reference": "19bd1e4fcd5b91116f14d8533c57831ed00571b6"
            },
            "dist": {
                "type": "zip",
                "url": "https://api.github.com/repos/symfony/polyfill-intl-normalizer/zipball/19bd1e4fcd5b91116f14d8533c57831ed00571b6",
                "reference": "19bd1e4fcd5b91116f14d8533c57831ed00571b6",
                "shasum": ""
            },
            "require": {
                "php": ">=7.1"
            },
            "suggest": {
                "ext-intl": "For best performance"
            },
            "type": "library",
            "extra": {
                "branch-alias": {
                    "dev-main": "1.27-dev"
                },
                "thanks": {
                    "name": "symfony/polyfill",
                    "url": "https://github.com/symfony/polyfill"
                }
            },
            "autoload": {
                "files": [
                    "bootstrap.php"
                ],
                "psr-4": {
                    "Symfony\\Polyfill\\Intl\\Normalizer\\": ""
                },
                "classmap": [
                    "Resources/stubs"
                ]
            },
            "notification-url": "https://packagist.org/downloads/",
            "license": [
                "MIT"
            ],
            "authors": [
                {
                    "name": "Nicolas Grekas",
                    "email": "p@tchwork.com"
                },
                {
                    "name": "Symfony Community",
                    "homepage": "https://symfony.com/contributors"
                }
            ],
            "description": "Symfony polyfill for intl's Normalizer class and related functions",
            "homepage": "https://symfony.com",
            "keywords": [
                "compatibility",
                "intl",
                "normalizer",
                "polyfill",
                "portable",
                "shim"
            ],
            "support": {
                "source": "https://github.com/symfony/polyfill-intl-normalizer/tree/v1.27.0"
            },
            "funding": [
                {
                    "url": "https://symfony.com/sponsor",
                    "type": "custom"
                },
                {
                    "url": "https://github.com/fabpot",
                    "type": "github"
                },
                {
                    "url": "https://tidelift.com/funding/github/packagist/symfony/symfony",
                    "type": "tidelift"
                }
            ],
            "time": "2022-11-03T14:55:06+00:00"
        },
        {
            "name": "symfony/polyfill-mbstring",
            "version": "v1.27.0",
            "source": {
                "type": "git",
                "url": "https://github.com/symfony/polyfill-mbstring.git",
                "reference": "8ad114f6b39e2c98a8b0e3bd907732c207c2b534"
            },
            "dist": {
                "type": "zip",
                "url": "https://api.github.com/repos/symfony/polyfill-mbstring/zipball/8ad114f6b39e2c98a8b0e3bd907732c207c2b534",
                "reference": "8ad114f6b39e2c98a8b0e3bd907732c207c2b534",
                "shasum": ""
            },
            "require": {
                "php": ">=7.1"
            },
            "provide": {
                "ext-mbstring": "*"
            },
            "suggest": {
                "ext-mbstring": "For best performance"
            },
            "type": "library",
            "extra": {
                "branch-alias": {
                    "dev-main": "1.27-dev"
                },
                "thanks": {
                    "name": "symfony/polyfill",
                    "url": "https://github.com/symfony/polyfill"
                }
            },
            "autoload": {
                "files": [
                    "bootstrap.php"
                ],
                "psr-4": {
                    "Symfony\\Polyfill\\Mbstring\\": ""
                }
            },
            "notification-url": "https://packagist.org/downloads/",
            "license": [
                "MIT"
            ],
            "authors": [
                {
                    "name": "Nicolas Grekas",
                    "email": "p@tchwork.com"
                },
                {
                    "name": "Symfony Community",
                    "homepage": "https://symfony.com/contributors"
                }
            ],
            "description": "Symfony polyfill for the Mbstring extension",
            "homepage": "https://symfony.com",
            "keywords": [
                "compatibility",
                "mbstring",
                "polyfill",
                "portable",
                "shim"
            ],
            "support": {
                "source": "https://github.com/symfony/polyfill-mbstring/tree/v1.27.0"
            },
            "funding": [
                {
                    "url": "https://symfony.com/sponsor",
                    "type": "custom"
                },
                {
                    "url": "https://github.com/fabpot",
                    "type": "github"
                },
                {
                    "url": "https://tidelift.com/funding/github/packagist/symfony/symfony",
                    "type": "tidelift"
                }
            ],
            "time": "2022-11-03T14:55:06+00:00"
        },
        {
            "name": "symfony/polyfill-php72",
            "version": "v1.27.0",
            "source": {
                "type": "git",
                "url": "https://github.com/symfony/polyfill-php72.git",
                "reference": "869329b1e9894268a8a61dabb69153029b7a8c97"
            },
            "dist": {
                "type": "zip",
                "url": "https://api.github.com/repos/symfony/polyfill-php72/zipball/869329b1e9894268a8a61dabb69153029b7a8c97",
                "reference": "869329b1e9894268a8a61dabb69153029b7a8c97",
                "shasum": ""
            },
            "require": {
                "php": ">=7.1"
            },
            "type": "library",
            "extra": {
                "branch-alias": {
                    "dev-main": "1.27-dev"
                },
                "thanks": {
                    "name": "symfony/polyfill",
                    "url": "https://github.com/symfony/polyfill"
                }
            },
            "autoload": {
                "files": [
                    "bootstrap.php"
                ],
                "psr-4": {
                    "Symfony\\Polyfill\\Php72\\": ""
                }
            },
            "notification-url": "https://packagist.org/downloads/",
            "license": [
                "MIT"
            ],
            "authors": [
                {
                    "name": "Nicolas Grekas",
                    "email": "p@tchwork.com"
                },
                {
                    "name": "Symfony Community",
                    "homepage": "https://symfony.com/contributors"
                }
            ],
            "description": "Symfony polyfill backporting some PHP 7.2+ features to lower PHP versions",
            "homepage": "https://symfony.com",
            "keywords": [
                "compatibility",
                "polyfill",
                "portable",
                "shim"
            ],
            "support": {
                "source": "https://github.com/symfony/polyfill-php72/tree/v1.27.0"
            },
            "funding": [
                {
                    "url": "https://symfony.com/sponsor",
                    "type": "custom"
                },
                {
                    "url": "https://github.com/fabpot",
                    "type": "github"
                },
                {
                    "url": "https://tidelift.com/funding/github/packagist/symfony/symfony",
                    "type": "tidelift"
                }
            ],
            "time": "2022-11-03T14:55:06+00:00"
        },
        {
            "name": "symfony/polyfill-php73",
            "version": "v1.27.0",
            "source": {
                "type": "git",
                "url": "https://github.com/symfony/polyfill-php73.git",
                "reference": "9e8ecb5f92152187c4799efd3c96b78ccab18ff9"
            },
            "dist": {
                "type": "zip",
                "url": "https://api.github.com/repos/symfony/polyfill-php73/zipball/9e8ecb5f92152187c4799efd3c96b78ccab18ff9",
                "reference": "9e8ecb5f92152187c4799efd3c96b78ccab18ff9",
                "shasum": ""
            },
            "require": {
                "php": ">=7.1"
            },
            "type": "library",
            "extra": {
                "branch-alias": {
                    "dev-main": "1.27-dev"
                },
                "thanks": {
                    "name": "symfony/polyfill",
                    "url": "https://github.com/symfony/polyfill"
                }
            },
            "autoload": {
                "files": [
                    "bootstrap.php"
                ],
                "psr-4": {
                    "Symfony\\Polyfill\\Php73\\": ""
                },
                "classmap": [
                    "Resources/stubs"
                ]
            },
            "notification-url": "https://packagist.org/downloads/",
            "license": [
                "MIT"
            ],
            "authors": [
                {
                    "name": "Nicolas Grekas",
                    "email": "p@tchwork.com"
                },
                {
                    "name": "Symfony Community",
                    "homepage": "https://symfony.com/contributors"
                }
            ],
            "description": "Symfony polyfill backporting some PHP 7.3+ features to lower PHP versions",
            "homepage": "https://symfony.com",
            "keywords": [
                "compatibility",
                "polyfill",
                "portable",
                "shim"
            ],
            "support": {
                "source": "https://github.com/symfony/polyfill-php73/tree/v1.27.0"
            },
            "funding": [
                {
                    "url": "https://symfony.com/sponsor",
                    "type": "custom"
                },
                {
                    "url": "https://github.com/fabpot",
                    "type": "github"
                },
                {
                    "url": "https://tidelift.com/funding/github/packagist/symfony/symfony",
                    "type": "tidelift"
                }
            ],
            "time": "2022-11-03T14:55:06+00:00"
        },
        {
            "name": "symfony/polyfill-php74",
            "version": "v1.27.0",
            "source": {
                "type": "git",
                "url": "https://github.com/symfony/polyfill-php74.git",
                "reference": "aa7f1231a1aa56d695e626043252b7be6a90c4ce"
            },
            "dist": {
                "type": "zip",
                "url": "https://api.github.com/repos/symfony/polyfill-php74/zipball/aa7f1231a1aa56d695e626043252b7be6a90c4ce",
                "reference": "aa7f1231a1aa56d695e626043252b7be6a90c4ce",
                "shasum": ""
            },
            "require": {
                "php": ">=7.1"
            },
            "type": "library",
            "extra": {
                "branch-alias": {
                    "dev-main": "1.27-dev"
                },
                "thanks": {
                    "name": "symfony/polyfill",
                    "url": "https://github.com/symfony/polyfill"
                }
            },
            "autoload": {
                "files": [
                    "bootstrap.php"
                ],
                "psr-4": {
                    "Symfony\\Polyfill\\Php74\\": ""
                }
            },
            "notification-url": "https://packagist.org/downloads/",
            "license": [
                "MIT"
            ],
            "authors": [
                {
                    "name": "Ion Bazan",
                    "email": "ion.bazan@gmail.com"
                },
                {
                    "name": "Nicolas Grekas",
                    "email": "p@tchwork.com"
                },
                {
                    "name": "Symfony Community",
                    "homepage": "https://symfony.com/contributors"
                }
            ],
            "description": "Symfony polyfill backporting some PHP 7.4+ features to lower PHP versions",
            "homepage": "https://symfony.com",
            "keywords": [
                "compatibility",
                "polyfill",
                "portable",
                "shim"
            ],
            "support": {
                "source": "https://github.com/symfony/polyfill-php74/tree/v1.27.0"
            },
            "funding": [
                {
                    "url": "https://symfony.com/sponsor",
                    "type": "custom"
                },
                {
                    "url": "https://github.com/fabpot",
                    "type": "github"
                },
                {
                    "url": "https://tidelift.com/funding/github/packagist/symfony/symfony",
                    "type": "tidelift"
                }
            ],
            "time": "2022-11-03T14:55:06+00:00"
        },
        {
            "name": "symfony/polyfill-php80",
            "version": "v1.27.0",
            "source": {
                "type": "git",
                "url": "https://github.com/symfony/polyfill-php80.git",
                "reference": "7a6ff3f1959bb01aefccb463a0f2cd3d3d2fd936"
            },
            "dist": {
                "type": "zip",
                "url": "https://api.github.com/repos/symfony/polyfill-php80/zipball/7a6ff3f1959bb01aefccb463a0f2cd3d3d2fd936",
                "reference": "7a6ff3f1959bb01aefccb463a0f2cd3d3d2fd936",
                "shasum": ""
            },
            "require": {
                "php": ">=7.1"
            },
            "type": "library",
            "extra": {
                "branch-alias": {
                    "dev-main": "1.27-dev"
                },
                "thanks": {
                    "name": "symfony/polyfill",
                    "url": "https://github.com/symfony/polyfill"
                }
            },
            "autoload": {
                "files": [
                    "bootstrap.php"
                ],
                "psr-4": {
                    "Symfony\\Polyfill\\Php80\\": ""
                },
                "classmap": [
                    "Resources/stubs"
                ]
            },
            "notification-url": "https://packagist.org/downloads/",
            "license": [
                "MIT"
            ],
            "authors": [
                {
                    "name": "Ion Bazan",
                    "email": "ion.bazan@gmail.com"
                },
                {
                    "name": "Nicolas Grekas",
                    "email": "p@tchwork.com"
                },
                {
                    "name": "Symfony Community",
                    "homepage": "https://symfony.com/contributors"
                }
            ],
            "description": "Symfony polyfill backporting some PHP 8.0+ features to lower PHP versions",
            "homepage": "https://symfony.com",
            "keywords": [
                "compatibility",
                "polyfill",
                "portable",
                "shim"
            ],
            "support": {
                "source": "https://github.com/symfony/polyfill-php80/tree/v1.27.0"
            },
            "funding": [
                {
                    "url": "https://symfony.com/sponsor",
                    "type": "custom"
                },
                {
                    "url": "https://github.com/fabpot",
                    "type": "github"
                },
                {
                    "url": "https://tidelift.com/funding/github/packagist/symfony/symfony",
                    "type": "tidelift"
                }
            ],
            "time": "2022-11-03T14:55:06+00:00"
        },
        {
            "name": "symfony/process",
            "version": "v5.4.11",
            "source": {
                "type": "git",
                "url": "https://github.com/symfony/process.git",
                "reference": "6e75fe6874cbc7e4773d049616ab450eff537bf1"
            },
            "dist": {
                "type": "zip",
                "url": "https://api.github.com/repos/symfony/process/zipball/6e75fe6874cbc7e4773d049616ab450eff537bf1",
                "reference": "6e75fe6874cbc7e4773d049616ab450eff537bf1",
                "shasum": ""
            },
            "require": {
                "php": ">=7.2.5",
                "symfony/polyfill-php80": "^1.16"
            },
            "type": "library",
            "autoload": {
                "psr-4": {
                    "Symfony\\Component\\Process\\": ""
                },
                "exclude-from-classmap": [
                    "/Tests/"
                ]
            },
            "notification-url": "https://packagist.org/downloads/",
            "license": [
                "MIT"
            ],
            "authors": [
                {
                    "name": "Fabien Potencier",
                    "email": "fabien@symfony.com"
                },
                {
                    "name": "Symfony Community",
                    "homepage": "https://symfony.com/contributors"
                }
            ],
            "description": "Executes commands in sub-processes",
            "homepage": "https://symfony.com",
            "support": {
                "source": "https://github.com/symfony/process/tree/v5.4.11"
            },
            "funding": [
                {
                    "url": "https://symfony.com/sponsor",
                    "type": "custom"
                },
                {
                    "url": "https://github.com/fabpot",
                    "type": "github"
                },
                {
                    "url": "https://tidelift.com/funding/github/packagist/symfony/symfony",
                    "type": "tidelift"
                }
            ],
            "time": "2022-06-27T16:58:25+00:00"
        },
        {
            "name": "symfony/service-contracts",
            "version": "v2.5.2",
            "source": {
                "type": "git",
                "url": "https://github.com/symfony/service-contracts.git",
                "reference": "4b426aac47d6427cc1a1d0f7e2ac724627f5966c"
            },
            "dist": {
                "type": "zip",
                "url": "https://api.github.com/repos/symfony/service-contracts/zipball/4b426aac47d6427cc1a1d0f7e2ac724627f5966c",
                "reference": "4b426aac47d6427cc1a1d0f7e2ac724627f5966c",
                "shasum": ""
            },
            "require": {
                "php": ">=7.2.5",
                "psr/container": "^1.1",
                "symfony/deprecation-contracts": "^2.1|^3"
            },
            "conflict": {
                "ext-psr": "<1.1|>=2"
            },
            "suggest": {
                "symfony/service-implementation": ""
            },
            "type": "library",
            "extra": {
                "branch-alias": {
                    "dev-main": "2.5-dev"
                },
                "thanks": {
                    "name": "symfony/contracts",
                    "url": "https://github.com/symfony/contracts"
                }
            },
            "autoload": {
                "psr-4": {
                    "Symfony\\Contracts\\Service\\": ""
                }
            },
            "notification-url": "https://packagist.org/downloads/",
            "license": [
                "MIT"
            ],
            "authors": [
                {
                    "name": "Nicolas Grekas",
                    "email": "p@tchwork.com"
                },
                {
                    "name": "Symfony Community",
                    "homepage": "https://symfony.com/contributors"
                }
            ],
            "description": "Generic abstractions related to writing services",
            "homepage": "https://symfony.com",
            "keywords": [
                "abstractions",
                "contracts",
                "decoupling",
                "interfaces",
                "interoperability",
                "standards"
            ],
            "support": {
                "source": "https://github.com/symfony/service-contracts/tree/v2.5.2"
            },
            "funding": [
                {
                    "url": "https://symfony.com/sponsor",
                    "type": "custom"
                },
                {
                    "url": "https://github.com/fabpot",
                    "type": "github"
                },
                {
                    "url": "https://tidelift.com/funding/github/packagist/symfony/symfony",
                    "type": "tidelift"
                }
            ],
            "time": "2022-05-30T19:17:29+00:00"
        },
        {
            "name": "symfony/string",
            "version": "v5.4.15",
            "source": {
                "type": "git",
                "url": "https://github.com/symfony/string.git",
                "reference": "571334ce9f687e3e6af72db4d3b2a9431e4fd9ed"
            },
            "dist": {
                "type": "zip",
                "url": "https://api.github.com/repos/symfony/string/zipball/571334ce9f687e3e6af72db4d3b2a9431e4fd9ed",
                "reference": "571334ce9f687e3e6af72db4d3b2a9431e4fd9ed",
                "shasum": ""
            },
            "require": {
                "php": ">=7.2.5",
                "symfony/polyfill-ctype": "~1.8",
                "symfony/polyfill-intl-grapheme": "~1.0",
                "symfony/polyfill-intl-normalizer": "~1.0",
                "symfony/polyfill-mbstring": "~1.0",
                "symfony/polyfill-php80": "~1.15"
            },
            "conflict": {
                "symfony/translation-contracts": ">=3.0"
            },
            "require-dev": {
                "symfony/error-handler": "^4.4|^5.0|^6.0",
                "symfony/http-client": "^4.4|^5.0|^6.0",
                "symfony/translation-contracts": "^1.1|^2",
                "symfony/var-exporter": "^4.4|^5.0|^6.0"
            },
            "type": "library",
            "autoload": {
                "files": [
                    "Resources/functions.php"
                ],
                "psr-4": {
                    "Symfony\\Component\\String\\": ""
                },
                "exclude-from-classmap": [
                    "/Tests/"
                ]
            },
            "notification-url": "https://packagist.org/downloads/",
            "license": [
                "MIT"
            ],
            "authors": [
                {
                    "name": "Nicolas Grekas",
                    "email": "p@tchwork.com"
                },
                {
                    "name": "Symfony Community",
                    "homepage": "https://symfony.com/contributors"
                }
            ],
            "description": "Provides an object-oriented API to strings and deals with bytes, UTF-8 code points and grapheme clusters in a unified way",
            "homepage": "https://symfony.com",
            "keywords": [
                "grapheme",
                "i18n",
                "string",
                "unicode",
                "utf-8",
                "utf8"
            ],
            "support": {
                "source": "https://github.com/symfony/string/tree/v5.4.15"
            },
            "funding": [
                {
                    "url": "https://symfony.com/sponsor",
                    "type": "custom"
                },
                {
                    "url": "https://github.com/fabpot",
                    "type": "github"
                },
                {
                    "url": "https://tidelift.com/funding/github/packagist/symfony/symfony",
                    "type": "tidelift"
                }
            ],
            "time": "2022-10-05T15:16:54+00:00"
        }
    ],
    "packages-dev": [
        {
            "name": "brianium/paratest",
            "version": "v6.6.2",
            "source": {
                "type": "git",
                "url": "https://github.com/paratestphp/paratest.git",
                "reference": "5249af4e25e79da66d1ec3b54b474047999c10b8"
            },
            "dist": {
                "type": "zip",
                "url": "https://api.github.com/repos/paratestphp/paratest/zipball/5249af4e25e79da66d1ec3b54b474047999c10b8",
                "reference": "5249af4e25e79da66d1ec3b54b474047999c10b8",
                "shasum": ""
            },
            "require": {
                "ext-dom": "*",
                "ext-pcre": "*",
                "ext-reflection": "*",
                "ext-simplexml": "*",
                "jean85/pretty-package-versions": "^2.0.5",
                "php": "^7.3 || ^8.0",
                "phpunit/php-code-coverage": "^9.2.15",
                "phpunit/php-file-iterator": "^3.0.6",
                "phpunit/php-timer": "^5.0.3",
                "phpunit/phpunit": "^9.5.21",
                "sebastian/environment": "^5.1.4",
                "symfony/console": "^5.4.9 || ^6.1.2",
                "symfony/polyfill-php80": "^v1.26.0",
                "symfony/process": "^5.4.8 || ^6.1.0"
            },
            "require-dev": {
                "doctrine/coding-standard": "^9.0.0",
                "ext-pcov": "*",
                "ext-posix": "*",
                "infection/infection": "^0.26.13",
                "malukenho/mcbumpface": "^1.1.5",
                "squizlabs/php_codesniffer": "^3.7.1",
                "symfony/filesystem": "^5.4.9 || ^6.1.0",
                "vimeo/psalm": "^4.26.0"
            },
            "bin": [
                "bin/paratest",
                "bin/paratest.bat",
                "bin/paratest_for_phpstorm"
            ],
            "type": "library",
            "autoload": {
                "psr-4": {
                    "ParaTest\\": [
                        "src/"
                    ]
                }
            },
            "notification-url": "https://packagist.org/downloads/",
            "license": [
                "MIT"
            ],
            "authors": [
                {
                    "name": "Brian Scaturro",
                    "email": "scaturrob@gmail.com",
                    "role": "Developer"
                },
                {
                    "name": "Filippo Tessarotto",
                    "email": "zoeslam@gmail.com",
                    "role": "Developer"
                }
            ],
            "description": "Parallel testing for PHP",
            "homepage": "https://github.com/paratestphp/paratest",
            "keywords": [
                "concurrent",
                "parallel",
                "phpunit",
                "testing"
            ],
            "support": {
                "issues": "https://github.com/paratestphp/paratest/issues",
                "source": "https://github.com/paratestphp/paratest/tree/v6.6.2"
            },
            "funding": [
                {
                    "url": "https://github.com/sponsors/Slamdunk",
                    "type": "github"
                },
                {
                    "url": "https://paypal.me/filippotessarotto",
                    "type": "paypal"
                }
            ],
            "time": "2022-08-22T10:45:51+00:00"
        },
        {
            "name": "doctrine/instantiator",
            "version": "1.4.1",
            "source": {
                "type": "git",
                "url": "https://github.com/doctrine/instantiator.git",
                "reference": "10dcfce151b967d20fde1b34ae6640712c3891bc"
            },
            "dist": {
                "type": "zip",
                "url": "https://api.github.com/repos/doctrine/instantiator/zipball/10dcfce151b967d20fde1b34ae6640712c3891bc",
                "reference": "10dcfce151b967d20fde1b34ae6640712c3891bc",
                "shasum": ""
            },
            "require": {
                "php": "^7.1 || ^8.0"
            },
            "require-dev": {
                "doctrine/coding-standard": "^9",
                "ext-pdo": "*",
                "ext-phar": "*",
                "phpbench/phpbench": "^0.16 || ^1",
                "phpstan/phpstan": "^1.4",
                "phpstan/phpstan-phpunit": "^1",
                "phpunit/phpunit": "^7.5 || ^8.5 || ^9.5",
                "vimeo/psalm": "^4.22"
            },
            "type": "library",
            "autoload": {
                "psr-4": {
                    "Doctrine\\Instantiator\\": "src/Doctrine/Instantiator/"
                }
            },
            "notification-url": "https://packagist.org/downloads/",
            "license": [
                "MIT"
            ],
            "authors": [
                {
                    "name": "Marco Pivetta",
                    "email": "ocramius@gmail.com",
                    "homepage": "https://ocramius.github.io/"
                }
            ],
            "description": "A small, lightweight utility to instantiate objects in PHP without invoking their constructors",
            "homepage": "https://www.doctrine-project.org/projects/instantiator.html",
            "keywords": [
                "constructor",
                "instantiate"
            ],
            "support": {
                "issues": "https://github.com/doctrine/instantiator/issues",
                "source": "https://github.com/doctrine/instantiator/tree/1.4.1"
            },
            "funding": [
                {
                    "url": "https://www.doctrine-project.org/sponsorship.html",
                    "type": "custom"
                },
                {
                    "url": "https://www.patreon.com/phpdoctrine",
                    "type": "patreon"
                },
                {
                    "url": "https://tidelift.com/funding/github/packagist/doctrine%2Finstantiator",
                    "type": "tidelift"
                }
            ],
            "time": "2022-03-03T08:28:38+00:00"
        },
        {
            "name": "drupol/phposinfo",
            "version": "1.6.5",
            "source": {
                "type": "git",
                "url": "https://github.com/drupol/phposinfo.git",
                "reference": "36b0250d38279c8a131a1898a31e359606024507"
            },
            "dist": {
                "type": "zip",
                "url": "https://api.github.com/repos/drupol/phposinfo/zipball/36b0250d38279c8a131a1898a31e359606024507",
                "reference": "36b0250d38279c8a131a1898a31e359606024507",
                "shasum": ""
            },
            "require": {
                "php": ">= 7.1.3"
            },
            "require-dev": {
                "drupol/php-conventions": "^1.7.1",
                "friends-of-phpspec/phpspec-code-coverage": "^4.3.2",
                "infection/infection": "^0.13.6 || ^0.15.0",
                "phpspec/phpspec": "^5.1.2 || ^6.1.1"
            },
            "type": "library",
            "autoload": {
                "psr-4": {
                    "drupol\\phposinfo\\": "src/"
                }
            },
            "notification-url": "https://packagist.org/downloads/",
            "license": [
                "MIT"
            ],
            "authors": [
                {
                    "name": "Pol Dellaiera",
                    "email": "pol.dellaiera@protonmail.com"
                }
            ],
            "description": "Try to guess the host operating system.",
            "keywords": [
                "operating system detection"
            ],
            "support": {
                "issues": "https://github.com/drupol/phposinfo/issues",
                "source": "https://github.com/drupol/phposinfo/tree/master"
            },
            "funding": [
                {
                    "url": "https://github.com/drupol",
                    "type": "github"
                }
            ],
            "abandoned": "loophp/phposinfo",
            "time": "2020-05-19T14:14:28+00:00"
        },
        {
            "name": "jean85/pretty-package-versions",
            "version": "2.0.5",
            "source": {
                "type": "git",
                "url": "https://github.com/Jean85/pretty-package-versions.git",
                "reference": "ae547e455a3d8babd07b96966b17d7fd21d9c6af"
            },
            "dist": {
                "type": "zip",
                "url": "https://api.github.com/repos/Jean85/pretty-package-versions/zipball/ae547e455a3d8babd07b96966b17d7fd21d9c6af",
                "reference": "ae547e455a3d8babd07b96966b17d7fd21d9c6af",
                "shasum": ""
            },
            "require": {
                "composer-runtime-api": "^2.0.0",
                "php": "^7.1|^8.0"
            },
            "require-dev": {
                "friendsofphp/php-cs-fixer": "^2.17",
                "jean85/composer-provided-replaced-stub-package": "^1.0",
                "phpstan/phpstan": "^0.12.66",
                "phpunit/phpunit": "^7.5|^8.5|^9.4",
                "vimeo/psalm": "^4.3"
            },
            "type": "library",
            "extra": {
                "branch-alias": {
                    "dev-master": "1.x-dev"
                }
            },
            "autoload": {
                "psr-4": {
                    "Jean85\\": "src/"
                }
            },
            "notification-url": "https://packagist.org/downloads/",
            "license": [
                "MIT"
            ],
            "authors": [
                {
                    "name": "Alessandro Lai",
                    "email": "alessandro.lai85@gmail.com"
                }
            ],
            "description": "A library to get pretty versions strings of installed dependencies",
            "keywords": [
                "composer",
                "package",
                "release",
                "versions"
            ],
            "support": {
                "issues": "https://github.com/Jean85/pretty-package-versions/issues",
                "source": "https://github.com/Jean85/pretty-package-versions/tree/2.0.5"
            },
            "time": "2021-10-08T21:21:46+00:00"
        },
        {
            "name": "loophp/phposinfo",
            "version": "1.7.2",
            "source": {
                "type": "git",
                "url": "https://github.com/loophp/phposinfo.git",
                "reference": "106e7b3f00849dce1787ebf38da493ba586b48f2"
            },
            "dist": {
                "type": "zip",
                "url": "https://api.github.com/repos/loophp/phposinfo/zipball/106e7b3f00849dce1787ebf38da493ba586b48f2",
                "reference": "106e7b3f00849dce1787ebf38da493ba586b48f2",
                "shasum": ""
            },
            "require": {
                "php": ">= 7.3"
            },
            "require-dev": {
                "drupol/php-conventions": "^3.0.2",
                "friends-of-phpspec/phpspec-code-coverage": "^5",
                "infection/infection": "^0.18",
                "infection/phpspec-adapter": "^0.1.1",
                "phpspec/phpspec": "^6",
                "vimeo/psalm": "^4.6"
            },
            "type": "library",
            "autoload": {
                "psr-4": {
                    "loophp\\phposinfo\\": "src/"
                }
            },
            "notification-url": "https://packagist.org/downloads/",
            "license": [
                "MIT"
            ],
            "authors": [
                {
                    "name": "Pol Dellaiera",
                    "email": "pol.dellaiera@protonmail.com"
                }
            ],
            "description": "Try to guess the host operating system.",
            "keywords": [
                "operating system detection"
            ],
            "support": {
                "docs": "https://loophp-collection.rtfd.io",
                "issues": "https://github.com/loophp/collection/issues",
                "source": "https://github.com/loophp/collection"
            },
            "funding": [
                {
                    "url": "https://github.com/drupol",
                    "type": "github"
                },
                {
                    "url": "https://www.paypal.me/drupol",
                    "type": "paypal"
                }
            ],
            "time": "2021-06-29T07:18:36+00:00"
        },
        {
            "name": "myclabs/deep-copy",
            "version": "1.11.0",
            "source": {
                "type": "git",
                "url": "https://github.com/myclabs/DeepCopy.git",
                "reference": "14daed4296fae74d9e3201d2c4925d1acb7aa614"
            },
            "dist": {
                "type": "zip",
                "url": "https://api.github.com/repos/myclabs/DeepCopy/zipball/14daed4296fae74d9e3201d2c4925d1acb7aa614",
                "reference": "14daed4296fae74d9e3201d2c4925d1acb7aa614",
                "shasum": ""
            },
            "require": {
                "php": "^7.1 || ^8.0"
            },
            "conflict": {
                "doctrine/collections": "<1.6.8",
                "doctrine/common": "<2.13.3 || >=3,<3.2.2"
            },
            "require-dev": {
                "doctrine/collections": "^1.6.8",
                "doctrine/common": "^2.13.3 || ^3.2.2",
                "phpunit/phpunit": "^7.5.20 || ^8.5.23 || ^9.5.13"
            },
            "type": "library",
            "autoload": {
                "files": [
                    "src/DeepCopy/deep_copy.php"
                ],
                "psr-4": {
                    "DeepCopy\\": "src/DeepCopy/"
                }
            },
            "notification-url": "https://packagist.org/downloads/",
            "license": [
                "MIT"
            ],
            "description": "Create deep copies (clones) of your objects",
            "keywords": [
                "clone",
                "copy",
                "duplicate",
                "object",
                "object graph"
            ],
            "support": {
                "issues": "https://github.com/myclabs/DeepCopy/issues",
                "source": "https://github.com/myclabs/DeepCopy/tree/1.11.0"
            },
            "funding": [
                {
                    "url": "https://tidelift.com/funding/github/packagist/myclabs/deep-copy",
                    "type": "tidelift"
                }
            ],
            "time": "2022-03-03T13:19:32+00:00"
        },
        {
            "name": "phar-io/manifest",
            "version": "2.0.3",
            "source": {
                "type": "git",
                "url": "https://github.com/phar-io/manifest.git",
                "reference": "97803eca37d319dfa7826cc2437fc020857acb53"
            },
            "dist": {
                "type": "zip",
                "url": "https://api.github.com/repos/phar-io/manifest/zipball/97803eca37d319dfa7826cc2437fc020857acb53",
                "reference": "97803eca37d319dfa7826cc2437fc020857acb53",
                "shasum": ""
            },
            "require": {
                "ext-dom": "*",
                "ext-phar": "*",
                "ext-xmlwriter": "*",
                "phar-io/version": "^3.0.1",
                "php": "^7.2 || ^8.0"
            },
            "type": "library",
            "extra": {
                "branch-alias": {
                    "dev-master": "2.0.x-dev"
                }
            },
            "autoload": {
                "classmap": [
                    "src/"
                ]
            },
            "notification-url": "https://packagist.org/downloads/",
            "license": [
                "BSD-3-Clause"
            ],
            "authors": [
                {
                    "name": "Arne Blankerts",
                    "email": "arne@blankerts.de",
                    "role": "Developer"
                },
                {
                    "name": "Sebastian Heuer",
                    "email": "sebastian@phpeople.de",
                    "role": "Developer"
                },
                {
                    "name": "Sebastian Bergmann",
                    "email": "sebastian@phpunit.de",
                    "role": "Developer"
                }
            ],
            "description": "Component for reading phar.io manifest information from a PHP Archive (PHAR)",
            "support": {
                "issues": "https://github.com/phar-io/manifest/issues",
                "source": "https://github.com/phar-io/manifest/tree/2.0.3"
            },
            "time": "2021-07-20T11:28:43+00:00"
        },
        {
            "name": "phar-io/version",
            "version": "3.2.1",
            "source": {
                "type": "git",
                "url": "https://github.com/phar-io/version.git",
                "reference": "4f7fd7836c6f332bb2933569e566a0d6c4cbed74"
            },
            "dist": {
                "type": "zip",
                "url": "https://api.github.com/repos/phar-io/version/zipball/4f7fd7836c6f332bb2933569e566a0d6c4cbed74",
                "reference": "4f7fd7836c6f332bb2933569e566a0d6c4cbed74",
                "shasum": ""
            },
            "require": {
                "php": "^7.2 || ^8.0"
            },
            "type": "library",
            "autoload": {
                "classmap": [
                    "src/"
                ]
            },
            "notification-url": "https://packagist.org/downloads/",
            "license": [
                "BSD-3-Clause"
            ],
            "authors": [
                {
                    "name": "Arne Blankerts",
                    "email": "arne@blankerts.de",
                    "role": "Developer"
                },
                {
                    "name": "Sebastian Heuer",
                    "email": "sebastian@phpeople.de",
                    "role": "Developer"
                },
                {
                    "name": "Sebastian Bergmann",
                    "email": "sebastian@phpunit.de",
                    "role": "Developer"
                }
            ],
            "description": "Library for handling version information and constraints",
            "support": {
                "issues": "https://github.com/phar-io/version/issues",
                "source": "https://github.com/phar-io/version/tree/3.2.1"
            },
            "time": "2022-02-21T01:04:05+00:00"
        },
        {
            "name": "php-parallel-lint/php-parallel-lint",
            "version": "v1.3.2",
            "source": {
                "type": "git",
                "url": "https://github.com/php-parallel-lint/PHP-Parallel-Lint.git",
                "reference": "6483c9832e71973ed29cf71bd6b3f4fde438a9de"
            },
            "dist": {
                "type": "zip",
                "url": "https://api.github.com/repos/php-parallel-lint/PHP-Parallel-Lint/zipball/6483c9832e71973ed29cf71bd6b3f4fde438a9de",
                "reference": "6483c9832e71973ed29cf71bd6b3f4fde438a9de",
                "shasum": ""
            },
            "require": {
                "ext-json": "*",
                "php": ">=5.3.0"
            },
            "replace": {
                "grogy/php-parallel-lint": "*",
                "jakub-onderka/php-parallel-lint": "*"
            },
            "require-dev": {
                "nette/tester": "^1.3 || ^2.0",
                "php-parallel-lint/php-console-highlighter": "0.* || ^1.0",
                "squizlabs/php_codesniffer": "^3.6"
            },
            "suggest": {
                "php-parallel-lint/php-console-highlighter": "Highlight syntax in code snippet"
            },
            "bin": [
                "parallel-lint"
            ],
            "type": "library",
            "autoload": {
                "classmap": [
                    "./src/"
                ]
            },
            "notification-url": "https://packagist.org/downloads/",
            "license": [
                "BSD-2-Clause"
            ],
            "authors": [
                {
                    "name": "Jakub Onderka",
                    "email": "ahoj@jakubonderka.cz"
                }
            ],
            "description": "This tool check syntax of PHP files about 20x faster than serial check.",
            "homepage": "https://github.com/php-parallel-lint/PHP-Parallel-Lint",
            "support": {
                "issues": "https://github.com/php-parallel-lint/PHP-Parallel-Lint/issues",
                "source": "https://github.com/php-parallel-lint/PHP-Parallel-Lint/tree/v1.3.2"
            },
            "time": "2022-02-21T12:50:22+00:00"
        },
        {
            "name": "phpstan/phpstan-deprecation-rules",
            "version": "1.1.1",
            "source": {
                "type": "git",
                "url": "https://github.com/phpstan/phpstan-deprecation-rules.git",
                "reference": "2c6792eda026d9c474c14aa018aed312686714db"
            },
            "dist": {
                "type": "zip",
                "url": "https://api.github.com/repos/phpstan/phpstan-deprecation-rules/zipball/2c6792eda026d9c474c14aa018aed312686714db",
                "reference": "2c6792eda026d9c474c14aa018aed312686714db",
                "shasum": ""
            },
            "require": {
                "php": "^7.2 || ^8.0",
                "phpstan/phpstan": "^1.9.3"
            },
            "require-dev": {
                "php-parallel-lint/php-parallel-lint": "^1.2",
                "phpstan/phpstan-php-parser": "^1.1",
                "phpstan/phpstan-phpunit": "^1.0",
                "phpunit/phpunit": "^9.5"
            },
            "type": "phpstan-extension",
            "extra": {
                "phpstan": {
                    "includes": [
                        "rules.neon"
                    ]
                }
            },
            "autoload": {
                "psr-4": {
                    "PHPStan\\": "src/"
                }
            },
            "notification-url": "https://packagist.org/downloads/",
            "license": [
                "MIT"
            ],
            "description": "PHPStan rules for detecting usage of deprecated classes, methods, properties, constants and traits.",
            "support": {
                "issues": "https://github.com/phpstan/phpstan-deprecation-rules/issues",
                "source": "https://github.com/phpstan/phpstan-deprecation-rules/tree/1.1.1"
            },
            "time": "2022-12-13T14:26:20+00:00"
        },
        {
            "name": "phpstan/phpstan-nette",
            "version": "1.2.0",
            "source": {
                "type": "git",
                "url": "https://github.com/phpstan/phpstan-nette.git",
                "reference": "1e32a0ff252d37ee57d91fdc2fdf21256b28df07"
            },
            "dist": {
                "type": "zip",
                "url": "https://api.github.com/repos/phpstan/phpstan-nette/zipball/1e32a0ff252d37ee57d91fdc2fdf21256b28df07",
                "reference": "1e32a0ff252d37ee57d91fdc2fdf21256b28df07",
                "shasum": ""
            },
            "require": {
                "php": "^7.2 || ^8.0",
                "phpstan/phpstan": "^1.9.4"
            },
            "conflict": {
                "nette/application": "<2.3.0",
                "nette/component-model": "<2.3.0",
                "nette/di": "<2.3.0",
                "nette/forms": "<2.3.0",
                "nette/http": "<2.3.0",
                "nette/utils": "<2.3.0"
            },
            "require-dev": {
                "nette/forms": "^3.0",
                "nette/utils": "^2.3.0 || ^3.0.0",
                "nikic/php-parser": "^4.13.2",
                "php-parallel-lint/php-parallel-lint": "^1.2",
                "phpstan/phpstan-php-parser": "^1.1",
                "phpstan/phpstan-phpunit": "^1.0",
                "phpstan/phpstan-strict-rules": "^1.0",
                "phpunit/phpunit": "^9.5"
            },
            "type": "phpstan-extension",
            "extra": {
                "phpstan": {
                    "includes": [
                        "extension.neon",
                        "rules.neon"
                    ]
                }
            },
            "autoload": {
                "psr-4": {
                    "PHPStan\\": "src/"
                }
            },
            "notification-url": "https://packagist.org/downloads/",
            "license": [
                "MIT"
            ],
            "description": "Nette Framework class reflection extension for PHPStan",
            "support": {
                "issues": "https://github.com/phpstan/phpstan-nette/issues",
                "source": "https://github.com/phpstan/phpstan-nette/tree/1.2.0"
            },
            "time": "2022-12-16T11:14:15+00:00"
        },
        {
            "name": "phpstan/phpstan-php-parser",
            "version": "1.1.0",
            "source": {
                "type": "git",
                "url": "https://github.com/phpstan/phpstan-php-parser.git",
                "reference": "1c7670dd92da864b5d019f22d9f512a6ae18b78e"
            },
            "dist": {
                "type": "zip",
                "url": "https://api.github.com/repos/phpstan/phpstan-php-parser/zipball/1c7670dd92da864b5d019f22d9f512a6ae18b78e",
                "reference": "1c7670dd92da864b5d019f22d9f512a6ae18b78e",
                "shasum": ""
            },
            "require": {
                "php": "^7.1 || ^8.0",
                "phpstan/phpstan": "^1.3"
            },
            "require-dev": {
                "php-parallel-lint/php-parallel-lint": "^1.2",
                "phpstan/phpstan-phpunit": "^1.0",
                "phpstan/phpstan-strict-rules": "^1.0",
                "phpunit/phpunit": "^9.5"
            },
            "type": "phpstan-extension",
            "extra": {
                "branch-alias": {
                    "dev-master": "1.1-dev"
                },
                "phpstan": {
                    "includes": [
                        "extension.neon"
                    ]
                }
            },
            "autoload": {
                "psr-4": {
                    "PHPStan\\": "src/"
                }
            },
            "notification-url": "https://packagist.org/downloads/",
            "license": [
                "MIT"
            ],
            "description": "PHP-Parser extensions for PHPStan",
            "support": {
                "issues": "https://github.com/phpstan/phpstan-php-parser/issues",
                "source": "https://github.com/phpstan/phpstan-php-parser/tree/1.1.0"
            },
            "time": "2021-12-16T19:43:32+00:00"
        },
        {
            "name": "phpstan/phpstan-phpunit",
            "version": "1.3.3",
            "source": {
                "type": "git",
                "url": "https://github.com/phpstan/phpstan-phpunit.git",
                "reference": "54a24bd23e9e80ee918cdc24f909d376c2e273f7"
            },
            "dist": {
                "type": "zip",
                "url": "https://api.github.com/repos/phpstan/phpstan-phpunit/zipball/54a24bd23e9e80ee918cdc24f909d376c2e273f7",
                "reference": "54a24bd23e9e80ee918cdc24f909d376c2e273f7",
                "shasum": ""
            },
            "require": {
                "php": "^7.2 || ^8.0",
                "phpstan/phpstan": "^1.9.3"
            },
            "conflict": {
                "phpunit/phpunit": "<7.0"
            },
            "require-dev": {
                "nikic/php-parser": "^4.13.0",
                "php-parallel-lint/php-parallel-lint": "^1.2",
                "phpstan/phpstan-strict-rules": "^1.0",
                "phpunit/phpunit": "^9.5"
            },
            "type": "phpstan-extension",
            "extra": {
                "phpstan": {
                    "includes": [
                        "extension.neon",
                        "rules.neon"
                    ]
                }
            },
            "autoload": {
                "psr-4": {
                    "PHPStan\\": "src/"
                }
            },
            "notification-url": "https://packagist.org/downloads/",
            "license": [
                "MIT"
            ],
            "description": "PHPUnit extensions and rules for PHPStan",
            "support": {
                "issues": "https://github.com/phpstan/phpstan-phpunit/issues",
                "source": "https://github.com/phpstan/phpstan-phpunit/tree/1.3.3"
            },
            "time": "2022-12-21T15:25:00+00:00"
        },
        {
            "name": "phpstan/phpstan-strict-rules",
            "version": "1.5.x-dev",
            "source": {
                "type": "git",
                "url": "https://github.com/phpstan/phpstan-strict-rules.git",
                "reference": "c7531266bd8e854d520a295c96a5d16630cb82a6"
            },
            "dist": {
                "type": "zip",
                "url": "https://api.github.com/repos/phpstan/phpstan-strict-rules/zipball/c7531266bd8e854d520a295c96a5d16630cb82a6",
                "reference": "c7531266bd8e854d520a295c96a5d16630cb82a6",
                "shasum": ""
            },
            "require": {
                "php": "^7.2 || ^8.0",
                "phpstan/phpstan": "^1.10"
            },
            "require-dev": {
                "nikic/php-parser": "^4.13.0",
                "php-parallel-lint/php-parallel-lint": "^1.2",
                "phpstan/phpstan-phpunit": "^1.0",
                "phpunit/phpunit": "^9.5"
            },
            "default-branch": true,
            "type": "phpstan-extension",
            "extra": {
                "phpstan": {
                    "includes": [
                        "rules.neon"
                    ]
                }
            },
            "autoload": {
                "psr-4": {
                    "PHPStan\\": "src/"
                }
            },
            "notification-url": "https://packagist.org/downloads/",
            "license": [
                "MIT"
            ],
            "description": "Extra strict and opinionated rules for PHPStan",
            "support": {
                "issues": "https://github.com/phpstan/phpstan-strict-rules/issues",
                "source": "https://github.com/phpstan/phpstan-strict-rules/tree/1.5.x"
            },
            "time": "2023-01-13T13:18:41+00:00"
        },
        {
            "name": "phpunit/php-code-coverage",
            "version": "9.2.15",
            "source": {
                "type": "git",
                "url": "https://github.com/sebastianbergmann/php-code-coverage.git",
                "reference": "2e9da11878c4202f97915c1cb4bb1ca318a63f5f"
            },
            "dist": {
                "type": "zip",
                "url": "https://api.github.com/repos/sebastianbergmann/php-code-coverage/zipball/2e9da11878c4202f97915c1cb4bb1ca318a63f5f",
                "reference": "2e9da11878c4202f97915c1cb4bb1ca318a63f5f",
                "shasum": ""
            },
            "require": {
                "ext-dom": "*",
                "ext-libxml": "*",
                "ext-xmlwriter": "*",
                "nikic/php-parser": "^4.13.0",
                "php": ">=7.3",
                "phpunit/php-file-iterator": "^3.0.3",
                "phpunit/php-text-template": "^2.0.2",
                "sebastian/code-unit-reverse-lookup": "^2.0.2",
                "sebastian/complexity": "^2.0",
                "sebastian/environment": "^5.1.2",
                "sebastian/lines-of-code": "^1.0.3",
                "sebastian/version": "^3.0.1",
                "theseer/tokenizer": "^1.2.0"
            },
            "require-dev": {
                "phpunit/phpunit": "^9.3"
            },
            "suggest": {
                "ext-pcov": "*",
                "ext-xdebug": "*"
            },
            "type": "library",
            "extra": {
                "branch-alias": {
                    "dev-master": "9.2-dev"
                }
            },
            "autoload": {
                "classmap": [
                    "src/"
                ]
            },
            "notification-url": "https://packagist.org/downloads/",
            "license": [
                "BSD-3-Clause"
            ],
            "authors": [
                {
                    "name": "Sebastian Bergmann",
                    "email": "sebastian@phpunit.de",
                    "role": "lead"
                }
            ],
            "description": "Library that provides collection, processing, and rendering functionality for PHP code coverage information.",
            "homepage": "https://github.com/sebastianbergmann/php-code-coverage",
            "keywords": [
                "coverage",
                "testing",
                "xunit"
            ],
            "support": {
                "issues": "https://github.com/sebastianbergmann/php-code-coverage/issues",
                "source": "https://github.com/sebastianbergmann/php-code-coverage/tree/9.2.15"
            },
            "funding": [
                {
                    "url": "https://github.com/sebastianbergmann",
                    "type": "github"
                }
            ],
            "time": "2022-03-07T09:28:20+00:00"
        },
        {
            "name": "phpunit/php-file-iterator",
            "version": "3.0.6",
            "source": {
                "type": "git",
                "url": "https://github.com/sebastianbergmann/php-file-iterator.git",
                "reference": "cf1c2e7c203ac650e352f4cc675a7021e7d1b3cf"
            },
            "dist": {
                "type": "zip",
                "url": "https://api.github.com/repos/sebastianbergmann/php-file-iterator/zipball/cf1c2e7c203ac650e352f4cc675a7021e7d1b3cf",
                "reference": "cf1c2e7c203ac650e352f4cc675a7021e7d1b3cf",
                "shasum": ""
            },
            "require": {
                "php": ">=7.3"
            },
            "require-dev": {
                "phpunit/phpunit": "^9.3"
            },
            "type": "library",
            "extra": {
                "branch-alias": {
                    "dev-master": "3.0-dev"
                }
            },
            "autoload": {
                "classmap": [
                    "src/"
                ]
            },
            "notification-url": "https://packagist.org/downloads/",
            "license": [
                "BSD-3-Clause"
            ],
            "authors": [
                {
                    "name": "Sebastian Bergmann",
                    "email": "sebastian@phpunit.de",
                    "role": "lead"
                }
            ],
            "description": "FilterIterator implementation that filters files based on a list of suffixes.",
            "homepage": "https://github.com/sebastianbergmann/php-file-iterator/",
            "keywords": [
                "filesystem",
                "iterator"
            ],
            "support": {
                "issues": "https://github.com/sebastianbergmann/php-file-iterator/issues",
                "source": "https://github.com/sebastianbergmann/php-file-iterator/tree/3.0.6"
            },
            "funding": [
                {
                    "url": "https://github.com/sebastianbergmann",
                    "type": "github"
                }
            ],
            "time": "2021-12-02T12:48:52+00:00"
        },
        {
            "name": "phpunit/php-invoker",
            "version": "3.1.1",
            "source": {
                "type": "git",
                "url": "https://github.com/sebastianbergmann/php-invoker.git",
                "reference": "5a10147d0aaf65b58940a0b72f71c9ac0423cc67"
            },
            "dist": {
                "type": "zip",
                "url": "https://api.github.com/repos/sebastianbergmann/php-invoker/zipball/5a10147d0aaf65b58940a0b72f71c9ac0423cc67",
                "reference": "5a10147d0aaf65b58940a0b72f71c9ac0423cc67",
                "shasum": ""
            },
            "require": {
                "php": ">=7.3"
            },
            "require-dev": {
                "ext-pcntl": "*",
                "phpunit/phpunit": "^9.3"
            },
            "suggest": {
                "ext-pcntl": "*"
            },
            "type": "library",
            "extra": {
                "branch-alias": {
                    "dev-master": "3.1-dev"
                }
            },
            "autoload": {
                "classmap": [
                    "src/"
                ]
            },
            "notification-url": "https://packagist.org/downloads/",
            "license": [
                "BSD-3-Clause"
            ],
            "authors": [
                {
                    "name": "Sebastian Bergmann",
                    "email": "sebastian@phpunit.de",
                    "role": "lead"
                }
            ],
            "description": "Invoke callables with a timeout",
            "homepage": "https://github.com/sebastianbergmann/php-invoker/",
            "keywords": [
                "process"
            ],
            "support": {
                "issues": "https://github.com/sebastianbergmann/php-invoker/issues",
                "source": "https://github.com/sebastianbergmann/php-invoker/tree/3.1.1"
            },
            "funding": [
                {
                    "url": "https://github.com/sebastianbergmann",
                    "type": "github"
                }
            ],
            "time": "2020-09-28T05:58:55+00:00"
        },
        {
            "name": "phpunit/php-text-template",
            "version": "2.0.4",
            "source": {
                "type": "git",
                "url": "https://github.com/sebastianbergmann/php-text-template.git",
                "reference": "5da5f67fc95621df9ff4c4e5a84d6a8a2acf7c28"
            },
            "dist": {
                "type": "zip",
                "url": "https://api.github.com/repos/sebastianbergmann/php-text-template/zipball/5da5f67fc95621df9ff4c4e5a84d6a8a2acf7c28",
                "reference": "5da5f67fc95621df9ff4c4e5a84d6a8a2acf7c28",
                "shasum": ""
            },
            "require": {
                "php": ">=7.3"
            },
            "require-dev": {
                "phpunit/phpunit": "^9.3"
            },
            "type": "library",
            "extra": {
                "branch-alias": {
                    "dev-master": "2.0-dev"
                }
            },
            "autoload": {
                "classmap": [
                    "src/"
                ]
            },
            "notification-url": "https://packagist.org/downloads/",
            "license": [
                "BSD-3-Clause"
            ],
            "authors": [
                {
                    "name": "Sebastian Bergmann",
                    "email": "sebastian@phpunit.de",
                    "role": "lead"
                }
            ],
            "description": "Simple template engine.",
            "homepage": "https://github.com/sebastianbergmann/php-text-template/",
            "keywords": [
                "template"
            ],
            "support": {
                "issues": "https://github.com/sebastianbergmann/php-text-template/issues",
                "source": "https://github.com/sebastianbergmann/php-text-template/tree/2.0.4"
            },
            "funding": [
                {
                    "url": "https://github.com/sebastianbergmann",
                    "type": "github"
                }
            ],
            "time": "2020-10-26T05:33:50+00:00"
        },
        {
            "name": "phpunit/php-timer",
            "version": "5.0.3",
            "source": {
                "type": "git",
                "url": "https://github.com/sebastianbergmann/php-timer.git",
                "reference": "5a63ce20ed1b5bf577850e2c4e87f4aa902afbd2"
            },
            "dist": {
                "type": "zip",
                "url": "https://api.github.com/repos/sebastianbergmann/php-timer/zipball/5a63ce20ed1b5bf577850e2c4e87f4aa902afbd2",
                "reference": "5a63ce20ed1b5bf577850e2c4e87f4aa902afbd2",
                "shasum": ""
            },
            "require": {
                "php": ">=7.3"
            },
            "require-dev": {
                "phpunit/phpunit": "^9.3"
            },
            "type": "library",
            "extra": {
                "branch-alias": {
                    "dev-master": "5.0-dev"
                }
            },
            "autoload": {
                "classmap": [
                    "src/"
                ]
            },
            "notification-url": "https://packagist.org/downloads/",
            "license": [
                "BSD-3-Clause"
            ],
            "authors": [
                {
                    "name": "Sebastian Bergmann",
                    "email": "sebastian@phpunit.de",
                    "role": "lead"
                }
            ],
            "description": "Utility class for timing",
            "homepage": "https://github.com/sebastianbergmann/php-timer/",
            "keywords": [
                "timer"
            ],
            "support": {
                "issues": "https://github.com/sebastianbergmann/php-timer/issues",
                "source": "https://github.com/sebastianbergmann/php-timer/tree/5.0.3"
            },
            "funding": [
                {
                    "url": "https://github.com/sebastianbergmann",
                    "type": "github"
                }
            ],
            "time": "2020-10-26T13:16:10+00:00"
        },
        {
            "name": "phpunit/phpunit",
            "version": "9.5.23",
            "source": {
                "type": "git",
                "url": "https://github.com/sebastianbergmann/phpunit.git",
                "reference": "888556852e7e9bbeeedb9656afe46118765ade34"
            },
            "dist": {
                "type": "zip",
                "url": "https://api.github.com/repos/sebastianbergmann/phpunit/zipball/888556852e7e9bbeeedb9656afe46118765ade34",
                "reference": "888556852e7e9bbeeedb9656afe46118765ade34",
                "shasum": ""
            },
            "require": {
                "doctrine/instantiator": "^1.3.1",
                "ext-dom": "*",
                "ext-json": "*",
                "ext-libxml": "*",
                "ext-mbstring": "*",
                "ext-xml": "*",
                "ext-xmlwriter": "*",
                "myclabs/deep-copy": "^1.10.1",
                "phar-io/manifest": "^2.0.3",
                "phar-io/version": "^3.0.2",
                "php": ">=7.3",
                "phpunit/php-code-coverage": "^9.2.13",
                "phpunit/php-file-iterator": "^3.0.5",
                "phpunit/php-invoker": "^3.1.1",
                "phpunit/php-text-template": "^2.0.3",
                "phpunit/php-timer": "^5.0.2",
                "sebastian/cli-parser": "^1.0.1",
                "sebastian/code-unit": "^1.0.6",
                "sebastian/comparator": "^4.0.5",
                "sebastian/diff": "^4.0.3",
                "sebastian/environment": "^5.1.3",
                "sebastian/exporter": "^4.0.3",
                "sebastian/global-state": "^5.0.1",
                "sebastian/object-enumerator": "^4.0.3",
                "sebastian/resource-operations": "^3.0.3",
                "sebastian/type": "^3.0",
                "sebastian/version": "^3.0.2"
            },
            "suggest": {
                "ext-soap": "*",
                "ext-xdebug": "*"
            },
            "bin": [
                "phpunit"
            ],
            "type": "library",
            "extra": {
                "branch-alias": {
                    "dev-master": "9.5-dev"
                }
            },
            "autoload": {
                "files": [
                    "src/Framework/Assert/Functions.php"
                ],
                "classmap": [
                    "src/"
                ]
            },
            "notification-url": "https://packagist.org/downloads/",
            "license": [
                "BSD-3-Clause"
            ],
            "authors": [
                {
                    "name": "Sebastian Bergmann",
                    "email": "sebastian@phpunit.de",
                    "role": "lead"
                }
            ],
            "description": "The PHP Unit Testing framework.",
            "homepage": "https://phpunit.de/",
            "keywords": [
                "phpunit",
                "testing",
                "xunit"
            ],
            "support": {
                "issues": "https://github.com/sebastianbergmann/phpunit/issues",
                "source": "https://github.com/sebastianbergmann/phpunit/tree/9.5.23"
            },
            "funding": [
                {
                    "url": "https://phpunit.de/sponsors.html",
                    "type": "custom"
                },
                {
                    "url": "https://github.com/sebastianbergmann",
                    "type": "github"
                }
            ],
            "time": "2022-08-22T14:01:36+00:00"
        },
        {
            "name": "rector/rector",
            "version": "0.15.2",
            "source": {
                "type": "git",
                "url": "https://github.com/rectorphp/rector.git",
                "reference": "5bc89fa73d0be2769e02e49a0e924c95b1842093"
            },
            "dist": {
                "type": "zip",
                "url": "https://api.github.com/repos/rectorphp/rector/zipball/5bc89fa73d0be2769e02e49a0e924c95b1842093",
                "reference": "5bc89fa73d0be2769e02e49a0e924c95b1842093",
                "shasum": ""
            },
            "require": {
                "php": "^7.2|^8.0",
                "phpstan/phpstan": "^1.9.4"
            },
            "conflict": {
                "rector/rector-doctrine": "*",
                "rector/rector-downgrade-php": "*",
                "rector/rector-php-parser": "*",
                "rector/rector-phpunit": "*",
                "rector/rector-symfony": "*"
            },
            "bin": [
                "bin/rector"
            ],
            "type": "library",
            "extra": {
                "branch-alias": {
                    "dev-main": "0.14-dev"
                }
            },
            "autoload": {
                "files": [
                    "bootstrap.php"
                ]
            },
            "notification-url": "https://packagist.org/downloads/",
            "license": [
                "MIT"
            ],
            "description": "Instant Upgrade and Automated Refactoring of any PHP code",
            "support": {
                "issues": "https://github.com/rectorphp/rector/issues",
                "source": "https://github.com/rectorphp/rector/tree/0.15.2"
            },
            "funding": [
                {
                    "url": "https://github.com/tomasvotruba",
                    "type": "github"
                }
            ],
            "time": "2022-12-24T12:55:36+00:00"
        },
        {
            "name": "sebastian/cli-parser",
            "version": "1.0.1",
            "source": {
                "type": "git",
                "url": "https://github.com/sebastianbergmann/cli-parser.git",
                "reference": "442e7c7e687e42adc03470c7b668bc4b2402c0b2"
            },
            "dist": {
                "type": "zip",
                "url": "https://api.github.com/repos/sebastianbergmann/cli-parser/zipball/442e7c7e687e42adc03470c7b668bc4b2402c0b2",
                "reference": "442e7c7e687e42adc03470c7b668bc4b2402c0b2",
                "shasum": ""
            },
            "require": {
                "php": ">=7.3"
            },
            "require-dev": {
                "phpunit/phpunit": "^9.3"
            },
            "type": "library",
            "extra": {
                "branch-alias": {
                    "dev-master": "1.0-dev"
                }
            },
            "autoload": {
                "classmap": [
                    "src/"
                ]
            },
            "notification-url": "https://packagist.org/downloads/",
            "license": [
                "BSD-3-Clause"
            ],
            "authors": [
                {
                    "name": "Sebastian Bergmann",
                    "email": "sebastian@phpunit.de",
                    "role": "lead"
                }
            ],
            "description": "Library for parsing CLI options",
            "homepage": "https://github.com/sebastianbergmann/cli-parser",
            "support": {
                "issues": "https://github.com/sebastianbergmann/cli-parser/issues",
                "source": "https://github.com/sebastianbergmann/cli-parser/tree/1.0.1"
            },
            "funding": [
                {
                    "url": "https://github.com/sebastianbergmann",
                    "type": "github"
                }
            ],
            "time": "2020-09-28T06:08:49+00:00"
        },
        {
            "name": "sebastian/code-unit",
            "version": "1.0.8",
            "source": {
                "type": "git",
                "url": "https://github.com/sebastianbergmann/code-unit.git",
                "reference": "1fc9f64c0927627ef78ba436c9b17d967e68e120"
            },
            "dist": {
                "type": "zip",
                "url": "https://api.github.com/repos/sebastianbergmann/code-unit/zipball/1fc9f64c0927627ef78ba436c9b17d967e68e120",
                "reference": "1fc9f64c0927627ef78ba436c9b17d967e68e120",
                "shasum": ""
            },
            "require": {
                "php": ">=7.3"
            },
            "require-dev": {
                "phpunit/phpunit": "^9.3"
            },
            "type": "library",
            "extra": {
                "branch-alias": {
                    "dev-master": "1.0-dev"
                }
            },
            "autoload": {
                "classmap": [
                    "src/"
                ]
            },
            "notification-url": "https://packagist.org/downloads/",
            "license": [
                "BSD-3-Clause"
            ],
            "authors": [
                {
                    "name": "Sebastian Bergmann",
                    "email": "sebastian@phpunit.de",
                    "role": "lead"
                }
            ],
            "description": "Collection of value objects that represent the PHP code units",
            "homepage": "https://github.com/sebastianbergmann/code-unit",
            "support": {
                "issues": "https://github.com/sebastianbergmann/code-unit/issues",
                "source": "https://github.com/sebastianbergmann/code-unit/tree/1.0.8"
            },
            "funding": [
                {
                    "url": "https://github.com/sebastianbergmann",
                    "type": "github"
                }
            ],
            "time": "2020-10-26T13:08:54+00:00"
        },
        {
            "name": "sebastian/code-unit-reverse-lookup",
            "version": "2.0.3",
            "source": {
                "type": "git",
                "url": "https://github.com/sebastianbergmann/code-unit-reverse-lookup.git",
                "reference": "ac91f01ccec49fb77bdc6fd1e548bc70f7faa3e5"
            },
            "dist": {
                "type": "zip",
                "url": "https://api.github.com/repos/sebastianbergmann/code-unit-reverse-lookup/zipball/ac91f01ccec49fb77bdc6fd1e548bc70f7faa3e5",
                "reference": "ac91f01ccec49fb77bdc6fd1e548bc70f7faa3e5",
                "shasum": ""
            },
            "require": {
                "php": ">=7.3"
            },
            "require-dev": {
                "phpunit/phpunit": "^9.3"
            },
            "type": "library",
            "extra": {
                "branch-alias": {
                    "dev-master": "2.0-dev"
                }
            },
            "autoload": {
                "classmap": [
                    "src/"
                ]
            },
            "notification-url": "https://packagist.org/downloads/",
            "license": [
                "BSD-3-Clause"
            ],
            "authors": [
                {
                    "name": "Sebastian Bergmann",
                    "email": "sebastian@phpunit.de"
                }
            ],
            "description": "Looks up which function or method a line of code belongs to",
            "homepage": "https://github.com/sebastianbergmann/code-unit-reverse-lookup/",
            "support": {
                "issues": "https://github.com/sebastianbergmann/code-unit-reverse-lookup/issues",
                "source": "https://github.com/sebastianbergmann/code-unit-reverse-lookup/tree/2.0.3"
            },
            "funding": [
                {
                    "url": "https://github.com/sebastianbergmann",
                    "type": "github"
                }
            ],
            "time": "2020-09-28T05:30:19+00:00"
        },
        {
            "name": "sebastian/comparator",
            "version": "4.0.6",
            "source": {
                "type": "git",
                "url": "https://github.com/sebastianbergmann/comparator.git",
                "reference": "55f4261989e546dc112258c7a75935a81a7ce382"
            },
            "dist": {
                "type": "zip",
                "url": "https://api.github.com/repos/sebastianbergmann/comparator/zipball/55f4261989e546dc112258c7a75935a81a7ce382",
                "reference": "55f4261989e546dc112258c7a75935a81a7ce382",
                "shasum": ""
            },
            "require": {
                "php": ">=7.3",
                "sebastian/diff": "^4.0",
                "sebastian/exporter": "^4.0"
            },
            "require-dev": {
                "phpunit/phpunit": "^9.3"
            },
            "type": "library",
            "extra": {
                "branch-alias": {
                    "dev-master": "4.0-dev"
                }
            },
            "autoload": {
                "classmap": [
                    "src/"
                ]
            },
            "notification-url": "https://packagist.org/downloads/",
            "license": [
                "BSD-3-Clause"
            ],
            "authors": [
                {
                    "name": "Sebastian Bergmann",
                    "email": "sebastian@phpunit.de"
                },
                {
                    "name": "Jeff Welch",
                    "email": "whatthejeff@gmail.com"
                },
                {
                    "name": "Volker Dusch",
                    "email": "github@wallbash.com"
                },
                {
                    "name": "Bernhard Schussek",
                    "email": "bschussek@2bepublished.at"
                }
            ],
            "description": "Provides the functionality to compare PHP values for equality",
            "homepage": "https://github.com/sebastianbergmann/comparator",
            "keywords": [
                "comparator",
                "compare",
                "equality"
            ],
            "support": {
                "issues": "https://github.com/sebastianbergmann/comparator/issues",
                "source": "https://github.com/sebastianbergmann/comparator/tree/4.0.6"
            },
            "funding": [
                {
                    "url": "https://github.com/sebastianbergmann",
                    "type": "github"
                }
            ],
            "time": "2020-10-26T15:49:45+00:00"
        },
        {
            "name": "sebastian/complexity",
            "version": "2.0.2",
            "source": {
                "type": "git",
                "url": "https://github.com/sebastianbergmann/complexity.git",
                "reference": "739b35e53379900cc9ac327b2147867b8b6efd88"
            },
            "dist": {
                "type": "zip",
                "url": "https://api.github.com/repos/sebastianbergmann/complexity/zipball/739b35e53379900cc9ac327b2147867b8b6efd88",
                "reference": "739b35e53379900cc9ac327b2147867b8b6efd88",
                "shasum": ""
            },
            "require": {
                "nikic/php-parser": "^4.7",
                "php": ">=7.3"
            },
            "require-dev": {
                "phpunit/phpunit": "^9.3"
            },
            "type": "library",
            "extra": {
                "branch-alias": {
                    "dev-master": "2.0-dev"
                }
            },
            "autoload": {
                "classmap": [
                    "src/"
                ]
            },
            "notification-url": "https://packagist.org/downloads/",
            "license": [
                "BSD-3-Clause"
            ],
            "authors": [
                {
                    "name": "Sebastian Bergmann",
                    "email": "sebastian@phpunit.de",
                    "role": "lead"
                }
            ],
            "description": "Library for calculating the complexity of PHP code units",
            "homepage": "https://github.com/sebastianbergmann/complexity",
            "support": {
                "issues": "https://github.com/sebastianbergmann/complexity/issues",
                "source": "https://github.com/sebastianbergmann/complexity/tree/2.0.2"
            },
            "funding": [
                {
                    "url": "https://github.com/sebastianbergmann",
                    "type": "github"
                }
            ],
            "time": "2020-10-26T15:52:27+00:00"
        },
        {
            "name": "sebastian/diff",
            "version": "4.0.4",
            "source": {
                "type": "git",
                "url": "https://github.com/sebastianbergmann/diff.git",
                "reference": "3461e3fccc7cfdfc2720be910d3bd73c69be590d"
            },
            "dist": {
                "type": "zip",
                "url": "https://api.github.com/repos/sebastianbergmann/diff/zipball/3461e3fccc7cfdfc2720be910d3bd73c69be590d",
                "reference": "3461e3fccc7cfdfc2720be910d3bd73c69be590d",
                "shasum": ""
            },
            "require": {
                "php": ">=7.3"
            },
            "require-dev": {
                "phpunit/phpunit": "^9.3",
                "symfony/process": "^4.2 || ^5"
            },
            "type": "library",
            "extra": {
                "branch-alias": {
                    "dev-master": "4.0-dev"
                }
            },
            "autoload": {
                "classmap": [
                    "src/"
                ]
            },
            "notification-url": "https://packagist.org/downloads/",
            "license": [
                "BSD-3-Clause"
            ],
            "authors": [
                {
                    "name": "Sebastian Bergmann",
                    "email": "sebastian@phpunit.de"
                },
                {
                    "name": "Kore Nordmann",
                    "email": "mail@kore-nordmann.de"
                }
            ],
            "description": "Diff implementation",
            "homepage": "https://github.com/sebastianbergmann/diff",
            "keywords": [
                "diff",
                "udiff",
                "unidiff",
                "unified diff"
            ],
            "support": {
                "issues": "https://github.com/sebastianbergmann/diff/issues",
                "source": "https://github.com/sebastianbergmann/diff/tree/4.0.4"
            },
            "funding": [
                {
                    "url": "https://github.com/sebastianbergmann",
                    "type": "github"
                }
            ],
            "time": "2020-10-26T13:10:38+00:00"
        },
        {
            "name": "sebastian/environment",
            "version": "5.1.4",
            "source": {
                "type": "git",
                "url": "https://github.com/sebastianbergmann/environment.git",
                "reference": "1b5dff7bb151a4db11d49d90e5408e4e938270f7"
            },
            "dist": {
                "type": "zip",
                "url": "https://api.github.com/repos/sebastianbergmann/environment/zipball/1b5dff7bb151a4db11d49d90e5408e4e938270f7",
                "reference": "1b5dff7bb151a4db11d49d90e5408e4e938270f7",
                "shasum": ""
            },
            "require": {
                "php": ">=7.3"
            },
            "require-dev": {
                "phpunit/phpunit": "^9.3"
            },
            "suggest": {
                "ext-posix": "*"
            },
            "type": "library",
            "extra": {
                "branch-alias": {
                    "dev-master": "5.1-dev"
                }
            },
            "autoload": {
                "classmap": [
                    "src/"
                ]
            },
            "notification-url": "https://packagist.org/downloads/",
            "license": [
                "BSD-3-Clause"
            ],
            "authors": [
                {
                    "name": "Sebastian Bergmann",
                    "email": "sebastian@phpunit.de"
                }
            ],
            "description": "Provides functionality to handle HHVM/PHP environments",
            "homepage": "http://www.github.com/sebastianbergmann/environment",
            "keywords": [
                "Xdebug",
                "environment",
                "hhvm"
            ],
            "support": {
                "issues": "https://github.com/sebastianbergmann/environment/issues",
                "source": "https://github.com/sebastianbergmann/environment/tree/5.1.4"
            },
            "funding": [
                {
                    "url": "https://github.com/sebastianbergmann",
                    "type": "github"
                }
            ],
            "time": "2022-04-03T09:37:03+00:00"
        },
        {
            "name": "sebastian/exporter",
            "version": "4.0.4",
            "source": {
                "type": "git",
                "url": "https://github.com/sebastianbergmann/exporter.git",
                "reference": "65e8b7db476c5dd267e65eea9cab77584d3cfff9"
            },
            "dist": {
                "type": "zip",
                "url": "https://api.github.com/repos/sebastianbergmann/exporter/zipball/65e8b7db476c5dd267e65eea9cab77584d3cfff9",
                "reference": "65e8b7db476c5dd267e65eea9cab77584d3cfff9",
                "shasum": ""
            },
            "require": {
                "php": ">=7.3",
                "sebastian/recursion-context": "^4.0"
            },
            "require-dev": {
                "ext-mbstring": "*",
                "phpunit/phpunit": "^9.3"
            },
            "type": "library",
            "extra": {
                "branch-alias": {
                    "dev-master": "4.0-dev"
                }
            },
            "autoload": {
                "classmap": [
                    "src/"
                ]
            },
            "notification-url": "https://packagist.org/downloads/",
            "license": [
                "BSD-3-Clause"
            ],
            "authors": [
                {
                    "name": "Sebastian Bergmann",
                    "email": "sebastian@phpunit.de"
                },
                {
                    "name": "Jeff Welch",
                    "email": "whatthejeff@gmail.com"
                },
                {
                    "name": "Volker Dusch",
                    "email": "github@wallbash.com"
                },
                {
                    "name": "Adam Harvey",
                    "email": "aharvey@php.net"
                },
                {
                    "name": "Bernhard Schussek",
                    "email": "bschussek@gmail.com"
                }
            ],
            "description": "Provides the functionality to export PHP variables for visualization",
            "homepage": "https://www.github.com/sebastianbergmann/exporter",
            "keywords": [
                "export",
                "exporter"
            ],
            "support": {
                "issues": "https://github.com/sebastianbergmann/exporter/issues",
                "source": "https://github.com/sebastianbergmann/exporter/tree/4.0.4"
            },
            "funding": [
                {
                    "url": "https://github.com/sebastianbergmann",
                    "type": "github"
                }
            ],
            "time": "2021-11-11T14:18:36+00:00"
        },
        {
            "name": "sebastian/global-state",
            "version": "5.0.5",
            "source": {
                "type": "git",
                "url": "https://github.com/sebastianbergmann/global-state.git",
                "reference": "0ca8db5a5fc9c8646244e629625ac486fa286bf2"
            },
            "dist": {
                "type": "zip",
                "url": "https://api.github.com/repos/sebastianbergmann/global-state/zipball/0ca8db5a5fc9c8646244e629625ac486fa286bf2",
                "reference": "0ca8db5a5fc9c8646244e629625ac486fa286bf2",
                "shasum": ""
            },
            "require": {
                "php": ">=7.3",
                "sebastian/object-reflector": "^2.0",
                "sebastian/recursion-context": "^4.0"
            },
            "require-dev": {
                "ext-dom": "*",
                "phpunit/phpunit": "^9.3"
            },
            "suggest": {
                "ext-uopz": "*"
            },
            "type": "library",
            "extra": {
                "branch-alias": {
                    "dev-master": "5.0-dev"
                }
            },
            "autoload": {
                "classmap": [
                    "src/"
                ]
            },
            "notification-url": "https://packagist.org/downloads/",
            "license": [
                "BSD-3-Clause"
            ],
            "authors": [
                {
                    "name": "Sebastian Bergmann",
                    "email": "sebastian@phpunit.de"
                }
            ],
            "description": "Snapshotting of global state",
            "homepage": "http://www.github.com/sebastianbergmann/global-state",
            "keywords": [
                "global state"
            ],
            "support": {
                "issues": "https://github.com/sebastianbergmann/global-state/issues",
                "source": "https://github.com/sebastianbergmann/global-state/tree/5.0.5"
            },
            "funding": [
                {
                    "url": "https://github.com/sebastianbergmann",
                    "type": "github"
                }
            ],
            "time": "2022-02-14T08:28:10+00:00"
        },
        {
            "name": "sebastian/lines-of-code",
            "version": "1.0.3",
            "source": {
                "type": "git",
                "url": "https://github.com/sebastianbergmann/lines-of-code.git",
                "reference": "c1c2e997aa3146983ed888ad08b15470a2e22ecc"
            },
            "dist": {
                "type": "zip",
                "url": "https://api.github.com/repos/sebastianbergmann/lines-of-code/zipball/c1c2e997aa3146983ed888ad08b15470a2e22ecc",
                "reference": "c1c2e997aa3146983ed888ad08b15470a2e22ecc",
                "shasum": ""
            },
            "require": {
                "nikic/php-parser": "^4.6",
                "php": ">=7.3"
            },
            "require-dev": {
                "phpunit/phpunit": "^9.3"
            },
            "type": "library",
            "extra": {
                "branch-alias": {
                    "dev-master": "1.0-dev"
                }
            },
            "autoload": {
                "classmap": [
                    "src/"
                ]
            },
            "notification-url": "https://packagist.org/downloads/",
            "license": [
                "BSD-3-Clause"
            ],
            "authors": [
                {
                    "name": "Sebastian Bergmann",
                    "email": "sebastian@phpunit.de",
                    "role": "lead"
                }
            ],
            "description": "Library for counting the lines of code in PHP source code",
            "homepage": "https://github.com/sebastianbergmann/lines-of-code",
            "support": {
                "issues": "https://github.com/sebastianbergmann/lines-of-code/issues",
                "source": "https://github.com/sebastianbergmann/lines-of-code/tree/1.0.3"
            },
            "funding": [
                {
                    "url": "https://github.com/sebastianbergmann",
                    "type": "github"
                }
            ],
            "time": "2020-11-28T06:42:11+00:00"
        },
        {
            "name": "sebastian/object-enumerator",
            "version": "4.0.4",
            "source": {
                "type": "git",
                "url": "https://github.com/sebastianbergmann/object-enumerator.git",
                "reference": "5c9eeac41b290a3712d88851518825ad78f45c71"
            },
            "dist": {
                "type": "zip",
                "url": "https://api.github.com/repos/sebastianbergmann/object-enumerator/zipball/5c9eeac41b290a3712d88851518825ad78f45c71",
                "reference": "5c9eeac41b290a3712d88851518825ad78f45c71",
                "shasum": ""
            },
            "require": {
                "php": ">=7.3",
                "sebastian/object-reflector": "^2.0",
                "sebastian/recursion-context": "^4.0"
            },
            "require-dev": {
                "phpunit/phpunit": "^9.3"
            },
            "type": "library",
            "extra": {
                "branch-alias": {
                    "dev-master": "4.0-dev"
                }
            },
            "autoload": {
                "classmap": [
                    "src/"
                ]
            },
            "notification-url": "https://packagist.org/downloads/",
            "license": [
                "BSD-3-Clause"
            ],
            "authors": [
                {
                    "name": "Sebastian Bergmann",
                    "email": "sebastian@phpunit.de"
                }
            ],
            "description": "Traverses array structures and object graphs to enumerate all referenced objects",
            "homepage": "https://github.com/sebastianbergmann/object-enumerator/",
            "support": {
                "issues": "https://github.com/sebastianbergmann/object-enumerator/issues",
                "source": "https://github.com/sebastianbergmann/object-enumerator/tree/4.0.4"
            },
            "funding": [
                {
                    "url": "https://github.com/sebastianbergmann",
                    "type": "github"
                }
            ],
            "time": "2020-10-26T13:12:34+00:00"
        },
        {
            "name": "sebastian/object-reflector",
            "version": "2.0.4",
            "source": {
                "type": "git",
                "url": "https://github.com/sebastianbergmann/object-reflector.git",
                "reference": "b4f479ebdbf63ac605d183ece17d8d7fe49c15c7"
            },
            "dist": {
                "type": "zip",
                "url": "https://api.github.com/repos/sebastianbergmann/object-reflector/zipball/b4f479ebdbf63ac605d183ece17d8d7fe49c15c7",
                "reference": "b4f479ebdbf63ac605d183ece17d8d7fe49c15c7",
                "shasum": ""
            },
            "require": {
                "php": ">=7.3"
            },
            "require-dev": {
                "phpunit/phpunit": "^9.3"
            },
            "type": "library",
            "extra": {
                "branch-alias": {
                    "dev-master": "2.0-dev"
                }
            },
            "autoload": {
                "classmap": [
                    "src/"
                ]
            },
            "notification-url": "https://packagist.org/downloads/",
            "license": [
                "BSD-3-Clause"
            ],
            "authors": [
                {
                    "name": "Sebastian Bergmann",
                    "email": "sebastian@phpunit.de"
                }
            ],
            "description": "Allows reflection of object attributes, including inherited and non-public ones",
            "homepage": "https://github.com/sebastianbergmann/object-reflector/",
            "support": {
                "issues": "https://github.com/sebastianbergmann/object-reflector/issues",
                "source": "https://github.com/sebastianbergmann/object-reflector/tree/2.0.4"
            },
            "funding": [
                {
                    "url": "https://github.com/sebastianbergmann",
                    "type": "github"
                }
            ],
            "time": "2020-10-26T13:14:26+00:00"
        },
        {
            "name": "sebastian/recursion-context",
            "version": "4.0.4",
            "source": {
                "type": "git",
                "url": "https://github.com/sebastianbergmann/recursion-context.git",
                "reference": "cd9d8cf3c5804de4341c283ed787f099f5506172"
            },
            "dist": {
                "type": "zip",
                "url": "https://api.github.com/repos/sebastianbergmann/recursion-context/zipball/cd9d8cf3c5804de4341c283ed787f099f5506172",
                "reference": "cd9d8cf3c5804de4341c283ed787f099f5506172",
                "shasum": ""
            },
            "require": {
                "php": ">=7.3"
            },
            "require-dev": {
                "phpunit/phpunit": "^9.3"
            },
            "type": "library",
            "extra": {
                "branch-alias": {
                    "dev-master": "4.0-dev"
                }
            },
            "autoload": {
                "classmap": [
                    "src/"
                ]
            },
            "notification-url": "https://packagist.org/downloads/",
            "license": [
                "BSD-3-Clause"
            ],
            "authors": [
                {
                    "name": "Sebastian Bergmann",
                    "email": "sebastian@phpunit.de"
                },
                {
                    "name": "Jeff Welch",
                    "email": "whatthejeff@gmail.com"
                },
                {
                    "name": "Adam Harvey",
                    "email": "aharvey@php.net"
                }
            ],
            "description": "Provides functionality to recursively process PHP variables",
            "homepage": "http://www.github.com/sebastianbergmann/recursion-context",
            "support": {
                "issues": "https://github.com/sebastianbergmann/recursion-context/issues",
                "source": "https://github.com/sebastianbergmann/recursion-context/tree/4.0.4"
            },
            "funding": [
                {
                    "url": "https://github.com/sebastianbergmann",
                    "type": "github"
                }
            ],
            "time": "2020-10-26T13:17:30+00:00"
        },
        {
            "name": "sebastian/resource-operations",
            "version": "3.0.3",
            "source": {
                "type": "git",
                "url": "https://github.com/sebastianbergmann/resource-operations.git",
                "reference": "0f4443cb3a1d92ce809899753bc0d5d5a8dd19a8"
            },
            "dist": {
                "type": "zip",
                "url": "https://api.github.com/repos/sebastianbergmann/resource-operations/zipball/0f4443cb3a1d92ce809899753bc0d5d5a8dd19a8",
                "reference": "0f4443cb3a1d92ce809899753bc0d5d5a8dd19a8",
                "shasum": ""
            },
            "require": {
                "php": ">=7.3"
            },
            "require-dev": {
                "phpunit/phpunit": "^9.0"
            },
            "type": "library",
            "extra": {
                "branch-alias": {
                    "dev-master": "3.0-dev"
                }
            },
            "autoload": {
                "classmap": [
                    "src/"
                ]
            },
            "notification-url": "https://packagist.org/downloads/",
            "license": [
                "BSD-3-Clause"
            ],
            "authors": [
                {
                    "name": "Sebastian Bergmann",
                    "email": "sebastian@phpunit.de"
                }
            ],
            "description": "Provides a list of PHP built-in functions that operate on resources",
            "homepage": "https://www.github.com/sebastianbergmann/resource-operations",
            "support": {
                "issues": "https://github.com/sebastianbergmann/resource-operations/issues",
                "source": "https://github.com/sebastianbergmann/resource-operations/tree/3.0.3"
            },
            "funding": [
                {
                    "url": "https://github.com/sebastianbergmann",
                    "type": "github"
                }
            ],
            "time": "2020-09-28T06:45:17+00:00"
        },
        {
            "name": "sebastian/type",
            "version": "3.0.0",
            "source": {
                "type": "git",
                "url": "https://github.com/sebastianbergmann/type.git",
                "reference": "b233b84bc4465aff7b57cf1c4bc75c86d00d6dad"
            },
            "dist": {
                "type": "zip",
                "url": "https://api.github.com/repos/sebastianbergmann/type/zipball/b233b84bc4465aff7b57cf1c4bc75c86d00d6dad",
                "reference": "b233b84bc4465aff7b57cf1c4bc75c86d00d6dad",
                "shasum": ""
            },
            "require": {
                "php": ">=7.3"
            },
            "require-dev": {
                "phpunit/phpunit": "^9.5"
            },
            "type": "library",
            "extra": {
                "branch-alias": {
                    "dev-master": "3.0-dev"
                }
            },
            "autoload": {
                "classmap": [
                    "src/"
                ]
            },
            "notification-url": "https://packagist.org/downloads/",
            "license": [
                "BSD-3-Clause"
            ],
            "authors": [
                {
                    "name": "Sebastian Bergmann",
                    "email": "sebastian@phpunit.de",
                    "role": "lead"
                }
            ],
            "description": "Collection of value objects that represent the types of the PHP type system",
            "homepage": "https://github.com/sebastianbergmann/type",
            "support": {
                "issues": "https://github.com/sebastianbergmann/type/issues",
                "source": "https://github.com/sebastianbergmann/type/tree/3.0.0"
            },
            "funding": [
                {
                    "url": "https://github.com/sebastianbergmann",
                    "type": "github"
                }
            ],
            "time": "2022-03-15T09:54:48+00:00"
        },
        {
            "name": "sebastian/version",
            "version": "3.0.2",
            "source": {
                "type": "git",
                "url": "https://github.com/sebastianbergmann/version.git",
                "reference": "c6c1022351a901512170118436c764e473f6de8c"
            },
            "dist": {
                "type": "zip",
                "url": "https://api.github.com/repos/sebastianbergmann/version/zipball/c6c1022351a901512170118436c764e473f6de8c",
                "reference": "c6c1022351a901512170118436c764e473f6de8c",
                "shasum": ""
            },
            "require": {
                "php": ">=7.3"
            },
            "type": "library",
            "extra": {
                "branch-alias": {
                    "dev-master": "3.0-dev"
                }
            },
            "autoload": {
                "classmap": [
                    "src/"
                ]
            },
            "notification-url": "https://packagist.org/downloads/",
            "license": [
                "BSD-3-Clause"
            ],
            "authors": [
                {
                    "name": "Sebastian Bergmann",
                    "email": "sebastian@phpunit.de",
                    "role": "lead"
                }
            ],
            "description": "Library that helps with managing the version number of Git-hosted PHP projects",
            "homepage": "https://github.com/sebastianbergmann/version",
            "support": {
                "issues": "https://github.com/sebastianbergmann/version/issues",
                "source": "https://github.com/sebastianbergmann/version/tree/3.0.2"
            },
            "funding": [
                {
                    "url": "https://github.com/sebastianbergmann",
                    "type": "github"
                }
            ],
            "time": "2020-09-28T06:39:44+00:00"
        },
        {
            "name": "seld/jsonlint",
            "version": "1.8.3",
            "source": {
                "type": "git",
                "url": "https://github.com/Seldaek/jsonlint.git",
                "reference": "9ad6ce79c342fbd44df10ea95511a1b24dee5b57"
            },
            "dist": {
                "type": "zip",
                "url": "https://api.github.com/repos/Seldaek/jsonlint/zipball/9ad6ce79c342fbd44df10ea95511a1b24dee5b57",
                "reference": "9ad6ce79c342fbd44df10ea95511a1b24dee5b57",
                "shasum": ""
            },
            "require": {
                "php": "^5.3 || ^7.0 || ^8.0"
            },
            "require-dev": {
                "phpunit/phpunit": "^4.8.35 || ^5.7 || ^6.0"
            },
            "bin": [
                "bin/jsonlint"
            ],
            "type": "library",
            "autoload": {
                "psr-4": {
                    "Seld\\JsonLint\\": "src/Seld/JsonLint/"
                }
            },
            "notification-url": "https://packagist.org/downloads/",
            "license": [
                "MIT"
            ],
            "authors": [
                {
                    "name": "Jordi Boggiano",
                    "email": "j.boggiano@seld.be",
                    "homepage": "http://seld.be"
                }
            ],
            "description": "JSON Linter",
            "keywords": [
                "json",
                "linter",
                "parser",
                "validator"
            ],
            "support": {
                "issues": "https://github.com/Seldaek/jsonlint/issues",
                "source": "https://github.com/Seldaek/jsonlint/tree/1.8.3"
            },
            "funding": [
                {
                    "url": "https://github.com/Seldaek",
                    "type": "github"
                },
                {
                    "url": "https://tidelift.com/funding/github/packagist/seld/jsonlint",
                    "type": "tidelift"
                }
            ],
            "time": "2020-11-11T09:19:24+00:00"
        },
        {
            "name": "theseer/tokenizer",
            "version": "1.2.1",
            "source": {
                "type": "git",
                "url": "https://github.com/theseer/tokenizer.git",
                "reference": "34a41e998c2183e22995f158c581e7b5e755ab9e"
            },
            "dist": {
                "type": "zip",
                "url": "https://api.github.com/repos/theseer/tokenizer/zipball/34a41e998c2183e22995f158c581e7b5e755ab9e",
                "reference": "34a41e998c2183e22995f158c581e7b5e755ab9e",
                "shasum": ""
            },
            "require": {
                "ext-dom": "*",
                "ext-tokenizer": "*",
                "ext-xmlwriter": "*",
                "php": "^7.2 || ^8.0"
            },
            "type": "library",
            "autoload": {
                "classmap": [
                    "src/"
                ]
            },
            "notification-url": "https://packagist.org/downloads/",
            "license": [
                "BSD-3-Clause"
            ],
            "authors": [
                {
                    "name": "Arne Blankerts",
                    "email": "arne@blankerts.de",
                    "role": "Developer"
                }
            ],
            "description": "A small library for converting tokenized PHP source code into XML and potentially other formats",
            "support": {
                "issues": "https://github.com/theseer/tokenizer/issues",
                "source": "https://github.com/theseer/tokenizer/tree/1.2.1"
            },
            "funding": [
                {
                    "url": "https://github.com/theseer",
                    "type": "github"
                }
            ],
            "time": "2021-07-28T10:34:58+00:00"
        },
        {
            "name": "vaimo/composer-patches",
            "version": "4.22.4",
            "source": {
                "type": "git",
                "url": "https://github.com/vaimo/composer-patches.git",
                "reference": "3da4cdf03fb4dc8d92b3d435de183f6044d679d6"
            },
            "dist": {
                "type": "zip",
                "url": "https://api.github.com/repos/vaimo/composer-patches/zipball/3da4cdf03fb4dc8d92b3d435de183f6044d679d6",
                "reference": "3da4cdf03fb4dc8d92b3d435de183f6044d679d6",
                "shasum": ""
            },
            "require": {
                "composer-plugin-api": "^1.0 || ^2.0",
                "drupol/phposinfo": "^1.6",
                "ext-json": "*",
                "php": ">=5.3.0",
                "seld/jsonlint": "^1.7.1",
                "vaimo/topological-sort": "^1.0"
            },
            "require-dev": {
                "composer/composer": "^1.0 || ^2.0",
                "phpcompatibility/php-compatibility": ">=9.1.1",
                "phpmd/phpmd": ">=2.6.0",
                "sebastian/phpcpd": ">=1.4.3",
                "squizlabs/php_codesniffer": ">=2.9.2",
                "vaimo/composer-changelogs": "^0.17.0",
                "vaimo/composer-patches-proxy": "1.0.0"
            },
            "type": "composer-plugin",
            "extra": {
                "class": "Vaimo\\ComposerPatches\\Plugin",
                "changelog": {
                    "source": "changelog.json",
                    "output": {
                        "md": "CHANGELOG.md"
                    }
                }
            },
            "autoload": {
                "psr-4": {
                    "Vaimo\\ComposerPatches\\": "src"
                }
            },
            "notification-url": "https://packagist.org/downloads/",
            "license": [
                "MIT"
            ],
            "authors": [
                {
                    "name": "Allan Paiste",
                    "email": "allan.paiste@vaimo.com"
                }
            ],
            "description": "Applies a patch from a local or remote file to any package that is part of a given composer project. Patches can be defined both on project and on package level. Optional support for patch versioning, sequencing, custom patch applier configuration and patch command for testing/troubleshooting added patches.",
            "keywords": [
                "Fixes",
                "back-ports",
                "backports",
                "bulk patches",
                "bundled patches",
                "composer command",
                "composer plugin",
                "configurable patch applier",
                "development patches",
                "downloaded patches",
                "environment flags",
                "hot-fixes",
                "hotfixes",
                "indirect restrictions",
                "maintenance",
                "maintenance tools",
                "multi-version patches",
                "multiple formats",
                "os-specific config",
                "package bug-fix",
                "package patches",
                "patch branching",
                "patch command",
                "patch description",
                "patch exclusion",
                "patch header",
                "patch meta-data",
                "patch resolve",
                "patch search",
                "patch skipping",
                "patcher",
                "patching",
                "plugin",
                "remote patch files",
                "resolve patches",
                "skipped packages",
                "tools",
                "utilities",
                "utility",
                "utils",
                "version restriction"
            ],
            "support": {
                "docs": "https://github.com/vaimo/composer-patches",
                "issues": "https://github.com/vaimo/composer-patches/issues",
                "source": "https://github.com/vaimo/composer-patches"
            },
            "time": "2021-02-25T11:24:50+00:00"
        },
        {
            "name": "vaimo/topological-sort",
            "version": "1.0.0",
            "source": {
                "type": "git",
                "url": "https://github.com/vaimo/topological-sort.git",
                "reference": "e19b93df2bac0e995ecd4b982ec4ea2fb1131e64"
            },
            "dist": {
                "type": "zip",
                "url": "https://api.github.com/repos/vaimo/topological-sort/zipball/e19b93df2bac0e995ecd4b982ec4ea2fb1131e64",
                "reference": "e19b93df2bac0e995ecd4b982ec4ea2fb1131e64",
                "shasum": ""
            },
            "require": {
                "php": ">=5.3"
            },
            "require-dev": {
                "codeclimate/php-test-reporter": "dev-master",
                "phpcompatibility/php-compatibility": "^9.1.1",
                "phpmd/phpmd": "^2.6.0",
                "phpunit/phpunit": "~4.0",
                "squizlabs/php_codesniffer": "^2.9.2",
                "symfony/console": "~2.5 || ~3.0 || ~4.0"
            },
            "type": "library",
            "autoload": {
                "psr-4": {
                    "Vaimo\\TopSort\\": "src/",
                    "Vaimo\\TopSort\\Tests\\": "tests/Tests/"
                }
            },
            "notification-url": "https://packagist.org/downloads/",
            "license": [
                "MIT"
            ],
            "authors": [
                {
                    "name": "Marc J. Schmidt",
                    "email": "marc@marcjschmidt.de"
                }
            ],
            "description": "High-Performance TopSort/Dependency resolving algorithm (compatibility version to work with 5.3)",
            "keywords": [
                "dependency resolving",
                "topological sort",
                "topsort"
            ],
            "support": {
                "source": "https://github.com/vaimo/topological-sort/tree/1.0.0"
            },
            "time": "2019-04-13T14:15:06+00:00"
        }
    ],
    "aliases": [],
    "minimum-stability": "dev",
    "stability-flags": {
        "jetbrains/phpstorm-stubs": 20
    },
    "prefer-stable": true,
    "prefer-lowest": false,
    "platform": {
        "php": "^8.1",
        "composer-runtime-api": "^2.0"
    },
    "platform-dev": [],
    "platform-overrides": {
        "php": "8.1.99"
    },
    "plugin-api-version": "2.3.0"
}<|MERGE_RESOLUTION|>--- conflicted
+++ resolved
@@ -4,11 +4,7 @@
         "Read more about it at https://getcomposer.org/doc/01-basic-usage.md#installing-dependencies",
         "This file is @generated automatically"
     ],
-<<<<<<< HEAD
-    "content-hash": "6e5911033beccd77817cf08b648cf500",
-=======
-    "content-hash": "fcf3018b3e76fb35963b46a692559789",
->>>>>>> 77c9b58c
+    "content-hash": "b1b7b14a94d9b0296aa1c1a66fd852c0",
     "packages": [
         {
             "name": "clue/ndjson-react",
