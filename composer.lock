--- conflicted
+++ resolved
@@ -4,11 +4,7 @@
         "Read more about it at https://getcomposer.org/doc/01-basic-usage.md#installing-dependencies",
         "This file is @generated automatically"
     ],
-<<<<<<< HEAD
-    "content-hash": "a68928e0d42f35320342039448734f6d",
-=======
-    "content-hash": "bd93faf2a75150f9ba8e41fb86b8c632",
->>>>>>> e94a9fc0
+    "content-hash": "bbbab9e0a52c14c10e3d3b40105fdebc",
     "packages": [
         {
             "name": "clue/ndjson-react",
@@ -1397,11 +1393,7 @@
             "support": {
                 "source": "https://github.com/JetBrains/phpstorm-stubs/tree/master"
             },
-<<<<<<< HEAD
-            "time": "2024-02-13T22:57:25+00:00"
-=======
             "time": "2024-02-16T14:25:59+00:00"
->>>>>>> e94a9fc0
         },
         {
             "name": "nette/bootstrap",
