--- conflicted
+++ resolved
@@ -4,11 +4,7 @@
         "Read more about it at https://getcomposer.org/doc/01-basic-usage.md#installing-dependencies",
         "This file is @generated automatically"
     ],
-<<<<<<< HEAD
-    "content-hash": "55893e4fc16e1d3203efb6293e1296f2",
-=======
-    "content-hash": "c5763f95f6bf96a666d820e5e34d8e56",
->>>>>>> 975486ec
+    "content-hash": "da02de0a14520537663f2fde44d8e131",
     "packages": [
         {
             "name": "clue/ndjson-react",
