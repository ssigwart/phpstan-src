--- conflicted
+++ resolved
@@ -4,11 +4,7 @@
         "Read more about it at https://getcomposer.org/doc/01-basic-usage.md#installing-dependencies",
         "This file is @generated automatically"
     ],
-<<<<<<< HEAD
-    "content-hash": "94ece68ab223550512f9b5accfafa56e",
-=======
-    "content-hash": "73a1542d12c830ba7c5850e9cef8f6bf",
->>>>>>> bdde2edf
+    "content-hash": "756c72071928575413f214d7bf0a0a58",
     "packages": [
         {
             "name": "clue/ndjson-react",
