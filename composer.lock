--- conflicted
+++ resolved
@@ -4,11 +4,7 @@
         "Read more about it at https://getcomposer.org/doc/01-basic-usage.md#installing-dependencies",
         "This file is @generated automatically"
     ],
-<<<<<<< HEAD
-    "content-hash": "1280a9a8658a7129ff457c19876fe09f",
-=======
-    "content-hash": "2ea4d87ff0276e5d8b534171d629e964",
->>>>>>> 6c941aec
+    "content-hash": "e33ce5bcf495cdf4dc29b25555ed2204",
     "packages": [
         {
             "name": "clue/ndjson-react",
