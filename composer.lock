{
    "_readme": [
        "This file locks the dependencies of your project to a known state",
        "Read more about it at https://getcomposer.org/doc/01-basic-usage.md#installing-dependencies",
        "This file is @generated automatically"
    ],
<<<<<<< HEAD
    "content-hash": "c405a4d398bffd965a19293e9f4049cc",
=======
    "content-hash": "43b41c91bfb5d89f9d258d2fb3acce77",
>>>>>>> 993413fb
    "packages": [
        {
            "name": "clue/ndjson-react",
            "version": "v1.3.0",
            "source": {
                "type": "git",
                "url": "https://github.com/clue/reactphp-ndjson.git",
                "reference": "392dc165fce93b5bb5c637b67e59619223c931b0"
            },
            "dist": {
                "type": "zip",
                "url": "https://api.github.com/repos/clue/reactphp-ndjson/zipball/392dc165fce93b5bb5c637b67e59619223c931b0",
                "reference": "392dc165fce93b5bb5c637b67e59619223c931b0",
                "shasum": ""
            },
            "require": {
                "php": ">=5.3",
                "react/stream": "^1.2"
            },
            "require-dev": {
                "phpunit/phpunit": "^9.5 || ^5.7 || ^4.8.35",
                "react/event-loop": "^1.2"
            },
            "type": "library",
            "autoload": {
                "psr-4": {
                    "Clue\\React\\NDJson\\": "src/"
                }
            },
            "notification-url": "https://packagist.org/downloads/",
            "license": [
                "MIT"
            ],
            "authors": [
                {
                    "name": "Christian Lück",
                    "email": "christian@clue.engineering"
                }
            ],
            "description": "Streaming newline-delimited JSON (NDJSON) parser and encoder for ReactPHP.",
            "homepage": "https://github.com/clue/reactphp-ndjson",
            "keywords": [
                "NDJSON",
                "json",
                "jsonlines",
                "newline",
                "reactphp",
                "streaming"
            ],
            "support": {
                "issues": "https://github.com/clue/reactphp-ndjson/issues",
                "source": "https://github.com/clue/reactphp-ndjson/tree/v1.3.0"
            },
            "funding": [
                {
                    "url": "https://clue.engineering/support",
                    "type": "custom"
                },
                {
                    "url": "https://github.com/clue",
                    "type": "github"
                }
            ],
            "time": "2022-12-23T10:58:28+00:00"
        },
        {
            "name": "composer/ca-bundle",
            "version": "1.3.7",
            "source": {
                "type": "git",
                "url": "https://github.com/composer/ca-bundle.git",
                "reference": "76e46335014860eec1aa5a724799a00a2e47cc85"
            },
            "dist": {
                "type": "zip",
                "url": "https://api.github.com/repos/composer/ca-bundle/zipball/76e46335014860eec1aa5a724799a00a2e47cc85",
                "reference": "76e46335014860eec1aa5a724799a00a2e47cc85",
                "shasum": ""
            },
            "require": {
                "ext-openssl": "*",
                "ext-pcre": "*",
                "php": "^5.3.2 || ^7.0 || ^8.0"
            },
            "require-dev": {
                "phpstan/phpstan": "^0.12.55",
                "psr/log": "^1.0",
                "symfony/phpunit-bridge": "^4.2 || ^5",
                "symfony/process": "^2.5 || ^3.0 || ^4.0 || ^5.0 || ^6.0"
            },
            "type": "library",
            "extra": {
                "branch-alias": {
                    "dev-main": "1.x-dev"
                }
            },
            "autoload": {
                "psr-4": {
                    "Composer\\CaBundle\\": "src"
                }
            },
            "notification-url": "https://packagist.org/downloads/",
            "license": [
                "MIT"
            ],
            "authors": [
                {
                    "name": "Jordi Boggiano",
                    "email": "j.boggiano@seld.be",
                    "homepage": "http://seld.be"
                }
            ],
            "description": "Lets you find a path to the system CA bundle, and includes a fallback to the Mozilla CA bundle.",
            "keywords": [
                "cabundle",
                "cacert",
                "certificate",
                "ssl",
                "tls"
            ],
            "support": {
                "irc": "irc://irc.freenode.org/composer",
                "issues": "https://github.com/composer/ca-bundle/issues",
                "source": "https://github.com/composer/ca-bundle/tree/1.3.7"
            },
            "funding": [
                {
                    "url": "https://packagist.com",
                    "type": "custom"
                },
                {
                    "url": "https://github.com/composer",
                    "type": "github"
                },
                {
                    "url": "https://tidelift.com/funding/github/packagist/composer/composer",
                    "type": "tidelift"
                }
            ],
            "time": "2023-08-30T09:31:38+00:00"
        },
        {
            "name": "composer/pcre",
            "version": "3.1.0",
            "source": {
                "type": "git",
                "url": "https://github.com/composer/pcre.git",
                "reference": "4bff79ddd77851fe3cdd11616ed3f92841ba5bd2"
            },
            "dist": {
                "type": "zip",
                "url": "https://api.github.com/repos/composer/pcre/zipball/4bff79ddd77851fe3cdd11616ed3f92841ba5bd2",
                "reference": "4bff79ddd77851fe3cdd11616ed3f92841ba5bd2",
                "shasum": ""
            },
            "require": {
                "php": "^7.4 || ^8.0"
            },
            "require-dev": {
                "phpstan/phpstan": "^1.3",
                "phpstan/phpstan-strict-rules": "^1.1",
                "symfony/phpunit-bridge": "^5"
            },
            "type": "library",
            "extra": {
                "branch-alias": {
                    "dev-main": "3.x-dev"
                }
            },
            "autoload": {
                "psr-4": {
                    "Composer\\Pcre\\": "src"
                }
            },
            "notification-url": "https://packagist.org/downloads/",
            "license": [
                "MIT"
            ],
            "authors": [
                {
                    "name": "Jordi Boggiano",
                    "email": "j.boggiano@seld.be",
                    "homepage": "http://seld.be"
                }
            ],
            "description": "PCRE wrapping library that offers type-safe preg_* replacements.",
            "keywords": [
                "PCRE",
                "preg",
                "regex",
                "regular expression"
            ],
            "support": {
                "issues": "https://github.com/composer/pcre/issues",
                "source": "https://github.com/composer/pcre/tree/3.1.0"
            },
            "funding": [
                {
                    "url": "https://packagist.com",
                    "type": "custom"
                },
                {
                    "url": "https://github.com/composer",
                    "type": "github"
                },
                {
                    "url": "https://tidelift.com/funding/github/packagist/composer/composer",
                    "type": "tidelift"
                }
            ],
            "time": "2022-11-17T09:50:14+00:00"
        },
        {
            "name": "composer/xdebug-handler",
            "version": "3.0.3",
            "source": {
                "type": "git",
                "url": "https://github.com/composer/xdebug-handler.git",
                "reference": "ced299686f41dce890debac69273b47ffe98a40c"
            },
            "dist": {
                "type": "zip",
                "url": "https://api.github.com/repos/composer/xdebug-handler/zipball/ced299686f41dce890debac69273b47ffe98a40c",
                "reference": "ced299686f41dce890debac69273b47ffe98a40c",
                "shasum": ""
            },
            "require": {
                "composer/pcre": "^1 || ^2 || ^3",
                "php": "^7.2.5 || ^8.0",
                "psr/log": "^1 || ^2 || ^3"
            },
            "require-dev": {
                "phpstan/phpstan": "^1.0",
                "phpstan/phpstan-strict-rules": "^1.1",
                "symfony/phpunit-bridge": "^6.0"
            },
            "type": "library",
            "autoload": {
                "psr-4": {
                    "Composer\\XdebugHandler\\": "src"
                }
            },
            "notification-url": "https://packagist.org/downloads/",
            "license": [
                "MIT"
            ],
            "authors": [
                {
                    "name": "John Stevenson",
                    "email": "john-stevenson@blueyonder.co.uk"
                }
            ],
            "description": "Restarts a process without Xdebug.",
            "keywords": [
                "Xdebug",
                "performance"
            ],
            "support": {
                "irc": "irc://irc.freenode.org/composer",
                "issues": "https://github.com/composer/xdebug-handler/issues",
                "source": "https://github.com/composer/xdebug-handler/tree/3.0.3"
            },
            "funding": [
                {
                    "url": "https://packagist.com",
                    "type": "custom"
                },
                {
                    "url": "https://github.com/composer",
                    "type": "github"
                },
                {
                    "url": "https://tidelift.com/funding/github/packagist/composer/composer",
                    "type": "tidelift"
                }
            ],
            "time": "2022-02-25T21:32:43+00:00"
        },
        {
            "name": "evenement/evenement",
            "version": "v3.0.1",
            "source": {
                "type": "git",
                "url": "https://github.com/igorw/evenement.git",
                "reference": "531bfb9d15f8aa57454f5f0285b18bec903b8fb7"
            },
            "dist": {
                "type": "zip",
                "url": "https://api.github.com/repos/igorw/evenement/zipball/531bfb9d15f8aa57454f5f0285b18bec903b8fb7",
                "reference": "531bfb9d15f8aa57454f5f0285b18bec903b8fb7",
                "shasum": ""
            },
            "require": {
                "php": ">=7.0"
            },
            "require-dev": {
                "phpunit/phpunit": "^6.0"
            },
            "type": "library",
            "autoload": {
                "psr-0": {
                    "Evenement": "src"
                }
            },
            "notification-url": "https://packagist.org/downloads/",
            "license": [
                "MIT"
            ],
            "authors": [
                {
                    "name": "Igor Wiedler",
                    "email": "igor@wiedler.ch"
                }
            ],
            "description": "Événement is a very simple event dispatching library for PHP",
            "keywords": [
                "event-dispatcher",
                "event-emitter"
            ],
            "support": {
                "issues": "https://github.com/igorw/evenement/issues",
                "source": "https://github.com/igorw/evenement/tree/master"
            },
            "time": "2017-07-23T21:35:13+00:00"
        },
        {
            "name": "fidry/cpu-core-counter",
            "version": "0.5.1",
            "source": {
                "type": "git",
                "url": "https://github.com/theofidry/cpu-core-counter.git",
                "reference": "b58e5a3933e541dc286cc91fc4f3898bbc6f1623"
            },
            "dist": {
                "type": "zip",
                "url": "https://api.github.com/repos/theofidry/cpu-core-counter/zipball/b58e5a3933e541dc286cc91fc4f3898bbc6f1623",
                "reference": "b58e5a3933e541dc286cc91fc4f3898bbc6f1623",
                "shasum": ""
            },
            "require": {
                "php": "^7.2 || ^8.0"
            },
            "require-dev": {
                "fidry/makefile": "^0.2.0",
                "phpstan/extension-installer": "^1.2.0",
                "phpstan/phpstan": "^1.9.2",
                "phpstan/phpstan-deprecation-rules": "^1.0.0",
                "phpstan/phpstan-phpunit": "^1.2.2",
                "phpstan/phpstan-strict-rules": "^1.4.4",
                "phpunit/phpunit": "^9.5.26 || ^8.5.31",
                "theofidry/php-cs-fixer-config": "^1.0",
                "webmozarts/strict-phpunit": "^7.5"
            },
            "type": "library",
            "autoload": {
                "psr-4": {
                    "Fidry\\CpuCoreCounter\\": "src/"
                }
            },
            "notification-url": "https://packagist.org/downloads/",
            "license": [
                "MIT"
            ],
            "authors": [
                {
                    "name": "Théo FIDRY",
                    "email": "theo.fidry@gmail.com"
                }
            ],
            "description": "Tiny utility to get the number of CPU cores.",
            "keywords": [
                "CPU",
                "core"
            ],
            "support": {
                "issues": "https://github.com/theofidry/cpu-core-counter/issues",
                "source": "https://github.com/theofidry/cpu-core-counter/tree/0.5.1"
            },
            "funding": [
                {
                    "url": "https://github.com/theofidry",
                    "type": "github"
                }
            ],
            "time": "2022-12-24T12:35:10+00:00"
        },
        {
            "name": "fig/http-message-util",
            "version": "1.1.5",
            "source": {
                "type": "git",
                "url": "https://github.com/php-fig/http-message-util.git",
                "reference": "9d94dc0154230ac39e5bf89398b324a86f63f765"
            },
            "dist": {
                "type": "zip",
                "url": "https://api.github.com/repos/php-fig/http-message-util/zipball/9d94dc0154230ac39e5bf89398b324a86f63f765",
                "reference": "9d94dc0154230ac39e5bf89398b324a86f63f765",
                "shasum": ""
            },
            "require": {
                "php": "^5.3 || ^7.0 || ^8.0"
            },
            "suggest": {
                "psr/http-message": "The package containing the PSR-7 interfaces"
            },
            "type": "library",
            "extra": {
                "branch-alias": {
                    "dev-master": "1.1.x-dev"
                }
            },
            "autoload": {
                "psr-4": {
                    "Fig\\Http\\Message\\": "src/"
                }
            },
            "notification-url": "https://packagist.org/downloads/",
            "license": [
                "MIT"
            ],
            "authors": [
                {
                    "name": "PHP-FIG",
                    "homepage": "https://www.php-fig.org/"
                }
            ],
            "description": "Utility classes and constants for use with PSR-7 (psr/http-message)",
            "keywords": [
                "http",
                "http-message",
                "psr",
                "psr-7",
                "request",
                "response"
            ],
            "support": {
                "issues": "https://github.com/php-fig/http-message-util/issues",
                "source": "https://github.com/php-fig/http-message-util/tree/1.1.5"
            },
            "time": "2020-11-24T22:02:12+00:00"
        },
        {
            "name": "hoa/compiler",
            "version": "3.17.08.08",
            "source": {
                "type": "git",
                "url": "https://github.com/hoaproject/Compiler.git",
                "reference": "aa09caf0bf28adae6654ca6ee415ee2f522672de"
            },
            "dist": {
                "type": "zip",
                "url": "https://api.github.com/repos/hoaproject/Compiler/zipball/aa09caf0bf28adae6654ca6ee415ee2f522672de",
                "reference": "aa09caf0bf28adae6654ca6ee415ee2f522672de",
                "shasum": ""
            },
            "require": {
                "hoa/consistency": "~1.0",
                "hoa/exception": "~1.0",
                "hoa/file": "~1.0",
                "hoa/iterator": "~2.0",
                "hoa/math": "~1.0",
                "hoa/protocol": "~1.0",
                "hoa/regex": "~1.0",
                "hoa/visitor": "~2.0"
            },
            "require-dev": {
                "hoa/json": "~2.0",
                "hoa/test": "~2.0"
            },
            "type": "library",
            "extra": {
                "branch-alias": {
                    "dev-master": "3.x-dev"
                }
            },
            "autoload": {
                "psr-4": {
                    "Hoa\\Compiler\\": "."
                }
            },
            "notification-url": "https://packagist.org/downloads/",
            "license": [
                "BSD-3-Clause"
            ],
            "authors": [
                {
                    "name": "Ivan Enderlin",
                    "email": "ivan.enderlin@hoa-project.net"
                },
                {
                    "name": "Hoa community",
                    "homepage": "https://hoa-project.net/"
                }
            ],
            "description": "The Hoa\\Compiler library.",
            "homepage": "https://hoa-project.net/",
            "keywords": [
                "algebraic",
                "ast",
                "compiler",
                "context-free",
                "coverage",
                "exhaustive",
                "grammar",
                "isotropic",
                "language",
                "lexer",
                "library",
                "ll1",
                "llk",
                "parser",
                "pp",
                "random",
                "regular",
                "rule",
                "sampler",
                "syntax",
                "token",
                "trace",
                "uniform"
            ],
            "support": {
                "docs": "https://central.hoa-project.net/Documentation/Library/Compiler",
                "email": "support@hoa-project.net",
                "forum": "https://users.hoa-project.net/",
                "irc": "irc://chat.freenode.net/hoaproject",
                "issues": "https://github.com/hoaproject/Compiler/issues",
                "source": "https://central.hoa-project.net/Resource/Library/Compiler"
            },
            "abandoned": true,
            "time": "2017-08-08T07:44:07+00:00"
        },
        {
            "name": "hoa/consistency",
            "version": "1.17.05.02",
            "source": {
                "type": "git",
                "url": "https://github.com/hoaproject/Consistency.git",
                "reference": "fd7d0adc82410507f332516faf655b6ed22e4c2f"
            },
            "dist": {
                "type": "zip",
                "url": "https://api.github.com/repos/hoaproject/Consistency/zipball/fd7d0adc82410507f332516faf655b6ed22e4c2f",
                "reference": "fd7d0adc82410507f332516faf655b6ed22e4c2f",
                "shasum": ""
            },
            "require": {
                "hoa/exception": "~1.0",
                "php": ">=5.5.0"
            },
            "require-dev": {
                "hoa/stream": "~1.0",
                "hoa/test": "~2.0"
            },
            "type": "library",
            "extra": {
                "branch-alias": {
                    "dev-master": "1.x-dev"
                }
            },
            "autoload": {
                "psr-4": {
                    "Hoa\\Consistency\\": "."
                },
                "files": [
                    "Prelude.php"
                ]
            },
            "notification-url": "https://packagist.org/downloads/",
            "license": [
                "BSD-3-Clause"
            ],
            "authors": [
                {
                    "name": "Ivan Enderlin",
                    "email": "ivan.enderlin@hoa-project.net"
                },
                {
                    "name": "Hoa community",
                    "homepage": "https://hoa-project.net/"
                }
            ],
            "description": "The Hoa\\Consistency library.",
            "homepage": "https://hoa-project.net/",
            "keywords": [
                "autoloader",
                "callable",
                "consistency",
                "entity",
                "flex",
                "keyword",
                "library"
            ],
            "support": {
                "docs": "https://central.hoa-project.net/Documentation/Library/Consistency",
                "email": "support@hoa-project.net",
                "forum": "https://users.hoa-project.net/",
                "irc": "irc://chat.freenode.net/hoaproject",
                "issues": "https://github.com/hoaproject/Consistency/issues",
                "source": "https://central.hoa-project.net/Resource/Library/Consistency"
            },
            "abandoned": true,
            "time": "2017-05-02T12:18:12+00:00"
        },
        {
            "name": "hoa/event",
            "version": "1.17.01.13",
            "source": {
                "type": "git",
                "url": "https://github.com/hoaproject/Event.git",
                "reference": "6c0060dced212ffa3af0e34bb46624f990b29c54"
            },
            "dist": {
                "type": "zip",
                "url": "https://api.github.com/repos/hoaproject/Event/zipball/6c0060dced212ffa3af0e34bb46624f990b29c54",
                "reference": "6c0060dced212ffa3af0e34bb46624f990b29c54",
                "shasum": ""
            },
            "require": {
                "hoa/consistency": "~1.0",
                "hoa/exception": "~1.0"
            },
            "require-dev": {
                "hoa/test": "~2.0"
            },
            "type": "library",
            "extra": {
                "branch-alias": {
                    "dev-master": "1.x-dev"
                }
            },
            "autoload": {
                "psr-4": {
                    "Hoa\\Event\\": "."
                }
            },
            "notification-url": "https://packagist.org/downloads/",
            "license": [
                "BSD-3-Clause"
            ],
            "authors": [
                {
                    "name": "Ivan Enderlin",
                    "email": "ivan.enderlin@hoa-project.net"
                },
                {
                    "name": "Hoa community",
                    "homepage": "https://hoa-project.net/"
                }
            ],
            "description": "The Hoa\\Event library.",
            "homepage": "https://hoa-project.net/",
            "keywords": [
                "event",
                "library",
                "listener",
                "observer"
            ],
            "support": {
                "docs": "https://central.hoa-project.net/Documentation/Library/Event",
                "email": "support@hoa-project.net",
                "forum": "https://users.hoa-project.net/",
                "irc": "irc://chat.freenode.net/hoaproject",
                "issues": "https://github.com/hoaproject/Event/issues",
                "source": "https://central.hoa-project.net/Resource/Library/Event"
            },
            "abandoned": true,
            "time": "2017-01-13T15:30:50+00:00"
        },
        {
            "name": "hoa/exception",
            "version": "1.17.01.16",
            "source": {
                "type": "git",
                "url": "https://github.com/hoaproject/Exception.git",
                "reference": "091727d46420a3d7468ef0595651488bfc3a458f"
            },
            "dist": {
                "type": "zip",
                "url": "https://api.github.com/repos/hoaproject/Exception/zipball/091727d46420a3d7468ef0595651488bfc3a458f",
                "reference": "091727d46420a3d7468ef0595651488bfc3a458f",
                "shasum": ""
            },
            "require": {
                "hoa/consistency": "~1.0",
                "hoa/event": "~1.0"
            },
            "require-dev": {
                "hoa/test": "~2.0"
            },
            "type": "library",
            "extra": {
                "branch-alias": {
                    "dev-master": "1.x-dev"
                }
            },
            "autoload": {
                "psr-4": {
                    "Hoa\\Exception\\": "."
                }
            },
            "notification-url": "https://packagist.org/downloads/",
            "license": [
                "BSD-3-Clause"
            ],
            "authors": [
                {
                    "name": "Ivan Enderlin",
                    "email": "ivan.enderlin@hoa-project.net"
                },
                {
                    "name": "Hoa community",
                    "homepage": "https://hoa-project.net/"
                }
            ],
            "description": "The Hoa\\Exception library.",
            "homepage": "https://hoa-project.net/",
            "keywords": [
                "exception",
                "library"
            ],
            "support": {
                "docs": "https://central.hoa-project.net/Documentation/Library/Exception",
                "email": "support@hoa-project.net",
                "forum": "https://users.hoa-project.net/",
                "irc": "irc://chat.freenode.net/hoaproject",
                "issues": "https://github.com/hoaproject/Exception/issues",
                "source": "https://central.hoa-project.net/Resource/Library/Exception"
            },
            "abandoned": true,
            "time": "2017-01-16T07:53:27+00:00"
        },
        {
            "name": "hoa/file",
            "version": "1.17.07.11",
            "source": {
                "type": "git",
                "url": "https://github.com/hoaproject/File.git",
                "reference": "35cb979b779bc54918d2f9a4e02ed6c7a1fa67ca"
            },
            "dist": {
                "type": "zip",
                "url": "https://api.github.com/repos/hoaproject/File/zipball/35cb979b779bc54918d2f9a4e02ed6c7a1fa67ca",
                "reference": "35cb979b779bc54918d2f9a4e02ed6c7a1fa67ca",
                "shasum": ""
            },
            "require": {
                "hoa/consistency": "~1.0",
                "hoa/event": "~1.0",
                "hoa/exception": "~1.0",
                "hoa/iterator": "~2.0",
                "hoa/stream": "~1.0"
            },
            "require-dev": {
                "hoa/test": "~2.0"
            },
            "type": "library",
            "extra": {
                "branch-alias": {
                    "dev-master": "1.x-dev"
                }
            },
            "autoload": {
                "psr-4": {
                    "Hoa\\File\\": "."
                }
            },
            "notification-url": "https://packagist.org/downloads/",
            "license": [
                "BSD-3-Clause"
            ],
            "authors": [
                {
                    "name": "Ivan Enderlin",
                    "email": "ivan.enderlin@hoa-project.net"
                },
                {
                    "name": "Hoa community",
                    "homepage": "https://hoa-project.net/"
                }
            ],
            "description": "The Hoa\\File library.",
            "homepage": "https://hoa-project.net/",
            "keywords": [
                "Socket",
                "directory",
                "file",
                "finder",
                "library",
                "link",
                "temporary"
            ],
            "support": {
                "docs": "https://central.hoa-project.net/Documentation/Library/File",
                "email": "support@hoa-project.net",
                "forum": "https://users.hoa-project.net/",
                "irc": "irc://chat.freenode.net/hoaproject",
                "issues": "https://github.com/hoaproject/File/issues",
                "source": "https://central.hoa-project.net/Resource/Library/File"
            },
            "abandoned": true,
            "time": "2017-07-11T07:42:15+00:00"
        },
        {
            "name": "hoa/iterator",
            "version": "2.17.01.10",
            "source": {
                "type": "git",
                "url": "https://github.com/hoaproject/Iterator.git",
                "reference": "d1120ba09cb4ccd049c86d10058ab94af245f0cc"
            },
            "dist": {
                "type": "zip",
                "url": "https://api.github.com/repos/hoaproject/Iterator/zipball/d1120ba09cb4ccd049c86d10058ab94af245f0cc",
                "reference": "d1120ba09cb4ccd049c86d10058ab94af245f0cc",
                "shasum": ""
            },
            "require": {
                "hoa/consistency": "~1.0",
                "hoa/exception": "~1.0"
            },
            "require-dev": {
                "hoa/test": "~2.0"
            },
            "type": "library",
            "extra": {
                "branch-alias": {
                    "dev-master": "2.x-dev"
                }
            },
            "autoload": {
                "psr-4": {
                    "Hoa\\Iterator\\": "."
                }
            },
            "notification-url": "https://packagist.org/downloads/",
            "license": [
                "BSD-3-Clause"
            ],
            "authors": [
                {
                    "name": "Ivan Enderlin",
                    "email": "ivan.enderlin@hoa-project.net"
                },
                {
                    "name": "Hoa community",
                    "homepage": "https://hoa-project.net/"
                }
            ],
            "description": "The Hoa\\Iterator library.",
            "homepage": "https://hoa-project.net/",
            "keywords": [
                "iterator",
                "library"
            ],
            "support": {
                "docs": "https://central.hoa-project.net/Documentation/Library/Iterator",
                "email": "support@hoa-project.net",
                "forum": "https://users.hoa-project.net/",
                "irc": "irc://chat.freenode.net/hoaproject",
                "issues": "https://github.com/hoaproject/Iterator/issues",
                "source": "https://central.hoa-project.net/Resource/Library/Iterator"
            },
            "abandoned": true,
            "time": "2017-01-10T10:34:47+00:00"
        },
        {
            "name": "hoa/math",
            "version": "1.17.05.16",
            "source": {
                "type": "git",
                "url": "https://github.com/hoaproject/Math.git",
                "reference": "7150785d30f5d565704912116a462e9f5bc83a0c"
            },
            "dist": {
                "type": "zip",
                "url": "https://api.github.com/repos/hoaproject/Math/zipball/7150785d30f5d565704912116a462e9f5bc83a0c",
                "reference": "7150785d30f5d565704912116a462e9f5bc83a0c",
                "shasum": ""
            },
            "require": {
                "hoa/compiler": "~3.0",
                "hoa/consistency": "~1.0",
                "hoa/exception": "~1.0",
                "hoa/iterator": "~2.0",
                "hoa/protocol": "~1.0",
                "hoa/zformat": "~1.0"
            },
            "require-dev": {
                "hoa/test": "~2.0"
            },
            "type": "library",
            "extra": {
                "branch-alias": {
                    "dev-master": "1.x-dev"
                }
            },
            "autoload": {
                "psr-4": {
                    "Hoa\\Math\\": "."
                }
            },
            "notification-url": "https://packagist.org/downloads/",
            "license": [
                "BSD-3-Clause"
            ],
            "authors": [
                {
                    "name": "Ivan Enderlin",
                    "email": "ivan.enderlin@hoa-project.net"
                },
                {
                    "name": "Hoa community",
                    "homepage": "https://hoa-project.net/"
                }
            ],
            "description": "The Hoa\\Math library.",
            "homepage": "https://hoa-project.net/",
            "keywords": [
                "arrangement",
                "combination",
                "combinatorics",
                "counting",
                "library",
                "math",
                "permutation",
                "sampler",
                "set"
            ],
            "support": {
                "docs": "https://central.hoa-project.net/Documentation/Library/Math",
                "email": "support@hoa-project.net",
                "forum": "https://users.hoa-project.net/",
                "irc": "irc://chat.freenode.net/hoaproject",
                "issues": "https://github.com/hoaproject/Math/issues",
                "source": "https://central.hoa-project.net/Resource/Library/Math"
            },
            "abandoned": true,
            "time": "2017-05-16T08:02:17+00:00"
        },
        {
            "name": "hoa/protocol",
            "version": "1.17.01.14",
            "source": {
                "type": "git",
                "url": "https://github.com/hoaproject/Protocol.git",
                "reference": "5c2cf972151c45f373230da170ea015deecf19e2"
            },
            "dist": {
                "type": "zip",
                "url": "https://api.github.com/repos/hoaproject/Protocol/zipball/5c2cf972151c45f373230da170ea015deecf19e2",
                "reference": "5c2cf972151c45f373230da170ea015deecf19e2",
                "shasum": ""
            },
            "require": {
                "hoa/consistency": "~1.0",
                "hoa/exception": "~1.0"
            },
            "require-dev": {
                "hoa/test": "~2.0"
            },
            "type": "library",
            "extra": {
                "branch-alias": {
                    "dev-master": "1.x-dev"
                }
            },
            "autoload": {
                "psr-4": {
                    "Hoa\\Protocol\\": "."
                },
                "files": [
                    "Wrapper.php"
                ]
            },
            "notification-url": "https://packagist.org/downloads/",
            "license": [
                "BSD-3-Clause"
            ],
            "authors": [
                {
                    "name": "Ivan Enderlin",
                    "email": "ivan.enderlin@hoa-project.net"
                },
                {
                    "name": "Hoa community",
                    "homepage": "https://hoa-project.net/"
                }
            ],
            "description": "The Hoa\\Protocol library.",
            "homepage": "https://hoa-project.net/",
            "keywords": [
                "library",
                "protocol",
                "resource",
                "stream",
                "wrapper"
            ],
            "support": {
                "docs": "https://central.hoa-project.net/Documentation/Library/Protocol",
                "email": "support@hoa-project.net",
                "forum": "https://users.hoa-project.net/",
                "irc": "irc://chat.freenode.net/hoaproject",
                "issues": "https://github.com/hoaproject/Protocol/issues",
                "source": "https://central.hoa-project.net/Resource/Library/Protocol"
            },
            "abandoned": true,
            "time": "2017-01-14T12:26:10+00:00"
        },
        {
            "name": "hoa/regex",
            "version": "1.17.01.13",
            "source": {
                "type": "git",
                "url": "https://github.com/hoaproject/Regex.git",
                "reference": "7e263a61b6fb45c1d03d8e5ef77668518abd5bec"
            },
            "dist": {
                "type": "zip",
                "url": "https://api.github.com/repos/hoaproject/Regex/zipball/7e263a61b6fb45c1d03d8e5ef77668518abd5bec",
                "reference": "7e263a61b6fb45c1d03d8e5ef77668518abd5bec",
                "shasum": ""
            },
            "require": {
                "hoa/consistency": "~1.0",
                "hoa/exception": "~1.0",
                "hoa/math": "~1.0",
                "hoa/protocol": "~1.0",
                "hoa/ustring": "~4.0",
                "hoa/visitor": "~2.0"
            },
            "type": "library",
            "extra": {
                "branch-alias": {
                    "dev-master": "1.x-dev"
                }
            },
            "autoload": {
                "psr-4": {
                    "Hoa\\Regex\\": "."
                }
            },
            "notification-url": "https://packagist.org/downloads/",
            "license": [
                "BSD-3-Clause"
            ],
            "authors": [
                {
                    "name": "Ivan Enderlin",
                    "email": "ivan.enderlin@hoa-project.net"
                },
                {
                    "name": "Hoa community",
                    "homepage": "https://hoa-project.net/"
                }
            ],
            "description": "The Hoa\\Regex library.",
            "homepage": "https://hoa-project.net/",
            "keywords": [
                "compiler",
                "library",
                "regex"
            ],
            "support": {
                "docs": "https://central.hoa-project.net/Documentation/Library/Regex",
                "email": "support@hoa-project.net",
                "forum": "https://users.hoa-project.net/",
                "irc": "irc://chat.freenode.net/hoaproject",
                "issues": "https://github.com/hoaproject/Regex/issues",
                "source": "https://central.hoa-project.net/Resource/Library/Regex"
            },
            "abandoned": true,
            "time": "2017-01-13T16:10:24+00:00"
        },
        {
            "name": "hoa/stream",
            "version": "1.17.02.21",
            "source": {
                "type": "git",
                "url": "https://github.com/hoaproject/Stream.git",
                "reference": "3293cfffca2de10525df51436adf88a559151d82"
            },
            "dist": {
                "type": "zip",
                "url": "https://api.github.com/repos/hoaproject/Stream/zipball/3293cfffca2de10525df51436adf88a559151d82",
                "reference": "3293cfffca2de10525df51436adf88a559151d82",
                "shasum": ""
            },
            "require": {
                "hoa/consistency": "~1.0",
                "hoa/event": "~1.0",
                "hoa/exception": "~1.0",
                "hoa/protocol": "~1.0"
            },
            "require-dev": {
                "hoa/test": "~2.0"
            },
            "type": "library",
            "extra": {
                "branch-alias": {
                    "dev-master": "1.x-dev"
                }
            },
            "autoload": {
                "psr-4": {
                    "Hoa\\Stream\\": "."
                }
            },
            "notification-url": "https://packagist.org/downloads/",
            "license": [
                "BSD-3-Clause"
            ],
            "authors": [
                {
                    "name": "Ivan Enderlin",
                    "email": "ivan.enderlin@hoa-project.net"
                },
                {
                    "name": "Hoa community",
                    "homepage": "https://hoa-project.net/"
                }
            ],
            "description": "The Hoa\\Stream library.",
            "homepage": "https://hoa-project.net/",
            "keywords": [
                "Context",
                "bucket",
                "composite",
                "filter",
                "in",
                "library",
                "out",
                "protocol",
                "stream",
                "wrapper"
            ],
            "support": {
                "docs": "https://central.hoa-project.net/Documentation/Library/Stream",
                "email": "support@hoa-project.net",
                "forum": "https://users.hoa-project.net/",
                "irc": "irc://chat.freenode.net/hoaproject",
                "issues": "https://github.com/hoaproject/Stream/issues",
                "source": "https://central.hoa-project.net/Resource/Library/Stream"
            },
            "abandoned": true,
            "time": "2017-02-21T16:01:06+00:00"
        },
        {
            "name": "hoa/ustring",
            "version": "4.17.01.16",
            "source": {
                "type": "git",
                "url": "https://github.com/hoaproject/Ustring.git",
                "reference": "e6326e2739178799b1fe3fdd92029f9517fa17a0"
            },
            "dist": {
                "type": "zip",
                "url": "https://api.github.com/repos/hoaproject/Ustring/zipball/e6326e2739178799b1fe3fdd92029f9517fa17a0",
                "reference": "e6326e2739178799b1fe3fdd92029f9517fa17a0",
                "shasum": ""
            },
            "require": {
                "hoa/consistency": "~1.0",
                "hoa/exception": "~1.0"
            },
            "require-dev": {
                "hoa/test": "~2.0"
            },
            "suggest": {
                "ext-iconv": "ext/iconv must be present (or a third implementation) to use Hoa\\Ustring::transcode().",
                "ext-intl": "To get a better Hoa\\Ustring::toAscii() and Hoa\\Ustring::compareTo()."
            },
            "type": "library",
            "extra": {
                "branch-alias": {
                    "dev-master": "4.x-dev"
                }
            },
            "autoload": {
                "psr-4": {
                    "Hoa\\Ustring\\": "."
                }
            },
            "notification-url": "https://packagist.org/downloads/",
            "license": [
                "BSD-3-Clause"
            ],
            "authors": [
                {
                    "name": "Ivan Enderlin",
                    "email": "ivan.enderlin@hoa-project.net"
                },
                {
                    "name": "Hoa community",
                    "homepage": "https://hoa-project.net/"
                }
            ],
            "description": "The Hoa\\Ustring library.",
            "homepage": "https://hoa-project.net/",
            "keywords": [
                "library",
                "search",
                "string",
                "unicode"
            ],
            "support": {
                "docs": "https://central.hoa-project.net/Documentation/Library/Ustring",
                "email": "support@hoa-project.net",
                "forum": "https://users.hoa-project.net/",
                "irc": "irc://chat.freenode.net/hoaproject",
                "issues": "https://github.com/hoaproject/Ustring/issues",
                "source": "https://central.hoa-project.net/Resource/Library/Ustring"
            },
            "abandoned": true,
            "time": "2017-01-16T07:08:25+00:00"
        },
        {
            "name": "hoa/visitor",
            "version": "2.17.01.16",
            "source": {
                "type": "git",
                "url": "https://github.com/hoaproject/Visitor.git",
                "reference": "c18fe1cbac98ae449e0d56e87469103ba08f224a"
            },
            "dist": {
                "type": "zip",
                "url": "https://api.github.com/repos/hoaproject/Visitor/zipball/c18fe1cbac98ae449e0d56e87469103ba08f224a",
                "reference": "c18fe1cbac98ae449e0d56e87469103ba08f224a",
                "shasum": ""
            },
            "require": {
                "hoa/consistency": "~1.0"
            },
            "require-dev": {
                "hoa/test": "~2.0"
            },
            "type": "library",
            "extra": {
                "branch-alias": {
                    "dev-master": "2.x-dev"
                }
            },
            "autoload": {
                "psr-4": {
                    "Hoa\\Visitor\\": "."
                }
            },
            "notification-url": "https://packagist.org/downloads/",
            "license": [
                "BSD-3-Clause"
            ],
            "authors": [
                {
                    "name": "Ivan Enderlin",
                    "email": "ivan.enderlin@hoa-project.net"
                },
                {
                    "name": "Hoa community",
                    "homepage": "https://hoa-project.net/"
                }
            ],
            "description": "The Hoa\\Visitor library.",
            "homepage": "https://hoa-project.net/",
            "keywords": [
                "library",
                "structure",
                "visit",
                "visitor"
            ],
            "support": {
                "docs": "https://central.hoa-project.net/Documentation/Library/Visitor",
                "email": "support@hoa-project.net",
                "forum": "https://users.hoa-project.net/",
                "irc": "irc://chat.freenode.net/hoaproject",
                "issues": "https://github.com/hoaproject/Visitor/issues",
                "source": "https://central.hoa-project.net/Resource/Library/Visitor"
            },
            "abandoned": true,
            "time": "2017-01-16T07:02:03+00:00"
        },
        {
            "name": "hoa/zformat",
            "version": "1.17.01.10",
            "source": {
                "type": "git",
                "url": "https://github.com/hoaproject/Zformat.git",
                "reference": "522c381a2a075d4b9dbb42eb4592dd09520e4ac2"
            },
            "dist": {
                "type": "zip",
                "url": "https://api.github.com/repos/hoaproject/Zformat/zipball/522c381a2a075d4b9dbb42eb4592dd09520e4ac2",
                "reference": "522c381a2a075d4b9dbb42eb4592dd09520e4ac2",
                "shasum": ""
            },
            "require": {
                "hoa/consistency": "~1.0",
                "hoa/exception": "~1.0"
            },
            "type": "library",
            "extra": {
                "branch-alias": {
                    "dev-master": "1.x-dev"
                }
            },
            "autoload": {
                "psr-4": {
                    "Hoa\\Zformat\\": "."
                }
            },
            "notification-url": "https://packagist.org/downloads/",
            "license": [
                "BSD-3-Clause"
            ],
            "authors": [
                {
                    "name": "Ivan Enderlin",
                    "email": "ivan.enderlin@hoa-project.net"
                },
                {
                    "name": "Hoa community",
                    "homepage": "https://hoa-project.net/"
                }
            ],
            "description": "The Hoa\\Zformat library.",
            "homepage": "https://hoa-project.net/",
            "keywords": [
                "library",
                "parameter",
                "zformat"
            ],
            "support": {
                "docs": "https://central.hoa-project.net/Documentation/Library/Zformat",
                "email": "support@hoa-project.net",
                "forum": "https://users.hoa-project.net/",
                "irc": "irc://chat.freenode.net/hoaproject",
                "issues": "https://github.com/hoaproject/Zformat/issues",
                "source": "https://central.hoa-project.net/Resource/Library/Zformat"
            },
            "abandoned": true,
            "time": "2017-01-10T10:39:54+00:00"
        },
        {
            "name": "jetbrains/phpstorm-stubs",
            "version": "dev-master",
            "source": {
                "type": "git",
                "url": "https://github.com/JetBrains/phpstorm-stubs.git",
                "reference": "b7dbc3c356a259680b08c314a95337e16bdb5d44"
            },
            "dist": {
                "type": "zip",
                "url": "https://api.github.com/repos/JetBrains/phpstorm-stubs/zipball/b7dbc3c356a259680b08c314a95337e16bdb5d44",
                "reference": "b7dbc3c356a259680b08c314a95337e16bdb5d44",
                "shasum": ""
            },
            "require-dev": {
                "friendsofphp/php-cs-fixer": "@stable",
                "nikic/php-parser": "@stable",
                "php": "^8.0",
                "phpdocumentor/reflection-docblock": "@stable",
                "phpunit/phpunit": "^9.6"
            },
            "default-branch": true,
            "type": "library",
            "autoload": {
                "files": [
                    "PhpStormStubsMap.php"
                ]
            },
            "notification-url": "https://packagist.org/downloads/",
            "license": [
                "Apache-2.0"
            ],
            "description": "PHP runtime & extensions header files for PhpStorm",
            "homepage": "https://www.jetbrains.com/phpstorm",
            "keywords": [
                "autocomplete",
                "code",
                "inference",
                "inspection",
                "jetbrains",
                "phpstorm",
                "stubs",
                "type"
            ],
            "support": {
                "source": "https://github.com/JetBrains/phpstorm-stubs/tree/master"
            },
            "time": "2023-11-03T12:38:01+00:00"
        },
        {
            "name": "nette/bootstrap",
            "version": "v3.1.4",
            "source": {
                "type": "git",
                "url": "https://github.com/nette/bootstrap.git",
                "reference": "1a7965b4ee401ad0e3f673b9c016d2481afdc280"
            },
            "dist": {
                "type": "zip",
                "url": "https://api.github.com/repos/nette/bootstrap/zipball/1a7965b4ee401ad0e3f673b9c016d2481afdc280",
                "reference": "1a7965b4ee401ad0e3f673b9c016d2481afdc280",
                "shasum": ""
            },
            "require": {
                "nette/di": "^3.0.5",
                "nette/utils": "^3.2.1 || ^4.0",
                "php": ">=7.2 <8.3"
            },
            "conflict": {
                "tracy/tracy": "<2.6"
            },
            "require-dev": {
                "latte/latte": "^2.8",
                "nette/application": "^3.1",
                "nette/caching": "^3.0",
                "nette/database": "^3.0",
                "nette/forms": "^3.0",
                "nette/http": "^3.0",
                "nette/mail": "^3.0",
                "nette/robot-loader": "^3.0",
                "nette/safe-stream": "^2.2",
                "nette/security": "^3.0",
                "nette/tester": "^2.0",
                "phpstan/phpstan-nette": "^0.12",
                "tracy/tracy": "^2.6"
            },
            "suggest": {
                "nette/robot-loader": "to use Configurator::createRobotLoader()",
                "tracy/tracy": "to use Configurator::enableTracy()"
            },
            "type": "library",
            "extra": {
                "branch-alias": {
                    "dev-master": "3.1-dev"
                }
            },
            "autoload": {
                "classmap": [
                    "src/"
                ]
            },
            "notification-url": "https://packagist.org/downloads/",
            "license": [
                "BSD-3-Clause",
                "GPL-2.0-only",
                "GPL-3.0-only"
            ],
            "authors": [
                {
                    "name": "David Grudl",
                    "homepage": "https://davidgrudl.com"
                },
                {
                    "name": "Nette Community",
                    "homepage": "https://nette.org/contributors"
                }
            ],
            "description": "🅱  Nette Bootstrap: the simple way to configure and bootstrap your Nette application.",
            "homepage": "https://nette.org",
            "keywords": [
                "bootstrapping",
                "configurator",
                "nette"
            ],
            "support": {
                "issues": "https://github.com/nette/bootstrap/issues",
                "source": "https://github.com/nette/bootstrap/tree/v3.1.4"
            },
            "time": "2022-12-14T15:23:02+00:00"
        },
        {
            "name": "nette/di",
            "version": "v3.1.5",
            "source": {
                "type": "git",
                "url": "https://github.com/nette/di.git",
                "reference": "00ea0afa643b3b4383a5cd1a322656c989ade498"
            },
            "dist": {
                "type": "zip",
                "url": "https://api.github.com/repos/nette/di/zipball/00ea0afa643b3b4383a5cd1a322656c989ade498",
                "reference": "00ea0afa643b3b4383a5cd1a322656c989ade498",
                "shasum": ""
            },
            "require": {
                "ext-tokenizer": "*",
                "nette/neon": "^3.3 || ^4.0",
                "nette/php-generator": "^3.5.4 || ^4.0",
                "nette/robot-loader": "^3.2 || ~4.0.0",
                "nette/schema": "^1.2",
                "nette/utils": "^3.2.5 || ~4.0.0",
                "php": "7.2 - 8.3"
            },
            "require-dev": {
                "nette/tester": "^2.4",
                "phpstan/phpstan": "^1.0",
                "tracy/tracy": "^2.9"
            },
            "type": "library",
            "extra": {
                "branch-alias": {
                    "dev-master": "3.1-dev"
                }
            },
            "autoload": {
                "classmap": [
                    "src/"
                ]
            },
            "notification-url": "https://packagist.org/downloads/",
            "license": [
                "BSD-3-Clause",
                "GPL-2.0-only",
                "GPL-3.0-only"
            ],
            "authors": [
                {
                    "name": "David Grudl",
                    "homepage": "https://davidgrudl.com"
                },
                {
                    "name": "Nette Community",
                    "homepage": "https://nette.org/contributors"
                }
            ],
            "description": "💎 Nette Dependency Injection Container: Flexible, compiled and full-featured DIC with perfectly usable autowiring and support for all new PHP features.",
            "homepage": "https://nette.org",
            "keywords": [
                "compiled",
                "di",
                "dic",
                "factory",
                "ioc",
                "nette",
                "static"
            ],
            "support": {
                "issues": "https://github.com/nette/di/issues",
                "source": "https://github.com/nette/di/tree/v3.1.5"
            },
            "time": "2023-10-02T19:58:38+00:00"
        },
        {
            "name": "nette/finder",
            "version": "v2.6.0",
            "source": {
                "type": "git",
                "url": "https://github.com/nette/finder.git",
                "reference": "991aefb42860abeab8e003970c3809a9d83cb932"
            },
            "dist": {
                "type": "zip",
                "url": "https://api.github.com/repos/nette/finder/zipball/991aefb42860abeab8e003970c3809a9d83cb932",
                "reference": "991aefb42860abeab8e003970c3809a9d83cb932",
                "shasum": ""
            },
            "require": {
                "nette/utils": "^2.4 || ^3.0",
                "php": ">=7.1"
            },
            "conflict": {
                "nette/nette": "<2.2"
            },
            "require-dev": {
                "nette/tester": "^2.0",
                "phpstan/phpstan": "^0.12",
                "tracy/tracy": "^2.3"
            },
            "type": "library",
            "extra": {
                "branch-alias": {
                    "dev-master": "2.6-dev"
                }
            },
            "autoload": {
                "classmap": [
                    "src/"
                ]
            },
            "notification-url": "https://packagist.org/downloads/",
            "license": [
                "BSD-3-Clause",
                "GPL-2.0-only",
                "GPL-3.0-only"
            ],
            "authors": [
                {
                    "name": "David Grudl",
                    "homepage": "https://davidgrudl.com"
                },
                {
                    "name": "Nette Community",
                    "homepage": "https://nette.org/contributors"
                }
            ],
            "description": "🔍 Nette Finder: find files and directories with an intuitive API.",
            "homepage": "https://nette.org",
            "keywords": [
                "filesystem",
                "glob",
                "iterator",
                "nette"
            ],
            "support": {
                "issues": "https://github.com/nette/finder/issues",
                "source": "https://github.com/nette/finder/tree/v2.6.0"
            },
            "time": "2022-10-13T01:31:15+00:00"
        },
        {
            "name": "nette/neon",
            "version": "v3.3.2",
            "source": {
                "type": "git",
                "url": "https://github.com/nette/neon.git",
                "reference": "54b287d8c2cdbe577b02e28ca1713e275b05ece2"
            },
            "dist": {
                "type": "zip",
                "url": "https://api.github.com/repos/nette/neon/zipball/54b287d8c2cdbe577b02e28ca1713e275b05ece2",
                "reference": "54b287d8c2cdbe577b02e28ca1713e275b05ece2",
                "shasum": ""
            },
            "require": {
                "ext-json": "*",
                "php": ">=7.1"
            },
            "require-dev": {
                "nette/tester": "^2.0",
                "phpstan/phpstan": "^0.12",
                "tracy/tracy": "^2.7"
            },
            "bin": [
                "bin/neon-lint"
            ],
            "type": "library",
            "extra": {
                "branch-alias": {
                    "dev-master": "3.3-dev"
                }
            },
            "autoload": {
                "classmap": [
                    "src/"
                ]
            },
            "notification-url": "https://packagist.org/downloads/",
            "license": [
                "BSD-3-Clause",
                "GPL-2.0-only",
                "GPL-3.0-only"
            ],
            "authors": [
                {
                    "name": "David Grudl",
                    "homepage": "https://davidgrudl.com"
                },
                {
                    "name": "Nette Community",
                    "homepage": "https://nette.org/contributors"
                }
            ],
            "description": "🍸 Nette NEON: encodes and decodes NEON file format.",
            "homepage": "https://ne-on.org",
            "keywords": [
                "export",
                "import",
                "neon",
                "nette",
                "yaml"
            ],
            "support": {
                "issues": "https://github.com/nette/neon/issues",
                "source": "https://github.com/nette/neon/tree/v3.3.2"
            },
            "time": "2021-11-25T15:57:41+00:00"
        },
        {
            "name": "nette/php-generator",
            "version": "v3.6.5",
            "source": {
                "type": "git",
                "url": "https://github.com/nette/php-generator.git",
                "reference": "9370403f9d9c25b51c4596ded1fbfe70347f7c82"
            },
            "dist": {
                "type": "zip",
                "url": "https://api.github.com/repos/nette/php-generator/zipball/9370403f9d9c25b51c4596ded1fbfe70347f7c82",
                "reference": "9370403f9d9c25b51c4596ded1fbfe70347f7c82",
                "shasum": ""
            },
            "require": {
                "nette/utils": "^3.1.2",
                "php": ">=7.2 <8.2"
            },
            "require-dev": {
                "nette/tester": "^2.4",
                "nikic/php-parser": "^4.13",
                "phpstan/phpstan": "^0.12",
                "tracy/tracy": "^2.8"
            },
            "suggest": {
                "nikic/php-parser": "to use ClassType::withBodiesFrom() & GlobalFunction::withBodyFrom()"
            },
            "type": "library",
            "extra": {
                "branch-alias": {
                    "dev-master": "3.6-dev"
                }
            },
            "autoload": {
                "classmap": [
                    "src/"
                ]
            },
            "notification-url": "https://packagist.org/downloads/",
            "license": [
                "BSD-3-Clause",
                "GPL-2.0-only",
                "GPL-3.0-only"
            ],
            "authors": [
                {
                    "name": "David Grudl",
                    "homepage": "https://davidgrudl.com"
                },
                {
                    "name": "Nette Community",
                    "homepage": "https://nette.org/contributors"
                }
            ],
            "description": "🐘 Nette PHP Generator: generates neat PHP code for you. Supports new PHP 8.1 features.",
            "homepage": "https://nette.org",
            "keywords": [
                "code",
                "nette",
                "php",
                "scaffolding"
            ],
            "support": {
                "issues": "https://github.com/nette/php-generator/issues",
                "source": "https://github.com/nette/php-generator/tree/v3.6.5"
            },
            "time": "2021-11-24T16:23:44+00:00"
        },
        {
            "name": "nette/robot-loader",
            "version": "v3.4.1",
            "source": {
                "type": "git",
                "url": "https://github.com/nette/robot-loader.git",
                "reference": "e2adc334cb958164c050f485d99c44c430f51fe2"
            },
            "dist": {
                "type": "zip",
                "url": "https://api.github.com/repos/nette/robot-loader/zipball/e2adc334cb958164c050f485d99c44c430f51fe2",
                "reference": "e2adc334cb958164c050f485d99c44c430f51fe2",
                "shasum": ""
            },
            "require": {
                "ext-tokenizer": "*",
                "nette/finder": "^2.5 || ^3.0",
                "nette/utils": "^3.0",
                "php": ">=7.1"
            },
            "require-dev": {
                "nette/tester": "^2.0",
                "phpstan/phpstan": "^0.12",
                "tracy/tracy": "^2.3"
            },
            "type": "library",
            "extra": {
                "branch-alias": {
                    "dev-master": "3.4-dev"
                }
            },
            "autoload": {
                "classmap": [
                    "src/"
                ]
            },
            "notification-url": "https://packagist.org/downloads/",
            "license": [
                "BSD-3-Clause",
                "GPL-2.0-only",
                "GPL-3.0-only"
            ],
            "authors": [
                {
                    "name": "David Grudl",
                    "homepage": "https://davidgrudl.com"
                },
                {
                    "name": "Nette Community",
                    "homepage": "https://nette.org/contributors"
                }
            ],
            "description": "🍀 Nette RobotLoader: high performance and comfortable autoloader that will search and autoload classes within your application.",
            "homepage": "https://nette.org",
            "keywords": [
                "autoload",
                "class",
                "interface",
                "nette",
                "trait"
            ],
            "support": {
                "issues": "https://github.com/nette/robot-loader/issues",
                "source": "https://github.com/nette/robot-loader/tree/v3.4.1"
            },
            "time": "2021-08-25T15:53:54+00:00"
        },
        {
            "name": "nette/schema",
            "version": "v1.2.5",
            "source": {
                "type": "git",
                "url": "https://github.com/nette/schema.git",
                "reference": "0462f0166e823aad657c9224d0f849ecac1ba10a"
            },
            "dist": {
                "type": "zip",
                "url": "https://api.github.com/repos/nette/schema/zipball/0462f0166e823aad657c9224d0f849ecac1ba10a",
                "reference": "0462f0166e823aad657c9224d0f849ecac1ba10a",
                "shasum": ""
            },
            "require": {
                "nette/utils": "^2.5.7 || ^3.1.5 ||  ^4.0",
                "php": "7.1 - 8.3"
            },
            "require-dev": {
                "nette/tester": "^2.3 || ^2.4",
                "phpstan/phpstan-nette": "^1.0",
                "tracy/tracy": "^2.7"
            },
            "type": "library",
            "extra": {
                "branch-alias": {
                    "dev-master": "1.2-dev"
                }
            },
            "autoload": {
                "classmap": [
                    "src/"
                ]
            },
            "notification-url": "https://packagist.org/downloads/",
            "license": [
                "BSD-3-Clause",
                "GPL-2.0-only",
                "GPL-3.0-only"
            ],
            "authors": [
                {
                    "name": "David Grudl",
                    "homepage": "https://davidgrudl.com"
                },
                {
                    "name": "Nette Community",
                    "homepage": "https://nette.org/contributors"
                }
            ],
            "description": "📐 Nette Schema: validating data structures against a given Schema.",
            "homepage": "https://nette.org",
            "keywords": [
                "config",
                "nette"
            ],
            "support": {
                "issues": "https://github.com/nette/schema/issues",
                "source": "https://github.com/nette/schema/tree/v1.2.5"
            },
            "time": "2023-10-05T20:37:59+00:00"
        },
        {
            "name": "nette/utils",
            "version": "v3.2.7",
            "source": {
                "type": "git",
                "url": "https://github.com/nette/utils.git",
                "reference": "0af4e3de4df9f1543534beab255ccf459e7a2c99"
            },
            "dist": {
                "type": "zip",
                "url": "https://api.github.com/repos/nette/utils/zipball/0af4e3de4df9f1543534beab255ccf459e7a2c99",
                "reference": "0af4e3de4df9f1543534beab255ccf459e7a2c99",
                "shasum": ""
            },
            "require": {
                "php": ">=7.2 <8.2"
            },
            "conflict": {
                "nette/di": "<3.0.6"
            },
            "require-dev": {
                "nette/tester": "~2.0",
                "phpstan/phpstan": "^1.0",
                "tracy/tracy": "^2.3"
            },
            "suggest": {
                "ext-gd": "to use Image",
                "ext-iconv": "to use Strings::webalize(), toAscii(), chr() and reverse()",
                "ext-intl": "to use Strings::webalize(), toAscii(), normalize() and compare()",
                "ext-json": "to use Nette\\Utils\\Json",
                "ext-mbstring": "to use Strings::lower() etc...",
                "ext-tokenizer": "to use Nette\\Utils\\Reflection::getUseStatements()",
                "ext-xml": "to use Strings::length() etc. when mbstring is not available"
            },
            "type": "library",
            "extra": {
                "branch-alias": {
                    "dev-master": "3.2-dev"
                }
            },
            "autoload": {
                "classmap": [
                    "src/"
                ]
            },
            "notification-url": "https://packagist.org/downloads/",
            "license": [
                "BSD-3-Clause",
                "GPL-2.0-only",
                "GPL-3.0-only"
            ],
            "authors": [
                {
                    "name": "David Grudl",
                    "homepage": "https://davidgrudl.com"
                },
                {
                    "name": "Nette Community",
                    "homepage": "https://nette.org/contributors"
                }
            ],
            "description": "🛠  Nette Utils: lightweight utilities for string & array manipulation, image handling, safe JSON encoding/decoding, validation, slug or strong password generating etc.",
            "homepage": "https://nette.org",
            "keywords": [
                "array",
                "core",
                "datetime",
                "images",
                "json",
                "nette",
                "paginator",
                "password",
                "slugify",
                "string",
                "unicode",
                "utf-8",
                "utility",
                "validation"
            ],
            "support": {
                "issues": "https://github.com/nette/utils/issues",
                "source": "https://github.com/nette/utils/tree/v3.2.7"
            },
            "time": "2022-01-24T11:29:14+00:00"
        },
        {
            "name": "nikic/php-parser",
            "version": "v4.17.1",
            "source": {
                "type": "git",
                "url": "https://github.com/nikic/PHP-Parser.git",
                "reference": "a6303e50c90c355c7eeee2c4a8b27fe8dc8fef1d"
            },
            "dist": {
                "type": "zip",
                "url": "https://api.github.com/repos/nikic/PHP-Parser/zipball/a6303e50c90c355c7eeee2c4a8b27fe8dc8fef1d",
                "reference": "a6303e50c90c355c7eeee2c4a8b27fe8dc8fef1d",
                "shasum": ""
            },
            "require": {
                "ext-tokenizer": "*",
                "php": ">=7.0"
            },
            "require-dev": {
                "ircmaxell/php-yacc": "^0.0.7",
                "phpunit/phpunit": "^6.5 || ^7.0 || ^8.0 || ^9.0"
            },
            "bin": [
                "bin/php-parse"
            ],
            "type": "library",
            "extra": {
                "branch-alias": {
                    "dev-master": "4.9-dev"
                }
            },
            "autoload": {
                "psr-4": {
                    "PhpParser\\": "lib/PhpParser"
                }
            },
            "notification-url": "https://packagist.org/downloads/",
            "license": [
                "BSD-3-Clause"
            ],
            "authors": [
                {
                    "name": "Nikita Popov"
                }
            ],
            "description": "A PHP parser written in PHP",
            "keywords": [
                "parser",
                "php"
            ],
            "support": {
                "issues": "https://github.com/nikic/PHP-Parser/issues",
                "source": "https://github.com/nikic/PHP-Parser/tree/v4.17.1"
            },
            "time": "2023-08-13T19:53:39+00:00"
        },
        {
            "name": "ondram/ci-detector",
            "version": "3.5.1",
            "source": {
                "type": "git",
                "url": "https://github.com/OndraM/ci-detector.git",
                "reference": "594e61252843b68998bddd48078c5058fe9028bd"
            },
            "dist": {
                "type": "zip",
                "url": "https://api.github.com/repos/OndraM/ci-detector/zipball/594e61252843b68998bddd48078c5058fe9028bd",
                "reference": "594e61252843b68998bddd48078c5058fe9028bd",
                "shasum": ""
            },
            "require": {
                "php": "^7.1 || ^8.0"
            },
            "require-dev": {
                "ergebnis/composer-normalize": "^2.2",
                "lmc/coding-standard": "^1.3 || ^2.0",
                "php-parallel-lint/php-parallel-lint": "^1.1",
                "phpstan/extension-installer": "^1.0.3",
                "phpstan/phpstan": "^0.12.0",
                "phpstan/phpstan-phpunit": "^0.12.1",
                "phpunit/phpunit": "^7.1 || ^8.0 || ^9.0"
            },
            "type": "library",
            "autoload": {
                "psr-4": {
                    "OndraM\\CiDetector\\": "src/"
                }
            },
            "notification-url": "https://packagist.org/downloads/",
            "license": [
                "MIT"
            ],
            "authors": [
                {
                    "name": "Ondřej Machulda",
                    "email": "ondrej.machulda@gmail.com"
                }
            ],
            "description": "Detect continuous integration environment and provide unified access to properties of current build",
            "keywords": [
                "CircleCI",
                "Codeship",
                "Wercker",
                "adapter",
                "appveyor",
                "aws",
                "aws codebuild",
                "bamboo",
                "bitbucket",
                "buddy",
                "ci-info",
                "codebuild",
                "continuous integration",
                "continuousphp",
                "drone",
                "github",
                "gitlab",
                "interface",
                "jenkins",
                "teamcity",
                "travis"
            ],
            "support": {
                "issues": "https://github.com/OndraM/ci-detector/issues",
                "source": "https://github.com/OndraM/ci-detector/tree/main"
            },
            "time": "2020-09-04T11:21:14+00:00"
        },
        {
            "name": "ondrejmirtes/better-reflection",
            "version": "6.14.0.8",
            "source": {
                "type": "git",
                "url": "https://github.com/ondrejmirtes/BetterReflection.git",
                "reference": "03cae90976cb786a305fd527904f36d85ccc3c78"
            },
            "dist": {
                "type": "zip",
                "url": "https://api.github.com/repos/ondrejmirtes/BetterReflection/zipball/03cae90976cb786a305fd527904f36d85ccc3c78",
                "reference": "03cae90976cb786a305fd527904f36d85ccc3c78",
                "shasum": ""
            },
            "require": {
                "ext-json": "*",
                "jetbrains/phpstorm-stubs": "dev-master#7b055d8634d2143a909f2c5141ec70c82b8b9254",
                "nikic/php-parser": "^4.17.1",
                "php": "^7.2 || ^8.0"
            },
            "conflict": {
                "thecodingmachine/safe": "<1.1.3"
            },
            "require-dev": {
                "doctrine/coding-standard": "^12.0.0",
                "phpstan/phpstan": "^1.10.33",
                "phpstan/phpstan-phpunit": "^1.3.14",
                "phpunit/phpunit": "^10.3.3",
                "rector/rector": "0.14.3",
                "vimeo/psalm": "5.15.0"
            },
            "suggest": {
                "composer/composer": "Required to use the ComposerSourceLocator"
            },
            "type": "library",
            "autoload": {
                "psr-4": {
                    "PHPStan\\BetterReflection\\": "src"
                }
            },
            "notification-url": "https://packagist.org/downloads/",
            "license": [
                "MIT"
            ],
            "authors": [
                {
                    "name": "James Titcumb",
                    "email": "james@asgrim.com",
                    "homepage": "https://github.com/asgrim"
                },
                {
                    "name": "Marco Pivetta",
                    "email": "ocramius@gmail.com",
                    "homepage": "https://ocramius.github.io/"
                },
                {
                    "name": "Gary Hockin",
                    "email": "gary@roave.com",
                    "homepage": "https://github.com/geeh"
                },
                {
                    "name": "Jaroslav Hanslík",
                    "email": "kukulich@kukulich.cz",
                    "homepage": "https://github.com/kukulich"
                }
            ],
            "description": "Better Reflection - an improved code reflection API",
            "support": {
                "source": "https://github.com/ondrejmirtes/BetterReflection/tree/6.14.0.8"
            },
            "time": "2023-11-13T10:14:31+00:00"
        },
        {
            "name": "phpstan/php-8-stubs",
            "version": "0.3.79",
            "source": {
                "type": "git",
                "url": "https://github.com/phpstan/php-8-stubs.git",
                "reference": "4025fc1b30ab8c54491511c25b103a01d3e00001"
            },
            "dist": {
                "type": "zip",
                "url": "https://api.github.com/repos/phpstan/php-8-stubs/zipball/4025fc1b30ab8c54491511c25b103a01d3e00001",
                "reference": "4025fc1b30ab8c54491511c25b103a01d3e00001",
                "shasum": ""
            },
            "type": "library",
            "autoload": {
                "classmap": [
                    "Php8StubsMap.php"
                ]
            },
            "notification-url": "https://packagist.org/downloads/",
            "license": [
                "MIT",
                "PHP-3.01"
            ],
            "description": "PHP stubs extracted from php-src",
            "support": {
                "issues": "https://github.com/phpstan/php-8-stubs/issues",
                "source": "https://github.com/phpstan/php-8-stubs/tree/0.3.79"
            },
            "time": "2023-11-11T00:14:08+00:00"
        },
        {
            "name": "phpstan/phpdoc-parser",
            "version": "1.24.2",
            "source": {
                "type": "git",
                "url": "https://github.com/phpstan/phpdoc-parser.git",
                "reference": "bcad8d995980440892759db0c32acae7c8e79442"
            },
            "dist": {
                "type": "zip",
                "url": "https://api.github.com/repos/phpstan/phpdoc-parser/zipball/bcad8d995980440892759db0c32acae7c8e79442",
                "reference": "bcad8d995980440892759db0c32acae7c8e79442",
                "shasum": ""
            },
            "require": {
                "php": "^7.2 || ^8.0"
            },
            "require-dev": {
                "doctrine/annotations": "^2.0",
                "nikic/php-parser": "^4.15",
                "php-parallel-lint/php-parallel-lint": "^1.2",
                "phpstan/extension-installer": "^1.0",
                "phpstan/phpstan": "^1.5",
                "phpstan/phpstan-phpunit": "^1.1",
                "phpstan/phpstan-strict-rules": "^1.0",
                "phpunit/phpunit": "^9.5",
                "symfony/process": "^5.2"
            },
            "type": "library",
            "autoload": {
                "psr-4": {
                    "PHPStan\\PhpDocParser\\": [
                        "src/"
                    ]
                }
            },
            "notification-url": "https://packagist.org/downloads/",
            "license": [
                "MIT"
            ],
            "description": "PHPDoc parser with support for nullable, intersection and generic types",
            "support": {
                "issues": "https://github.com/phpstan/phpdoc-parser/issues",
                "source": "https://github.com/phpstan/phpdoc-parser/tree/1.24.2"
            },
            "time": "2023-09-26T12:28:12+00:00"
        },
        {
            "name": "psr/container",
            "version": "1.1.2",
            "source": {
                "type": "git",
                "url": "https://github.com/php-fig/container.git",
                "reference": "513e0666f7216c7459170d56df27dfcefe1689ea"
            },
            "dist": {
                "type": "zip",
                "url": "https://api.github.com/repos/php-fig/container/zipball/513e0666f7216c7459170d56df27dfcefe1689ea",
                "reference": "513e0666f7216c7459170d56df27dfcefe1689ea",
                "shasum": ""
            },
            "require": {
                "php": ">=7.4.0"
            },
            "type": "library",
            "autoload": {
                "psr-4": {
                    "Psr\\Container\\": "src/"
                }
            },
            "notification-url": "https://packagist.org/downloads/",
            "license": [
                "MIT"
            ],
            "authors": [
                {
                    "name": "PHP-FIG",
                    "homepage": "https://www.php-fig.org/"
                }
            ],
            "description": "Common Container Interface (PHP FIG PSR-11)",
            "homepage": "https://github.com/php-fig/container",
            "keywords": [
                "PSR-11",
                "container",
                "container-interface",
                "container-interop",
                "psr"
            ],
            "support": {
                "issues": "https://github.com/php-fig/container/issues",
                "source": "https://github.com/php-fig/container/tree/1.1.2"
            },
            "time": "2021-11-05T16:50:12+00:00"
        },
        {
            "name": "psr/http-message",
            "version": "1.0.1",
            "source": {
                "type": "git",
                "url": "https://github.com/php-fig/http-message.git",
                "reference": "f6561bf28d520154e4b0ec72be95418abe6d9363"
            },
            "dist": {
                "type": "zip",
                "url": "https://api.github.com/repos/php-fig/http-message/zipball/f6561bf28d520154e4b0ec72be95418abe6d9363",
                "reference": "f6561bf28d520154e4b0ec72be95418abe6d9363",
                "shasum": ""
            },
            "require": {
                "php": ">=5.3.0"
            },
            "type": "library",
            "extra": {
                "branch-alias": {
                    "dev-master": "1.0.x-dev"
                }
            },
            "autoload": {
                "psr-4": {
                    "Psr\\Http\\Message\\": "src/"
                }
            },
            "notification-url": "https://packagist.org/downloads/",
            "license": [
                "MIT"
            ],
            "authors": [
                {
                    "name": "PHP-FIG",
                    "homepage": "http://www.php-fig.org/"
                }
            ],
            "description": "Common interface for HTTP messages",
            "homepage": "https://github.com/php-fig/http-message",
            "keywords": [
                "http",
                "http-message",
                "psr",
                "psr-7",
                "request",
                "response"
            ],
            "support": {
                "source": "https://github.com/php-fig/http-message/tree/master"
            },
            "time": "2016-08-06T14:39:51+00:00"
        },
        {
            "name": "psr/log",
            "version": "1.1.3",
            "source": {
                "type": "git",
                "url": "https://github.com/php-fig/log.git",
                "reference": "0f73288fd15629204f9d42b7055f72dacbe811fc"
            },
            "dist": {
                "type": "zip",
                "url": "https://api.github.com/repos/php-fig/log/zipball/0f73288fd15629204f9d42b7055f72dacbe811fc",
                "reference": "0f73288fd15629204f9d42b7055f72dacbe811fc",
                "shasum": ""
            },
            "require": {
                "php": ">=5.3.0"
            },
            "type": "library",
            "extra": {
                "branch-alias": {
                    "dev-master": "1.1.x-dev"
                }
            },
            "autoload": {
                "psr-4": {
                    "Psr\\Log\\": "Psr/Log/"
                }
            },
            "notification-url": "https://packagist.org/downloads/",
            "license": [
                "MIT"
            ],
            "authors": [
                {
                    "name": "PHP-FIG",
                    "homepage": "http://www.php-fig.org/"
                }
            ],
            "description": "Common interface for logging libraries",
            "homepage": "https://github.com/php-fig/log",
            "keywords": [
                "log",
                "psr",
                "psr-3"
            ],
            "support": {
                "source": "https://github.com/php-fig/log/tree/1.1.3"
            },
            "time": "2020-03-23T09:12:05+00:00"
        },
        {
            "name": "react/async",
            "version": "v3.0.0",
            "source": {
                "type": "git",
                "url": "https://github.com/reactphp/async.git",
                "reference": "3c3b812be77aec14bf8300b052ba589c9a5bc95b"
            },
            "dist": {
                "type": "zip",
                "url": "https://api.github.com/repos/reactphp/async/zipball/3c3b812be77aec14bf8300b052ba589c9a5bc95b",
                "reference": "3c3b812be77aec14bf8300b052ba589c9a5bc95b",
                "shasum": ""
            },
            "require": {
                "php": ">=7.1",
                "react/event-loop": "^1.2",
                "react/promise": "^3.0 || ^2.8 || ^1.2.1"
            },
            "require-dev": {
                "phpunit/phpunit": "^9.3 || ^7.5"
            },
            "type": "library",
            "autoload": {
                "files": [
                    "src/functions_include.php"
                ]
            },
            "notification-url": "https://packagist.org/downloads/",
            "license": [
                "MIT"
            ],
            "authors": [
                {
                    "name": "Christian Lück",
                    "email": "christian@clue.engineering",
                    "homepage": "https://clue.engineering/"
                },
                {
                    "name": "Cees-Jan Kiewiet",
                    "email": "reactphp@ceesjankiewiet.nl",
                    "homepage": "https://wyrihaximus.net/"
                },
                {
                    "name": "Jan Sorgalla",
                    "email": "jsorgalla@gmail.com",
                    "homepage": "https://sorgalla.com/"
                },
                {
                    "name": "Chris Boden",
                    "email": "cboden@gmail.com",
                    "homepage": "https://cboden.dev/"
                }
            ],
            "description": "Async utilities for ReactPHP",
            "keywords": [
                "async",
                "reactphp"
            ],
            "support": {
                "issues": "https://github.com/reactphp/async/issues",
                "source": "https://github.com/reactphp/async/tree/v3.0.0"
            },
            "funding": [
                {
                    "url": "https://github.com/WyriHaximus",
                    "type": "github"
                },
                {
                    "url": "https://github.com/clue",
                    "type": "github"
                }
            ],
            "time": "2022-07-11T14:17:23+00:00"
        },
        {
            "name": "react/cache",
            "version": "v1.2.0",
            "source": {
                "type": "git",
                "url": "https://github.com/reactphp/cache.git",
                "reference": "d47c472b64aa5608225f47965a484b75c7817d5b"
            },
            "dist": {
                "type": "zip",
                "url": "https://api.github.com/repos/reactphp/cache/zipball/d47c472b64aa5608225f47965a484b75c7817d5b",
                "reference": "d47c472b64aa5608225f47965a484b75c7817d5b",
                "shasum": ""
            },
            "require": {
                "php": ">=5.3.0",
                "react/promise": "^3.0 || ^2.0 || ^1.1"
            },
            "require-dev": {
                "phpunit/phpunit": "^9.5 || ^5.7 || ^4.8.35"
            },
            "type": "library",
            "autoload": {
                "psr-4": {
                    "React\\Cache\\": "src/"
                }
            },
            "notification-url": "https://packagist.org/downloads/",
            "license": [
                "MIT"
            ],
            "authors": [
                {
                    "name": "Christian Lück",
                    "email": "christian@clue.engineering",
                    "homepage": "https://clue.engineering/"
                },
                {
                    "name": "Cees-Jan Kiewiet",
                    "email": "reactphp@ceesjankiewiet.nl",
                    "homepage": "https://wyrihaximus.net/"
                },
                {
                    "name": "Jan Sorgalla",
                    "email": "jsorgalla@gmail.com",
                    "homepage": "https://sorgalla.com/"
                },
                {
                    "name": "Chris Boden",
                    "email": "cboden@gmail.com",
                    "homepage": "https://cboden.dev/"
                }
            ],
            "description": "Async, Promise-based cache interface for ReactPHP",
            "keywords": [
                "cache",
                "caching",
                "promise",
                "reactphp"
            ],
            "support": {
                "issues": "https://github.com/reactphp/cache/issues",
                "source": "https://github.com/reactphp/cache/tree/v1.2.0"
            },
            "funding": [
                {
                    "url": "https://opencollective.com/reactphp",
                    "type": "open_collective"
                }
            ],
            "time": "2022-11-30T15:59:55+00:00"
        },
        {
            "name": "react/child-process",
            "version": "v0.6.5",
            "source": {
                "type": "git",
                "url": "https://github.com/reactphp/child-process.git",
                "reference": "e71eb1aa55f057c7a4a0d08d06b0b0a484bead43"
            },
            "dist": {
                "type": "zip",
                "url": "https://api.github.com/repos/reactphp/child-process/zipball/e71eb1aa55f057c7a4a0d08d06b0b0a484bead43",
                "reference": "e71eb1aa55f057c7a4a0d08d06b0b0a484bead43",
                "shasum": ""
            },
            "require": {
                "evenement/evenement": "^3.0 || ^2.0 || ^1.0",
                "php": ">=5.3.0",
                "react/event-loop": "^1.2",
                "react/stream": "^1.2"
            },
            "require-dev": {
                "phpunit/phpunit": "^9.3 || ^5.7 || ^4.8.35",
                "react/socket": "^1.8",
                "sebastian/environment": "^5.0 || ^3.0 || ^2.0 || ^1.0"
            },
            "type": "library",
            "autoload": {
                "psr-4": {
                    "React\\ChildProcess\\": "src"
                }
            },
            "notification-url": "https://packagist.org/downloads/",
            "license": [
                "MIT"
            ],
            "authors": [
                {
                    "name": "Christian Lück",
                    "email": "christian@clue.engineering",
                    "homepage": "https://clue.engineering/"
                },
                {
                    "name": "Cees-Jan Kiewiet",
                    "email": "reactphp@ceesjankiewiet.nl",
                    "homepage": "https://wyrihaximus.net/"
                },
                {
                    "name": "Jan Sorgalla",
                    "email": "jsorgalla@gmail.com",
                    "homepage": "https://sorgalla.com/"
                },
                {
                    "name": "Chris Boden",
                    "email": "cboden@gmail.com",
                    "homepage": "https://cboden.dev/"
                }
            ],
            "description": "Event-driven library for executing child processes with ReactPHP.",
            "keywords": [
                "event-driven",
                "process",
                "reactphp"
            ],
            "support": {
                "issues": "https://github.com/reactphp/child-process/issues",
                "source": "https://github.com/reactphp/child-process/tree/v0.6.5"
            },
            "funding": [
                {
                    "url": "https://github.com/WyriHaximus",
                    "type": "github"
                },
                {
                    "url": "https://github.com/clue",
                    "type": "github"
                }
            ],
            "time": "2022-09-16T13:41:56+00:00"
        },
        {
            "name": "react/dns",
            "version": "v1.10.0",
            "source": {
                "type": "git",
                "url": "https://github.com/reactphp/dns.git",
                "reference": "a5427e7dfa47713e438016905605819d101f238c"
            },
            "dist": {
                "type": "zip",
                "url": "https://api.github.com/repos/reactphp/dns/zipball/a5427e7dfa47713e438016905605819d101f238c",
                "reference": "a5427e7dfa47713e438016905605819d101f238c",
                "shasum": ""
            },
            "require": {
                "php": ">=5.3.0",
                "react/cache": "^1.0 || ^0.6 || ^0.5",
                "react/event-loop": "^1.2",
                "react/promise": "^3.0 || ^2.7 || ^1.2.1",
                "react/promise-timer": "^1.9"
            },
            "require-dev": {
                "phpunit/phpunit": "^9.3 || ^4.8.35",
                "react/async": "^4 || ^3 || ^2"
            },
            "type": "library",
            "autoload": {
                "psr-4": {
                    "React\\Dns\\": "src"
                }
            },
            "notification-url": "https://packagist.org/downloads/",
            "license": [
                "MIT"
            ],
            "authors": [
                {
                    "name": "Christian Lück",
                    "email": "christian@clue.engineering",
                    "homepage": "https://clue.engineering/"
                },
                {
                    "name": "Cees-Jan Kiewiet",
                    "email": "reactphp@ceesjankiewiet.nl",
                    "homepage": "https://wyrihaximus.net/"
                },
                {
                    "name": "Jan Sorgalla",
                    "email": "jsorgalla@gmail.com",
                    "homepage": "https://sorgalla.com/"
                },
                {
                    "name": "Chris Boden",
                    "email": "cboden@gmail.com",
                    "homepage": "https://cboden.dev/"
                }
            ],
            "description": "Async DNS resolver for ReactPHP",
            "keywords": [
                "async",
                "dns",
                "dns-resolver",
                "reactphp"
            ],
            "support": {
                "issues": "https://github.com/reactphp/dns/issues",
                "source": "https://github.com/reactphp/dns/tree/v1.10.0"
            },
            "funding": [
                {
                    "url": "https://github.com/WyriHaximus",
                    "type": "github"
                },
                {
                    "url": "https://github.com/clue",
                    "type": "github"
                }
            ],
            "time": "2022-09-08T12:22:46+00:00"
        },
        {
            "name": "react/event-loop",
            "version": "v1.4.0",
            "source": {
                "type": "git",
                "url": "https://github.com/reactphp/event-loop.git",
                "reference": "6e7e587714fff7a83dcc7025aee42ab3b265ae05"
            },
            "dist": {
                "type": "zip",
                "url": "https://api.github.com/repos/reactphp/event-loop/zipball/6e7e587714fff7a83dcc7025aee42ab3b265ae05",
                "reference": "6e7e587714fff7a83dcc7025aee42ab3b265ae05",
                "shasum": ""
            },
            "require": {
                "php": ">=5.3.0"
            },
            "require-dev": {
                "phpunit/phpunit": "^9.6 || ^5.7 || ^4.8.36"
            },
            "suggest": {
                "ext-pcntl": "For signal handling support when using the StreamSelectLoop"
            },
            "type": "library",
            "autoload": {
                "psr-4": {
                    "React\\EventLoop\\": "src/"
                }
            },
            "notification-url": "https://packagist.org/downloads/",
            "license": [
                "MIT"
            ],
            "authors": [
                {
                    "name": "Christian Lück",
                    "email": "christian@clue.engineering",
                    "homepage": "https://clue.engineering/"
                },
                {
                    "name": "Cees-Jan Kiewiet",
                    "email": "reactphp@ceesjankiewiet.nl",
                    "homepage": "https://wyrihaximus.net/"
                },
                {
                    "name": "Jan Sorgalla",
                    "email": "jsorgalla@gmail.com",
                    "homepage": "https://sorgalla.com/"
                },
                {
                    "name": "Chris Boden",
                    "email": "cboden@gmail.com",
                    "homepage": "https://cboden.dev/"
                }
            ],
            "description": "ReactPHP's core reactor event loop that libraries can use for evented I/O.",
            "keywords": [
                "asynchronous",
                "event-loop"
            ],
            "support": {
                "issues": "https://github.com/reactphp/event-loop/issues",
                "source": "https://github.com/reactphp/event-loop/tree/v1.4.0"
            },
            "funding": [
                {
                    "url": "https://opencollective.com/reactphp",
                    "type": "open_collective"
                }
            ],
            "time": "2023-05-05T10:11:24+00:00"
        },
        {
            "name": "react/http",
            "version": "v1.9.0",
            "source": {
                "type": "git",
                "url": "https://github.com/reactphp/http.git",
                "reference": "bb3154dbaf2dfe3f0467f956a05f614a69d5f1d0"
            },
            "dist": {
                "type": "zip",
                "url": "https://api.github.com/repos/reactphp/http/zipball/bb3154dbaf2dfe3f0467f956a05f614a69d5f1d0",
                "reference": "bb3154dbaf2dfe3f0467f956a05f614a69d5f1d0",
                "shasum": ""
            },
            "require": {
                "evenement/evenement": "^3.0 || ^2.0 || ^1.0",
                "fig/http-message-util": "^1.1",
                "php": ">=5.3.0",
                "psr/http-message": "^1.0",
                "react/event-loop": "^1.2",
                "react/promise": "^3 || ^2.3 || ^1.2.1",
                "react/socket": "^1.12",
                "react/stream": "^1.2",
                "ringcentral/psr7": "^1.2"
            },
            "require-dev": {
                "clue/http-proxy-react": "^1.8",
                "clue/reactphp-ssh-proxy": "^1.4",
                "clue/socks-react": "^1.4",
                "phpunit/phpunit": "^9.5 || ^5.7 || ^4.8.35",
                "react/async": "^4 || ^3 || ^2",
                "react/promise-stream": "^1.4",
                "react/promise-timer": "^1.9"
            },
            "type": "library",
            "autoload": {
                "psr-4": {
                    "React\\Http\\": "src/"
                }
            },
            "notification-url": "https://packagist.org/downloads/",
            "license": [
                "MIT"
            ],
            "authors": [
                {
                    "name": "Christian Lück",
                    "email": "christian@clue.engineering",
                    "homepage": "https://clue.engineering/"
                },
                {
                    "name": "Cees-Jan Kiewiet",
                    "email": "reactphp@ceesjankiewiet.nl",
                    "homepage": "https://wyrihaximus.net/"
                },
                {
                    "name": "Jan Sorgalla",
                    "email": "jsorgalla@gmail.com",
                    "homepage": "https://sorgalla.com/"
                },
                {
                    "name": "Chris Boden",
                    "email": "cboden@gmail.com",
                    "homepage": "https://cboden.dev/"
                }
            ],
            "description": "Event-driven, streaming HTTP client and server implementation for ReactPHP",
            "keywords": [
                "async",
                "client",
                "event-driven",
                "http",
                "http client",
                "http server",
                "https",
                "psr-7",
                "reactphp",
                "server",
                "streaming"
            ],
            "support": {
                "issues": "https://github.com/reactphp/http/issues",
                "source": "https://github.com/reactphp/http/tree/v1.9.0"
            },
            "funding": [
                {
                    "url": "https://opencollective.com/reactphp",
                    "type": "open_collective"
                }
            ],
            "time": "2023-04-26T10:29:24+00:00"
        },
        {
            "name": "react/promise",
            "version": "v2.10.0",
            "source": {
                "type": "git",
                "url": "https://github.com/reactphp/promise.git",
                "reference": "f913fb8cceba1e6644b7b90c4bfb678ed8a3ef38"
            },
            "dist": {
                "type": "zip",
                "url": "https://api.github.com/repos/reactphp/promise/zipball/f913fb8cceba1e6644b7b90c4bfb678ed8a3ef38",
                "reference": "f913fb8cceba1e6644b7b90c4bfb678ed8a3ef38",
                "shasum": ""
            },
            "require": {
                "php": ">=5.4.0"
            },
            "require-dev": {
                "phpunit/phpunit": "^9.5 || ^5.7 || ^4.8.36"
            },
            "type": "library",
            "autoload": {
                "files": [
                    "src/functions_include.php"
                ],
                "psr-4": {
                    "React\\Promise\\": "src/"
                }
            },
            "notification-url": "https://packagist.org/downloads/",
            "license": [
                "MIT"
            ],
            "authors": [
                {
                    "name": "Jan Sorgalla",
                    "email": "jsorgalla@gmail.com",
                    "homepage": "https://sorgalla.com/"
                },
                {
                    "name": "Christian Lück",
                    "email": "christian@clue.engineering",
                    "homepage": "https://clue.engineering/"
                },
                {
                    "name": "Cees-Jan Kiewiet",
                    "email": "reactphp@ceesjankiewiet.nl",
                    "homepage": "https://wyrihaximus.net/"
                },
                {
                    "name": "Chris Boden",
                    "email": "cboden@gmail.com",
                    "homepage": "https://cboden.dev/"
                }
            ],
            "description": "A lightweight implementation of CommonJS Promises/A for PHP",
            "keywords": [
                "promise",
                "promises"
            ],
            "support": {
                "issues": "https://github.com/reactphp/promise/issues",
                "source": "https://github.com/reactphp/promise/tree/v2.10.0"
            },
            "funding": [
                {
                    "url": "https://opencollective.com/reactphp",
                    "type": "open_collective"
                }
            ],
            "time": "2023-05-02T15:15:43+00:00"
        },
        {
            "name": "react/promise-timer",
            "version": "v1.9.0",
            "source": {
                "type": "git",
                "url": "https://github.com/reactphp/promise-timer.git",
                "reference": "aa7a73c74b8d8c0f622f5982ff7b0351bc29e495"
            },
            "dist": {
                "type": "zip",
                "url": "https://api.github.com/repos/reactphp/promise-timer/zipball/aa7a73c74b8d8c0f622f5982ff7b0351bc29e495",
                "reference": "aa7a73c74b8d8c0f622f5982ff7b0351bc29e495",
                "shasum": ""
            },
            "require": {
                "php": ">=5.3",
                "react/event-loop": "^1.2",
                "react/promise": "^3.0 || ^2.7.0 || ^1.2.1"
            },
            "require-dev": {
                "phpunit/phpunit": "^9.3 || ^5.7 || ^4.8.35"
            },
            "type": "library",
            "autoload": {
                "files": [
                    "src/functions_include.php"
                ],
                "psr-4": {
                    "React\\Promise\\Timer\\": "src/"
                }
            },
            "notification-url": "https://packagist.org/downloads/",
            "license": [
                "MIT"
            ],
            "authors": [
                {
                    "name": "Christian Lück",
                    "email": "christian@clue.engineering",
                    "homepage": "https://clue.engineering/"
                },
                {
                    "name": "Cees-Jan Kiewiet",
                    "email": "reactphp@ceesjankiewiet.nl",
                    "homepage": "https://wyrihaximus.net/"
                },
                {
                    "name": "Jan Sorgalla",
                    "email": "jsorgalla@gmail.com",
                    "homepage": "https://sorgalla.com/"
                },
                {
                    "name": "Chris Boden",
                    "email": "cboden@gmail.com",
                    "homepage": "https://cboden.dev/"
                }
            ],
            "description": "A trivial implementation of timeouts for Promises, built on top of ReactPHP.",
            "homepage": "https://github.com/reactphp/promise-timer",
            "keywords": [
                "async",
                "event-loop",
                "promise",
                "reactphp",
                "timeout",
                "timer"
            ],
            "support": {
                "issues": "https://github.com/reactphp/promise-timer/issues",
                "source": "https://github.com/reactphp/promise-timer/tree/v1.9.0"
            },
            "funding": [
                {
                    "url": "https://github.com/WyriHaximus",
                    "type": "github"
                },
                {
                    "url": "https://github.com/clue",
                    "type": "github"
                }
            ],
            "time": "2022-06-13T13:41:03+00:00"
        },
        {
            "name": "react/socket",
            "version": "v1.12.0",
            "source": {
                "type": "git",
                "url": "https://github.com/reactphp/socket.git",
                "reference": "81e1b4d7f5450ebd8d2e9a95bb008bb15ca95a7b"
            },
            "dist": {
                "type": "zip",
                "url": "https://api.github.com/repos/reactphp/socket/zipball/81e1b4d7f5450ebd8d2e9a95bb008bb15ca95a7b",
                "reference": "81e1b4d7f5450ebd8d2e9a95bb008bb15ca95a7b",
                "shasum": ""
            },
            "require": {
                "evenement/evenement": "^3.0 || ^2.0 || ^1.0",
                "php": ">=5.3.0",
                "react/dns": "^1.8",
                "react/event-loop": "^1.2",
                "react/promise": "^3 || ^2.6 || ^1.2.1",
                "react/promise-timer": "^1.9",
                "react/stream": "^1.2"
            },
            "require-dev": {
                "phpunit/phpunit": "^9.3 || ^5.7 || ^4.8.35",
                "react/async": "^4 || ^3 || ^2",
                "react/promise-stream": "^1.4"
            },
            "type": "library",
            "autoload": {
                "psr-4": {
                    "React\\Socket\\": "src"
                }
            },
            "notification-url": "https://packagist.org/downloads/",
            "license": [
                "MIT"
            ],
            "authors": [
                {
                    "name": "Christian Lück",
                    "email": "christian@clue.engineering",
                    "homepage": "https://clue.engineering/"
                },
                {
                    "name": "Cees-Jan Kiewiet",
                    "email": "reactphp@ceesjankiewiet.nl",
                    "homepage": "https://wyrihaximus.net/"
                },
                {
                    "name": "Jan Sorgalla",
                    "email": "jsorgalla@gmail.com",
                    "homepage": "https://sorgalla.com/"
                },
                {
                    "name": "Chris Boden",
                    "email": "cboden@gmail.com",
                    "homepage": "https://cboden.dev/"
                }
            ],
            "description": "Async, streaming plaintext TCP/IP and secure TLS socket server and client connections for ReactPHP",
            "keywords": [
                "Connection",
                "Socket",
                "async",
                "reactphp",
                "stream"
            ],
            "support": {
                "issues": "https://github.com/reactphp/socket/issues",
                "source": "https://github.com/reactphp/socket/tree/v1.12.0"
            },
            "funding": [
                {
                    "url": "https://github.com/WyriHaximus",
                    "type": "github"
                },
                {
                    "url": "https://github.com/clue",
                    "type": "github"
                }
            ],
            "time": "2022-08-25T12:32:25+00:00"
        },
        {
            "name": "react/stream",
            "version": "v1.2.0",
            "source": {
                "type": "git",
                "url": "https://github.com/reactphp/stream.git",
                "reference": "7a423506ee1903e89f1e08ec5f0ed430ff784ae9"
            },
            "dist": {
                "type": "zip",
                "url": "https://api.github.com/repos/reactphp/stream/zipball/7a423506ee1903e89f1e08ec5f0ed430ff784ae9",
                "reference": "7a423506ee1903e89f1e08ec5f0ed430ff784ae9",
                "shasum": ""
            },
            "require": {
                "evenement/evenement": "^3.0 || ^2.0 || ^1.0",
                "php": ">=5.3.8",
                "react/event-loop": "^1.2"
            },
            "require-dev": {
                "clue/stream-filter": "~1.2",
                "phpunit/phpunit": "^9.3 || ^5.7 || ^4.8.35"
            },
            "type": "library",
            "autoload": {
                "psr-4": {
                    "React\\Stream\\": "src"
                }
            },
            "notification-url": "https://packagist.org/downloads/",
            "license": [
                "MIT"
            ],
            "authors": [
                {
                    "name": "Christian Lück",
                    "email": "christian@clue.engineering",
                    "homepage": "https://clue.engineering/"
                },
                {
                    "name": "Cees-Jan Kiewiet",
                    "email": "reactphp@ceesjankiewiet.nl",
                    "homepage": "https://wyrihaximus.net/"
                },
                {
                    "name": "Jan Sorgalla",
                    "email": "jsorgalla@gmail.com",
                    "homepage": "https://sorgalla.com/"
                },
                {
                    "name": "Chris Boden",
                    "email": "cboden@gmail.com",
                    "homepage": "https://cboden.dev/"
                }
            ],
            "description": "Event-driven readable and writable streams for non-blocking I/O in ReactPHP",
            "keywords": [
                "event-driven",
                "io",
                "non-blocking",
                "pipe",
                "reactphp",
                "readable",
                "stream",
                "writable"
            ],
            "support": {
                "issues": "https://github.com/reactphp/stream/issues",
                "source": "https://github.com/reactphp/stream/tree/v1.2.0"
            },
            "funding": [
                {
                    "url": "https://github.com/WyriHaximus",
                    "type": "github"
                },
                {
                    "url": "https://github.com/clue",
                    "type": "github"
                }
            ],
            "time": "2021-07-11T12:37:55+00:00"
        },
        {
            "name": "ringcentral/psr7",
            "version": "1.3.0",
            "source": {
                "type": "git",
                "url": "https://github.com/ringcentral/psr7.git",
                "reference": "360faaec4b563958b673fb52bbe94e37f14bc686"
            },
            "dist": {
                "type": "zip",
                "url": "https://api.github.com/repos/ringcentral/psr7/zipball/360faaec4b563958b673fb52bbe94e37f14bc686",
                "reference": "360faaec4b563958b673fb52bbe94e37f14bc686",
                "shasum": ""
            },
            "require": {
                "php": ">=5.3",
                "psr/http-message": "~1.0"
            },
            "provide": {
                "psr/http-message-implementation": "1.0"
            },
            "require-dev": {
                "phpunit/phpunit": "~4.0"
            },
            "type": "library",
            "extra": {
                "branch-alias": {
                    "dev-master": "1.0-dev"
                }
            },
            "autoload": {
                "files": [
                    "src/functions_include.php"
                ],
                "psr-4": {
                    "RingCentral\\Psr7\\": "src/"
                }
            },
            "notification-url": "https://packagist.org/downloads/",
            "license": [
                "MIT"
            ],
            "authors": [
                {
                    "name": "Michael Dowling",
                    "email": "mtdowling@gmail.com",
                    "homepage": "https://github.com/mtdowling"
                }
            ],
            "description": "PSR-7 message implementation",
            "keywords": [
                "http",
                "message",
                "stream",
                "uri"
            ],
            "support": {
                "source": "https://github.com/ringcentral/psr7/tree/master"
            },
            "time": "2018-05-29T20:21:04+00:00"
        },
        {
            "name": "symfony/console",
            "version": "v5.4.28",
            "source": {
                "type": "git",
                "url": "https://github.com/symfony/console.git",
                "reference": "f4f71842f24c2023b91237c72a365306f3c58827"
            },
            "dist": {
                "type": "zip",
                "url": "https://api.github.com/repos/symfony/console/zipball/f4f71842f24c2023b91237c72a365306f3c58827",
                "reference": "f4f71842f24c2023b91237c72a365306f3c58827",
                "shasum": ""
            },
            "require": {
                "php": ">=7.2.5",
                "symfony/deprecation-contracts": "^2.1|^3",
                "symfony/polyfill-mbstring": "~1.0",
                "symfony/polyfill-php73": "^1.9",
                "symfony/polyfill-php80": "^1.16",
                "symfony/service-contracts": "^1.1|^2|^3",
                "symfony/string": "^5.1|^6.0"
            },
            "conflict": {
                "psr/log": ">=3",
                "symfony/dependency-injection": "<4.4",
                "symfony/dotenv": "<5.1",
                "symfony/event-dispatcher": "<4.4",
                "symfony/lock": "<4.4",
                "symfony/process": "<4.4"
            },
            "provide": {
                "psr/log-implementation": "1.0|2.0"
            },
            "require-dev": {
                "psr/log": "^1|^2",
                "symfony/config": "^4.4|^5.0|^6.0",
                "symfony/dependency-injection": "^4.4|^5.0|^6.0",
                "symfony/event-dispatcher": "^4.4|^5.0|^6.0",
                "symfony/lock": "^4.4|^5.0|^6.0",
                "symfony/process": "^4.4|^5.0|^6.0",
                "symfony/var-dumper": "^4.4|^5.0|^6.0"
            },
            "suggest": {
                "psr/log": "For using the console logger",
                "symfony/event-dispatcher": "",
                "symfony/lock": "",
                "symfony/process": ""
            },
            "type": "library",
            "autoload": {
                "psr-4": {
                    "Symfony\\Component\\Console\\": ""
                },
                "exclude-from-classmap": [
                    "/Tests/"
                ]
            },
            "notification-url": "https://packagist.org/downloads/",
            "license": [
                "MIT"
            ],
            "authors": [
                {
                    "name": "Fabien Potencier",
                    "email": "fabien@symfony.com"
                },
                {
                    "name": "Symfony Community",
                    "homepage": "https://symfony.com/contributors"
                }
            ],
            "description": "Eases the creation of beautiful and testable command line interfaces",
            "homepage": "https://symfony.com",
            "keywords": [
                "cli",
                "command-line",
                "console",
                "terminal"
            ],
            "support": {
                "source": "https://github.com/symfony/console/tree/v5.4.28"
            },
            "funding": [
                {
                    "url": "https://symfony.com/sponsor",
                    "type": "custom"
                },
                {
                    "url": "https://github.com/fabpot",
                    "type": "github"
                },
                {
                    "url": "https://tidelift.com/funding/github/packagist/symfony/symfony",
                    "type": "tidelift"
                }
            ],
            "time": "2023-08-07T06:12:30+00:00"
        },
        {
            "name": "symfony/deprecation-contracts",
            "version": "v3.3.0",
            "source": {
                "type": "git",
                "url": "https://github.com/symfony/deprecation-contracts.git",
                "reference": "7c3aff79d10325257a001fcf92d991f24fc967cf"
            },
            "dist": {
                "type": "zip",
                "url": "https://api.github.com/repos/symfony/deprecation-contracts/zipball/7c3aff79d10325257a001fcf92d991f24fc967cf",
                "reference": "7c3aff79d10325257a001fcf92d991f24fc967cf",
                "shasum": ""
            },
            "require": {
                "php": ">=8.1"
            },
            "type": "library",
            "extra": {
                "branch-alias": {
                    "dev-main": "3.4-dev"
                },
                "thanks": {
                    "name": "symfony/contracts",
                    "url": "https://github.com/symfony/contracts"
                }
            },
            "autoload": {
                "files": [
                    "function.php"
                ]
            },
            "notification-url": "https://packagist.org/downloads/",
            "license": [
                "MIT"
            ],
            "authors": [
                {
                    "name": "Nicolas Grekas",
                    "email": "p@tchwork.com"
                },
                {
                    "name": "Symfony Community",
                    "homepage": "https://symfony.com/contributors"
                }
            ],
            "description": "A generic function and convention to trigger deprecation notices",
            "homepage": "https://symfony.com",
            "support": {
                "source": "https://github.com/symfony/deprecation-contracts/tree/v3.3.0"
            },
            "funding": [
                {
                    "url": "https://symfony.com/sponsor",
                    "type": "custom"
                },
                {
                    "url": "https://github.com/fabpot",
                    "type": "github"
                },
                {
                    "url": "https://tidelift.com/funding/github/packagist/symfony/symfony",
                    "type": "tidelift"
                }
            ],
            "time": "2023-05-23T14:45:45+00:00"
        },
        {
            "name": "symfony/finder",
            "version": "v5.4.27",
            "source": {
                "type": "git",
                "url": "https://github.com/symfony/finder.git",
                "reference": "ff4bce3c33451e7ec778070e45bd23f74214cd5d"
            },
            "dist": {
                "type": "zip",
                "url": "https://api.github.com/repos/symfony/finder/zipball/ff4bce3c33451e7ec778070e45bd23f74214cd5d",
                "reference": "ff4bce3c33451e7ec778070e45bd23f74214cd5d",
                "shasum": ""
            },
            "require": {
                "php": ">=7.2.5",
                "symfony/deprecation-contracts": "^2.1|^3",
                "symfony/polyfill-php80": "^1.16"
            },
            "type": "library",
            "autoload": {
                "psr-4": {
                    "Symfony\\Component\\Finder\\": ""
                },
                "exclude-from-classmap": [
                    "/Tests/"
                ]
            },
            "notification-url": "https://packagist.org/downloads/",
            "license": [
                "MIT"
            ],
            "authors": [
                {
                    "name": "Fabien Potencier",
                    "email": "fabien@symfony.com"
                },
                {
                    "name": "Symfony Community",
                    "homepage": "https://symfony.com/contributors"
                }
            ],
            "description": "Finds files and directories via an intuitive fluent interface",
            "homepage": "https://symfony.com",
            "support": {
                "source": "https://github.com/symfony/finder/tree/v5.4.27"
            },
            "funding": [
                {
                    "url": "https://symfony.com/sponsor",
                    "type": "custom"
                },
                {
                    "url": "https://github.com/fabpot",
                    "type": "github"
                },
                {
                    "url": "https://tidelift.com/funding/github/packagist/symfony/symfony",
                    "type": "tidelift"
                }
            ],
            "time": "2023-07-31T08:02:31+00:00"
        },
        {
            "name": "symfony/polyfill-ctype",
            "version": "v1.28.0",
            "source": {
                "type": "git",
                "url": "https://github.com/symfony/polyfill-ctype.git",
                "reference": "ea208ce43cbb04af6867b4fdddb1bdbf84cc28cb"
            },
            "dist": {
                "type": "zip",
                "url": "https://api.github.com/repos/symfony/polyfill-ctype/zipball/ea208ce43cbb04af6867b4fdddb1bdbf84cc28cb",
                "reference": "ea208ce43cbb04af6867b4fdddb1bdbf84cc28cb",
                "shasum": ""
            },
            "require": {
                "php": ">=7.1"
            },
            "provide": {
                "ext-ctype": "*"
            },
            "suggest": {
                "ext-ctype": "For best performance"
            },
            "type": "library",
            "extra": {
                "branch-alias": {
                    "dev-main": "1.28-dev"
                },
                "thanks": {
                    "name": "symfony/polyfill",
                    "url": "https://github.com/symfony/polyfill"
                }
            },
            "autoload": {
                "files": [
                    "bootstrap.php"
                ],
                "psr-4": {
                    "Symfony\\Polyfill\\Ctype\\": ""
                }
            },
            "notification-url": "https://packagist.org/downloads/",
            "license": [
                "MIT"
            ],
            "authors": [
                {
                    "name": "Gert de Pagter",
                    "email": "BackEndTea@gmail.com"
                },
                {
                    "name": "Symfony Community",
                    "homepage": "https://symfony.com/contributors"
                }
            ],
            "description": "Symfony polyfill for ctype functions",
            "homepage": "https://symfony.com",
            "keywords": [
                "compatibility",
                "ctype",
                "polyfill",
                "portable"
            ],
            "support": {
                "source": "https://github.com/symfony/polyfill-ctype/tree/v1.28.0"
            },
            "funding": [
                {
                    "url": "https://symfony.com/sponsor",
                    "type": "custom"
                },
                {
                    "url": "https://github.com/fabpot",
                    "type": "github"
                },
                {
                    "url": "https://tidelift.com/funding/github/packagist/symfony/symfony",
                    "type": "tidelift"
                }
            ],
            "time": "2023-01-26T09:26:14+00:00"
        },
        {
            "name": "symfony/polyfill-intl-grapheme",
            "version": "v1.28.0",
            "source": {
                "type": "git",
                "url": "https://github.com/symfony/polyfill-intl-grapheme.git",
                "reference": "875e90aeea2777b6f135677f618529449334a612"
            },
            "dist": {
                "type": "zip",
                "url": "https://api.github.com/repos/symfony/polyfill-intl-grapheme/zipball/875e90aeea2777b6f135677f618529449334a612",
                "reference": "875e90aeea2777b6f135677f618529449334a612",
                "shasum": ""
            },
            "require": {
                "php": ">=7.1"
            },
            "suggest": {
                "ext-intl": "For best performance"
            },
            "type": "library",
            "extra": {
                "branch-alias": {
                    "dev-main": "1.28-dev"
                },
                "thanks": {
                    "name": "symfony/polyfill",
                    "url": "https://github.com/symfony/polyfill"
                }
            },
            "autoload": {
                "files": [
                    "bootstrap.php"
                ],
                "psr-4": {
                    "Symfony\\Polyfill\\Intl\\Grapheme\\": ""
                }
            },
            "notification-url": "https://packagist.org/downloads/",
            "license": [
                "MIT"
            ],
            "authors": [
                {
                    "name": "Nicolas Grekas",
                    "email": "p@tchwork.com"
                },
                {
                    "name": "Symfony Community",
                    "homepage": "https://symfony.com/contributors"
                }
            ],
            "description": "Symfony polyfill for intl's grapheme_* functions",
            "homepage": "https://symfony.com",
            "keywords": [
                "compatibility",
                "grapheme",
                "intl",
                "polyfill",
                "portable",
                "shim"
            ],
            "support": {
                "source": "https://github.com/symfony/polyfill-intl-grapheme/tree/v1.28.0"
            },
            "funding": [
                {
                    "url": "https://symfony.com/sponsor",
                    "type": "custom"
                },
                {
                    "url": "https://github.com/fabpot",
                    "type": "github"
                },
                {
                    "url": "https://tidelift.com/funding/github/packagist/symfony/symfony",
                    "type": "tidelift"
                }
            ],
            "time": "2023-01-26T09:26:14+00:00"
        },
        {
            "name": "symfony/polyfill-intl-normalizer",
            "version": "v1.28.0",
            "source": {
                "type": "git",
                "url": "https://github.com/symfony/polyfill-intl-normalizer.git",
                "reference": "8c4ad05dd0120b6a53c1ca374dca2ad0a1c4ed92"
            },
            "dist": {
                "type": "zip",
                "url": "https://api.github.com/repos/symfony/polyfill-intl-normalizer/zipball/8c4ad05dd0120b6a53c1ca374dca2ad0a1c4ed92",
                "reference": "8c4ad05dd0120b6a53c1ca374dca2ad0a1c4ed92",
                "shasum": ""
            },
            "require": {
                "php": ">=7.1"
            },
            "suggest": {
                "ext-intl": "For best performance"
            },
            "type": "library",
            "extra": {
                "branch-alias": {
                    "dev-main": "1.28-dev"
                },
                "thanks": {
                    "name": "symfony/polyfill",
                    "url": "https://github.com/symfony/polyfill"
                }
            },
            "autoload": {
                "files": [
                    "bootstrap.php"
                ],
                "psr-4": {
                    "Symfony\\Polyfill\\Intl\\Normalizer\\": ""
                },
                "classmap": [
                    "Resources/stubs"
                ]
            },
            "notification-url": "https://packagist.org/downloads/",
            "license": [
                "MIT"
            ],
            "authors": [
                {
                    "name": "Nicolas Grekas",
                    "email": "p@tchwork.com"
                },
                {
                    "name": "Symfony Community",
                    "homepage": "https://symfony.com/contributors"
                }
            ],
            "description": "Symfony polyfill for intl's Normalizer class and related functions",
            "homepage": "https://symfony.com",
            "keywords": [
                "compatibility",
                "intl",
                "normalizer",
                "polyfill",
                "portable",
                "shim"
            ],
            "support": {
                "source": "https://github.com/symfony/polyfill-intl-normalizer/tree/v1.28.0"
            },
            "funding": [
                {
                    "url": "https://symfony.com/sponsor",
                    "type": "custom"
                },
                {
                    "url": "https://github.com/fabpot",
                    "type": "github"
                },
                {
                    "url": "https://tidelift.com/funding/github/packagist/symfony/symfony",
                    "type": "tidelift"
                }
            ],
            "time": "2023-01-26T09:26:14+00:00"
        },
        {
            "name": "symfony/polyfill-mbstring",
            "version": "v1.28.0",
            "source": {
                "type": "git",
                "url": "https://github.com/symfony/polyfill-mbstring.git",
                "reference": "42292d99c55abe617799667f454222c54c60e229"
            },
            "dist": {
                "type": "zip",
                "url": "https://api.github.com/repos/symfony/polyfill-mbstring/zipball/42292d99c55abe617799667f454222c54c60e229",
                "reference": "42292d99c55abe617799667f454222c54c60e229",
                "shasum": ""
            },
            "require": {
                "php": ">=7.1"
            },
            "provide": {
                "ext-mbstring": "*"
            },
            "suggest": {
                "ext-mbstring": "For best performance"
            },
            "type": "library",
            "extra": {
                "branch-alias": {
                    "dev-main": "1.28-dev"
                },
                "thanks": {
                    "name": "symfony/polyfill",
                    "url": "https://github.com/symfony/polyfill"
                }
            },
            "autoload": {
                "files": [
                    "bootstrap.php"
                ],
                "psr-4": {
                    "Symfony\\Polyfill\\Mbstring\\": ""
                }
            },
            "notification-url": "https://packagist.org/downloads/",
            "license": [
                "MIT"
            ],
            "authors": [
                {
                    "name": "Nicolas Grekas",
                    "email": "p@tchwork.com"
                },
                {
                    "name": "Symfony Community",
                    "homepage": "https://symfony.com/contributors"
                }
            ],
            "description": "Symfony polyfill for the Mbstring extension",
            "homepage": "https://symfony.com",
            "keywords": [
                "compatibility",
                "mbstring",
                "polyfill",
                "portable",
                "shim"
            ],
            "support": {
                "source": "https://github.com/symfony/polyfill-mbstring/tree/v1.28.0"
            },
            "funding": [
                {
                    "url": "https://symfony.com/sponsor",
                    "type": "custom"
                },
                {
                    "url": "https://github.com/fabpot",
                    "type": "github"
                },
                {
                    "url": "https://tidelift.com/funding/github/packagist/symfony/symfony",
                    "type": "tidelift"
                }
            ],
            "time": "2023-07-28T09:04:16+00:00"
        },
        {
            "name": "symfony/polyfill-php73",
            "version": "v1.28.0",
            "source": {
                "type": "git",
                "url": "https://github.com/symfony/polyfill-php73.git",
                "reference": "fe2f306d1d9d346a7fee353d0d5012e401e984b5"
            },
            "dist": {
                "type": "zip",
                "url": "https://api.github.com/repos/symfony/polyfill-php73/zipball/fe2f306d1d9d346a7fee353d0d5012e401e984b5",
                "reference": "fe2f306d1d9d346a7fee353d0d5012e401e984b5",
                "shasum": ""
            },
            "require": {
                "php": ">=7.1"
            },
            "type": "library",
            "extra": {
                "branch-alias": {
                    "dev-main": "1.28-dev"
                },
                "thanks": {
                    "name": "symfony/polyfill",
                    "url": "https://github.com/symfony/polyfill"
                }
            },
            "autoload": {
                "files": [
                    "bootstrap.php"
                ],
                "psr-4": {
                    "Symfony\\Polyfill\\Php73\\": ""
                },
                "classmap": [
                    "Resources/stubs"
                ]
            },
            "notification-url": "https://packagist.org/downloads/",
            "license": [
                "MIT"
            ],
            "authors": [
                {
                    "name": "Nicolas Grekas",
                    "email": "p@tchwork.com"
                },
                {
                    "name": "Symfony Community",
                    "homepage": "https://symfony.com/contributors"
                }
            ],
            "description": "Symfony polyfill backporting some PHP 7.3+ features to lower PHP versions",
            "homepage": "https://symfony.com",
            "keywords": [
                "compatibility",
                "polyfill",
                "portable",
                "shim"
            ],
            "support": {
                "source": "https://github.com/symfony/polyfill-php73/tree/v1.28.0"
            },
            "funding": [
                {
                    "url": "https://symfony.com/sponsor",
                    "type": "custom"
                },
                {
                    "url": "https://github.com/fabpot",
                    "type": "github"
                },
                {
                    "url": "https://tidelift.com/funding/github/packagist/symfony/symfony",
                    "type": "tidelift"
                }
            ],
            "time": "2023-01-26T09:26:14+00:00"
        },
        {
            "name": "symfony/polyfill-php74",
            "version": "v1.28.0",
            "source": {
                "type": "git",
                "url": "https://github.com/symfony/polyfill-php74.git",
                "reference": "8b755b41a155c89f1af29cc33305538499fa05ea"
            },
            "dist": {
                "type": "zip",
                "url": "https://api.github.com/repos/symfony/polyfill-php74/zipball/8b755b41a155c89f1af29cc33305538499fa05ea",
                "reference": "8b755b41a155c89f1af29cc33305538499fa05ea",
                "shasum": ""
            },
            "require": {
                "php": ">=7.1"
            },
            "type": "library",
            "extra": {
                "branch-alias": {
                    "dev-main": "1.28-dev"
                },
                "thanks": {
                    "name": "symfony/polyfill",
                    "url": "https://github.com/symfony/polyfill"
                }
            },
            "autoload": {
                "files": [
                    "bootstrap.php"
                ],
                "psr-4": {
                    "Symfony\\Polyfill\\Php74\\": ""
                }
            },
            "notification-url": "https://packagist.org/downloads/",
            "license": [
                "MIT"
            ],
            "authors": [
                {
                    "name": "Ion Bazan",
                    "email": "ion.bazan@gmail.com"
                },
                {
                    "name": "Nicolas Grekas",
                    "email": "p@tchwork.com"
                },
                {
                    "name": "Symfony Community",
                    "homepage": "https://symfony.com/contributors"
                }
            ],
            "description": "Symfony polyfill backporting some PHP 7.4+ features to lower PHP versions",
            "homepage": "https://symfony.com",
            "keywords": [
                "compatibility",
                "polyfill",
                "portable",
                "shim"
            ],
            "support": {
                "source": "https://github.com/symfony/polyfill-php74/tree/v1.28.0"
            },
            "funding": [
                {
                    "url": "https://symfony.com/sponsor",
                    "type": "custom"
                },
                {
                    "url": "https://github.com/fabpot",
                    "type": "github"
                },
                {
                    "url": "https://tidelift.com/funding/github/packagist/symfony/symfony",
                    "type": "tidelift"
                }
            ],
            "time": "2023-01-26T09:26:14+00:00"
        },
        {
            "name": "symfony/polyfill-php80",
            "version": "v1.28.0",
            "source": {
                "type": "git",
                "url": "https://github.com/symfony/polyfill-php80.git",
                "reference": "6caa57379c4aec19c0a12a38b59b26487dcfe4b5"
            },
            "dist": {
                "type": "zip",
                "url": "https://api.github.com/repos/symfony/polyfill-php80/zipball/6caa57379c4aec19c0a12a38b59b26487dcfe4b5",
                "reference": "6caa57379c4aec19c0a12a38b59b26487dcfe4b5",
                "shasum": ""
            },
            "require": {
                "php": ">=7.1"
            },
            "type": "library",
            "extra": {
                "branch-alias": {
                    "dev-main": "1.28-dev"
                },
                "thanks": {
                    "name": "symfony/polyfill",
                    "url": "https://github.com/symfony/polyfill"
                }
            },
            "autoload": {
                "files": [
                    "bootstrap.php"
                ],
                "psr-4": {
                    "Symfony\\Polyfill\\Php80\\": ""
                },
                "classmap": [
                    "Resources/stubs"
                ]
            },
            "notification-url": "https://packagist.org/downloads/",
            "license": [
                "MIT"
            ],
            "authors": [
                {
                    "name": "Ion Bazan",
                    "email": "ion.bazan@gmail.com"
                },
                {
                    "name": "Nicolas Grekas",
                    "email": "p@tchwork.com"
                },
                {
                    "name": "Symfony Community",
                    "homepage": "https://symfony.com/contributors"
                }
            ],
            "description": "Symfony polyfill backporting some PHP 8.0+ features to lower PHP versions",
            "homepage": "https://symfony.com",
            "keywords": [
                "compatibility",
                "polyfill",
                "portable",
                "shim"
            ],
            "support": {
                "source": "https://github.com/symfony/polyfill-php80/tree/v1.28.0"
            },
            "funding": [
                {
                    "url": "https://symfony.com/sponsor",
                    "type": "custom"
                },
                {
                    "url": "https://github.com/fabpot",
                    "type": "github"
                },
                {
                    "url": "https://tidelift.com/funding/github/packagist/symfony/symfony",
                    "type": "tidelift"
                }
            ],
            "time": "2023-01-26T09:26:14+00:00"
        },
        {
            "name": "symfony/polyfill-php81",
            "version": "v1.28.0",
            "source": {
                "type": "git",
                "url": "https://github.com/symfony/polyfill-php81.git",
                "reference": "7581cd600fa9fd681b797d00b02f068e2f13263b"
            },
            "dist": {
                "type": "zip",
                "url": "https://api.github.com/repos/symfony/polyfill-php81/zipball/7581cd600fa9fd681b797d00b02f068e2f13263b",
                "reference": "7581cd600fa9fd681b797d00b02f068e2f13263b",
                "shasum": ""
            },
            "require": {
                "php": ">=7.1"
            },
            "type": "library",
            "extra": {
                "branch-alias": {
                    "dev-main": "1.28-dev"
                },
                "thanks": {
                    "name": "symfony/polyfill",
                    "url": "https://github.com/symfony/polyfill"
                }
            },
            "autoload": {
                "files": [
                    "bootstrap.php"
                ],
                "psr-4": {
                    "Symfony\\Polyfill\\Php81\\": ""
                },
                "classmap": [
                    "Resources/stubs"
                ]
            },
            "notification-url": "https://packagist.org/downloads/",
            "license": [
                "MIT"
            ],
            "authors": [
                {
                    "name": "Nicolas Grekas",
                    "email": "p@tchwork.com"
                },
                {
                    "name": "Symfony Community",
                    "homepage": "https://symfony.com/contributors"
                }
            ],
            "description": "Symfony polyfill backporting some PHP 8.1+ features to lower PHP versions",
            "homepage": "https://symfony.com",
            "keywords": [
                "compatibility",
                "polyfill",
                "portable",
                "shim"
            ],
            "support": {
                "source": "https://github.com/symfony/polyfill-php81/tree/v1.28.0"
            },
            "funding": [
                {
                    "url": "https://symfony.com/sponsor",
                    "type": "custom"
                },
                {
                    "url": "https://github.com/fabpot",
                    "type": "github"
                },
                {
                    "url": "https://tidelift.com/funding/github/packagist/symfony/symfony",
                    "type": "tidelift"
                }
            ],
            "time": "2023-01-26T09:26:14+00:00"
        },
        {
            "name": "symfony/process",
            "version": "v5.4.28",
            "source": {
                "type": "git",
                "url": "https://github.com/symfony/process.git",
                "reference": "45261e1fccad1b5447a8d7a8e67aa7b4a9798b7b"
            },
            "dist": {
                "type": "zip",
                "url": "https://api.github.com/repos/symfony/process/zipball/45261e1fccad1b5447a8d7a8e67aa7b4a9798b7b",
                "reference": "45261e1fccad1b5447a8d7a8e67aa7b4a9798b7b",
                "shasum": ""
            },
            "require": {
                "php": ">=7.2.5",
                "symfony/polyfill-php80": "^1.16"
            },
            "type": "library",
            "autoload": {
                "psr-4": {
                    "Symfony\\Component\\Process\\": ""
                },
                "exclude-from-classmap": [
                    "/Tests/"
                ]
            },
            "notification-url": "https://packagist.org/downloads/",
            "license": [
                "MIT"
            ],
            "authors": [
                {
                    "name": "Fabien Potencier",
                    "email": "fabien@symfony.com"
                },
                {
                    "name": "Symfony Community",
                    "homepage": "https://symfony.com/contributors"
                }
            ],
            "description": "Executes commands in sub-processes",
            "homepage": "https://symfony.com",
            "support": {
                "source": "https://github.com/symfony/process/tree/v5.4.28"
            },
            "funding": [
                {
                    "url": "https://symfony.com/sponsor",
                    "type": "custom"
                },
                {
                    "url": "https://github.com/fabpot",
                    "type": "github"
                },
                {
                    "url": "https://tidelift.com/funding/github/packagist/symfony/symfony",
                    "type": "tidelift"
                }
            ],
            "time": "2023-08-07T10:36:04+00:00"
        },
        {
            "name": "symfony/service-contracts",
            "version": "v2.5.2",
            "source": {
                "type": "git",
                "url": "https://github.com/symfony/service-contracts.git",
                "reference": "4b426aac47d6427cc1a1d0f7e2ac724627f5966c"
            },
            "dist": {
                "type": "zip",
                "url": "https://api.github.com/repos/symfony/service-contracts/zipball/4b426aac47d6427cc1a1d0f7e2ac724627f5966c",
                "reference": "4b426aac47d6427cc1a1d0f7e2ac724627f5966c",
                "shasum": ""
            },
            "require": {
                "php": ">=7.2.5",
                "psr/container": "^1.1",
                "symfony/deprecation-contracts": "^2.1|^3"
            },
            "conflict": {
                "ext-psr": "<1.1|>=2"
            },
            "suggest": {
                "symfony/service-implementation": ""
            },
            "type": "library",
            "extra": {
                "branch-alias": {
                    "dev-main": "2.5-dev"
                },
                "thanks": {
                    "name": "symfony/contracts",
                    "url": "https://github.com/symfony/contracts"
                }
            },
            "autoload": {
                "psr-4": {
                    "Symfony\\Contracts\\Service\\": ""
                }
            },
            "notification-url": "https://packagist.org/downloads/",
            "license": [
                "MIT"
            ],
            "authors": [
                {
                    "name": "Nicolas Grekas",
                    "email": "p@tchwork.com"
                },
                {
                    "name": "Symfony Community",
                    "homepage": "https://symfony.com/contributors"
                }
            ],
            "description": "Generic abstractions related to writing services",
            "homepage": "https://symfony.com",
            "keywords": [
                "abstractions",
                "contracts",
                "decoupling",
                "interfaces",
                "interoperability",
                "standards"
            ],
            "support": {
                "source": "https://github.com/symfony/service-contracts/tree/v2.5.2"
            },
            "funding": [
                {
                    "url": "https://symfony.com/sponsor",
                    "type": "custom"
                },
                {
                    "url": "https://github.com/fabpot",
                    "type": "github"
                },
                {
                    "url": "https://tidelift.com/funding/github/packagist/symfony/symfony",
                    "type": "tidelift"
                }
            ],
            "time": "2022-05-30T19:17:29+00:00"
        },
        {
            "name": "symfony/string",
            "version": "v5.4.26",
            "source": {
                "type": "git",
                "url": "https://github.com/symfony/string.git",
                "reference": "1181fe9270e373537475e826873b5867b863883c"
            },
            "dist": {
                "type": "zip",
                "url": "https://api.github.com/repos/symfony/string/zipball/1181fe9270e373537475e826873b5867b863883c",
                "reference": "1181fe9270e373537475e826873b5867b863883c",
                "shasum": ""
            },
            "require": {
                "php": ">=7.2.5",
                "symfony/polyfill-ctype": "~1.8",
                "symfony/polyfill-intl-grapheme": "~1.0",
                "symfony/polyfill-intl-normalizer": "~1.0",
                "symfony/polyfill-mbstring": "~1.0",
                "symfony/polyfill-php80": "~1.15"
            },
            "conflict": {
                "symfony/translation-contracts": ">=3.0"
            },
            "require-dev": {
                "symfony/error-handler": "^4.4|^5.0|^6.0",
                "symfony/http-client": "^4.4|^5.0|^6.0",
                "symfony/translation-contracts": "^1.1|^2",
                "symfony/var-exporter": "^4.4|^5.0|^6.0"
            },
            "type": "library",
            "autoload": {
                "files": [
                    "Resources/functions.php"
                ],
                "psr-4": {
                    "Symfony\\Component\\String\\": ""
                },
                "exclude-from-classmap": [
                    "/Tests/"
                ]
            },
            "notification-url": "https://packagist.org/downloads/",
            "license": [
                "MIT"
            ],
            "authors": [
                {
                    "name": "Nicolas Grekas",
                    "email": "p@tchwork.com"
                },
                {
                    "name": "Symfony Community",
                    "homepage": "https://symfony.com/contributors"
                }
            ],
            "description": "Provides an object-oriented API to strings and deals with bytes, UTF-8 code points and grapheme clusters in a unified way",
            "homepage": "https://symfony.com",
            "keywords": [
                "grapheme",
                "i18n",
                "string",
                "unicode",
                "utf-8",
                "utf8"
            ],
            "support": {
                "source": "https://github.com/symfony/string/tree/v5.4.26"
            },
            "funding": [
                {
                    "url": "https://symfony.com/sponsor",
                    "type": "custom"
                },
                {
                    "url": "https://github.com/fabpot",
                    "type": "github"
                },
                {
                    "url": "https://tidelift.com/funding/github/packagist/symfony/symfony",
                    "type": "tidelift"
                }
            ],
            "time": "2023-06-28T12:46:07+00:00"
        }
    ],
    "packages-dev": [
        {
            "name": "brianium/paratest",
            "version": "v6.6.3",
            "source": {
                "type": "git",
                "url": "https://github.com/paratestphp/paratest.git",
                "reference": "f2d781bb9136cda2f5e73ee778049e80ba681cf6"
            },
            "dist": {
                "type": "zip",
                "url": "https://api.github.com/repos/paratestphp/paratest/zipball/f2d781bb9136cda2f5e73ee778049e80ba681cf6",
                "reference": "f2d781bb9136cda2f5e73ee778049e80ba681cf6",
                "shasum": ""
            },
            "require": {
                "ext-dom": "*",
                "ext-pcre": "*",
                "ext-reflection": "*",
                "ext-simplexml": "*",
                "jean85/pretty-package-versions": "^2.0.5",
                "php": "^7.3 || ^8.0",
                "phpunit/php-code-coverage": "^9.2.16",
                "phpunit/php-file-iterator": "^3.0.6",
                "phpunit/php-timer": "^5.0.3",
                "phpunit/phpunit": "^9.5.23",
                "sebastian/environment": "^5.1.4",
                "symfony/console": "^5.4.9 || ^6.1.2",
                "symfony/polyfill-php80": "^v1.26.0",
                "symfony/process": "^5.4.8 || ^6.1.0"
            },
            "require-dev": {
                "doctrine/coding-standard": "^9.0.0",
                "ext-pcov": "*",
                "ext-posix": "*",
                "infection/infection": "^0.26.13",
                "malukenho/mcbumpface": "^1.1.5",
                "squizlabs/php_codesniffer": "^3.7.1",
                "symfony/filesystem": "^5.4.9 || ^6.1.0",
                "vimeo/psalm": "^4.26.0"
            },
            "bin": [
                "bin/paratest",
                "bin/paratest.bat",
                "bin/paratest_for_phpstorm"
            ],
            "type": "library",
            "autoload": {
                "psr-4": {
                    "ParaTest\\": [
                        "src/"
                    ]
                }
            },
            "notification-url": "https://packagist.org/downloads/",
            "license": [
                "MIT"
            ],
            "authors": [
                {
                    "name": "Brian Scaturro",
                    "email": "scaturrob@gmail.com",
                    "role": "Developer"
                },
                {
                    "name": "Filippo Tessarotto",
                    "email": "zoeslam@gmail.com",
                    "role": "Developer"
                }
            ],
            "description": "Parallel testing for PHP",
            "homepage": "https://github.com/paratestphp/paratest",
            "keywords": [
                "concurrent",
                "parallel",
                "phpunit",
                "testing"
            ],
            "support": {
                "issues": "https://github.com/paratestphp/paratest/issues",
                "source": "https://github.com/paratestphp/paratest/tree/v6.6.3"
            },
            "funding": [
                {
                    "url": "https://github.com/sponsors/Slamdunk",
                    "type": "github"
                },
                {
                    "url": "https://paypal.me/filippotessarotto",
                    "type": "paypal"
                }
            ],
            "time": "2022-08-25T05:44:14+00:00"
        },
        {
            "name": "cweagans/composer-patches",
            "version": "1.7.3",
            "source": {
                "type": "git",
                "url": "https://github.com/cweagans/composer-patches.git",
                "reference": "e190d4466fe2b103a55467dfa83fc2fecfcaf2db"
            },
            "dist": {
                "type": "zip",
                "url": "https://api.github.com/repos/cweagans/composer-patches/zipball/e190d4466fe2b103a55467dfa83fc2fecfcaf2db",
                "reference": "e190d4466fe2b103a55467dfa83fc2fecfcaf2db",
                "shasum": ""
            },
            "require": {
                "composer-plugin-api": "^1.0 || ^2.0",
                "php": ">=5.3.0"
            },
            "require-dev": {
                "composer/composer": "~1.0 || ~2.0",
                "phpunit/phpunit": "~4.6"
            },
            "type": "composer-plugin",
            "extra": {
                "class": "cweagans\\Composer\\Patches"
            },
            "autoload": {
                "psr-4": {
                    "cweagans\\Composer\\": "src"
                }
            },
            "notification-url": "https://packagist.org/downloads/",
            "license": [
                "BSD-3-Clause"
            ],
            "authors": [
                {
                    "name": "Cameron Eagans",
                    "email": "me@cweagans.net"
                }
            ],
            "description": "Provides a way to patch Composer packages.",
            "support": {
                "issues": "https://github.com/cweagans/composer-patches/issues",
                "source": "https://github.com/cweagans/composer-patches/tree/1.7.3"
            },
            "time": "2022-12-20T22:53:13+00:00"
        },
        {
            "name": "doctrine/instantiator",
            "version": "1.4.1",
            "source": {
                "type": "git",
                "url": "https://github.com/doctrine/instantiator.git",
                "reference": "10dcfce151b967d20fde1b34ae6640712c3891bc"
            },
            "dist": {
                "type": "zip",
                "url": "https://api.github.com/repos/doctrine/instantiator/zipball/10dcfce151b967d20fde1b34ae6640712c3891bc",
                "reference": "10dcfce151b967d20fde1b34ae6640712c3891bc",
                "shasum": ""
            },
            "require": {
                "php": "^7.1 || ^8.0"
            },
            "require-dev": {
                "doctrine/coding-standard": "^9",
                "ext-pdo": "*",
                "ext-phar": "*",
                "phpbench/phpbench": "^0.16 || ^1",
                "phpstan/phpstan": "^1.4",
                "phpstan/phpstan-phpunit": "^1",
                "phpunit/phpunit": "^7.5 || ^8.5 || ^9.5",
                "vimeo/psalm": "^4.22"
            },
            "type": "library",
            "autoload": {
                "psr-4": {
                    "Doctrine\\Instantiator\\": "src/Doctrine/Instantiator/"
                }
            },
            "notification-url": "https://packagist.org/downloads/",
            "license": [
                "MIT"
            ],
            "authors": [
                {
                    "name": "Marco Pivetta",
                    "email": "ocramius@gmail.com",
                    "homepage": "https://ocramius.github.io/"
                }
            ],
            "description": "A small, lightweight utility to instantiate objects in PHP without invoking their constructors",
            "homepage": "https://www.doctrine-project.org/projects/instantiator.html",
            "keywords": [
                "constructor",
                "instantiate"
            ],
            "support": {
                "issues": "https://github.com/doctrine/instantiator/issues",
                "source": "https://github.com/doctrine/instantiator/tree/1.4.1"
            },
            "funding": [
                {
                    "url": "https://www.doctrine-project.org/sponsorship.html",
                    "type": "custom"
                },
                {
                    "url": "https://www.patreon.com/phpdoctrine",
                    "type": "patreon"
                },
                {
                    "url": "https://tidelift.com/funding/github/packagist/doctrine%2Finstantiator",
                    "type": "tidelift"
                }
            ],
            "time": "2022-03-03T08:28:38+00:00"
        },
        {
            "name": "jean85/pretty-package-versions",
            "version": "2.0.5",
            "source": {
                "type": "git",
                "url": "https://github.com/Jean85/pretty-package-versions.git",
                "reference": "ae547e455a3d8babd07b96966b17d7fd21d9c6af"
            },
            "dist": {
                "type": "zip",
                "url": "https://api.github.com/repos/Jean85/pretty-package-versions/zipball/ae547e455a3d8babd07b96966b17d7fd21d9c6af",
                "reference": "ae547e455a3d8babd07b96966b17d7fd21d9c6af",
                "shasum": ""
            },
            "require": {
                "composer-runtime-api": "^2.0.0",
                "php": "^7.1|^8.0"
            },
            "require-dev": {
                "friendsofphp/php-cs-fixer": "^2.17",
                "jean85/composer-provided-replaced-stub-package": "^1.0",
                "phpstan/phpstan": "^0.12.66",
                "phpunit/phpunit": "^7.5|^8.5|^9.4",
                "vimeo/psalm": "^4.3"
            },
            "type": "library",
            "extra": {
                "branch-alias": {
                    "dev-master": "1.x-dev"
                }
            },
            "autoload": {
                "psr-4": {
                    "Jean85\\": "src/"
                }
            },
            "notification-url": "https://packagist.org/downloads/",
            "license": [
                "MIT"
            ],
            "authors": [
                {
                    "name": "Alessandro Lai",
                    "email": "alessandro.lai85@gmail.com"
                }
            ],
            "description": "A library to get pretty versions strings of installed dependencies",
            "keywords": [
                "composer",
                "package",
                "release",
                "versions"
            ],
            "support": {
                "issues": "https://github.com/Jean85/pretty-package-versions/issues",
                "source": "https://github.com/Jean85/pretty-package-versions/tree/2.0.5"
            },
            "time": "2021-10-08T21:21:46+00:00"
        },
        {
            "name": "myclabs/deep-copy",
            "version": "1.11.0",
            "source": {
                "type": "git",
                "url": "https://github.com/myclabs/DeepCopy.git",
                "reference": "14daed4296fae74d9e3201d2c4925d1acb7aa614"
            },
            "dist": {
                "type": "zip",
                "url": "https://api.github.com/repos/myclabs/DeepCopy/zipball/14daed4296fae74d9e3201d2c4925d1acb7aa614",
                "reference": "14daed4296fae74d9e3201d2c4925d1acb7aa614",
                "shasum": ""
            },
            "require": {
                "php": "^7.1 || ^8.0"
            },
            "conflict": {
                "doctrine/collections": "<1.6.8",
                "doctrine/common": "<2.13.3 || >=3,<3.2.2"
            },
            "require-dev": {
                "doctrine/collections": "^1.6.8",
                "doctrine/common": "^2.13.3 || ^3.2.2",
                "phpunit/phpunit": "^7.5.20 || ^8.5.23 || ^9.5.13"
            },
            "type": "library",
            "autoload": {
                "files": [
                    "src/DeepCopy/deep_copy.php"
                ],
                "psr-4": {
                    "DeepCopy\\": "src/DeepCopy/"
                }
            },
            "notification-url": "https://packagist.org/downloads/",
            "license": [
                "MIT"
            ],
            "description": "Create deep copies (clones) of your objects",
            "keywords": [
                "clone",
                "copy",
                "duplicate",
                "object",
                "object graph"
            ],
            "support": {
                "issues": "https://github.com/myclabs/DeepCopy/issues",
                "source": "https://github.com/myclabs/DeepCopy/tree/1.11.0"
            },
            "funding": [
                {
                    "url": "https://tidelift.com/funding/github/packagist/myclabs/deep-copy",
                    "type": "tidelift"
                }
            ],
            "time": "2022-03-03T13:19:32+00:00"
        },
        {
            "name": "phar-io/manifest",
            "version": "2.0.3",
            "source": {
                "type": "git",
                "url": "https://github.com/phar-io/manifest.git",
                "reference": "97803eca37d319dfa7826cc2437fc020857acb53"
            },
            "dist": {
                "type": "zip",
                "url": "https://api.github.com/repos/phar-io/manifest/zipball/97803eca37d319dfa7826cc2437fc020857acb53",
                "reference": "97803eca37d319dfa7826cc2437fc020857acb53",
                "shasum": ""
            },
            "require": {
                "ext-dom": "*",
                "ext-phar": "*",
                "ext-xmlwriter": "*",
                "phar-io/version": "^3.0.1",
                "php": "^7.2 || ^8.0"
            },
            "type": "library",
            "extra": {
                "branch-alias": {
                    "dev-master": "2.0.x-dev"
                }
            },
            "autoload": {
                "classmap": [
                    "src/"
                ]
            },
            "notification-url": "https://packagist.org/downloads/",
            "license": [
                "BSD-3-Clause"
            ],
            "authors": [
                {
                    "name": "Arne Blankerts",
                    "email": "arne@blankerts.de",
                    "role": "Developer"
                },
                {
                    "name": "Sebastian Heuer",
                    "email": "sebastian@phpeople.de",
                    "role": "Developer"
                },
                {
                    "name": "Sebastian Bergmann",
                    "email": "sebastian@phpunit.de",
                    "role": "Developer"
                }
            ],
            "description": "Component for reading phar.io manifest information from a PHP Archive (PHAR)",
            "support": {
                "issues": "https://github.com/phar-io/manifest/issues",
                "source": "https://github.com/phar-io/manifest/tree/2.0.3"
            },
            "time": "2021-07-20T11:28:43+00:00"
        },
        {
            "name": "phar-io/version",
            "version": "3.2.1",
            "source": {
                "type": "git",
                "url": "https://github.com/phar-io/version.git",
                "reference": "4f7fd7836c6f332bb2933569e566a0d6c4cbed74"
            },
            "dist": {
                "type": "zip",
                "url": "https://api.github.com/repos/phar-io/version/zipball/4f7fd7836c6f332bb2933569e566a0d6c4cbed74",
                "reference": "4f7fd7836c6f332bb2933569e566a0d6c4cbed74",
                "shasum": ""
            },
            "require": {
                "php": "^7.2 || ^8.0"
            },
            "type": "library",
            "autoload": {
                "classmap": [
                    "src/"
                ]
            },
            "notification-url": "https://packagist.org/downloads/",
            "license": [
                "BSD-3-Clause"
            ],
            "authors": [
                {
                    "name": "Arne Blankerts",
                    "email": "arne@blankerts.de",
                    "role": "Developer"
                },
                {
                    "name": "Sebastian Heuer",
                    "email": "sebastian@phpeople.de",
                    "role": "Developer"
                },
                {
                    "name": "Sebastian Bergmann",
                    "email": "sebastian@phpunit.de",
                    "role": "Developer"
                }
            ],
            "description": "Library for handling version information and constraints",
            "support": {
                "issues": "https://github.com/phar-io/version/issues",
                "source": "https://github.com/phar-io/version/tree/3.2.1"
            },
            "time": "2022-02-21T01:04:05+00:00"
        },
        {
            "name": "php-parallel-lint/php-parallel-lint",
            "version": "v1.3.2",
            "source": {
                "type": "git",
                "url": "https://github.com/php-parallel-lint/PHP-Parallel-Lint.git",
                "reference": "6483c9832e71973ed29cf71bd6b3f4fde438a9de"
            },
            "dist": {
                "type": "zip",
                "url": "https://api.github.com/repos/php-parallel-lint/PHP-Parallel-Lint/zipball/6483c9832e71973ed29cf71bd6b3f4fde438a9de",
                "reference": "6483c9832e71973ed29cf71bd6b3f4fde438a9de",
                "shasum": ""
            },
            "require": {
                "ext-json": "*",
                "php": ">=5.3.0"
            },
            "replace": {
                "grogy/php-parallel-lint": "*",
                "jakub-onderka/php-parallel-lint": "*"
            },
            "require-dev": {
                "nette/tester": "^1.3 || ^2.0",
                "php-parallel-lint/php-console-highlighter": "0.* || ^1.0",
                "squizlabs/php_codesniffer": "^3.6"
            },
            "suggest": {
                "php-parallel-lint/php-console-highlighter": "Highlight syntax in code snippet"
            },
            "bin": [
                "parallel-lint"
            ],
            "type": "library",
            "autoload": {
                "classmap": [
                    "./src/"
                ]
            },
            "notification-url": "https://packagist.org/downloads/",
            "license": [
                "BSD-2-Clause"
            ],
            "authors": [
                {
                    "name": "Jakub Onderka",
                    "email": "ahoj@jakubonderka.cz"
                }
            ],
            "description": "This tool check syntax of PHP files about 20x faster than serial check.",
            "homepage": "https://github.com/php-parallel-lint/PHP-Parallel-Lint",
            "support": {
                "issues": "https://github.com/php-parallel-lint/PHP-Parallel-Lint/issues",
                "source": "https://github.com/php-parallel-lint/PHP-Parallel-Lint/tree/v1.3.2"
            },
            "time": "2022-02-21T12:50:22+00:00"
        },
        {
            "name": "phpstan/phpstan-deprecation-rules",
            "version": "1.2.x-dev",
            "source": {
                "type": "git",
                "url": "https://github.com/phpstan/phpstan-deprecation-rules.git",
                "reference": "788ea1bd84f7848abf27ba29b92c6c9d285dfc95"
            },
            "dist": {
                "type": "zip",
                "url": "https://api.github.com/repos/phpstan/phpstan-deprecation-rules/zipball/788ea1bd84f7848abf27ba29b92c6c9d285dfc95",
                "reference": "788ea1bd84f7848abf27ba29b92c6c9d285dfc95",
                "shasum": ""
            },
            "require": {
                "php": "^7.2 || ^8.0",
                "phpstan/phpstan": "^1.11"
            },
            "require-dev": {
                "php-parallel-lint/php-parallel-lint": "^1.2",
                "phpstan/phpstan-phpunit": "^1.0",
                "phpunit/phpunit": "^9.5"
            },
            "default-branch": true,
            "type": "phpstan-extension",
            "extra": {
                "phpstan": {
                    "includes": [
                        "rules.neon"
                    ]
                }
            },
            "autoload": {
                "psr-4": {
                    "PHPStan\\": "src/"
                }
            },
            "notification-url": "https://packagist.org/downloads/",
            "license": [
                "MIT"
            ],
            "description": "PHPStan rules for detecting usage of deprecated classes, methods, properties, constants and traits.",
            "support": {
                "issues": "https://github.com/phpstan/phpstan-deprecation-rules/issues",
                "source": "https://github.com/phpstan/phpstan-deprecation-rules/tree/1.2.x"
            },
            "time": "2023-09-19T08:17:29+00:00"
        },
        {
            "name": "phpstan/phpstan-nette",
            "version": "1.2.9",
            "source": {
                "type": "git",
                "url": "https://github.com/phpstan/phpstan-nette.git",
                "reference": "0e3a6805917811d685e59bb83c2286315f2f6d78"
            },
            "dist": {
                "type": "zip",
                "url": "https://api.github.com/repos/phpstan/phpstan-nette/zipball/0e3a6805917811d685e59bb83c2286315f2f6d78",
                "reference": "0e3a6805917811d685e59bb83c2286315f2f6d78",
                "shasum": ""
            },
            "require": {
                "php": "^7.2 || ^8.0",
                "phpstan/phpstan": "^1.10"
            },
            "conflict": {
                "nette/application": "<2.3.0",
                "nette/component-model": "<2.3.0",
                "nette/di": "<2.3.0",
                "nette/forms": "<2.3.0",
                "nette/http": "<2.3.0",
                "nette/utils": "<2.3.0"
            },
            "require-dev": {
                "nette/application": "^3.0",
                "nette/forms": "^3.0",
                "nette/utils": "^2.3.0 || ^3.0.0",
                "nikic/php-parser": "^4.13.2",
                "php-parallel-lint/php-parallel-lint": "^1.2",
                "phpstan/phpstan-php-parser": "^1.1",
                "phpstan/phpstan-phpunit": "^1.0",
                "phpstan/phpstan-strict-rules": "^1.0",
                "phpunit/phpunit": "^9.5"
            },
            "type": "phpstan-extension",
            "extra": {
                "phpstan": {
                    "includes": [
                        "extension.neon",
                        "rules.neon"
                    ]
                }
            },
            "autoload": {
                "psr-4": {
                    "PHPStan\\": "src/"
                }
            },
            "notification-url": "https://packagist.org/downloads/",
            "license": [
                "MIT"
            ],
            "description": "Nette Framework class reflection extension for PHPStan",
            "support": {
                "issues": "https://github.com/phpstan/phpstan-nette/issues",
                "source": "https://github.com/phpstan/phpstan-nette/tree/1.2.9"
            },
            "time": "2023-04-12T14:11:53+00:00"
        },
        {
            "name": "phpstan/phpstan-phpunit",
            "version": "1.3.15",
            "source": {
                "type": "git",
                "url": "https://github.com/phpstan/phpstan-phpunit.git",
                "reference": "70ecacc64fe8090d8d2a33db5a51fe8e88acd93a"
            },
            "dist": {
                "type": "zip",
                "url": "https://api.github.com/repos/phpstan/phpstan-phpunit/zipball/70ecacc64fe8090d8d2a33db5a51fe8e88acd93a",
                "reference": "70ecacc64fe8090d8d2a33db5a51fe8e88acd93a",
                "shasum": ""
            },
            "require": {
                "php": "^7.2 || ^8.0",
                "phpstan/phpstan": "^1.10"
            },
            "conflict": {
                "phpunit/phpunit": "<7.0"
            },
            "require-dev": {
                "nikic/php-parser": "^4.13.0",
                "php-parallel-lint/php-parallel-lint": "^1.2",
                "phpstan/phpstan-strict-rules": "^1.5.1",
                "phpunit/phpunit": "^9.5"
            },
            "type": "phpstan-extension",
            "extra": {
                "phpstan": {
                    "includes": [
                        "extension.neon",
                        "rules.neon"
                    ]
                }
            },
            "autoload": {
                "psr-4": {
                    "PHPStan\\": "src/"
                }
            },
            "notification-url": "https://packagist.org/downloads/",
            "license": [
                "MIT"
            ],
            "description": "PHPUnit extensions and rules for PHPStan",
            "support": {
                "issues": "https://github.com/phpstan/phpstan-phpunit/issues",
                "source": "https://github.com/phpstan/phpstan-phpunit/tree/1.3.15"
            },
            "time": "2023-10-09T18:58:39+00:00"
        },
        {
            "name": "phpstan/phpstan-strict-rules",
            "version": "1.6.x-dev",
            "source": {
                "type": "git",
                "url": "https://github.com/phpstan/phpstan-strict-rules.git",
                "reference": "a3b0404c40197996b6ed32b2613e5a337fcbefd4"
            },
            "dist": {
                "type": "zip",
                "url": "https://api.github.com/repos/phpstan/phpstan-strict-rules/zipball/a3b0404c40197996b6ed32b2613e5a337fcbefd4",
                "reference": "a3b0404c40197996b6ed32b2613e5a337fcbefd4",
                "shasum": ""
            },
            "require": {
                "php": "^7.2 || ^8.0",
                "phpstan/phpstan": "^1.11"
            },
            "require-dev": {
                "nikic/php-parser": "^4.13.0",
                "php-parallel-lint/php-parallel-lint": "^1.2",
                "phpstan/phpstan-deprecation-rules": "^1.1",
                "phpstan/phpstan-phpunit": "^1.0",
                "phpunit/phpunit": "^9.5"
            },
            "default-branch": true,
            "type": "phpstan-extension",
            "extra": {
                "phpstan": {
                    "includes": [
                        "rules.neon"
                    ]
                }
            },
            "autoload": {
                "psr-4": {
                    "PHPStan\\": "src/"
                }
            },
            "notification-url": "https://packagist.org/downloads/",
            "license": [
                "MIT"
            ],
            "description": "Extra strict and opinionated rules for PHPStan",
            "support": {
                "issues": "https://github.com/phpstan/phpstan-strict-rules/issues",
                "source": "https://github.com/phpstan/phpstan-strict-rules/tree/1.6.x"
            },
            "time": "2023-10-30T14:35:14+00:00"
        },
        {
            "name": "phpunit/php-code-coverage",
            "version": "9.2.26",
            "source": {
                "type": "git",
                "url": "https://github.com/sebastianbergmann/php-code-coverage.git",
                "reference": "443bc6912c9bd5b409254a40f4b0f4ced7c80ea1"
            },
            "dist": {
                "type": "zip",
                "url": "https://api.github.com/repos/sebastianbergmann/php-code-coverage/zipball/443bc6912c9bd5b409254a40f4b0f4ced7c80ea1",
                "reference": "443bc6912c9bd5b409254a40f4b0f4ced7c80ea1",
                "shasum": ""
            },
            "require": {
                "ext-dom": "*",
                "ext-libxml": "*",
                "ext-xmlwriter": "*",
                "nikic/php-parser": "^4.15",
                "php": ">=7.3",
                "phpunit/php-file-iterator": "^3.0.3",
                "phpunit/php-text-template": "^2.0.2",
                "sebastian/code-unit-reverse-lookup": "^2.0.2",
                "sebastian/complexity": "^2.0",
                "sebastian/environment": "^5.1.2",
                "sebastian/lines-of-code": "^1.0.3",
                "sebastian/version": "^3.0.1",
                "theseer/tokenizer": "^1.2.0"
            },
            "require-dev": {
                "phpunit/phpunit": "^9.3"
            },
            "suggest": {
                "ext-pcov": "PHP extension that provides line coverage",
                "ext-xdebug": "PHP extension that provides line coverage as well as branch and path coverage"
            },
            "type": "library",
            "extra": {
                "branch-alias": {
                    "dev-master": "9.2-dev"
                }
            },
            "autoload": {
                "classmap": [
                    "src/"
                ]
            },
            "notification-url": "https://packagist.org/downloads/",
            "license": [
                "BSD-3-Clause"
            ],
            "authors": [
                {
                    "name": "Sebastian Bergmann",
                    "email": "sebastian@phpunit.de",
                    "role": "lead"
                }
            ],
            "description": "Library that provides collection, processing, and rendering functionality for PHP code coverage information.",
            "homepage": "https://github.com/sebastianbergmann/php-code-coverage",
            "keywords": [
                "coverage",
                "testing",
                "xunit"
            ],
            "support": {
                "issues": "https://github.com/sebastianbergmann/php-code-coverage/issues",
                "source": "https://github.com/sebastianbergmann/php-code-coverage/tree/9.2.26"
            },
            "funding": [
                {
                    "url": "https://github.com/sebastianbergmann",
                    "type": "github"
                }
            ],
            "time": "2023-03-06T12:58:08+00:00"
        },
        {
            "name": "phpunit/php-file-iterator",
            "version": "3.0.6",
            "source": {
                "type": "git",
                "url": "https://github.com/sebastianbergmann/php-file-iterator.git",
                "reference": "cf1c2e7c203ac650e352f4cc675a7021e7d1b3cf"
            },
            "dist": {
                "type": "zip",
                "url": "https://api.github.com/repos/sebastianbergmann/php-file-iterator/zipball/cf1c2e7c203ac650e352f4cc675a7021e7d1b3cf",
                "reference": "cf1c2e7c203ac650e352f4cc675a7021e7d1b3cf",
                "shasum": ""
            },
            "require": {
                "php": ">=7.3"
            },
            "require-dev": {
                "phpunit/phpunit": "^9.3"
            },
            "type": "library",
            "extra": {
                "branch-alias": {
                    "dev-master": "3.0-dev"
                }
            },
            "autoload": {
                "classmap": [
                    "src/"
                ]
            },
            "notification-url": "https://packagist.org/downloads/",
            "license": [
                "BSD-3-Clause"
            ],
            "authors": [
                {
                    "name": "Sebastian Bergmann",
                    "email": "sebastian@phpunit.de",
                    "role": "lead"
                }
            ],
            "description": "FilterIterator implementation that filters files based on a list of suffixes.",
            "homepage": "https://github.com/sebastianbergmann/php-file-iterator/",
            "keywords": [
                "filesystem",
                "iterator"
            ],
            "support": {
                "issues": "https://github.com/sebastianbergmann/php-file-iterator/issues",
                "source": "https://github.com/sebastianbergmann/php-file-iterator/tree/3.0.6"
            },
            "funding": [
                {
                    "url": "https://github.com/sebastianbergmann",
                    "type": "github"
                }
            ],
            "time": "2021-12-02T12:48:52+00:00"
        },
        {
            "name": "phpunit/php-invoker",
            "version": "3.1.1",
            "source": {
                "type": "git",
                "url": "https://github.com/sebastianbergmann/php-invoker.git",
                "reference": "5a10147d0aaf65b58940a0b72f71c9ac0423cc67"
            },
            "dist": {
                "type": "zip",
                "url": "https://api.github.com/repos/sebastianbergmann/php-invoker/zipball/5a10147d0aaf65b58940a0b72f71c9ac0423cc67",
                "reference": "5a10147d0aaf65b58940a0b72f71c9ac0423cc67",
                "shasum": ""
            },
            "require": {
                "php": ">=7.3"
            },
            "require-dev": {
                "ext-pcntl": "*",
                "phpunit/phpunit": "^9.3"
            },
            "suggest": {
                "ext-pcntl": "*"
            },
            "type": "library",
            "extra": {
                "branch-alias": {
                    "dev-master": "3.1-dev"
                }
            },
            "autoload": {
                "classmap": [
                    "src/"
                ]
            },
            "notification-url": "https://packagist.org/downloads/",
            "license": [
                "BSD-3-Clause"
            ],
            "authors": [
                {
                    "name": "Sebastian Bergmann",
                    "email": "sebastian@phpunit.de",
                    "role": "lead"
                }
            ],
            "description": "Invoke callables with a timeout",
            "homepage": "https://github.com/sebastianbergmann/php-invoker/",
            "keywords": [
                "process"
            ],
            "support": {
                "issues": "https://github.com/sebastianbergmann/php-invoker/issues",
                "source": "https://github.com/sebastianbergmann/php-invoker/tree/3.1.1"
            },
            "funding": [
                {
                    "url": "https://github.com/sebastianbergmann",
                    "type": "github"
                }
            ],
            "time": "2020-09-28T05:58:55+00:00"
        },
        {
            "name": "phpunit/php-text-template",
            "version": "2.0.4",
            "source": {
                "type": "git",
                "url": "https://github.com/sebastianbergmann/php-text-template.git",
                "reference": "5da5f67fc95621df9ff4c4e5a84d6a8a2acf7c28"
            },
            "dist": {
                "type": "zip",
                "url": "https://api.github.com/repos/sebastianbergmann/php-text-template/zipball/5da5f67fc95621df9ff4c4e5a84d6a8a2acf7c28",
                "reference": "5da5f67fc95621df9ff4c4e5a84d6a8a2acf7c28",
                "shasum": ""
            },
            "require": {
                "php": ">=7.3"
            },
            "require-dev": {
                "phpunit/phpunit": "^9.3"
            },
            "type": "library",
            "extra": {
                "branch-alias": {
                    "dev-master": "2.0-dev"
                }
            },
            "autoload": {
                "classmap": [
                    "src/"
                ]
            },
            "notification-url": "https://packagist.org/downloads/",
            "license": [
                "BSD-3-Clause"
            ],
            "authors": [
                {
                    "name": "Sebastian Bergmann",
                    "email": "sebastian@phpunit.de",
                    "role": "lead"
                }
            ],
            "description": "Simple template engine.",
            "homepage": "https://github.com/sebastianbergmann/php-text-template/",
            "keywords": [
                "template"
            ],
            "support": {
                "issues": "https://github.com/sebastianbergmann/php-text-template/issues",
                "source": "https://github.com/sebastianbergmann/php-text-template/tree/2.0.4"
            },
            "funding": [
                {
                    "url": "https://github.com/sebastianbergmann",
                    "type": "github"
                }
            ],
            "time": "2020-10-26T05:33:50+00:00"
        },
        {
            "name": "phpunit/php-timer",
            "version": "5.0.3",
            "source": {
                "type": "git",
                "url": "https://github.com/sebastianbergmann/php-timer.git",
                "reference": "5a63ce20ed1b5bf577850e2c4e87f4aa902afbd2"
            },
            "dist": {
                "type": "zip",
                "url": "https://api.github.com/repos/sebastianbergmann/php-timer/zipball/5a63ce20ed1b5bf577850e2c4e87f4aa902afbd2",
                "reference": "5a63ce20ed1b5bf577850e2c4e87f4aa902afbd2",
                "shasum": ""
            },
            "require": {
                "php": ">=7.3"
            },
            "require-dev": {
                "phpunit/phpunit": "^9.3"
            },
            "type": "library",
            "extra": {
                "branch-alias": {
                    "dev-master": "5.0-dev"
                }
            },
            "autoload": {
                "classmap": [
                    "src/"
                ]
            },
            "notification-url": "https://packagist.org/downloads/",
            "license": [
                "BSD-3-Clause"
            ],
            "authors": [
                {
                    "name": "Sebastian Bergmann",
                    "email": "sebastian@phpunit.de",
                    "role": "lead"
                }
            ],
            "description": "Utility class for timing",
            "homepage": "https://github.com/sebastianbergmann/php-timer/",
            "keywords": [
                "timer"
            ],
            "support": {
                "issues": "https://github.com/sebastianbergmann/php-timer/issues",
                "source": "https://github.com/sebastianbergmann/php-timer/tree/5.0.3"
            },
            "funding": [
                {
                    "url": "https://github.com/sebastianbergmann",
                    "type": "github"
                }
            ],
            "time": "2020-10-26T13:16:10+00:00"
        },
        {
            "name": "phpunit/phpunit",
            "version": "9.5.23",
            "source": {
                "type": "git",
                "url": "https://github.com/sebastianbergmann/phpunit.git",
                "reference": "888556852e7e9bbeeedb9656afe46118765ade34"
            },
            "dist": {
                "type": "zip",
                "url": "https://api.github.com/repos/sebastianbergmann/phpunit/zipball/888556852e7e9bbeeedb9656afe46118765ade34",
                "reference": "888556852e7e9bbeeedb9656afe46118765ade34",
                "shasum": ""
            },
            "require": {
                "doctrine/instantiator": "^1.3.1",
                "ext-dom": "*",
                "ext-json": "*",
                "ext-libxml": "*",
                "ext-mbstring": "*",
                "ext-xml": "*",
                "ext-xmlwriter": "*",
                "myclabs/deep-copy": "^1.10.1",
                "phar-io/manifest": "^2.0.3",
                "phar-io/version": "^3.0.2",
                "php": ">=7.3",
                "phpunit/php-code-coverage": "^9.2.13",
                "phpunit/php-file-iterator": "^3.0.5",
                "phpunit/php-invoker": "^3.1.1",
                "phpunit/php-text-template": "^2.0.3",
                "phpunit/php-timer": "^5.0.2",
                "sebastian/cli-parser": "^1.0.1",
                "sebastian/code-unit": "^1.0.6",
                "sebastian/comparator": "^4.0.5",
                "sebastian/diff": "^4.0.3",
                "sebastian/environment": "^5.1.3",
                "sebastian/exporter": "^4.0.3",
                "sebastian/global-state": "^5.0.1",
                "sebastian/object-enumerator": "^4.0.3",
                "sebastian/resource-operations": "^3.0.3",
                "sebastian/type": "^3.0",
                "sebastian/version": "^3.0.2"
            },
            "suggest": {
                "ext-soap": "*",
                "ext-xdebug": "*"
            },
            "bin": [
                "phpunit"
            ],
            "type": "library",
            "extra": {
                "branch-alias": {
                    "dev-master": "9.5-dev"
                }
            },
            "autoload": {
                "files": [
                    "src/Framework/Assert/Functions.php"
                ],
                "classmap": [
                    "src/"
                ]
            },
            "notification-url": "https://packagist.org/downloads/",
            "license": [
                "BSD-3-Clause"
            ],
            "authors": [
                {
                    "name": "Sebastian Bergmann",
                    "email": "sebastian@phpunit.de",
                    "role": "lead"
                }
            ],
            "description": "The PHP Unit Testing framework.",
            "homepage": "https://phpunit.de/",
            "keywords": [
                "phpunit",
                "testing",
                "xunit"
            ],
            "support": {
                "issues": "https://github.com/sebastianbergmann/phpunit/issues",
                "source": "https://github.com/sebastianbergmann/phpunit/tree/9.5.23"
            },
            "funding": [
                {
                    "url": "https://phpunit.de/sponsors.html",
                    "type": "custom"
                },
                {
                    "url": "https://github.com/sebastianbergmann",
                    "type": "github"
                }
            ],
            "time": "2022-08-22T14:01:36+00:00"
        },
        {
            "name": "rector/rector",
            "version": "0.17.13",
            "source": {
                "type": "git",
                "url": "https://github.com/rectorphp/rector.git",
                "reference": "e2003ba7c5bda06d7bb419cf4be8dae5f8672132"
            },
            "dist": {
                "type": "zip",
                "url": "https://api.github.com/repos/rectorphp/rector/zipball/e2003ba7c5bda06d7bb419cf4be8dae5f8672132",
                "reference": "e2003ba7c5bda06d7bb419cf4be8dae5f8672132",
                "shasum": ""
            },
            "require": {
                "php": "^7.2|^8.0",
                "phpstan/phpstan": "^1.10.26"
            },
            "conflict": {
                "rector/rector-doctrine": "*",
                "rector/rector-downgrade-php": "*",
                "rector/rector-phpunit": "*",
                "rector/rector-symfony": "*"
            },
            "bin": [
                "bin/rector"
            ],
            "type": "library",
            "autoload": {
                "files": [
                    "bootstrap.php"
                ]
            },
            "notification-url": "https://packagist.org/downloads/",
            "license": [
                "MIT"
            ],
            "description": "Instant Upgrade and Automated Refactoring of any PHP code",
            "keywords": [
                "automation",
                "dev",
                "migration",
                "refactoring"
            ],
            "support": {
                "issues": "https://github.com/rectorphp/rector/issues",
                "source": "https://github.com/rectorphp/rector/tree/0.17.13"
            },
            "funding": [
                {
                    "url": "https://github.com/tomasvotruba",
                    "type": "github"
                }
            ],
            "time": "2023-08-14T16:33:29+00:00"
        },
        {
            "name": "sebastian/cli-parser",
            "version": "1.0.1",
            "source": {
                "type": "git",
                "url": "https://github.com/sebastianbergmann/cli-parser.git",
                "reference": "442e7c7e687e42adc03470c7b668bc4b2402c0b2"
            },
            "dist": {
                "type": "zip",
                "url": "https://api.github.com/repos/sebastianbergmann/cli-parser/zipball/442e7c7e687e42adc03470c7b668bc4b2402c0b2",
                "reference": "442e7c7e687e42adc03470c7b668bc4b2402c0b2",
                "shasum": ""
            },
            "require": {
                "php": ">=7.3"
            },
            "require-dev": {
                "phpunit/phpunit": "^9.3"
            },
            "type": "library",
            "extra": {
                "branch-alias": {
                    "dev-master": "1.0-dev"
                }
            },
            "autoload": {
                "classmap": [
                    "src/"
                ]
            },
            "notification-url": "https://packagist.org/downloads/",
            "license": [
                "BSD-3-Clause"
            ],
            "authors": [
                {
                    "name": "Sebastian Bergmann",
                    "email": "sebastian@phpunit.de",
                    "role": "lead"
                }
            ],
            "description": "Library for parsing CLI options",
            "homepage": "https://github.com/sebastianbergmann/cli-parser",
            "support": {
                "issues": "https://github.com/sebastianbergmann/cli-parser/issues",
                "source": "https://github.com/sebastianbergmann/cli-parser/tree/1.0.1"
            },
            "funding": [
                {
                    "url": "https://github.com/sebastianbergmann",
                    "type": "github"
                }
            ],
            "time": "2020-09-28T06:08:49+00:00"
        },
        {
            "name": "sebastian/code-unit",
            "version": "1.0.8",
            "source": {
                "type": "git",
                "url": "https://github.com/sebastianbergmann/code-unit.git",
                "reference": "1fc9f64c0927627ef78ba436c9b17d967e68e120"
            },
            "dist": {
                "type": "zip",
                "url": "https://api.github.com/repos/sebastianbergmann/code-unit/zipball/1fc9f64c0927627ef78ba436c9b17d967e68e120",
                "reference": "1fc9f64c0927627ef78ba436c9b17d967e68e120",
                "shasum": ""
            },
            "require": {
                "php": ">=7.3"
            },
            "require-dev": {
                "phpunit/phpunit": "^9.3"
            },
            "type": "library",
            "extra": {
                "branch-alias": {
                    "dev-master": "1.0-dev"
                }
            },
            "autoload": {
                "classmap": [
                    "src/"
                ]
            },
            "notification-url": "https://packagist.org/downloads/",
            "license": [
                "BSD-3-Clause"
            ],
            "authors": [
                {
                    "name": "Sebastian Bergmann",
                    "email": "sebastian@phpunit.de",
                    "role": "lead"
                }
            ],
            "description": "Collection of value objects that represent the PHP code units",
            "homepage": "https://github.com/sebastianbergmann/code-unit",
            "support": {
                "issues": "https://github.com/sebastianbergmann/code-unit/issues",
                "source": "https://github.com/sebastianbergmann/code-unit/tree/1.0.8"
            },
            "funding": [
                {
                    "url": "https://github.com/sebastianbergmann",
                    "type": "github"
                }
            ],
            "time": "2020-10-26T13:08:54+00:00"
        },
        {
            "name": "sebastian/code-unit-reverse-lookup",
            "version": "2.0.3",
            "source": {
                "type": "git",
                "url": "https://github.com/sebastianbergmann/code-unit-reverse-lookup.git",
                "reference": "ac91f01ccec49fb77bdc6fd1e548bc70f7faa3e5"
            },
            "dist": {
                "type": "zip",
                "url": "https://api.github.com/repos/sebastianbergmann/code-unit-reverse-lookup/zipball/ac91f01ccec49fb77bdc6fd1e548bc70f7faa3e5",
                "reference": "ac91f01ccec49fb77bdc6fd1e548bc70f7faa3e5",
                "shasum": ""
            },
            "require": {
                "php": ">=7.3"
            },
            "require-dev": {
                "phpunit/phpunit": "^9.3"
            },
            "type": "library",
            "extra": {
                "branch-alias": {
                    "dev-master": "2.0-dev"
                }
            },
            "autoload": {
                "classmap": [
                    "src/"
                ]
            },
            "notification-url": "https://packagist.org/downloads/",
            "license": [
                "BSD-3-Clause"
            ],
            "authors": [
                {
                    "name": "Sebastian Bergmann",
                    "email": "sebastian@phpunit.de"
                }
            ],
            "description": "Looks up which function or method a line of code belongs to",
            "homepage": "https://github.com/sebastianbergmann/code-unit-reverse-lookup/",
            "support": {
                "issues": "https://github.com/sebastianbergmann/code-unit-reverse-lookup/issues",
                "source": "https://github.com/sebastianbergmann/code-unit-reverse-lookup/tree/2.0.3"
            },
            "funding": [
                {
                    "url": "https://github.com/sebastianbergmann",
                    "type": "github"
                }
            ],
            "time": "2020-09-28T05:30:19+00:00"
        },
        {
            "name": "sebastian/comparator",
            "version": "4.0.6",
            "source": {
                "type": "git",
                "url": "https://github.com/sebastianbergmann/comparator.git",
                "reference": "55f4261989e546dc112258c7a75935a81a7ce382"
            },
            "dist": {
                "type": "zip",
                "url": "https://api.github.com/repos/sebastianbergmann/comparator/zipball/55f4261989e546dc112258c7a75935a81a7ce382",
                "reference": "55f4261989e546dc112258c7a75935a81a7ce382",
                "shasum": ""
            },
            "require": {
                "php": ">=7.3",
                "sebastian/diff": "^4.0",
                "sebastian/exporter": "^4.0"
            },
            "require-dev": {
                "phpunit/phpunit": "^9.3"
            },
            "type": "library",
            "extra": {
                "branch-alias": {
                    "dev-master": "4.0-dev"
                }
            },
            "autoload": {
                "classmap": [
                    "src/"
                ]
            },
            "notification-url": "https://packagist.org/downloads/",
            "license": [
                "BSD-3-Clause"
            ],
            "authors": [
                {
                    "name": "Sebastian Bergmann",
                    "email": "sebastian@phpunit.de"
                },
                {
                    "name": "Jeff Welch",
                    "email": "whatthejeff@gmail.com"
                },
                {
                    "name": "Volker Dusch",
                    "email": "github@wallbash.com"
                },
                {
                    "name": "Bernhard Schussek",
                    "email": "bschussek@2bepublished.at"
                }
            ],
            "description": "Provides the functionality to compare PHP values for equality",
            "homepage": "https://github.com/sebastianbergmann/comparator",
            "keywords": [
                "comparator",
                "compare",
                "equality"
            ],
            "support": {
                "issues": "https://github.com/sebastianbergmann/comparator/issues",
                "source": "https://github.com/sebastianbergmann/comparator/tree/4.0.6"
            },
            "funding": [
                {
                    "url": "https://github.com/sebastianbergmann",
                    "type": "github"
                }
            ],
            "time": "2020-10-26T15:49:45+00:00"
        },
        {
            "name": "sebastian/complexity",
            "version": "2.0.2",
            "source": {
                "type": "git",
                "url": "https://github.com/sebastianbergmann/complexity.git",
                "reference": "739b35e53379900cc9ac327b2147867b8b6efd88"
            },
            "dist": {
                "type": "zip",
                "url": "https://api.github.com/repos/sebastianbergmann/complexity/zipball/739b35e53379900cc9ac327b2147867b8b6efd88",
                "reference": "739b35e53379900cc9ac327b2147867b8b6efd88",
                "shasum": ""
            },
            "require": {
                "nikic/php-parser": "^4.7",
                "php": ">=7.3"
            },
            "require-dev": {
                "phpunit/phpunit": "^9.3"
            },
            "type": "library",
            "extra": {
                "branch-alias": {
                    "dev-master": "2.0-dev"
                }
            },
            "autoload": {
                "classmap": [
                    "src/"
                ]
            },
            "notification-url": "https://packagist.org/downloads/",
            "license": [
                "BSD-3-Clause"
            ],
            "authors": [
                {
                    "name": "Sebastian Bergmann",
                    "email": "sebastian@phpunit.de",
                    "role": "lead"
                }
            ],
            "description": "Library for calculating the complexity of PHP code units",
            "homepage": "https://github.com/sebastianbergmann/complexity",
            "support": {
                "issues": "https://github.com/sebastianbergmann/complexity/issues",
                "source": "https://github.com/sebastianbergmann/complexity/tree/2.0.2"
            },
            "funding": [
                {
                    "url": "https://github.com/sebastianbergmann",
                    "type": "github"
                }
            ],
            "time": "2020-10-26T15:52:27+00:00"
        },
        {
            "name": "sebastian/diff",
            "version": "4.0.4",
            "source": {
                "type": "git",
                "url": "https://github.com/sebastianbergmann/diff.git",
                "reference": "3461e3fccc7cfdfc2720be910d3bd73c69be590d"
            },
            "dist": {
                "type": "zip",
                "url": "https://api.github.com/repos/sebastianbergmann/diff/zipball/3461e3fccc7cfdfc2720be910d3bd73c69be590d",
                "reference": "3461e3fccc7cfdfc2720be910d3bd73c69be590d",
                "shasum": ""
            },
            "require": {
                "php": ">=7.3"
            },
            "require-dev": {
                "phpunit/phpunit": "^9.3",
                "symfony/process": "^4.2 || ^5"
            },
            "type": "library",
            "extra": {
                "branch-alias": {
                    "dev-master": "4.0-dev"
                }
            },
            "autoload": {
                "classmap": [
                    "src/"
                ]
            },
            "notification-url": "https://packagist.org/downloads/",
            "license": [
                "BSD-3-Clause"
            ],
            "authors": [
                {
                    "name": "Sebastian Bergmann",
                    "email": "sebastian@phpunit.de"
                },
                {
                    "name": "Kore Nordmann",
                    "email": "mail@kore-nordmann.de"
                }
            ],
            "description": "Diff implementation",
            "homepage": "https://github.com/sebastianbergmann/diff",
            "keywords": [
                "diff",
                "udiff",
                "unidiff",
                "unified diff"
            ],
            "support": {
                "issues": "https://github.com/sebastianbergmann/diff/issues",
                "source": "https://github.com/sebastianbergmann/diff/tree/4.0.4"
            },
            "funding": [
                {
                    "url": "https://github.com/sebastianbergmann",
                    "type": "github"
                }
            ],
            "time": "2020-10-26T13:10:38+00:00"
        },
        {
            "name": "sebastian/environment",
            "version": "5.1.5",
            "source": {
                "type": "git",
                "url": "https://github.com/sebastianbergmann/environment.git",
                "reference": "830c43a844f1f8d5b7a1f6d6076b784454d8b7ed"
            },
            "dist": {
                "type": "zip",
                "url": "https://api.github.com/repos/sebastianbergmann/environment/zipball/830c43a844f1f8d5b7a1f6d6076b784454d8b7ed",
                "reference": "830c43a844f1f8d5b7a1f6d6076b784454d8b7ed",
                "shasum": ""
            },
            "require": {
                "php": ">=7.3"
            },
            "require-dev": {
                "phpunit/phpunit": "^9.3"
            },
            "suggest": {
                "ext-posix": "*"
            },
            "type": "library",
            "extra": {
                "branch-alias": {
                    "dev-master": "5.1-dev"
                }
            },
            "autoload": {
                "classmap": [
                    "src/"
                ]
            },
            "notification-url": "https://packagist.org/downloads/",
            "license": [
                "BSD-3-Clause"
            ],
            "authors": [
                {
                    "name": "Sebastian Bergmann",
                    "email": "sebastian@phpunit.de"
                }
            ],
            "description": "Provides functionality to handle HHVM/PHP environments",
            "homepage": "http://www.github.com/sebastianbergmann/environment",
            "keywords": [
                "Xdebug",
                "environment",
                "hhvm"
            ],
            "support": {
                "issues": "https://github.com/sebastianbergmann/environment/issues",
                "source": "https://github.com/sebastianbergmann/environment/tree/5.1.5"
            },
            "funding": [
                {
                    "url": "https://github.com/sebastianbergmann",
                    "type": "github"
                }
            ],
            "time": "2023-02-03T06:03:51+00:00"
        },
        {
            "name": "sebastian/exporter",
            "version": "4.0.4",
            "source": {
                "type": "git",
                "url": "https://github.com/sebastianbergmann/exporter.git",
                "reference": "65e8b7db476c5dd267e65eea9cab77584d3cfff9"
            },
            "dist": {
                "type": "zip",
                "url": "https://api.github.com/repos/sebastianbergmann/exporter/zipball/65e8b7db476c5dd267e65eea9cab77584d3cfff9",
                "reference": "65e8b7db476c5dd267e65eea9cab77584d3cfff9",
                "shasum": ""
            },
            "require": {
                "php": ">=7.3",
                "sebastian/recursion-context": "^4.0"
            },
            "require-dev": {
                "ext-mbstring": "*",
                "phpunit/phpunit": "^9.3"
            },
            "type": "library",
            "extra": {
                "branch-alias": {
                    "dev-master": "4.0-dev"
                }
            },
            "autoload": {
                "classmap": [
                    "src/"
                ]
            },
            "notification-url": "https://packagist.org/downloads/",
            "license": [
                "BSD-3-Clause"
            ],
            "authors": [
                {
                    "name": "Sebastian Bergmann",
                    "email": "sebastian@phpunit.de"
                },
                {
                    "name": "Jeff Welch",
                    "email": "whatthejeff@gmail.com"
                },
                {
                    "name": "Volker Dusch",
                    "email": "github@wallbash.com"
                },
                {
                    "name": "Adam Harvey",
                    "email": "aharvey@php.net"
                },
                {
                    "name": "Bernhard Schussek",
                    "email": "bschussek@gmail.com"
                }
            ],
            "description": "Provides the functionality to export PHP variables for visualization",
            "homepage": "https://www.github.com/sebastianbergmann/exporter",
            "keywords": [
                "export",
                "exporter"
            ],
            "support": {
                "issues": "https://github.com/sebastianbergmann/exporter/issues",
                "source": "https://github.com/sebastianbergmann/exporter/tree/4.0.4"
            },
            "funding": [
                {
                    "url": "https://github.com/sebastianbergmann",
                    "type": "github"
                }
            ],
            "time": "2021-11-11T14:18:36+00:00"
        },
        {
            "name": "sebastian/global-state",
            "version": "5.0.5",
            "source": {
                "type": "git",
                "url": "https://github.com/sebastianbergmann/global-state.git",
                "reference": "0ca8db5a5fc9c8646244e629625ac486fa286bf2"
            },
            "dist": {
                "type": "zip",
                "url": "https://api.github.com/repos/sebastianbergmann/global-state/zipball/0ca8db5a5fc9c8646244e629625ac486fa286bf2",
                "reference": "0ca8db5a5fc9c8646244e629625ac486fa286bf2",
                "shasum": ""
            },
            "require": {
                "php": ">=7.3",
                "sebastian/object-reflector": "^2.0",
                "sebastian/recursion-context": "^4.0"
            },
            "require-dev": {
                "ext-dom": "*",
                "phpunit/phpunit": "^9.3"
            },
            "suggest": {
                "ext-uopz": "*"
            },
            "type": "library",
            "extra": {
                "branch-alias": {
                    "dev-master": "5.0-dev"
                }
            },
            "autoload": {
                "classmap": [
                    "src/"
                ]
            },
            "notification-url": "https://packagist.org/downloads/",
            "license": [
                "BSD-3-Clause"
            ],
            "authors": [
                {
                    "name": "Sebastian Bergmann",
                    "email": "sebastian@phpunit.de"
                }
            ],
            "description": "Snapshotting of global state",
            "homepage": "http://www.github.com/sebastianbergmann/global-state",
            "keywords": [
                "global state"
            ],
            "support": {
                "issues": "https://github.com/sebastianbergmann/global-state/issues",
                "source": "https://github.com/sebastianbergmann/global-state/tree/5.0.5"
            },
            "funding": [
                {
                    "url": "https://github.com/sebastianbergmann",
                    "type": "github"
                }
            ],
            "time": "2022-02-14T08:28:10+00:00"
        },
        {
            "name": "sebastian/lines-of-code",
            "version": "1.0.3",
            "source": {
                "type": "git",
                "url": "https://github.com/sebastianbergmann/lines-of-code.git",
                "reference": "c1c2e997aa3146983ed888ad08b15470a2e22ecc"
            },
            "dist": {
                "type": "zip",
                "url": "https://api.github.com/repos/sebastianbergmann/lines-of-code/zipball/c1c2e997aa3146983ed888ad08b15470a2e22ecc",
                "reference": "c1c2e997aa3146983ed888ad08b15470a2e22ecc",
                "shasum": ""
            },
            "require": {
                "nikic/php-parser": "^4.6",
                "php": ">=7.3"
            },
            "require-dev": {
                "phpunit/phpunit": "^9.3"
            },
            "type": "library",
            "extra": {
                "branch-alias": {
                    "dev-master": "1.0-dev"
                }
            },
            "autoload": {
                "classmap": [
                    "src/"
                ]
            },
            "notification-url": "https://packagist.org/downloads/",
            "license": [
                "BSD-3-Clause"
            ],
            "authors": [
                {
                    "name": "Sebastian Bergmann",
                    "email": "sebastian@phpunit.de",
                    "role": "lead"
                }
            ],
            "description": "Library for counting the lines of code in PHP source code",
            "homepage": "https://github.com/sebastianbergmann/lines-of-code",
            "support": {
                "issues": "https://github.com/sebastianbergmann/lines-of-code/issues",
                "source": "https://github.com/sebastianbergmann/lines-of-code/tree/1.0.3"
            },
            "funding": [
                {
                    "url": "https://github.com/sebastianbergmann",
                    "type": "github"
                }
            ],
            "time": "2020-11-28T06:42:11+00:00"
        },
        {
            "name": "sebastian/object-enumerator",
            "version": "4.0.4",
            "source": {
                "type": "git",
                "url": "https://github.com/sebastianbergmann/object-enumerator.git",
                "reference": "5c9eeac41b290a3712d88851518825ad78f45c71"
            },
            "dist": {
                "type": "zip",
                "url": "https://api.github.com/repos/sebastianbergmann/object-enumerator/zipball/5c9eeac41b290a3712d88851518825ad78f45c71",
                "reference": "5c9eeac41b290a3712d88851518825ad78f45c71",
                "shasum": ""
            },
            "require": {
                "php": ">=7.3",
                "sebastian/object-reflector": "^2.0",
                "sebastian/recursion-context": "^4.0"
            },
            "require-dev": {
                "phpunit/phpunit": "^9.3"
            },
            "type": "library",
            "extra": {
                "branch-alias": {
                    "dev-master": "4.0-dev"
                }
            },
            "autoload": {
                "classmap": [
                    "src/"
                ]
            },
            "notification-url": "https://packagist.org/downloads/",
            "license": [
                "BSD-3-Clause"
            ],
            "authors": [
                {
                    "name": "Sebastian Bergmann",
                    "email": "sebastian@phpunit.de"
                }
            ],
            "description": "Traverses array structures and object graphs to enumerate all referenced objects",
            "homepage": "https://github.com/sebastianbergmann/object-enumerator/",
            "support": {
                "issues": "https://github.com/sebastianbergmann/object-enumerator/issues",
                "source": "https://github.com/sebastianbergmann/object-enumerator/tree/4.0.4"
            },
            "funding": [
                {
                    "url": "https://github.com/sebastianbergmann",
                    "type": "github"
                }
            ],
            "time": "2020-10-26T13:12:34+00:00"
        },
        {
            "name": "sebastian/object-reflector",
            "version": "2.0.4",
            "source": {
                "type": "git",
                "url": "https://github.com/sebastianbergmann/object-reflector.git",
                "reference": "b4f479ebdbf63ac605d183ece17d8d7fe49c15c7"
            },
            "dist": {
                "type": "zip",
                "url": "https://api.github.com/repos/sebastianbergmann/object-reflector/zipball/b4f479ebdbf63ac605d183ece17d8d7fe49c15c7",
                "reference": "b4f479ebdbf63ac605d183ece17d8d7fe49c15c7",
                "shasum": ""
            },
            "require": {
                "php": ">=7.3"
            },
            "require-dev": {
                "phpunit/phpunit": "^9.3"
            },
            "type": "library",
            "extra": {
                "branch-alias": {
                    "dev-master": "2.0-dev"
                }
            },
            "autoload": {
                "classmap": [
                    "src/"
                ]
            },
            "notification-url": "https://packagist.org/downloads/",
            "license": [
                "BSD-3-Clause"
            ],
            "authors": [
                {
                    "name": "Sebastian Bergmann",
                    "email": "sebastian@phpunit.de"
                }
            ],
            "description": "Allows reflection of object attributes, including inherited and non-public ones",
            "homepage": "https://github.com/sebastianbergmann/object-reflector/",
            "support": {
                "issues": "https://github.com/sebastianbergmann/object-reflector/issues",
                "source": "https://github.com/sebastianbergmann/object-reflector/tree/2.0.4"
            },
            "funding": [
                {
                    "url": "https://github.com/sebastianbergmann",
                    "type": "github"
                }
            ],
            "time": "2020-10-26T13:14:26+00:00"
        },
        {
            "name": "sebastian/recursion-context",
            "version": "4.0.4",
            "source": {
                "type": "git",
                "url": "https://github.com/sebastianbergmann/recursion-context.git",
                "reference": "cd9d8cf3c5804de4341c283ed787f099f5506172"
            },
            "dist": {
                "type": "zip",
                "url": "https://api.github.com/repos/sebastianbergmann/recursion-context/zipball/cd9d8cf3c5804de4341c283ed787f099f5506172",
                "reference": "cd9d8cf3c5804de4341c283ed787f099f5506172",
                "shasum": ""
            },
            "require": {
                "php": ">=7.3"
            },
            "require-dev": {
                "phpunit/phpunit": "^9.3"
            },
            "type": "library",
            "extra": {
                "branch-alias": {
                    "dev-master": "4.0-dev"
                }
            },
            "autoload": {
                "classmap": [
                    "src/"
                ]
            },
            "notification-url": "https://packagist.org/downloads/",
            "license": [
                "BSD-3-Clause"
            ],
            "authors": [
                {
                    "name": "Sebastian Bergmann",
                    "email": "sebastian@phpunit.de"
                },
                {
                    "name": "Jeff Welch",
                    "email": "whatthejeff@gmail.com"
                },
                {
                    "name": "Adam Harvey",
                    "email": "aharvey@php.net"
                }
            ],
            "description": "Provides functionality to recursively process PHP variables",
            "homepage": "http://www.github.com/sebastianbergmann/recursion-context",
            "support": {
                "issues": "https://github.com/sebastianbergmann/recursion-context/issues",
                "source": "https://github.com/sebastianbergmann/recursion-context/tree/4.0.4"
            },
            "funding": [
                {
                    "url": "https://github.com/sebastianbergmann",
                    "type": "github"
                }
            ],
            "time": "2020-10-26T13:17:30+00:00"
        },
        {
            "name": "sebastian/resource-operations",
            "version": "3.0.3",
            "source": {
                "type": "git",
                "url": "https://github.com/sebastianbergmann/resource-operations.git",
                "reference": "0f4443cb3a1d92ce809899753bc0d5d5a8dd19a8"
            },
            "dist": {
                "type": "zip",
                "url": "https://api.github.com/repos/sebastianbergmann/resource-operations/zipball/0f4443cb3a1d92ce809899753bc0d5d5a8dd19a8",
                "reference": "0f4443cb3a1d92ce809899753bc0d5d5a8dd19a8",
                "shasum": ""
            },
            "require": {
                "php": ">=7.3"
            },
            "require-dev": {
                "phpunit/phpunit": "^9.0"
            },
            "type": "library",
            "extra": {
                "branch-alias": {
                    "dev-master": "3.0-dev"
                }
            },
            "autoload": {
                "classmap": [
                    "src/"
                ]
            },
            "notification-url": "https://packagist.org/downloads/",
            "license": [
                "BSD-3-Clause"
            ],
            "authors": [
                {
                    "name": "Sebastian Bergmann",
                    "email": "sebastian@phpunit.de"
                }
            ],
            "description": "Provides a list of PHP built-in functions that operate on resources",
            "homepage": "https://www.github.com/sebastianbergmann/resource-operations",
            "support": {
                "issues": "https://github.com/sebastianbergmann/resource-operations/issues",
                "source": "https://github.com/sebastianbergmann/resource-operations/tree/3.0.3"
            },
            "funding": [
                {
                    "url": "https://github.com/sebastianbergmann",
                    "type": "github"
                }
            ],
            "time": "2020-09-28T06:45:17+00:00"
        },
        {
            "name": "sebastian/type",
            "version": "3.0.0",
            "source": {
                "type": "git",
                "url": "https://github.com/sebastianbergmann/type.git",
                "reference": "b233b84bc4465aff7b57cf1c4bc75c86d00d6dad"
            },
            "dist": {
                "type": "zip",
                "url": "https://api.github.com/repos/sebastianbergmann/type/zipball/b233b84bc4465aff7b57cf1c4bc75c86d00d6dad",
                "reference": "b233b84bc4465aff7b57cf1c4bc75c86d00d6dad",
                "shasum": ""
            },
            "require": {
                "php": ">=7.3"
            },
            "require-dev": {
                "phpunit/phpunit": "^9.5"
            },
            "type": "library",
            "extra": {
                "branch-alias": {
                    "dev-master": "3.0-dev"
                }
            },
            "autoload": {
                "classmap": [
                    "src/"
                ]
            },
            "notification-url": "https://packagist.org/downloads/",
            "license": [
                "BSD-3-Clause"
            ],
            "authors": [
                {
                    "name": "Sebastian Bergmann",
                    "email": "sebastian@phpunit.de",
                    "role": "lead"
                }
            ],
            "description": "Collection of value objects that represent the types of the PHP type system",
            "homepage": "https://github.com/sebastianbergmann/type",
            "support": {
                "issues": "https://github.com/sebastianbergmann/type/issues",
                "source": "https://github.com/sebastianbergmann/type/tree/3.0.0"
            },
            "funding": [
                {
                    "url": "https://github.com/sebastianbergmann",
                    "type": "github"
                }
            ],
            "time": "2022-03-15T09:54:48+00:00"
        },
        {
            "name": "sebastian/version",
            "version": "3.0.2",
            "source": {
                "type": "git",
                "url": "https://github.com/sebastianbergmann/version.git",
                "reference": "c6c1022351a901512170118436c764e473f6de8c"
            },
            "dist": {
                "type": "zip",
                "url": "https://api.github.com/repos/sebastianbergmann/version/zipball/c6c1022351a901512170118436c764e473f6de8c",
                "reference": "c6c1022351a901512170118436c764e473f6de8c",
                "shasum": ""
            },
            "require": {
                "php": ">=7.3"
            },
            "type": "library",
            "extra": {
                "branch-alias": {
                    "dev-master": "3.0-dev"
                }
            },
            "autoload": {
                "classmap": [
                    "src/"
                ]
            },
            "notification-url": "https://packagist.org/downloads/",
            "license": [
                "BSD-3-Clause"
            ],
            "authors": [
                {
                    "name": "Sebastian Bergmann",
                    "email": "sebastian@phpunit.de",
                    "role": "lead"
                }
            ],
            "description": "Library that helps with managing the version number of Git-hosted PHP projects",
            "homepage": "https://github.com/sebastianbergmann/version",
            "support": {
                "issues": "https://github.com/sebastianbergmann/version/issues",
                "source": "https://github.com/sebastianbergmann/version/tree/3.0.2"
            },
            "funding": [
                {
                    "url": "https://github.com/sebastianbergmann",
                    "type": "github"
                }
            ],
            "time": "2020-09-28T06:39:44+00:00"
        },
        {
            "name": "shipmonk/name-collision-detector",
            "version": "2.0.0",
            "source": {
                "type": "git",
                "url": "https://github.com/shipmonk-rnd/name-collision-detector.git",
                "reference": "034b32f263edb71d08c15591d35544c2189d9fca"
            },
            "dist": {
                "type": "zip",
                "url": "https://api.github.com/repos/shipmonk-rnd/name-collision-detector/zipball/034b32f263edb71d08c15591d35544c2189d9fca",
                "reference": "034b32f263edb71d08c15591d35544c2189d9fca",
                "shasum": ""
            },
            "require": {
                "ext-tokenizer": "*",
                "nette/schema": "^1.1.0",
                "php": "^7.2 || ^8.0"
            },
            "require-dev": {
                "editorconfig-checker/editorconfig-checker": "^10.3.0",
                "ergebnis/composer-normalize": "^2.19",
                "phpstan/phpstan": "^1.8.7",
                "phpstan/phpstan-phpunit": "^1.1.1",
                "phpstan/phpstan-strict-rules": "^1.2.3",
                "phpunit/phpunit": "^8.5.28 || ^9.5.20",
                "slevomat/coding-standard": "^8.0.1"
            },
            "bin": [
                "bin/detect-collisions"
            ],
            "type": "library",
            "autoload": {
                "psr-4": {
                    "ShipMonk\\NameCollision\\": "src/"
                }
            },
            "notification-url": "https://packagist.org/downloads/",
            "license": [
                "MIT"
            ],
            "description": "Simple tool to find ambiguous classes or any other name duplicates within your project.",
            "keywords": [
                "ambiguous",
                "autoload",
                "autoloading",
                "classname",
                "collision",
                "namespace"
            ],
            "support": {
                "issues": "https://github.com/shipmonk-rnd/name-collision-detector/issues",
                "source": "https://github.com/shipmonk-rnd/name-collision-detector/tree/2.0.0"
            },
            "time": "2023-09-14T09:44:51+00:00"
        },
        {
            "name": "theseer/tokenizer",
            "version": "1.2.1",
            "source": {
                "type": "git",
                "url": "https://github.com/theseer/tokenizer.git",
                "reference": "34a41e998c2183e22995f158c581e7b5e755ab9e"
            },
            "dist": {
                "type": "zip",
                "url": "https://api.github.com/repos/theseer/tokenizer/zipball/34a41e998c2183e22995f158c581e7b5e755ab9e",
                "reference": "34a41e998c2183e22995f158c581e7b5e755ab9e",
                "shasum": ""
            },
            "require": {
                "ext-dom": "*",
                "ext-tokenizer": "*",
                "ext-xmlwriter": "*",
                "php": "^7.2 || ^8.0"
            },
            "type": "library",
            "autoload": {
                "classmap": [
                    "src/"
                ]
            },
            "notification-url": "https://packagist.org/downloads/",
            "license": [
                "BSD-3-Clause"
            ],
            "authors": [
                {
                    "name": "Arne Blankerts",
                    "email": "arne@blankerts.de",
                    "role": "Developer"
                }
            ],
            "description": "A small library for converting tokenized PHP source code into XML and potentially other formats",
            "support": {
                "issues": "https://github.com/theseer/tokenizer/issues",
                "source": "https://github.com/theseer/tokenizer/tree/1.2.1"
            },
            "funding": [
                {
                    "url": "https://github.com/theseer",
                    "type": "github"
                }
            ],
            "time": "2021-07-28T10:34:58+00:00"
        }
    ],
    "aliases": [],
    "minimum-stability": "dev",
    "stability-flags": {
        "jetbrains/phpstorm-stubs": 20
    },
    "prefer-stable": true,
    "prefer-lowest": false,
    "platform": {
        "php": "^8.1",
        "composer-runtime-api": "^2.0"
    },
    "platform-dev": [],
    "platform-overrides": {
        "php": "8.1.99"
    },
    "plugin-api-version": "2.6.0"
}<|MERGE_RESOLUTION|>--- conflicted
+++ resolved
@@ -4,11 +4,7 @@
         "Read more about it at https://getcomposer.org/doc/01-basic-usage.md#installing-dependencies",
         "This file is @generated automatically"
     ],
-<<<<<<< HEAD
-    "content-hash": "c405a4d398bffd965a19293e9f4049cc",
-=======
-    "content-hash": "43b41c91bfb5d89f9d258d2fb3acce77",
->>>>>>> 993413fb
+    "content-hash": "1a80a9dcccad9a4e8efdaaa3d40b7a94",
     "packages": [
         {
             "name": "clue/ndjson-react",
