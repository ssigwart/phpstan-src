{
    "_readme": [
        "This file locks the dependencies of your project to a known state",
        "Read more about it at https://getcomposer.org/doc/01-basic-usage.md#installing-dependencies",
        "This file is @generated automatically"
    ],
<<<<<<< HEAD
    "content-hash": "2a2f789eec6d837c88c35bebb7ab4627",
=======
    "content-hash": "5b003c23380280144975b045037ee4cc",
>>>>>>> 4c7d382e
    "packages": [
        {
            "name": "clue/ndjson-react",
            "version": "v1.2.0",
            "source": {
                "type": "git",
                "url": "https://github.com/clue/reactphp-ndjson.git",
                "reference": "708411c7e45ac85371a99d50f52284971494bede"
            },
            "dist": {
                "type": "zip",
                "url": "https://api.github.com/repos/clue/reactphp-ndjson/zipball/708411c7e45ac85371a99d50f52284971494bede",
                "reference": "708411c7e45ac85371a99d50f52284971494bede",
                "shasum": ""
            },
            "require": {
                "php": ">=5.3",
                "react/stream": "^1.0 || ^0.7 || ^0.6"
            },
            "require-dev": {
                "phpunit/phpunit": "^9.3 || ^5.7 || ^4.8.35",
                "react/event-loop": "^1.0 || ^0.5 || ^0.4 || ^0.3"
            },
            "type": "library",
            "autoload": {
                "psr-4": {
                    "Clue\\React\\NDJson\\": "src/"
                }
            },
            "notification-url": "https://packagist.org/downloads/",
            "license": [
                "MIT"
            ],
            "authors": [
                {
                    "name": "Christian Lück",
                    "email": "christian@clue.engineering"
                }
            ],
            "description": "Streaming newline-delimited JSON (NDJSON) parser and encoder for ReactPHP.",
            "homepage": "https://github.com/clue/reactphp-ndjson",
            "keywords": [
                "NDJSON",
                "json",
                "jsonlines",
                "newline",
                "reactphp",
                "streaming"
            ],
            "support": {
                "issues": "https://github.com/clue/reactphp-ndjson/issues",
                "source": "https://github.com/clue/reactphp-ndjson/tree/v1.2.0"
            },
            "funding": [
                {
                    "url": "https://clue.engineering/support",
                    "type": "custom"
                },
                {
                    "url": "https://github.com/clue",
                    "type": "github"
                }
            ],
            "time": "2020-12-09T13:09:07+00:00"
        },
        {
            "name": "composer/ca-bundle",
            "version": "1.3.4",
            "source": {
                "type": "git",
                "url": "https://github.com/composer/ca-bundle.git",
                "reference": "69098eca243998b53eed7a48d82dedd28b447cd5"
            },
            "dist": {
                "type": "zip",
                "url": "https://api.github.com/repos/composer/ca-bundle/zipball/69098eca243998b53eed7a48d82dedd28b447cd5",
                "reference": "69098eca243998b53eed7a48d82dedd28b447cd5",
                "shasum": ""
            },
            "require": {
                "ext-openssl": "*",
                "ext-pcre": "*",
                "php": "^5.3.2 || ^7.0 || ^8.0"
            },
            "require-dev": {
                "phpstan/phpstan": "^0.12.55",
                "psr/log": "^1.0",
                "symfony/phpunit-bridge": "^4.2 || ^5",
                "symfony/process": "^2.5 || ^3.0 || ^4.0 || ^5.0 || ^6.0"
            },
            "type": "library",
            "extra": {
                "branch-alias": {
                    "dev-main": "1.x-dev"
                }
            },
            "autoload": {
                "psr-4": {
                    "Composer\\CaBundle\\": "src"
                }
            },
            "notification-url": "https://packagist.org/downloads/",
            "license": [
                "MIT"
            ],
            "authors": [
                {
                    "name": "Jordi Boggiano",
                    "email": "j.boggiano@seld.be",
                    "homepage": "http://seld.be"
                }
            ],
            "description": "Lets you find a path to the system CA bundle, and includes a fallback to the Mozilla CA bundle.",
            "keywords": [
                "cabundle",
                "cacert",
                "certificate",
                "ssl",
                "tls"
            ],
            "support": {
                "irc": "irc://irc.freenode.org/composer",
                "issues": "https://github.com/composer/ca-bundle/issues",
                "source": "https://github.com/composer/ca-bundle/tree/1.3.4"
            },
            "funding": [
                {
                    "url": "https://packagist.com",
                    "type": "custom"
                },
                {
                    "url": "https://github.com/composer",
                    "type": "github"
                },
                {
                    "url": "https://tidelift.com/funding/github/packagist/composer/composer",
                    "type": "tidelift"
                }
            ],
            "time": "2022-10-12T12:08:29+00:00"
        },
        {
            "name": "composer/pcre",
            "version": "3.1.0",
            "source": {
                "type": "git",
                "url": "https://github.com/composer/pcre.git",
                "reference": "4bff79ddd77851fe3cdd11616ed3f92841ba5bd2"
            },
            "dist": {
                "type": "zip",
                "url": "https://api.github.com/repos/composer/pcre/zipball/4bff79ddd77851fe3cdd11616ed3f92841ba5bd2",
                "reference": "4bff79ddd77851fe3cdd11616ed3f92841ba5bd2",
                "shasum": ""
            },
            "require": {
                "php": "^7.4 || ^8.0"
            },
            "require-dev": {
                "phpstan/phpstan": "^1.3",
                "phpstan/phpstan-strict-rules": "^1.1",
                "symfony/phpunit-bridge": "^5"
            },
            "type": "library",
            "extra": {
                "branch-alias": {
                    "dev-main": "3.x-dev"
                }
            },
            "autoload": {
                "psr-4": {
                    "Composer\\Pcre\\": "src"
                }
            },
            "notification-url": "https://packagist.org/downloads/",
            "license": [
                "MIT"
            ],
            "authors": [
                {
                    "name": "Jordi Boggiano",
                    "email": "j.boggiano@seld.be",
                    "homepage": "http://seld.be"
                }
            ],
            "description": "PCRE wrapping library that offers type-safe preg_* replacements.",
            "keywords": [
                "PCRE",
                "preg",
                "regex",
                "regular expression"
            ],
            "support": {
                "issues": "https://github.com/composer/pcre/issues",
                "source": "https://github.com/composer/pcre/tree/3.1.0"
            },
            "funding": [
                {
                    "url": "https://packagist.com",
                    "type": "custom"
                },
                {
                    "url": "https://github.com/composer",
                    "type": "github"
                },
                {
                    "url": "https://tidelift.com/funding/github/packagist/composer/composer",
                    "type": "tidelift"
                }
            ],
            "time": "2022-11-17T09:50:14+00:00"
        },
        {
            "name": "composer/xdebug-handler",
            "version": "3.0.3",
            "source": {
                "type": "git",
                "url": "https://github.com/composer/xdebug-handler.git",
                "reference": "ced299686f41dce890debac69273b47ffe98a40c"
            },
            "dist": {
                "type": "zip",
                "url": "https://api.github.com/repos/composer/xdebug-handler/zipball/ced299686f41dce890debac69273b47ffe98a40c",
                "reference": "ced299686f41dce890debac69273b47ffe98a40c",
                "shasum": ""
            },
            "require": {
                "composer/pcre": "^1 || ^2 || ^3",
                "php": "^7.2.5 || ^8.0",
                "psr/log": "^1 || ^2 || ^3"
            },
            "require-dev": {
                "phpstan/phpstan": "^1.0",
                "phpstan/phpstan-strict-rules": "^1.1",
                "symfony/phpunit-bridge": "^6.0"
            },
            "type": "library",
            "autoload": {
                "psr-4": {
                    "Composer\\XdebugHandler\\": "src"
                }
            },
            "notification-url": "https://packagist.org/downloads/",
            "license": [
                "MIT"
            ],
            "authors": [
                {
                    "name": "John Stevenson",
                    "email": "john-stevenson@blueyonder.co.uk"
                }
            ],
            "description": "Restarts a process without Xdebug.",
            "keywords": [
                "Xdebug",
                "performance"
            ],
            "support": {
                "irc": "irc://irc.freenode.org/composer",
                "issues": "https://github.com/composer/xdebug-handler/issues",
                "source": "https://github.com/composer/xdebug-handler/tree/3.0.3"
            },
            "funding": [
                {
                    "url": "https://packagist.com",
                    "type": "custom"
                },
                {
                    "url": "https://github.com/composer",
                    "type": "github"
                },
                {
                    "url": "https://tidelift.com/funding/github/packagist/composer/composer",
                    "type": "tidelift"
                }
            ],
            "time": "2022-02-25T21:32:43+00:00"
        },
        {
            "name": "evenement/evenement",
            "version": "v3.0.1",
            "source": {
                "type": "git",
                "url": "https://github.com/igorw/evenement.git",
                "reference": "531bfb9d15f8aa57454f5f0285b18bec903b8fb7"
            },
            "dist": {
                "type": "zip",
                "url": "https://api.github.com/repos/igorw/evenement/zipball/531bfb9d15f8aa57454f5f0285b18bec903b8fb7",
                "reference": "531bfb9d15f8aa57454f5f0285b18bec903b8fb7",
                "shasum": ""
            },
            "require": {
                "php": ">=7.0"
            },
            "require-dev": {
                "phpunit/phpunit": "^6.0"
            },
            "type": "library",
            "autoload": {
                "psr-0": {
                    "Evenement": "src"
                }
            },
            "notification-url": "https://packagist.org/downloads/",
            "license": [
                "MIT"
            ],
            "authors": [
                {
                    "name": "Igor Wiedler",
                    "email": "igor@wiedler.ch"
                }
            ],
            "description": "Événement is a very simple event dispatching library for PHP",
            "keywords": [
                "event-dispatcher",
                "event-emitter"
            ],
            "support": {
                "issues": "https://github.com/igorw/evenement/issues",
                "source": "https://github.com/igorw/evenement/tree/master"
            },
            "time": "2017-07-23T21:35:13+00:00"
        },
        {
            "name": "fidry/cpu-core-counter",
            "version": "0.5.1",
            "source": {
                "type": "git",
                "url": "https://github.com/theofidry/cpu-core-counter.git",
                "reference": "b58e5a3933e541dc286cc91fc4f3898bbc6f1623"
            },
            "dist": {
                "type": "zip",
                "url": "https://api.github.com/repos/theofidry/cpu-core-counter/zipball/b58e5a3933e541dc286cc91fc4f3898bbc6f1623",
                "reference": "b58e5a3933e541dc286cc91fc4f3898bbc6f1623",
                "shasum": ""
            },
            "require": {
                "php": "^7.2 || ^8.0"
            },
            "require-dev": {
                "fidry/makefile": "^0.2.0",
                "phpstan/extension-installer": "^1.2.0",
                "phpstan/phpstan": "^1.9.2",
                "phpstan/phpstan-deprecation-rules": "^1.0.0",
                "phpstan/phpstan-phpunit": "^1.2.2",
                "phpstan/phpstan-strict-rules": "^1.4.4",
                "phpunit/phpunit": "^9.5.26 || ^8.5.31",
                "theofidry/php-cs-fixer-config": "^1.0",
                "webmozarts/strict-phpunit": "^7.5"
            },
            "type": "library",
            "autoload": {
                "psr-4": {
                    "Fidry\\CpuCoreCounter\\": "src/"
                }
            },
            "notification-url": "https://packagist.org/downloads/",
            "license": [
                "MIT"
            ],
            "authors": [
                {
                    "name": "Théo FIDRY",
                    "email": "theo.fidry@gmail.com"
                }
            ],
            "description": "Tiny utility to get the number of CPU cores.",
            "keywords": [
                "CPU",
                "core"
            ],
            "support": {
                "issues": "https://github.com/theofidry/cpu-core-counter/issues",
                "source": "https://github.com/theofidry/cpu-core-counter/tree/0.5.1"
            },
            "funding": [
                {
                    "url": "https://github.com/theofidry",
                    "type": "github"
                }
            ],
            "time": "2022-12-24T12:35:10+00:00"
        },
        {
            "name": "fig/http-message-util",
            "version": "1.1.5",
            "source": {
                "type": "git",
                "url": "https://github.com/php-fig/http-message-util.git",
                "reference": "9d94dc0154230ac39e5bf89398b324a86f63f765"
            },
            "dist": {
                "type": "zip",
                "url": "https://api.github.com/repos/php-fig/http-message-util/zipball/9d94dc0154230ac39e5bf89398b324a86f63f765",
                "reference": "9d94dc0154230ac39e5bf89398b324a86f63f765",
                "shasum": ""
            },
            "require": {
                "php": "^5.3 || ^7.0 || ^8.0"
            },
            "suggest": {
                "psr/http-message": "The package containing the PSR-7 interfaces"
            },
            "type": "library",
            "extra": {
                "branch-alias": {
                    "dev-master": "1.1.x-dev"
                }
            },
            "autoload": {
                "psr-4": {
                    "Fig\\Http\\Message\\": "src/"
                }
            },
            "notification-url": "https://packagist.org/downloads/",
            "license": [
                "MIT"
            ],
            "authors": [
                {
                    "name": "PHP-FIG",
                    "homepage": "https://www.php-fig.org/"
                }
            ],
            "description": "Utility classes and constants for use with PSR-7 (psr/http-message)",
            "keywords": [
                "http",
                "http-message",
                "psr",
                "psr-7",
                "request",
                "response"
            ],
            "support": {
                "issues": "https://github.com/php-fig/http-message-util/issues",
                "source": "https://github.com/php-fig/http-message-util/tree/1.1.5"
            },
            "time": "2020-11-24T22:02:12+00:00"
        },
        {
            "name": "hoa/compiler",
            "version": "3.17.08.08",
            "source": {
                "type": "git",
                "url": "https://github.com/hoaproject/Compiler.git",
                "reference": "aa09caf0bf28adae6654ca6ee415ee2f522672de"
            },
            "dist": {
                "type": "zip",
                "url": "https://api.github.com/repos/hoaproject/Compiler/zipball/aa09caf0bf28adae6654ca6ee415ee2f522672de",
                "reference": "aa09caf0bf28adae6654ca6ee415ee2f522672de",
                "shasum": ""
            },
            "require": {
                "hoa/consistency": "~1.0",
                "hoa/exception": "~1.0",
                "hoa/file": "~1.0",
                "hoa/iterator": "~2.0",
                "hoa/math": "~1.0",
                "hoa/protocol": "~1.0",
                "hoa/regex": "~1.0",
                "hoa/visitor": "~2.0"
            },
            "require-dev": {
                "hoa/json": "~2.0",
                "hoa/test": "~2.0"
            },
            "type": "library",
            "extra": {
                "branch-alias": {
                    "dev-master": "3.x-dev"
                }
            },
            "autoload": {
                "psr-4": {
                    "Hoa\\Compiler\\": "."
                }
            },
            "notification-url": "https://packagist.org/downloads/",
            "license": [
                "BSD-3-Clause"
            ],
            "authors": [
                {
                    "name": "Ivan Enderlin",
                    "email": "ivan.enderlin@hoa-project.net"
                },
                {
                    "name": "Hoa community",
                    "homepage": "https://hoa-project.net/"
                }
            ],
            "description": "The Hoa\\Compiler library.",
            "homepage": "https://hoa-project.net/",
            "keywords": [
                "algebraic",
                "ast",
                "compiler",
                "context-free",
                "coverage",
                "exhaustive",
                "grammar",
                "isotropic",
                "language",
                "lexer",
                "library",
                "ll1",
                "llk",
                "parser",
                "pp",
                "random",
                "regular",
                "rule",
                "sampler",
                "syntax",
                "token",
                "trace",
                "uniform"
            ],
            "support": {
                "docs": "https://central.hoa-project.net/Documentation/Library/Compiler",
                "email": "support@hoa-project.net",
                "forum": "https://users.hoa-project.net/",
                "irc": "irc://chat.freenode.net/hoaproject",
                "issues": "https://github.com/hoaproject/Compiler/issues",
                "source": "https://central.hoa-project.net/Resource/Library/Compiler"
            },
            "abandoned": true,
            "time": "2017-08-08T07:44:07+00:00"
        },
        {
            "name": "hoa/consistency",
            "version": "1.17.05.02",
            "source": {
                "type": "git",
                "url": "https://github.com/hoaproject/Consistency.git",
                "reference": "fd7d0adc82410507f332516faf655b6ed22e4c2f"
            },
            "dist": {
                "type": "zip",
                "url": "https://api.github.com/repos/hoaproject/Consistency/zipball/fd7d0adc82410507f332516faf655b6ed22e4c2f",
                "reference": "fd7d0adc82410507f332516faf655b6ed22e4c2f",
                "shasum": ""
            },
            "require": {
                "hoa/exception": "~1.0",
                "php": ">=5.5.0"
            },
            "require-dev": {
                "hoa/stream": "~1.0",
                "hoa/test": "~2.0"
            },
            "type": "library",
            "extra": {
                "branch-alias": {
                    "dev-master": "1.x-dev"
                }
            },
            "autoload": {
                "psr-4": {
                    "Hoa\\Consistency\\": "."
                },
                "files": [
                    "Prelude.php"
                ]
            },
            "notification-url": "https://packagist.org/downloads/",
            "license": [
                "BSD-3-Clause"
            ],
            "authors": [
                {
                    "name": "Ivan Enderlin",
                    "email": "ivan.enderlin@hoa-project.net"
                },
                {
                    "name": "Hoa community",
                    "homepage": "https://hoa-project.net/"
                }
            ],
            "description": "The Hoa\\Consistency library.",
            "homepage": "https://hoa-project.net/",
            "keywords": [
                "autoloader",
                "callable",
                "consistency",
                "entity",
                "flex",
                "keyword",
                "library"
            ],
            "support": {
                "docs": "https://central.hoa-project.net/Documentation/Library/Consistency",
                "email": "support@hoa-project.net",
                "forum": "https://users.hoa-project.net/",
                "irc": "irc://chat.freenode.net/hoaproject",
                "issues": "https://github.com/hoaproject/Consistency/issues",
                "source": "https://central.hoa-project.net/Resource/Library/Consistency"
            },
            "abandoned": true,
            "time": "2017-05-02T12:18:12+00:00"
        },
        {
            "name": "hoa/event",
            "version": "1.17.01.13",
            "source": {
                "type": "git",
                "url": "https://github.com/hoaproject/Event.git",
                "reference": "6c0060dced212ffa3af0e34bb46624f990b29c54"
            },
            "dist": {
                "type": "zip",
                "url": "https://api.github.com/repos/hoaproject/Event/zipball/6c0060dced212ffa3af0e34bb46624f990b29c54",
                "reference": "6c0060dced212ffa3af0e34bb46624f990b29c54",
                "shasum": ""
            },
            "require": {
                "hoa/consistency": "~1.0",
                "hoa/exception": "~1.0"
            },
            "require-dev": {
                "hoa/test": "~2.0"
            },
            "type": "library",
            "extra": {
                "branch-alias": {
                    "dev-master": "1.x-dev"
                }
            },
            "autoload": {
                "psr-4": {
                    "Hoa\\Event\\": "."
                }
            },
            "notification-url": "https://packagist.org/downloads/",
            "license": [
                "BSD-3-Clause"
            ],
            "authors": [
                {
                    "name": "Ivan Enderlin",
                    "email": "ivan.enderlin@hoa-project.net"
                },
                {
                    "name": "Hoa community",
                    "homepage": "https://hoa-project.net/"
                }
            ],
            "description": "The Hoa\\Event library.",
            "homepage": "https://hoa-project.net/",
            "keywords": [
                "event",
                "library",
                "listener",
                "observer"
            ],
            "support": {
                "docs": "https://central.hoa-project.net/Documentation/Library/Event",
                "email": "support@hoa-project.net",
                "forum": "https://users.hoa-project.net/",
                "irc": "irc://chat.freenode.net/hoaproject",
                "issues": "https://github.com/hoaproject/Event/issues",
                "source": "https://central.hoa-project.net/Resource/Library/Event"
            },
            "abandoned": true,
            "time": "2017-01-13T15:30:50+00:00"
        },
        {
            "name": "hoa/exception",
            "version": "1.17.01.16",
            "source": {
                "type": "git",
                "url": "https://github.com/hoaproject/Exception.git",
                "reference": "091727d46420a3d7468ef0595651488bfc3a458f"
            },
            "dist": {
                "type": "zip",
                "url": "https://api.github.com/repos/hoaproject/Exception/zipball/091727d46420a3d7468ef0595651488bfc3a458f",
                "reference": "091727d46420a3d7468ef0595651488bfc3a458f",
                "shasum": ""
            },
            "require": {
                "hoa/consistency": "~1.0",
                "hoa/event": "~1.0"
            },
            "require-dev": {
                "hoa/test": "~2.0"
            },
            "type": "library",
            "extra": {
                "branch-alias": {
                    "dev-master": "1.x-dev"
                }
            },
            "autoload": {
                "psr-4": {
                    "Hoa\\Exception\\": "."
                }
            },
            "notification-url": "https://packagist.org/downloads/",
            "license": [
                "BSD-3-Clause"
            ],
            "authors": [
                {
                    "name": "Ivan Enderlin",
                    "email": "ivan.enderlin@hoa-project.net"
                },
                {
                    "name": "Hoa community",
                    "homepage": "https://hoa-project.net/"
                }
            ],
            "description": "The Hoa\\Exception library.",
            "homepage": "https://hoa-project.net/",
            "keywords": [
                "exception",
                "library"
            ],
            "support": {
                "docs": "https://central.hoa-project.net/Documentation/Library/Exception",
                "email": "support@hoa-project.net",
                "forum": "https://users.hoa-project.net/",
                "irc": "irc://chat.freenode.net/hoaproject",
                "issues": "https://github.com/hoaproject/Exception/issues",
                "source": "https://central.hoa-project.net/Resource/Library/Exception"
            },
            "abandoned": true,
            "time": "2017-01-16T07:53:27+00:00"
        },
        {
            "name": "hoa/file",
            "version": "1.17.07.11",
            "source": {
                "type": "git",
                "url": "https://github.com/hoaproject/File.git",
                "reference": "35cb979b779bc54918d2f9a4e02ed6c7a1fa67ca"
            },
            "dist": {
                "type": "zip",
                "url": "https://api.github.com/repos/hoaproject/File/zipball/35cb979b779bc54918d2f9a4e02ed6c7a1fa67ca",
                "reference": "35cb979b779bc54918d2f9a4e02ed6c7a1fa67ca",
                "shasum": ""
            },
            "require": {
                "hoa/consistency": "~1.0",
                "hoa/event": "~1.0",
                "hoa/exception": "~1.0",
                "hoa/iterator": "~2.0",
                "hoa/stream": "~1.0"
            },
            "require-dev": {
                "hoa/test": "~2.0"
            },
            "type": "library",
            "extra": {
                "branch-alias": {
                    "dev-master": "1.x-dev"
                }
            },
            "autoload": {
                "psr-4": {
                    "Hoa\\File\\": "."
                }
            },
            "notification-url": "https://packagist.org/downloads/",
            "license": [
                "BSD-3-Clause"
            ],
            "authors": [
                {
                    "name": "Ivan Enderlin",
                    "email": "ivan.enderlin@hoa-project.net"
                },
                {
                    "name": "Hoa community",
                    "homepage": "https://hoa-project.net/"
                }
            ],
            "description": "The Hoa\\File library.",
            "homepage": "https://hoa-project.net/",
            "keywords": [
                "Socket",
                "directory",
                "file",
                "finder",
                "library",
                "link",
                "temporary"
            ],
            "support": {
                "docs": "https://central.hoa-project.net/Documentation/Library/File",
                "email": "support@hoa-project.net",
                "forum": "https://users.hoa-project.net/",
                "irc": "irc://chat.freenode.net/hoaproject",
                "issues": "https://github.com/hoaproject/File/issues",
                "source": "https://central.hoa-project.net/Resource/Library/File"
            },
            "abandoned": true,
            "time": "2017-07-11T07:42:15+00:00"
        },
        {
            "name": "hoa/iterator",
            "version": "2.17.01.10",
            "source": {
                "type": "git",
                "url": "https://github.com/hoaproject/Iterator.git",
                "reference": "d1120ba09cb4ccd049c86d10058ab94af245f0cc"
            },
            "dist": {
                "type": "zip",
                "url": "https://api.github.com/repos/hoaproject/Iterator/zipball/d1120ba09cb4ccd049c86d10058ab94af245f0cc",
                "reference": "d1120ba09cb4ccd049c86d10058ab94af245f0cc",
                "shasum": ""
            },
            "require": {
                "hoa/consistency": "~1.0",
                "hoa/exception": "~1.0"
            },
            "require-dev": {
                "hoa/test": "~2.0"
            },
            "type": "library",
            "extra": {
                "branch-alias": {
                    "dev-master": "2.x-dev"
                }
            },
            "autoload": {
                "psr-4": {
                    "Hoa\\Iterator\\": "."
                }
            },
            "notification-url": "https://packagist.org/downloads/",
            "license": [
                "BSD-3-Clause"
            ],
            "authors": [
                {
                    "name": "Ivan Enderlin",
                    "email": "ivan.enderlin@hoa-project.net"
                },
                {
                    "name": "Hoa community",
                    "homepage": "https://hoa-project.net/"
                }
            ],
            "description": "The Hoa\\Iterator library.",
            "homepage": "https://hoa-project.net/",
            "keywords": [
                "iterator",
                "library"
            ],
            "support": {
                "docs": "https://central.hoa-project.net/Documentation/Library/Iterator",
                "email": "support@hoa-project.net",
                "forum": "https://users.hoa-project.net/",
                "irc": "irc://chat.freenode.net/hoaproject",
                "issues": "https://github.com/hoaproject/Iterator/issues",
                "source": "https://central.hoa-project.net/Resource/Library/Iterator"
            },
            "abandoned": true,
            "time": "2017-01-10T10:34:47+00:00"
        },
        {
            "name": "hoa/math",
            "version": "1.17.05.16",
            "source": {
                "type": "git",
                "url": "https://github.com/hoaproject/Math.git",
                "reference": "7150785d30f5d565704912116a462e9f5bc83a0c"
            },
            "dist": {
                "type": "zip",
                "url": "https://api.github.com/repos/hoaproject/Math/zipball/7150785d30f5d565704912116a462e9f5bc83a0c",
                "reference": "7150785d30f5d565704912116a462e9f5bc83a0c",
                "shasum": ""
            },
            "require": {
                "hoa/compiler": "~3.0",
                "hoa/consistency": "~1.0",
                "hoa/exception": "~1.0",
                "hoa/iterator": "~2.0",
                "hoa/protocol": "~1.0",
                "hoa/zformat": "~1.0"
            },
            "require-dev": {
                "hoa/test": "~2.0"
            },
            "type": "library",
            "extra": {
                "branch-alias": {
                    "dev-master": "1.x-dev"
                }
            },
            "autoload": {
                "psr-4": {
                    "Hoa\\Math\\": "."
                }
            },
            "notification-url": "https://packagist.org/downloads/",
            "license": [
                "BSD-3-Clause"
            ],
            "authors": [
                {
                    "name": "Ivan Enderlin",
                    "email": "ivan.enderlin@hoa-project.net"
                },
                {
                    "name": "Hoa community",
                    "homepage": "https://hoa-project.net/"
                }
            ],
            "description": "The Hoa\\Math library.",
            "homepage": "https://hoa-project.net/",
            "keywords": [
                "arrangement",
                "combination",
                "combinatorics",
                "counting",
                "library",
                "math",
                "permutation",
                "sampler",
                "set"
            ],
            "support": {
                "docs": "https://central.hoa-project.net/Documentation/Library/Math",
                "email": "support@hoa-project.net",
                "forum": "https://users.hoa-project.net/",
                "irc": "irc://chat.freenode.net/hoaproject",
                "issues": "https://github.com/hoaproject/Math/issues",
                "source": "https://central.hoa-project.net/Resource/Library/Math"
            },
            "abandoned": true,
            "time": "2017-05-16T08:02:17+00:00"
        },
        {
            "name": "hoa/protocol",
            "version": "1.17.01.14",
            "source": {
                "type": "git",
                "url": "https://github.com/hoaproject/Protocol.git",
                "reference": "5c2cf972151c45f373230da170ea015deecf19e2"
            },
            "dist": {
                "type": "zip",
                "url": "https://api.github.com/repos/hoaproject/Protocol/zipball/5c2cf972151c45f373230da170ea015deecf19e2",
                "reference": "5c2cf972151c45f373230da170ea015deecf19e2",
                "shasum": ""
            },
            "require": {
                "hoa/consistency": "~1.0",
                "hoa/exception": "~1.0"
            },
            "require-dev": {
                "hoa/test": "~2.0"
            },
            "type": "library",
            "extra": {
                "branch-alias": {
                    "dev-master": "1.x-dev"
                }
            },
            "autoload": {
                "psr-4": {
                    "Hoa\\Protocol\\": "."
                },
                "files": [
                    "Wrapper.php"
                ]
            },
            "notification-url": "https://packagist.org/downloads/",
            "license": [
                "BSD-3-Clause"
            ],
            "authors": [
                {
                    "name": "Ivan Enderlin",
                    "email": "ivan.enderlin@hoa-project.net"
                },
                {
                    "name": "Hoa community",
                    "homepage": "https://hoa-project.net/"
                }
            ],
            "description": "The Hoa\\Protocol library.",
            "homepage": "https://hoa-project.net/",
            "keywords": [
                "library",
                "protocol",
                "resource",
                "stream",
                "wrapper"
            ],
            "support": {
                "docs": "https://central.hoa-project.net/Documentation/Library/Protocol",
                "email": "support@hoa-project.net",
                "forum": "https://users.hoa-project.net/",
                "irc": "irc://chat.freenode.net/hoaproject",
                "issues": "https://github.com/hoaproject/Protocol/issues",
                "source": "https://central.hoa-project.net/Resource/Library/Protocol"
            },
            "abandoned": true,
            "time": "2017-01-14T12:26:10+00:00"
        },
        {
            "name": "hoa/regex",
            "version": "1.17.01.13",
            "source": {
                "type": "git",
                "url": "https://github.com/hoaproject/Regex.git",
                "reference": "7e263a61b6fb45c1d03d8e5ef77668518abd5bec"
            },
            "dist": {
                "type": "zip",
                "url": "https://api.github.com/repos/hoaproject/Regex/zipball/7e263a61b6fb45c1d03d8e5ef77668518abd5bec",
                "reference": "7e263a61b6fb45c1d03d8e5ef77668518abd5bec",
                "shasum": ""
            },
            "require": {
                "hoa/consistency": "~1.0",
                "hoa/exception": "~1.0",
                "hoa/math": "~1.0",
                "hoa/protocol": "~1.0",
                "hoa/ustring": "~4.0",
                "hoa/visitor": "~2.0"
            },
            "type": "library",
            "extra": {
                "branch-alias": {
                    "dev-master": "1.x-dev"
                }
            },
            "autoload": {
                "psr-4": {
                    "Hoa\\Regex\\": "."
                }
            },
            "notification-url": "https://packagist.org/downloads/",
            "license": [
                "BSD-3-Clause"
            ],
            "authors": [
                {
                    "name": "Ivan Enderlin",
                    "email": "ivan.enderlin@hoa-project.net"
                },
                {
                    "name": "Hoa community",
                    "homepage": "https://hoa-project.net/"
                }
            ],
            "description": "The Hoa\\Regex library.",
            "homepage": "https://hoa-project.net/",
            "keywords": [
                "compiler",
                "library",
                "regex"
            ],
            "support": {
                "docs": "https://central.hoa-project.net/Documentation/Library/Regex",
                "email": "support@hoa-project.net",
                "forum": "https://users.hoa-project.net/",
                "irc": "irc://chat.freenode.net/hoaproject",
                "issues": "https://github.com/hoaproject/Regex/issues",
                "source": "https://central.hoa-project.net/Resource/Library/Regex"
            },
            "abandoned": true,
            "time": "2017-01-13T16:10:24+00:00"
        },
        {
            "name": "hoa/stream",
            "version": "1.17.02.21",
            "source": {
                "type": "git",
                "url": "https://github.com/hoaproject/Stream.git",
                "reference": "3293cfffca2de10525df51436adf88a559151d82"
            },
            "dist": {
                "type": "zip",
                "url": "https://api.github.com/repos/hoaproject/Stream/zipball/3293cfffca2de10525df51436adf88a559151d82",
                "reference": "3293cfffca2de10525df51436adf88a559151d82",
                "shasum": ""
            },
            "require": {
                "hoa/consistency": "~1.0",
                "hoa/event": "~1.0",
                "hoa/exception": "~1.0",
                "hoa/protocol": "~1.0"
            },
            "require-dev": {
                "hoa/test": "~2.0"
            },
            "type": "library",
            "extra": {
                "branch-alias": {
                    "dev-master": "1.x-dev"
                }
            },
            "autoload": {
                "psr-4": {
                    "Hoa\\Stream\\": "."
                }
            },
            "notification-url": "https://packagist.org/downloads/",
            "license": [
                "BSD-3-Clause"
            ],
            "authors": [
                {
                    "name": "Ivan Enderlin",
                    "email": "ivan.enderlin@hoa-project.net"
                },
                {
                    "name": "Hoa community",
                    "homepage": "https://hoa-project.net/"
                }
            ],
            "description": "The Hoa\\Stream library.",
            "homepage": "https://hoa-project.net/",
            "keywords": [
                "Context",
                "bucket",
                "composite",
                "filter",
                "in",
                "library",
                "out",
                "protocol",
                "stream",
                "wrapper"
            ],
            "support": {
                "docs": "https://central.hoa-project.net/Documentation/Library/Stream",
                "email": "support@hoa-project.net",
                "forum": "https://users.hoa-project.net/",
                "irc": "irc://chat.freenode.net/hoaproject",
                "issues": "https://github.com/hoaproject/Stream/issues",
                "source": "https://central.hoa-project.net/Resource/Library/Stream"
            },
            "abandoned": true,
            "time": "2017-02-21T16:01:06+00:00"
        },
        {
            "name": "hoa/ustring",
            "version": "4.17.01.16",
            "source": {
                "type": "git",
                "url": "https://github.com/hoaproject/Ustring.git",
                "reference": "e6326e2739178799b1fe3fdd92029f9517fa17a0"
            },
            "dist": {
                "type": "zip",
                "url": "https://api.github.com/repos/hoaproject/Ustring/zipball/e6326e2739178799b1fe3fdd92029f9517fa17a0",
                "reference": "e6326e2739178799b1fe3fdd92029f9517fa17a0",
                "shasum": ""
            },
            "require": {
                "hoa/consistency": "~1.0",
                "hoa/exception": "~1.0"
            },
            "require-dev": {
                "hoa/test": "~2.0"
            },
            "suggest": {
                "ext-iconv": "ext/iconv must be present (or a third implementation) to use Hoa\\Ustring::transcode().",
                "ext-intl": "To get a better Hoa\\Ustring::toAscii() and Hoa\\Ustring::compareTo()."
            },
            "type": "library",
            "extra": {
                "branch-alias": {
                    "dev-master": "4.x-dev"
                }
            },
            "autoload": {
                "psr-4": {
                    "Hoa\\Ustring\\": "."
                }
            },
            "notification-url": "https://packagist.org/downloads/",
            "license": [
                "BSD-3-Clause"
            ],
            "authors": [
                {
                    "name": "Ivan Enderlin",
                    "email": "ivan.enderlin@hoa-project.net"
                },
                {
                    "name": "Hoa community",
                    "homepage": "https://hoa-project.net/"
                }
            ],
            "description": "The Hoa\\Ustring library.",
            "homepage": "https://hoa-project.net/",
            "keywords": [
                "library",
                "search",
                "string",
                "unicode"
            ],
            "support": {
                "docs": "https://central.hoa-project.net/Documentation/Library/Ustring",
                "email": "support@hoa-project.net",
                "forum": "https://users.hoa-project.net/",
                "irc": "irc://chat.freenode.net/hoaproject",
                "issues": "https://github.com/hoaproject/Ustring/issues",
                "source": "https://central.hoa-project.net/Resource/Library/Ustring"
            },
            "abandoned": true,
            "time": "2017-01-16T07:08:25+00:00"
        },
        {
            "name": "hoa/visitor",
            "version": "2.17.01.16",
            "source": {
                "type": "git",
                "url": "https://github.com/hoaproject/Visitor.git",
                "reference": "c18fe1cbac98ae449e0d56e87469103ba08f224a"
            },
            "dist": {
                "type": "zip",
                "url": "https://api.github.com/repos/hoaproject/Visitor/zipball/c18fe1cbac98ae449e0d56e87469103ba08f224a",
                "reference": "c18fe1cbac98ae449e0d56e87469103ba08f224a",
                "shasum": ""
            },
            "require": {
                "hoa/consistency": "~1.0"
            },
            "require-dev": {
                "hoa/test": "~2.0"
            },
            "type": "library",
            "extra": {
                "branch-alias": {
                    "dev-master": "2.x-dev"
                }
            },
            "autoload": {
                "psr-4": {
                    "Hoa\\Visitor\\": "."
                }
            },
            "notification-url": "https://packagist.org/downloads/",
            "license": [
                "BSD-3-Clause"
            ],
            "authors": [
                {
                    "name": "Ivan Enderlin",
                    "email": "ivan.enderlin@hoa-project.net"
                },
                {
                    "name": "Hoa community",
                    "homepage": "https://hoa-project.net/"
                }
            ],
            "description": "The Hoa\\Visitor library.",
            "homepage": "https://hoa-project.net/",
            "keywords": [
                "library",
                "structure",
                "visit",
                "visitor"
            ],
            "support": {
                "docs": "https://central.hoa-project.net/Documentation/Library/Visitor",
                "email": "support@hoa-project.net",
                "forum": "https://users.hoa-project.net/",
                "irc": "irc://chat.freenode.net/hoaproject",
                "issues": "https://github.com/hoaproject/Visitor/issues",
                "source": "https://central.hoa-project.net/Resource/Library/Visitor"
            },
            "abandoned": true,
            "time": "2017-01-16T07:02:03+00:00"
        },
        {
            "name": "hoa/zformat",
            "version": "1.17.01.10",
            "source": {
                "type": "git",
                "url": "https://github.com/hoaproject/Zformat.git",
                "reference": "522c381a2a075d4b9dbb42eb4592dd09520e4ac2"
            },
            "dist": {
                "type": "zip",
                "url": "https://api.github.com/repos/hoaproject/Zformat/zipball/522c381a2a075d4b9dbb42eb4592dd09520e4ac2",
                "reference": "522c381a2a075d4b9dbb42eb4592dd09520e4ac2",
                "shasum": ""
            },
            "require": {
                "hoa/consistency": "~1.0",
                "hoa/exception": "~1.0"
            },
            "type": "library",
            "extra": {
                "branch-alias": {
                    "dev-master": "1.x-dev"
                }
            },
            "autoload": {
                "psr-4": {
                    "Hoa\\Zformat\\": "."
                }
            },
            "notification-url": "https://packagist.org/downloads/",
            "license": [
                "BSD-3-Clause"
            ],
            "authors": [
                {
                    "name": "Ivan Enderlin",
                    "email": "ivan.enderlin@hoa-project.net"
                },
                {
                    "name": "Hoa community",
                    "homepage": "https://hoa-project.net/"
                }
            ],
            "description": "The Hoa\\Zformat library.",
            "homepage": "https://hoa-project.net/",
            "keywords": [
                "library",
                "parameter",
                "zformat"
            ],
            "support": {
                "docs": "https://central.hoa-project.net/Documentation/Library/Zformat",
                "email": "support@hoa-project.net",
                "forum": "https://users.hoa-project.net/",
                "irc": "irc://chat.freenode.net/hoaproject",
                "issues": "https://github.com/hoaproject/Zformat/issues",
                "source": "https://central.hoa-project.net/Resource/Library/Zformat"
            },
            "abandoned": true,
            "time": "2017-01-10T10:39:54+00:00"
        },
        {
            "name": "jetbrains/phpstorm-stubs",
            "version": "dev-master",
            "source": {
                "type": "git",
                "url": "https://github.com/JetBrains/phpstorm-stubs.git",
                "reference": "9b88ae4d55f56ca39b12e983f88e6034d4d34baa"
            },
            "dist": {
                "type": "zip",
                "url": "https://api.github.com/repos/JetBrains/phpstorm-stubs/zipball/9b88ae4d55f56ca39b12e983f88e6034d4d34baa",
                "reference": "9b88ae4d55f56ca39b12e983f88e6034d4d34baa",
                "shasum": ""
            },
            "require-dev": {
                "friendsofphp/php-cs-fixer": "@stable",
                "nikic/php-parser": "@stable",
                "php": "^8.0",
                "phpdocumentor/reflection-docblock": "@stable",
                "phpunit/phpunit": "^9.6"
            },
            "default-branch": true,
            "type": "library",
            "autoload": {
                "files": [
                    "PhpStormStubsMap.php"
                ]
            },
            "notification-url": "https://packagist.org/downloads/",
            "license": [
                "Apache-2.0"
            ],
            "description": "PHP runtime & extensions header files for PhpStorm",
            "homepage": "https://www.jetbrains.com/phpstorm",
            "keywords": [
                "autocomplete",
                "code",
                "inference",
                "inspection",
                "jetbrains",
                "phpstorm",
                "stubs",
                "type"
            ],
            "support": {
                "source": "https://github.com/JetBrains/phpstorm-stubs/tree/master"
            },
            "time": "2023-02-06T08:09:37+00:00"
        },
        {
            "name": "nette/bootstrap",
            "version": "v3.1.2",
            "source": {
                "type": "git",
                "url": "https://github.com/nette/bootstrap.git",
                "reference": "3ab4912a08af0c16d541c3709935c3478b5ee090"
            },
            "dist": {
                "type": "zip",
                "url": "https://api.github.com/repos/nette/bootstrap/zipball/3ab4912a08af0c16d541c3709935c3478b5ee090",
                "reference": "3ab4912a08af0c16d541c3709935c3478b5ee090",
                "shasum": ""
            },
            "require": {
                "nette/di": "^3.0.5",
                "nette/utils": "^3.2.1",
                "php": ">=7.2 <8.2"
            },
            "conflict": {
                "tracy/tracy": "<2.6"
            },
            "require-dev": {
                "latte/latte": "^2.8",
                "nette/application": "^3.1",
                "nette/caching": "^3.0",
                "nette/database": "^3.0",
                "nette/forms": "^3.0",
                "nette/http": "^3.0",
                "nette/mail": "^3.0",
                "nette/robot-loader": "^3.0",
                "nette/safe-stream": "^2.2",
                "nette/security": "^3.0",
                "nette/tester": "^2.0",
                "phpstan/phpstan-nette": "^0.12",
                "tracy/tracy": "^2.6"
            },
            "suggest": {
                "nette/robot-loader": "to use Configurator::createRobotLoader()",
                "tracy/tracy": "to use Configurator::enableTracy()"
            },
            "type": "library",
            "extra": {
                "branch-alias": {
                    "dev-master": "3.1-dev"
                }
            },
            "autoload": {
                "classmap": [
                    "src/"
                ]
            },
            "notification-url": "https://packagist.org/downloads/",
            "license": [
                "BSD-3-Clause",
                "GPL-2.0-only",
                "GPL-3.0-only"
            ],
            "authors": [
                {
                    "name": "David Grudl",
                    "homepage": "https://davidgrudl.com"
                },
                {
                    "name": "Nette Community",
                    "homepage": "https://nette.org/contributors"
                }
            ],
            "description": "🅱  Nette Bootstrap: the simple way to configure and bootstrap your Nette application.",
            "homepage": "https://nette.org",
            "keywords": [
                "bootstrapping",
                "configurator",
                "nette"
            ],
            "support": {
                "issues": "https://github.com/nette/bootstrap/issues",
                "source": "https://github.com/nette/bootstrap/tree/v3.1.2"
            },
            "time": "2021-11-24T16:51:46+00:00"
        },
        {
            "name": "nette/di",
            "version": "v3.0.11",
            "source": {
                "type": "git",
                "url": "https://github.com/nette/di.git",
                "reference": "942e406f63b88b57cb4e095ae0fd95c103d12c5b"
            },
            "dist": {
                "type": "zip",
                "url": "https://api.github.com/repos/nette/di/zipball/942e406f63b88b57cb4e095ae0fd95c103d12c5b",
                "reference": "942e406f63b88b57cb4e095ae0fd95c103d12c5b",
                "shasum": ""
            },
            "require": {
                "ext-tokenizer": "*",
                "nette/neon": "^3.3",
                "nette/php-generator": "^3.3.3",
                "nette/robot-loader": "^3.2",
                "nette/schema": "^1.1",
                "nette/utils": "^3.1.6",
                "php": ">=7.1 <8.2"
            },
            "conflict": {
                "nette/bootstrap": "<3.0"
            },
            "require-dev": {
                "nette/tester": "^2.2",
                "phpstan/phpstan": "^0.12",
                "tracy/tracy": "^2.3"
            },
            "type": "library",
            "extra": {
                "branch-alias": {
                    "dev-master": "3.0-dev"
                }
            },
            "autoload": {
                "classmap": [
                    "src/"
                ]
            },
            "notification-url": "https://packagist.org/downloads/",
            "license": [
                "BSD-3-Clause",
                "GPL-2.0-only",
                "GPL-3.0-only"
            ],
            "authors": [
                {
                    "name": "David Grudl",
                    "homepage": "https://davidgrudl.com"
                },
                {
                    "name": "Nette Community",
                    "homepage": "https://nette.org/contributors"
                }
            ],
            "description": "💎 Nette Dependency Injection Container: Flexible, compiled and full-featured DIC with perfectly usable autowiring and support for all new PHP features.",
            "homepage": "https://nette.org",
            "keywords": [
                "compiled",
                "di",
                "dic",
                "factory",
                "ioc",
                "nette",
                "static"
            ],
            "support": {
                "issues": "https://github.com/nette/di/issues",
                "source": "https://github.com/nette/di/tree/v3.0.11"
            },
            "time": "2021-10-26T11:44:44+00:00"
        },
        {
            "name": "nette/finder",
            "version": "v2.5.3",
            "source": {
                "type": "git",
                "url": "https://github.com/nette/finder.git",
                "reference": "64dc25b7929b731e72a1bc84a9e57727f5d5d3e8"
            },
            "dist": {
                "type": "zip",
                "url": "https://api.github.com/repos/nette/finder/zipball/64dc25b7929b731e72a1bc84a9e57727f5d5d3e8",
                "reference": "64dc25b7929b731e72a1bc84a9e57727f5d5d3e8",
                "shasum": ""
            },
            "require": {
                "nette/utils": "^2.4 || ^3.0",
                "php": ">=7.1"
            },
            "conflict": {
                "nette/nette": "<2.2"
            },
            "require-dev": {
                "nette/tester": "^2.0",
                "phpstan/phpstan": "^0.12",
                "tracy/tracy": "^2.3"
            },
            "type": "library",
            "extra": {
                "branch-alias": {
                    "dev-master": "2.5-dev"
                }
            },
            "autoload": {
                "classmap": [
                    "src/"
                ]
            },
            "notification-url": "https://packagist.org/downloads/",
            "license": [
                "BSD-3-Clause",
                "GPL-2.0-only",
                "GPL-3.0-only"
            ],
            "authors": [
                {
                    "name": "David Grudl",
                    "homepage": "https://davidgrudl.com"
                },
                {
                    "name": "Nette Community",
                    "homepage": "https://nette.org/contributors"
                }
            ],
            "description": "🔍 Nette Finder: find files and directories with an intuitive API.",
            "homepage": "https://nette.org",
            "keywords": [
                "filesystem",
                "glob",
                "iterator",
                "nette"
            ],
            "support": {
                "issues": "https://github.com/nette/finder/issues",
                "source": "https://github.com/nette/finder/tree/v2.5.3"
            },
            "time": "2021-12-12T17:43:24+00:00"
        },
        {
            "name": "nette/neon",
            "version": "v3.3.2",
            "source": {
                "type": "git",
                "url": "https://github.com/nette/neon.git",
                "reference": "54b287d8c2cdbe577b02e28ca1713e275b05ece2"
            },
            "dist": {
                "type": "zip",
                "url": "https://api.github.com/repos/nette/neon/zipball/54b287d8c2cdbe577b02e28ca1713e275b05ece2",
                "reference": "54b287d8c2cdbe577b02e28ca1713e275b05ece2",
                "shasum": ""
            },
            "require": {
                "ext-json": "*",
                "php": ">=7.1"
            },
            "require-dev": {
                "nette/tester": "^2.0",
                "phpstan/phpstan": "^0.12",
                "tracy/tracy": "^2.7"
            },
            "bin": [
                "bin/neon-lint"
            ],
            "type": "library",
            "extra": {
                "branch-alias": {
                    "dev-master": "3.3-dev"
                }
            },
            "autoload": {
                "classmap": [
                    "src/"
                ]
            },
            "notification-url": "https://packagist.org/downloads/",
            "license": [
                "BSD-3-Clause",
                "GPL-2.0-only",
                "GPL-3.0-only"
            ],
            "authors": [
                {
                    "name": "David Grudl",
                    "homepage": "https://davidgrudl.com"
                },
                {
                    "name": "Nette Community",
                    "homepage": "https://nette.org/contributors"
                }
            ],
            "description": "🍸 Nette NEON: encodes and decodes NEON file format.",
            "homepage": "https://ne-on.org",
            "keywords": [
                "export",
                "import",
                "neon",
                "nette",
                "yaml"
            ],
            "support": {
                "issues": "https://github.com/nette/neon/issues",
                "source": "https://github.com/nette/neon/tree/v3.3.2"
            },
            "time": "2021-11-25T15:57:41+00:00"
        },
        {
            "name": "nette/php-generator",
            "version": "v3.6.5",
            "source": {
                "type": "git",
                "url": "https://github.com/nette/php-generator.git",
                "reference": "9370403f9d9c25b51c4596ded1fbfe70347f7c82"
            },
            "dist": {
                "type": "zip",
                "url": "https://api.github.com/repos/nette/php-generator/zipball/9370403f9d9c25b51c4596ded1fbfe70347f7c82",
                "reference": "9370403f9d9c25b51c4596ded1fbfe70347f7c82",
                "shasum": ""
            },
            "require": {
                "nette/utils": "^3.1.2",
                "php": ">=7.2 <8.2"
            },
            "require-dev": {
                "nette/tester": "^2.4",
                "nikic/php-parser": "^4.13",
                "phpstan/phpstan": "^0.12",
                "tracy/tracy": "^2.8"
            },
            "suggest": {
                "nikic/php-parser": "to use ClassType::withBodiesFrom() & GlobalFunction::withBodyFrom()"
            },
            "type": "library",
            "extra": {
                "branch-alias": {
                    "dev-master": "3.6-dev"
                }
            },
            "autoload": {
                "classmap": [
                    "src/"
                ]
            },
            "notification-url": "https://packagist.org/downloads/",
            "license": [
                "BSD-3-Clause",
                "GPL-2.0-only",
                "GPL-3.0-only"
            ],
            "authors": [
                {
                    "name": "David Grudl",
                    "homepage": "https://davidgrudl.com"
                },
                {
                    "name": "Nette Community",
                    "homepage": "https://nette.org/contributors"
                }
            ],
            "description": "🐘 Nette PHP Generator: generates neat PHP code for you. Supports new PHP 8.1 features.",
            "homepage": "https://nette.org",
            "keywords": [
                "code",
                "nette",
                "php",
                "scaffolding"
            ],
            "support": {
                "issues": "https://github.com/nette/php-generator/issues",
                "source": "https://github.com/nette/php-generator/tree/v3.6.5"
            },
            "time": "2021-11-24T16:23:44+00:00"
        },
        {
            "name": "nette/robot-loader",
            "version": "v3.4.1",
            "source": {
                "type": "git",
                "url": "https://github.com/nette/robot-loader.git",
                "reference": "e2adc334cb958164c050f485d99c44c430f51fe2"
            },
            "dist": {
                "type": "zip",
                "url": "https://api.github.com/repos/nette/robot-loader/zipball/e2adc334cb958164c050f485d99c44c430f51fe2",
                "reference": "e2adc334cb958164c050f485d99c44c430f51fe2",
                "shasum": ""
            },
            "require": {
                "ext-tokenizer": "*",
                "nette/finder": "^2.5 || ^3.0",
                "nette/utils": "^3.0",
                "php": ">=7.1"
            },
            "require-dev": {
                "nette/tester": "^2.0",
                "phpstan/phpstan": "^0.12",
                "tracy/tracy": "^2.3"
            },
            "type": "library",
            "extra": {
                "branch-alias": {
                    "dev-master": "3.4-dev"
                }
            },
            "autoload": {
                "classmap": [
                    "src/"
                ]
            },
            "notification-url": "https://packagist.org/downloads/",
            "license": [
                "BSD-3-Clause",
                "GPL-2.0-only",
                "GPL-3.0-only"
            ],
            "authors": [
                {
                    "name": "David Grudl",
                    "homepage": "https://davidgrudl.com"
                },
                {
                    "name": "Nette Community",
                    "homepage": "https://nette.org/contributors"
                }
            ],
            "description": "🍀 Nette RobotLoader: high performance and comfortable autoloader that will search and autoload classes within your application.",
            "homepage": "https://nette.org",
            "keywords": [
                "autoload",
                "class",
                "interface",
                "nette",
                "trait"
            ],
            "support": {
                "issues": "https://github.com/nette/robot-loader/issues",
                "source": "https://github.com/nette/robot-loader/tree/v3.4.1"
            },
            "time": "2021-08-25T15:53:54+00:00"
        },
        {
            "name": "nette/schema",
            "version": "v1.2.2",
            "source": {
                "type": "git",
                "url": "https://github.com/nette/schema.git",
                "reference": "9a39cef03a5b34c7de64f551538cbba05c2be5df"
            },
            "dist": {
                "type": "zip",
                "url": "https://api.github.com/repos/nette/schema/zipball/9a39cef03a5b34c7de64f551538cbba05c2be5df",
                "reference": "9a39cef03a5b34c7de64f551538cbba05c2be5df",
                "shasum": ""
            },
            "require": {
                "nette/utils": "^2.5.7 || ^3.1.5 ||  ^4.0",
                "php": ">=7.1 <8.2"
            },
            "require-dev": {
                "nette/tester": "^2.3 || ^2.4",
                "phpstan/phpstan-nette": "^0.12",
                "tracy/tracy": "^2.7"
            },
            "type": "library",
            "extra": {
                "branch-alias": {
                    "dev-master": "1.2-dev"
                }
            },
            "autoload": {
                "classmap": [
                    "src/"
                ]
            },
            "notification-url": "https://packagist.org/downloads/",
            "license": [
                "BSD-3-Clause",
                "GPL-2.0-only",
                "GPL-3.0-only"
            ],
            "authors": [
                {
                    "name": "David Grudl",
                    "homepage": "https://davidgrudl.com"
                },
                {
                    "name": "Nette Community",
                    "homepage": "https://nette.org/contributors"
                }
            ],
            "description": "📐 Nette Schema: validating data structures against a given Schema.",
            "homepage": "https://nette.org",
            "keywords": [
                "config",
                "nette"
            ],
            "support": {
                "issues": "https://github.com/nette/schema/issues",
                "source": "https://github.com/nette/schema/tree/v1.2.2"
            },
            "time": "2021-10-15T11:40:02+00:00"
        },
        {
            "name": "nette/utils",
            "version": "v3.2.7",
            "source": {
                "type": "git",
                "url": "https://github.com/nette/utils.git",
                "reference": "0af4e3de4df9f1543534beab255ccf459e7a2c99"
            },
            "dist": {
                "type": "zip",
                "url": "https://api.github.com/repos/nette/utils/zipball/0af4e3de4df9f1543534beab255ccf459e7a2c99",
                "reference": "0af4e3de4df9f1543534beab255ccf459e7a2c99",
                "shasum": ""
            },
            "require": {
                "php": ">=7.2 <8.2"
            },
            "conflict": {
                "nette/di": "<3.0.6"
            },
            "require-dev": {
                "nette/tester": "~2.0",
                "phpstan/phpstan": "^1.0",
                "tracy/tracy": "^2.3"
            },
            "suggest": {
                "ext-gd": "to use Image",
                "ext-iconv": "to use Strings::webalize(), toAscii(), chr() and reverse()",
                "ext-intl": "to use Strings::webalize(), toAscii(), normalize() and compare()",
                "ext-json": "to use Nette\\Utils\\Json",
                "ext-mbstring": "to use Strings::lower() etc...",
                "ext-tokenizer": "to use Nette\\Utils\\Reflection::getUseStatements()",
                "ext-xml": "to use Strings::length() etc. when mbstring is not available"
            },
            "type": "library",
            "extra": {
                "branch-alias": {
                    "dev-master": "3.2-dev"
                }
            },
            "autoload": {
                "classmap": [
                    "src/"
                ]
            },
            "notification-url": "https://packagist.org/downloads/",
            "license": [
                "BSD-3-Clause",
                "GPL-2.0-only",
                "GPL-3.0-only"
            ],
            "authors": [
                {
                    "name": "David Grudl",
                    "homepage": "https://davidgrudl.com"
                },
                {
                    "name": "Nette Community",
                    "homepage": "https://nette.org/contributors"
                }
            ],
            "description": "🛠  Nette Utils: lightweight utilities for string & array manipulation, image handling, safe JSON encoding/decoding, validation, slug or strong password generating etc.",
            "homepage": "https://nette.org",
            "keywords": [
                "array",
                "core",
                "datetime",
                "images",
                "json",
                "nette",
                "paginator",
                "password",
                "slugify",
                "string",
                "unicode",
                "utf-8",
                "utility",
                "validation"
            ],
            "support": {
                "issues": "https://github.com/nette/utils/issues",
                "source": "https://github.com/nette/utils/tree/v3.2.7"
            },
            "time": "2022-01-24T11:29:14+00:00"
        },
        {
            "name": "nikic/php-parser",
            "version": "v4.15.3",
            "source": {
                "type": "git",
                "url": "https://github.com/nikic/PHP-Parser.git",
                "reference": "570e980a201d8ed0236b0a62ddf2c9cbb2034039"
            },
            "dist": {
                "type": "zip",
                "url": "https://api.github.com/repos/nikic/PHP-Parser/zipball/570e980a201d8ed0236b0a62ddf2c9cbb2034039",
                "reference": "570e980a201d8ed0236b0a62ddf2c9cbb2034039",
                "shasum": ""
            },
            "require": {
                "ext-tokenizer": "*",
                "php": ">=7.0"
            },
            "require-dev": {
                "ircmaxell/php-yacc": "^0.0.7",
                "phpunit/phpunit": "^6.5 || ^7.0 || ^8.0 || ^9.0"
            },
            "bin": [
                "bin/php-parse"
            ],
            "type": "library",
            "extra": {
                "branch-alias": {
                    "dev-master": "4.9-dev"
                }
            },
            "autoload": {
                "psr-4": {
                    "PhpParser\\": "lib/PhpParser"
                }
            },
            "notification-url": "https://packagist.org/downloads/",
            "license": [
                "BSD-3-Clause"
            ],
            "authors": [
                {
                    "name": "Nikita Popov"
                }
            ],
            "description": "A PHP parser written in PHP",
            "keywords": [
                "parser",
                "php"
            ],
            "support": {
                "issues": "https://github.com/nikic/PHP-Parser/issues",
                "source": "https://github.com/nikic/PHP-Parser/tree/v4.15.3"
            },
            "time": "2023-01-16T22:05:37+00:00"
        },
        {
            "name": "ondram/ci-detector",
            "version": "3.5.1",
            "source": {
                "type": "git",
                "url": "https://github.com/OndraM/ci-detector.git",
                "reference": "594e61252843b68998bddd48078c5058fe9028bd"
            },
            "dist": {
                "type": "zip",
                "url": "https://api.github.com/repos/OndraM/ci-detector/zipball/594e61252843b68998bddd48078c5058fe9028bd",
                "reference": "594e61252843b68998bddd48078c5058fe9028bd",
                "shasum": ""
            },
            "require": {
                "php": "^7.1 || ^8.0"
            },
            "require-dev": {
                "ergebnis/composer-normalize": "^2.2",
                "lmc/coding-standard": "^1.3 || ^2.0",
                "php-parallel-lint/php-parallel-lint": "^1.1",
                "phpstan/extension-installer": "^1.0.3",
                "phpstan/phpstan": "^0.12.0",
                "phpstan/phpstan-phpunit": "^0.12.1",
                "phpunit/phpunit": "^7.1 || ^8.0 || ^9.0"
            },
            "type": "library",
            "autoload": {
                "psr-4": {
                    "OndraM\\CiDetector\\": "src/"
                }
            },
            "notification-url": "https://packagist.org/downloads/",
            "license": [
                "MIT"
            ],
            "authors": [
                {
                    "name": "Ondřej Machulda",
                    "email": "ondrej.machulda@gmail.com"
                }
            ],
            "description": "Detect continuous integration environment and provide unified access to properties of current build",
            "keywords": [
                "CircleCI",
                "Codeship",
                "Wercker",
                "adapter",
                "appveyor",
                "aws",
                "aws codebuild",
                "bamboo",
                "bitbucket",
                "buddy",
                "ci-info",
                "codebuild",
                "continuous integration",
                "continuousphp",
                "drone",
                "github",
                "gitlab",
                "interface",
                "jenkins",
                "teamcity",
                "travis"
            ],
            "support": {
                "issues": "https://github.com/OndraM/ci-detector/issues",
                "source": "https://github.com/OndraM/ci-detector/tree/main"
            },
            "time": "2020-09-04T11:21:14+00:00"
        },
        {
            "name": "ondrejmirtes/better-reflection",
            "version": "6.4.0",
            "source": {
                "type": "git",
                "url": "https://github.com/ondrejmirtes/BetterReflection.git",
                "reference": "4366598ca217a1a47bfd429f30d8d6e59b5b46e7"
            },
            "dist": {
                "type": "zip",
                "url": "https://api.github.com/repos/ondrejmirtes/BetterReflection/zipball/4366598ca217a1a47bfd429f30d8d6e59b5b46e7",
                "reference": "4366598ca217a1a47bfd429f30d8d6e59b5b46e7",
                "shasum": ""
            },
            "require": {
                "ext-json": "*",
                "jetbrains/phpstorm-stubs": "dev-master#9717ec39b211f2cef82a59c29c9eef0954647fac",
                "nikic/php-parser": "^4.15.1",
                "php": "^7.2 || ^8.0"
            },
            "conflict": {
                "thecodingmachine/safe": "<1.1.3"
            },
            "require-dev": {
                "doctrine/coding-standard": "^10.0.0",
                "phpstan/phpstan": "^1.8.10",
                "phpstan/phpstan-phpunit": "^1.2.2",
                "phpunit/phpunit": "^9.5.25",
                "rector/rector": "0.14.3",
                "vimeo/psalm": "^4.29"
            },
            "suggest": {
                "composer/composer": "Required to use the ComposerSourceLocator"
            },
            "type": "library",
            "autoload": {
                "psr-4": {
                    "PHPStan\\BetterReflection\\": "src"
                }
            },
            "notification-url": "https://packagist.org/downloads/",
            "license": [
                "MIT"
            ],
            "authors": [
                {
                    "name": "James Titcumb",
                    "email": "james@asgrim.com",
                    "homepage": "https://github.com/asgrim"
                },
                {
                    "name": "Marco Pivetta",
                    "email": "ocramius@gmail.com",
                    "homepage": "https://ocramius.github.io/"
                },
                {
                    "name": "Gary Hockin",
                    "email": "gary@roave.com",
                    "homepage": "https://github.com/geeh"
                },
                {
                    "name": "Jaroslav Hanslík",
                    "email": "kukulich@kukulich.cz",
                    "homepage": "https://github.com/kukulich"
                }
            ],
            "description": "Better Reflection - an improved code reflection API",
            "support": {
                "source": "https://github.com/ondrejmirtes/BetterReflection/tree/6.4.0"
            },
            "time": "2022-12-01T14:49:02+00:00"
        },
        {
            "name": "phpstan/php-8-stubs",
            "version": "0.3.55",
            "source": {
                "type": "git",
                "url": "https://github.com/phpstan/php-8-stubs.git",
                "reference": "6d7d370d00fcb0a4e7332b51ccc86c699181994a"
            },
            "dist": {
                "type": "zip",
                "url": "https://api.github.com/repos/phpstan/php-8-stubs/zipball/6d7d370d00fcb0a4e7332b51ccc86c699181994a",
                "reference": "6d7d370d00fcb0a4e7332b51ccc86c699181994a",
                "shasum": ""
            },
            "type": "library",
            "autoload": {
                "classmap": [
                    "Php8StubsMap.php"
                ]
            },
            "notification-url": "https://packagist.org/downloads/",
            "license": [
                "MIT",
                "PHP-3.01"
            ],
            "description": "PHP stubs extracted from php-src",
            "support": {
                "issues": "https://github.com/phpstan/php-8-stubs/issues",
                "source": "https://github.com/phpstan/php-8-stubs/tree/0.3.55"
            },
            "time": "2023-01-25T00:16:00+00:00"
        },
        {
            "name": "phpstan/phpdoc-parser",
            "version": "1.16.0",
            "source": {
                "type": "git",
                "url": "https://github.com/phpstan/phpdoc-parser.git",
                "reference": "57090cfccbfaa639e703c007486d605a6e80f56d"
            },
            "dist": {
                "type": "zip",
                "url": "https://api.github.com/repos/phpstan/phpdoc-parser/zipball/57090cfccbfaa639e703c007486d605a6e80f56d",
                "reference": "57090cfccbfaa639e703c007486d605a6e80f56d",
                "shasum": ""
            },
            "require": {
                "php": "^7.2 || ^8.0"
            },
            "require-dev": {
                "php-parallel-lint/php-parallel-lint": "^1.2",
                "phpstan/extension-installer": "^1.0",
                "phpstan/phpstan": "^1.5",
                "phpstan/phpstan-phpunit": "^1.1",
                "phpstan/phpstan-strict-rules": "^1.0",
                "phpunit/phpunit": "^9.5",
                "symfony/process": "^5.2"
            },
            "type": "library",
            "autoload": {
                "psr-4": {
                    "PHPStan\\PhpDocParser\\": [
                        "src/"
                    ]
                }
            },
            "notification-url": "https://packagist.org/downloads/",
            "license": [
                "MIT"
            ],
            "description": "PHPDoc parser with support for nullable, intersection and generic types",
            "support": {
                "issues": "https://github.com/phpstan/phpdoc-parser/issues",
                "source": "https://github.com/phpstan/phpdoc-parser/tree/1.16.0"
            },
            "time": "2023-01-29T14:41:23+00:00"
        },
        {
            "name": "psr/container",
            "version": "1.1.2",
            "source": {
                "type": "git",
                "url": "https://github.com/php-fig/container.git",
                "reference": "513e0666f7216c7459170d56df27dfcefe1689ea"
            },
            "dist": {
                "type": "zip",
                "url": "https://api.github.com/repos/php-fig/container/zipball/513e0666f7216c7459170d56df27dfcefe1689ea",
                "reference": "513e0666f7216c7459170d56df27dfcefe1689ea",
                "shasum": ""
            },
            "require": {
                "php": ">=7.4.0"
            },
            "type": "library",
            "autoload": {
                "psr-4": {
                    "Psr\\Container\\": "src/"
                }
            },
            "notification-url": "https://packagist.org/downloads/",
            "license": [
                "MIT"
            ],
            "authors": [
                {
                    "name": "PHP-FIG",
                    "homepage": "https://www.php-fig.org/"
                }
            ],
            "description": "Common Container Interface (PHP FIG PSR-11)",
            "homepage": "https://github.com/php-fig/container",
            "keywords": [
                "PSR-11",
                "container",
                "container-interface",
                "container-interop",
                "psr"
            ],
            "support": {
                "issues": "https://github.com/php-fig/container/issues",
                "source": "https://github.com/php-fig/container/tree/1.1.2"
            },
            "time": "2021-11-05T16:50:12+00:00"
        },
        {
            "name": "psr/http-message",
            "version": "1.0.1",
            "source": {
                "type": "git",
                "url": "https://github.com/php-fig/http-message.git",
                "reference": "f6561bf28d520154e4b0ec72be95418abe6d9363"
            },
            "dist": {
                "type": "zip",
                "url": "https://api.github.com/repos/php-fig/http-message/zipball/f6561bf28d520154e4b0ec72be95418abe6d9363",
                "reference": "f6561bf28d520154e4b0ec72be95418abe6d9363",
                "shasum": ""
            },
            "require": {
                "php": ">=5.3.0"
            },
            "type": "library",
            "extra": {
                "branch-alias": {
                    "dev-master": "1.0.x-dev"
                }
            },
            "autoload": {
                "psr-4": {
                    "Psr\\Http\\Message\\": "src/"
                }
            },
            "notification-url": "https://packagist.org/downloads/",
            "license": [
                "MIT"
            ],
            "authors": [
                {
                    "name": "PHP-FIG",
                    "homepage": "http://www.php-fig.org/"
                }
            ],
            "description": "Common interface for HTTP messages",
            "homepage": "https://github.com/php-fig/http-message",
            "keywords": [
                "http",
                "http-message",
                "psr",
                "psr-7",
                "request",
                "response"
            ],
            "support": {
                "source": "https://github.com/php-fig/http-message/tree/master"
            },
            "time": "2016-08-06T14:39:51+00:00"
        },
        {
            "name": "psr/log",
            "version": "1.1.3",
            "source": {
                "type": "git",
                "url": "https://github.com/php-fig/log.git",
                "reference": "0f73288fd15629204f9d42b7055f72dacbe811fc"
            },
            "dist": {
                "type": "zip",
                "url": "https://api.github.com/repos/php-fig/log/zipball/0f73288fd15629204f9d42b7055f72dacbe811fc",
                "reference": "0f73288fd15629204f9d42b7055f72dacbe811fc",
                "shasum": ""
            },
            "require": {
                "php": ">=5.3.0"
            },
            "type": "library",
            "extra": {
                "branch-alias": {
                    "dev-master": "1.1.x-dev"
                }
            },
            "autoload": {
                "psr-4": {
                    "Psr\\Log\\": "Psr/Log/"
                }
            },
            "notification-url": "https://packagist.org/downloads/",
            "license": [
                "MIT"
            ],
            "authors": [
                {
                    "name": "PHP-FIG",
                    "homepage": "http://www.php-fig.org/"
                }
            ],
            "description": "Common interface for logging libraries",
            "homepage": "https://github.com/php-fig/log",
            "keywords": [
                "log",
                "psr",
                "psr-3"
            ],
            "support": {
                "source": "https://github.com/php-fig/log/tree/1.1.3"
            },
            "time": "2020-03-23T09:12:05+00:00"
        },
        {
            "name": "react/async",
            "version": "v3.0.0",
            "source": {
                "type": "git",
                "url": "https://github.com/reactphp/async.git",
                "reference": "3c3b812be77aec14bf8300b052ba589c9a5bc95b"
            },
            "dist": {
                "type": "zip",
                "url": "https://api.github.com/repos/reactphp/async/zipball/3c3b812be77aec14bf8300b052ba589c9a5bc95b",
                "reference": "3c3b812be77aec14bf8300b052ba589c9a5bc95b",
                "shasum": ""
            },
            "require": {
                "php": ">=7.1",
                "react/event-loop": "^1.2",
                "react/promise": "^3.0 || ^2.8 || ^1.2.1"
            },
            "require-dev": {
                "phpunit/phpunit": "^9.3 || ^7.5"
            },
            "type": "library",
            "autoload": {
                "files": [
                    "src/functions_include.php"
                ]
            },
            "notification-url": "https://packagist.org/downloads/",
            "license": [
                "MIT"
            ],
            "authors": [
                {
                    "name": "Christian Lück",
                    "email": "christian@clue.engineering",
                    "homepage": "https://clue.engineering/"
                },
                {
                    "name": "Cees-Jan Kiewiet",
                    "email": "reactphp@ceesjankiewiet.nl",
                    "homepage": "https://wyrihaximus.net/"
                },
                {
                    "name": "Jan Sorgalla",
                    "email": "jsorgalla@gmail.com",
                    "homepage": "https://sorgalla.com/"
                },
                {
                    "name": "Chris Boden",
                    "email": "cboden@gmail.com",
                    "homepage": "https://cboden.dev/"
                }
            ],
            "description": "Async utilities for ReactPHP",
            "keywords": [
                "async",
                "reactphp"
            ],
            "support": {
                "issues": "https://github.com/reactphp/async/issues",
                "source": "https://github.com/reactphp/async/tree/v3.0.0"
            },
            "funding": [
                {
                    "url": "https://github.com/WyriHaximus",
                    "type": "github"
                },
                {
                    "url": "https://github.com/clue",
                    "type": "github"
                }
            ],
            "time": "2022-07-11T14:17:23+00:00"
        },
        {
            "name": "react/cache",
            "version": "v1.1.1",
            "source": {
                "type": "git",
                "url": "https://github.com/reactphp/cache.git",
                "reference": "4bf736a2cccec7298bdf745db77585966fc2ca7e"
            },
            "dist": {
                "type": "zip",
                "url": "https://api.github.com/repos/reactphp/cache/zipball/4bf736a2cccec7298bdf745db77585966fc2ca7e",
                "reference": "4bf736a2cccec7298bdf745db77585966fc2ca7e",
                "shasum": ""
            },
            "require": {
                "php": ">=5.3.0",
                "react/promise": "^3.0 || ^2.0 || ^1.1"
            },
            "require-dev": {
                "phpunit/phpunit": "^9.3 || ^5.7 || ^4.8.35"
            },
            "type": "library",
            "autoload": {
                "psr-4": {
                    "React\\Cache\\": "src/"
                }
            },
            "notification-url": "https://packagist.org/downloads/",
            "license": [
                "MIT"
            ],
            "authors": [
                {
                    "name": "Christian Lück",
                    "email": "christian@clue.engineering",
                    "homepage": "https://clue.engineering/"
                },
                {
                    "name": "Cees-Jan Kiewiet",
                    "email": "reactphp@ceesjankiewiet.nl",
                    "homepage": "https://wyrihaximus.net/"
                },
                {
                    "name": "Jan Sorgalla",
                    "email": "jsorgalla@gmail.com",
                    "homepage": "https://sorgalla.com/"
                },
                {
                    "name": "Chris Boden",
                    "email": "cboden@gmail.com",
                    "homepage": "https://cboden.dev/"
                }
            ],
            "description": "Async, Promise-based cache interface for ReactPHP",
            "keywords": [
                "cache",
                "caching",
                "promise",
                "reactphp"
            ],
            "support": {
                "issues": "https://github.com/reactphp/cache/issues",
                "source": "https://github.com/reactphp/cache/tree/v1.1.1"
            },
            "funding": [
                {
                    "url": "https://github.com/WyriHaximus",
                    "type": "github"
                },
                {
                    "url": "https://github.com/clue",
                    "type": "github"
                }
            ],
            "time": "2021-02-02T06:47:52+00:00"
        },
        {
            "name": "react/child-process",
            "version": "v0.6.5",
            "source": {
                "type": "git",
                "url": "https://github.com/reactphp/child-process.git",
                "reference": "e71eb1aa55f057c7a4a0d08d06b0b0a484bead43"
            },
            "dist": {
                "type": "zip",
                "url": "https://api.github.com/repos/reactphp/child-process/zipball/e71eb1aa55f057c7a4a0d08d06b0b0a484bead43",
                "reference": "e71eb1aa55f057c7a4a0d08d06b0b0a484bead43",
                "shasum": ""
            },
            "require": {
                "evenement/evenement": "^3.0 || ^2.0 || ^1.0",
                "php": ">=5.3.0",
                "react/event-loop": "^1.2",
                "react/stream": "^1.2"
            },
            "require-dev": {
                "phpunit/phpunit": "^9.3 || ^5.7 || ^4.8.35",
                "react/socket": "^1.8",
                "sebastian/environment": "^5.0 || ^3.0 || ^2.0 || ^1.0"
            },
            "type": "library",
            "autoload": {
                "psr-4": {
                    "React\\ChildProcess\\": "src"
                }
            },
            "notification-url": "https://packagist.org/downloads/",
            "license": [
                "MIT"
            ],
            "authors": [
                {
                    "name": "Christian Lück",
                    "email": "christian@clue.engineering",
                    "homepage": "https://clue.engineering/"
                },
                {
                    "name": "Cees-Jan Kiewiet",
                    "email": "reactphp@ceesjankiewiet.nl",
                    "homepage": "https://wyrihaximus.net/"
                },
                {
                    "name": "Jan Sorgalla",
                    "email": "jsorgalla@gmail.com",
                    "homepage": "https://sorgalla.com/"
                },
                {
                    "name": "Chris Boden",
                    "email": "cboden@gmail.com",
                    "homepage": "https://cboden.dev/"
                }
            ],
            "description": "Event-driven library for executing child processes with ReactPHP.",
            "keywords": [
                "event-driven",
                "process",
                "reactphp"
            ],
            "support": {
                "issues": "https://github.com/reactphp/child-process/issues",
                "source": "https://github.com/reactphp/child-process/tree/v0.6.5"
            },
            "funding": [
                {
                    "url": "https://github.com/WyriHaximus",
                    "type": "github"
                },
                {
                    "url": "https://github.com/clue",
                    "type": "github"
                }
            ],
            "time": "2022-09-16T13:41:56+00:00"
        },
        {
            "name": "react/dns",
            "version": "v1.10.0",
            "source": {
                "type": "git",
                "url": "https://github.com/reactphp/dns.git",
                "reference": "a5427e7dfa47713e438016905605819d101f238c"
            },
            "dist": {
                "type": "zip",
                "url": "https://api.github.com/repos/reactphp/dns/zipball/a5427e7dfa47713e438016905605819d101f238c",
                "reference": "a5427e7dfa47713e438016905605819d101f238c",
                "shasum": ""
            },
            "require": {
                "php": ">=5.3.0",
                "react/cache": "^1.0 || ^0.6 || ^0.5",
                "react/event-loop": "^1.2",
                "react/promise": "^3.0 || ^2.7 || ^1.2.1",
                "react/promise-timer": "^1.9"
            },
            "require-dev": {
                "phpunit/phpunit": "^9.3 || ^4.8.35",
                "react/async": "^4 || ^3 || ^2"
            },
            "type": "library",
            "autoload": {
                "psr-4": {
                    "React\\Dns\\": "src"
                }
            },
            "notification-url": "https://packagist.org/downloads/",
            "license": [
                "MIT"
            ],
            "authors": [
                {
                    "name": "Christian Lück",
                    "email": "christian@clue.engineering",
                    "homepage": "https://clue.engineering/"
                },
                {
                    "name": "Cees-Jan Kiewiet",
                    "email": "reactphp@ceesjankiewiet.nl",
                    "homepage": "https://wyrihaximus.net/"
                },
                {
                    "name": "Jan Sorgalla",
                    "email": "jsorgalla@gmail.com",
                    "homepage": "https://sorgalla.com/"
                },
                {
                    "name": "Chris Boden",
                    "email": "cboden@gmail.com",
                    "homepage": "https://cboden.dev/"
                }
            ],
            "description": "Async DNS resolver for ReactPHP",
            "keywords": [
                "async",
                "dns",
                "dns-resolver",
                "reactphp"
            ],
            "support": {
                "issues": "https://github.com/reactphp/dns/issues",
                "source": "https://github.com/reactphp/dns/tree/v1.10.0"
            },
            "funding": [
                {
                    "url": "https://github.com/WyriHaximus",
                    "type": "github"
                },
                {
                    "url": "https://github.com/clue",
                    "type": "github"
                }
            ],
            "time": "2022-09-08T12:22:46+00:00"
        },
        {
            "name": "react/event-loop",
            "version": "v1.3.0",
            "source": {
                "type": "git",
                "url": "https://github.com/reactphp/event-loop.git",
                "reference": "187fb56f46d424afb6ec4ad089269c72eec2e137"
            },
            "dist": {
                "type": "zip",
                "url": "https://api.github.com/repos/reactphp/event-loop/zipball/187fb56f46d424afb6ec4ad089269c72eec2e137",
                "reference": "187fb56f46d424afb6ec4ad089269c72eec2e137",
                "shasum": ""
            },
            "require": {
                "php": ">=5.3.0"
            },
            "require-dev": {
                "phpunit/phpunit": "^9.3 || ^5.7 || ^4.8.35"
            },
            "suggest": {
                "ext-event": "~1.0 for ExtEventLoop",
                "ext-pcntl": "For signal handling support when using the StreamSelectLoop",
                "ext-uv": "* for ExtUvLoop"
            },
            "type": "library",
            "autoload": {
                "psr-4": {
                    "React\\EventLoop\\": "src"
                }
            },
            "notification-url": "https://packagist.org/downloads/",
            "license": [
                "MIT"
            ],
            "authors": [
                {
                    "name": "Christian Lück",
                    "email": "christian@clue.engineering",
                    "homepage": "https://clue.engineering/"
                },
                {
                    "name": "Cees-Jan Kiewiet",
                    "email": "reactphp@ceesjankiewiet.nl",
                    "homepage": "https://wyrihaximus.net/"
                },
                {
                    "name": "Jan Sorgalla",
                    "email": "jsorgalla@gmail.com",
                    "homepage": "https://sorgalla.com/"
                },
                {
                    "name": "Chris Boden",
                    "email": "cboden@gmail.com",
                    "homepage": "https://cboden.dev/"
                }
            ],
            "description": "ReactPHP's core reactor event loop that libraries can use for evented I/O.",
            "keywords": [
                "asynchronous",
                "event-loop"
            ],
            "support": {
                "issues": "https://github.com/reactphp/event-loop/issues",
                "source": "https://github.com/reactphp/event-loop/tree/v1.3.0"
            },
            "funding": [
                {
                    "url": "https://github.com/WyriHaximus",
                    "type": "github"
                },
                {
                    "url": "https://github.com/clue",
                    "type": "github"
                }
            ],
            "time": "2022-03-17T11:10:22+00:00"
        },
        {
            "name": "react/http",
            "version": "v1.8.0",
            "source": {
                "type": "git",
                "url": "https://github.com/reactphp/http.git",
                "reference": "aa7512ee17258c88466de30f9cb44ec5f9df3ff3"
            },
            "dist": {
                "type": "zip",
                "url": "https://api.github.com/repos/reactphp/http/zipball/aa7512ee17258c88466de30f9cb44ec5f9df3ff3",
                "reference": "aa7512ee17258c88466de30f9cb44ec5f9df3ff3",
                "shasum": ""
            },
            "require": {
                "evenement/evenement": "^3.0 || ^2.0 || ^1.0",
                "fig/http-message-util": "^1.1",
                "php": ">=5.3.0",
                "psr/http-message": "^1.0",
                "react/event-loop": "^1.2",
                "react/promise": "^3 || ^2.3 || ^1.2.1",
                "react/promise-stream": "^1.4",
                "react/socket": "^1.12",
                "react/stream": "^1.2",
                "ringcentral/psr7": "^1.2"
            },
            "require-dev": {
                "clue/http-proxy-react": "^1.8",
                "clue/reactphp-ssh-proxy": "^1.4",
                "clue/socks-react": "^1.4",
                "phpunit/phpunit": "^9.3 || ^5.7 || ^4.8.35",
                "react/async": "^4 || ^3 || ^2",
                "react/promise-timer": "^1.9"
            },
            "type": "library",
            "autoload": {
                "psr-4": {
                    "React\\Http\\": "src"
                }
            },
            "notification-url": "https://packagist.org/downloads/",
            "license": [
                "MIT"
            ],
            "authors": [
                {
                    "name": "Christian Lück",
                    "email": "christian@clue.engineering",
                    "homepage": "https://clue.engineering/"
                },
                {
                    "name": "Cees-Jan Kiewiet",
                    "email": "reactphp@ceesjankiewiet.nl",
                    "homepage": "https://wyrihaximus.net/"
                },
                {
                    "name": "Jan Sorgalla",
                    "email": "jsorgalla@gmail.com",
                    "homepage": "https://sorgalla.com/"
                },
                {
                    "name": "Chris Boden",
                    "email": "cboden@gmail.com",
                    "homepage": "https://cboden.dev/"
                }
            ],
            "description": "Event-driven, streaming HTTP client and server implementation for ReactPHP",
            "keywords": [
                "async",
                "client",
                "event-driven",
                "http",
                "http client",
                "http server",
                "https",
                "psr-7",
                "reactphp",
                "server",
                "streaming"
            ],
            "support": {
                "issues": "https://github.com/reactphp/http/issues",
                "source": "https://github.com/reactphp/http/tree/v1.8.0"
            },
            "funding": [
                {
                    "url": "https://github.com/WyriHaximus",
                    "type": "github"
                },
                {
                    "url": "https://github.com/clue",
                    "type": "github"
                }
            ],
            "time": "2022-09-29T12:55:52+00:00"
        },
        {
            "name": "react/promise",
            "version": "v2.9.0",
            "source": {
                "type": "git",
                "url": "https://github.com/reactphp/promise.git",
                "reference": "234f8fd1023c9158e2314fa9d7d0e6a83db42910"
            },
            "dist": {
                "type": "zip",
                "url": "https://api.github.com/repos/reactphp/promise/zipball/234f8fd1023c9158e2314fa9d7d0e6a83db42910",
                "reference": "234f8fd1023c9158e2314fa9d7d0e6a83db42910",
                "shasum": ""
            },
            "require": {
                "php": ">=5.4.0"
            },
            "require-dev": {
                "phpunit/phpunit": "^9.3 || ^5.7 || ^4.8.36"
            },
            "type": "library",
            "autoload": {
                "files": [
                    "src/functions_include.php"
                ],
                "psr-4": {
                    "React\\Promise\\": "src/"
                }
            },
            "notification-url": "https://packagist.org/downloads/",
            "license": [
                "MIT"
            ],
            "authors": [
                {
                    "name": "Jan Sorgalla",
                    "email": "jsorgalla@gmail.com",
                    "homepage": "https://sorgalla.com/"
                },
                {
                    "name": "Christian Lück",
                    "email": "christian@clue.engineering",
                    "homepage": "https://clue.engineering/"
                },
                {
                    "name": "Cees-Jan Kiewiet",
                    "email": "reactphp@ceesjankiewiet.nl",
                    "homepage": "https://wyrihaximus.net/"
                },
                {
                    "name": "Chris Boden",
                    "email": "cboden@gmail.com",
                    "homepage": "https://cboden.dev/"
                }
            ],
            "description": "A lightweight implementation of CommonJS Promises/A for PHP",
            "keywords": [
                "promise",
                "promises"
            ],
            "support": {
                "issues": "https://github.com/reactphp/promise/issues",
                "source": "https://github.com/reactphp/promise/tree/v2.9.0"
            },
            "funding": [
                {
                    "url": "https://github.com/WyriHaximus",
                    "type": "github"
                },
                {
                    "url": "https://github.com/clue",
                    "type": "github"
                }
            ],
            "time": "2022-02-11T10:27:51+00:00"
        },
        {
            "name": "react/promise-stream",
            "version": "v1.5.0",
            "source": {
                "type": "git",
                "url": "https://github.com/reactphp/promise-stream.git",
                "reference": "e6d2805e09ad50c4896f65f5e8705fe4ee7731a3"
            },
            "dist": {
                "type": "zip",
                "url": "https://api.github.com/repos/reactphp/promise-stream/zipball/e6d2805e09ad50c4896f65f5e8705fe4ee7731a3",
                "reference": "e6d2805e09ad50c4896f65f5e8705fe4ee7731a3",
                "shasum": ""
            },
            "require": {
                "php": ">=5.3",
                "react/promise": "^3 || ^2.1 || ^1.2",
                "react/stream": "^1.0 || ^0.7 || ^0.6 || ^0.5 || ^0.4.6"
            },
            "require-dev": {
                "phpunit/phpunit": "^9.3 || ^5.7 || ^4.8.35"
            },
            "type": "library",
            "autoload": {
                "files": [
                    "src/functions_include.php"
                ],
                "psr-4": {
                    "React\\Promise\\Stream\\": "src/"
                }
            },
            "notification-url": "https://packagist.org/downloads/",
            "license": [
                "MIT"
            ],
            "authors": [
                {
                    "name": "Christian Lück",
                    "email": "christian@clue.engineering",
                    "homepage": "https://clue.engineering/"
                },
                {
                    "name": "Cees-Jan Kiewiet",
                    "email": "reactphp@ceesjankiewiet.nl",
                    "homepage": "https://wyrihaximus.net/"
                },
                {
                    "name": "Jan Sorgalla",
                    "email": "jsorgalla@gmail.com",
                    "homepage": "https://sorgalla.com/"
                },
                {
                    "name": "Chris Boden",
                    "email": "cboden@gmail.com",
                    "homepage": "https://cboden.dev/"
                }
            ],
            "description": "The missing link between Promise-land and Stream-land for ReactPHP",
            "homepage": "https://github.com/reactphp/promise-stream",
            "keywords": [
                "Buffer",
                "async",
                "promise",
                "reactphp",
                "stream",
                "unwrap"
            ],
            "support": {
                "issues": "https://github.com/reactphp/promise-stream/issues",
                "source": "https://github.com/reactphp/promise-stream/tree/v1.5.0"
            },
            "funding": [
                {
                    "url": "https://github.com/WyriHaximus",
                    "type": "github"
                },
                {
                    "url": "https://github.com/clue",
                    "type": "github"
                }
            ],
            "time": "2022-09-09T11:42:18+00:00"
        },
        {
            "name": "react/promise-timer",
            "version": "v1.9.0",
            "source": {
                "type": "git",
                "url": "https://github.com/reactphp/promise-timer.git",
                "reference": "aa7a73c74b8d8c0f622f5982ff7b0351bc29e495"
            },
            "dist": {
                "type": "zip",
                "url": "https://api.github.com/repos/reactphp/promise-timer/zipball/aa7a73c74b8d8c0f622f5982ff7b0351bc29e495",
                "reference": "aa7a73c74b8d8c0f622f5982ff7b0351bc29e495",
                "shasum": ""
            },
            "require": {
                "php": ">=5.3",
                "react/event-loop": "^1.2",
                "react/promise": "^3.0 || ^2.7.0 || ^1.2.1"
            },
            "require-dev": {
                "phpunit/phpunit": "^9.3 || ^5.7 || ^4.8.35"
            },
            "type": "library",
            "autoload": {
                "files": [
                    "src/functions_include.php"
                ],
                "psr-4": {
                    "React\\Promise\\Timer\\": "src/"
                }
            },
            "notification-url": "https://packagist.org/downloads/",
            "license": [
                "MIT"
            ],
            "authors": [
                {
                    "name": "Christian Lück",
                    "email": "christian@clue.engineering",
                    "homepage": "https://clue.engineering/"
                },
                {
                    "name": "Cees-Jan Kiewiet",
                    "email": "reactphp@ceesjankiewiet.nl",
                    "homepage": "https://wyrihaximus.net/"
                },
                {
                    "name": "Jan Sorgalla",
                    "email": "jsorgalla@gmail.com",
                    "homepage": "https://sorgalla.com/"
                },
                {
                    "name": "Chris Boden",
                    "email": "cboden@gmail.com",
                    "homepage": "https://cboden.dev/"
                }
            ],
            "description": "A trivial implementation of timeouts for Promises, built on top of ReactPHP.",
            "homepage": "https://github.com/reactphp/promise-timer",
            "keywords": [
                "async",
                "event-loop",
                "promise",
                "reactphp",
                "timeout",
                "timer"
            ],
            "support": {
                "issues": "https://github.com/reactphp/promise-timer/issues",
                "source": "https://github.com/reactphp/promise-timer/tree/v1.9.0"
            },
            "funding": [
                {
                    "url": "https://github.com/WyriHaximus",
                    "type": "github"
                },
                {
                    "url": "https://github.com/clue",
                    "type": "github"
                }
            ],
            "time": "2022-06-13T13:41:03+00:00"
        },
        {
            "name": "react/socket",
            "version": "v1.12.0",
            "source": {
                "type": "git",
                "url": "https://github.com/reactphp/socket.git",
                "reference": "81e1b4d7f5450ebd8d2e9a95bb008bb15ca95a7b"
            },
            "dist": {
                "type": "zip",
                "url": "https://api.github.com/repos/reactphp/socket/zipball/81e1b4d7f5450ebd8d2e9a95bb008bb15ca95a7b",
                "reference": "81e1b4d7f5450ebd8d2e9a95bb008bb15ca95a7b",
                "shasum": ""
            },
            "require": {
                "evenement/evenement": "^3.0 || ^2.0 || ^1.0",
                "php": ">=5.3.0",
                "react/dns": "^1.8",
                "react/event-loop": "^1.2",
                "react/promise": "^3 || ^2.6 || ^1.2.1",
                "react/promise-timer": "^1.9",
                "react/stream": "^1.2"
            },
            "require-dev": {
                "phpunit/phpunit": "^9.3 || ^5.7 || ^4.8.35",
                "react/async": "^4 || ^3 || ^2",
                "react/promise-stream": "^1.4"
            },
            "type": "library",
            "autoload": {
                "psr-4": {
                    "React\\Socket\\": "src"
                }
            },
            "notification-url": "https://packagist.org/downloads/",
            "license": [
                "MIT"
            ],
            "authors": [
                {
                    "name": "Christian Lück",
                    "email": "christian@clue.engineering",
                    "homepage": "https://clue.engineering/"
                },
                {
                    "name": "Cees-Jan Kiewiet",
                    "email": "reactphp@ceesjankiewiet.nl",
                    "homepage": "https://wyrihaximus.net/"
                },
                {
                    "name": "Jan Sorgalla",
                    "email": "jsorgalla@gmail.com",
                    "homepage": "https://sorgalla.com/"
                },
                {
                    "name": "Chris Boden",
                    "email": "cboden@gmail.com",
                    "homepage": "https://cboden.dev/"
                }
            ],
            "description": "Async, streaming plaintext TCP/IP and secure TLS socket server and client connections for ReactPHP",
            "keywords": [
                "Connection",
                "Socket",
                "async",
                "reactphp",
                "stream"
            ],
            "support": {
                "issues": "https://github.com/reactphp/socket/issues",
                "source": "https://github.com/reactphp/socket/tree/v1.12.0"
            },
            "funding": [
                {
                    "url": "https://github.com/WyriHaximus",
                    "type": "github"
                },
                {
                    "url": "https://github.com/clue",
                    "type": "github"
                }
            ],
            "time": "2022-08-25T12:32:25+00:00"
        },
        {
            "name": "react/stream",
            "version": "v1.2.0",
            "source": {
                "type": "git",
                "url": "https://github.com/reactphp/stream.git",
                "reference": "7a423506ee1903e89f1e08ec5f0ed430ff784ae9"
            },
            "dist": {
                "type": "zip",
                "url": "https://api.github.com/repos/reactphp/stream/zipball/7a423506ee1903e89f1e08ec5f0ed430ff784ae9",
                "reference": "7a423506ee1903e89f1e08ec5f0ed430ff784ae9",
                "shasum": ""
            },
            "require": {
                "evenement/evenement": "^3.0 || ^2.0 || ^1.0",
                "php": ">=5.3.8",
                "react/event-loop": "^1.2"
            },
            "require-dev": {
                "clue/stream-filter": "~1.2",
                "phpunit/phpunit": "^9.3 || ^5.7 || ^4.8.35"
            },
            "type": "library",
            "autoload": {
                "psr-4": {
                    "React\\Stream\\": "src"
                }
            },
            "notification-url": "https://packagist.org/downloads/",
            "license": [
                "MIT"
            ],
            "authors": [
                {
                    "name": "Christian Lück",
                    "email": "christian@clue.engineering",
                    "homepage": "https://clue.engineering/"
                },
                {
                    "name": "Cees-Jan Kiewiet",
                    "email": "reactphp@ceesjankiewiet.nl",
                    "homepage": "https://wyrihaximus.net/"
                },
                {
                    "name": "Jan Sorgalla",
                    "email": "jsorgalla@gmail.com",
                    "homepage": "https://sorgalla.com/"
                },
                {
                    "name": "Chris Boden",
                    "email": "cboden@gmail.com",
                    "homepage": "https://cboden.dev/"
                }
            ],
            "description": "Event-driven readable and writable streams for non-blocking I/O in ReactPHP",
            "keywords": [
                "event-driven",
                "io",
                "non-blocking",
                "pipe",
                "reactphp",
                "readable",
                "stream",
                "writable"
            ],
            "support": {
                "issues": "https://github.com/reactphp/stream/issues",
                "source": "https://github.com/reactphp/stream/tree/v1.2.0"
            },
            "funding": [
                {
                    "url": "https://github.com/WyriHaximus",
                    "type": "github"
                },
                {
                    "url": "https://github.com/clue",
                    "type": "github"
                }
            ],
            "time": "2021-07-11T12:37:55+00:00"
        },
        {
            "name": "ringcentral/psr7",
            "version": "1.3.0",
            "source": {
                "type": "git",
                "url": "https://github.com/ringcentral/psr7.git",
                "reference": "360faaec4b563958b673fb52bbe94e37f14bc686"
            },
            "dist": {
                "type": "zip",
                "url": "https://api.github.com/repos/ringcentral/psr7/zipball/360faaec4b563958b673fb52bbe94e37f14bc686",
                "reference": "360faaec4b563958b673fb52bbe94e37f14bc686",
                "shasum": ""
            },
            "require": {
                "php": ">=5.3",
                "psr/http-message": "~1.0"
            },
            "provide": {
                "psr/http-message-implementation": "1.0"
            },
            "require-dev": {
                "phpunit/phpunit": "~4.0"
            },
            "type": "library",
            "extra": {
                "branch-alias": {
                    "dev-master": "1.0-dev"
                }
            },
            "autoload": {
                "files": [
                    "src/functions_include.php"
                ],
                "psr-4": {
                    "RingCentral\\Psr7\\": "src/"
                }
            },
            "notification-url": "https://packagist.org/downloads/",
            "license": [
                "MIT"
            ],
            "authors": [
                {
                    "name": "Michael Dowling",
                    "email": "mtdowling@gmail.com",
                    "homepage": "https://github.com/mtdowling"
                }
            ],
            "description": "PSR-7 message implementation",
            "keywords": [
                "http",
                "message",
                "stream",
                "uri"
            ],
            "support": {
                "source": "https://github.com/ringcentral/psr7/tree/master"
            },
            "time": "2018-05-29T20:21:04+00:00"
        },
        {
            "name": "symfony/console",
            "version": "v5.4.16",
            "source": {
                "type": "git",
                "url": "https://github.com/symfony/console.git",
                "reference": "8e9b9c8dfb33af6057c94e1b44846bee700dc5ef"
            },
            "dist": {
                "type": "zip",
                "url": "https://api.github.com/repos/symfony/console/zipball/8e9b9c8dfb33af6057c94e1b44846bee700dc5ef",
                "reference": "8e9b9c8dfb33af6057c94e1b44846bee700dc5ef",
                "shasum": ""
            },
            "require": {
                "php": ">=7.2.5",
                "symfony/deprecation-contracts": "^2.1|^3",
                "symfony/polyfill-mbstring": "~1.0",
                "symfony/polyfill-php73": "^1.9",
                "symfony/polyfill-php80": "^1.16",
                "symfony/service-contracts": "^1.1|^2|^3",
                "symfony/string": "^5.1|^6.0"
            },
            "conflict": {
                "psr/log": ">=3",
                "symfony/dependency-injection": "<4.4",
                "symfony/dotenv": "<5.1",
                "symfony/event-dispatcher": "<4.4",
                "symfony/lock": "<4.4",
                "symfony/process": "<4.4"
            },
            "provide": {
                "psr/log-implementation": "1.0|2.0"
            },
            "require-dev": {
                "psr/log": "^1|^2",
                "symfony/config": "^4.4|^5.0|^6.0",
                "symfony/dependency-injection": "^4.4|^5.0|^6.0",
                "symfony/event-dispatcher": "^4.4|^5.0|^6.0",
                "symfony/lock": "^4.4|^5.0|^6.0",
                "symfony/process": "^4.4|^5.0|^6.0",
                "symfony/var-dumper": "^4.4|^5.0|^6.0"
            },
            "suggest": {
                "psr/log": "For using the console logger",
                "symfony/event-dispatcher": "",
                "symfony/lock": "",
                "symfony/process": ""
            },
            "type": "library",
            "autoload": {
                "psr-4": {
                    "Symfony\\Component\\Console\\": ""
                },
                "exclude-from-classmap": [
                    "/Tests/"
                ]
            },
            "notification-url": "https://packagist.org/downloads/",
            "license": [
                "MIT"
            ],
            "authors": [
                {
                    "name": "Fabien Potencier",
                    "email": "fabien@symfony.com"
                },
                {
                    "name": "Symfony Community",
                    "homepage": "https://symfony.com/contributors"
                }
            ],
            "description": "Eases the creation of beautiful and testable command line interfaces",
            "homepage": "https://symfony.com",
            "keywords": [
                "cli",
                "command line",
                "console",
                "terminal"
            ],
            "support": {
                "source": "https://github.com/symfony/console/tree/v5.4.16"
            },
            "funding": [
                {
                    "url": "https://symfony.com/sponsor",
                    "type": "custom"
                },
                {
                    "url": "https://github.com/fabpot",
                    "type": "github"
                },
                {
                    "url": "https://tidelift.com/funding/github/packagist/symfony/symfony",
                    "type": "tidelift"
                }
            ],
            "time": "2022-11-25T14:09:27+00:00"
        },
        {
            "name": "symfony/deprecation-contracts",
            "version": "v3.2.0",
            "source": {
                "type": "git",
                "url": "https://github.com/symfony/deprecation-contracts.git",
                "reference": "1ee04c65529dea5d8744774d474e7cbd2f1206d3"
            },
            "dist": {
                "type": "zip",
                "url": "https://api.github.com/repos/symfony/deprecation-contracts/zipball/1ee04c65529dea5d8744774d474e7cbd2f1206d3",
                "reference": "1ee04c65529dea5d8744774d474e7cbd2f1206d3",
                "shasum": ""
            },
            "require": {
                "php": ">=8.1"
            },
            "type": "library",
            "extra": {
                "branch-alias": {
                    "dev-main": "3.3-dev"
                },
                "thanks": {
                    "name": "symfony/contracts",
                    "url": "https://github.com/symfony/contracts"
                }
            },
            "autoload": {
                "files": [
                    "function.php"
                ]
            },
            "notification-url": "https://packagist.org/downloads/",
            "license": [
                "MIT"
            ],
            "authors": [
                {
                    "name": "Nicolas Grekas",
                    "email": "p@tchwork.com"
                },
                {
                    "name": "Symfony Community",
                    "homepage": "https://symfony.com/contributors"
                }
            ],
            "description": "A generic function and convention to trigger deprecation notices",
            "homepage": "https://symfony.com",
            "support": {
                "source": "https://github.com/symfony/deprecation-contracts/tree/v3.2.0"
            },
            "funding": [
                {
                    "url": "https://symfony.com/sponsor",
                    "type": "custom"
                },
                {
                    "url": "https://github.com/fabpot",
                    "type": "github"
                },
                {
                    "url": "https://tidelift.com/funding/github/packagist/symfony/symfony",
                    "type": "tidelift"
                }
            ],
            "time": "2022-11-25T10:21:52+00:00"
        },
        {
            "name": "symfony/finder",
            "version": "v5.4.11",
            "source": {
                "type": "git",
                "url": "https://github.com/symfony/finder.git",
                "reference": "7872a66f57caffa2916a584db1aa7f12adc76f8c"
            },
            "dist": {
                "type": "zip",
                "url": "https://api.github.com/repos/symfony/finder/zipball/7872a66f57caffa2916a584db1aa7f12adc76f8c",
                "reference": "7872a66f57caffa2916a584db1aa7f12adc76f8c",
                "shasum": ""
            },
            "require": {
                "php": ">=7.2.5",
                "symfony/deprecation-contracts": "^2.1|^3",
                "symfony/polyfill-php80": "^1.16"
            },
            "type": "library",
            "autoload": {
                "psr-4": {
                    "Symfony\\Component\\Finder\\": ""
                },
                "exclude-from-classmap": [
                    "/Tests/"
                ]
            },
            "notification-url": "https://packagist.org/downloads/",
            "license": [
                "MIT"
            ],
            "authors": [
                {
                    "name": "Fabien Potencier",
                    "email": "fabien@symfony.com"
                },
                {
                    "name": "Symfony Community",
                    "homepage": "https://symfony.com/contributors"
                }
            ],
            "description": "Finds files and directories via an intuitive fluent interface",
            "homepage": "https://symfony.com",
            "support": {
                "source": "https://github.com/symfony/finder/tree/v5.4.11"
            },
            "funding": [
                {
                    "url": "https://symfony.com/sponsor",
                    "type": "custom"
                },
                {
                    "url": "https://github.com/fabpot",
                    "type": "github"
                },
                {
                    "url": "https://tidelift.com/funding/github/packagist/symfony/symfony",
                    "type": "tidelift"
                }
            ],
            "time": "2022-07-29T07:37:50+00:00"
        },
        {
            "name": "symfony/polyfill-ctype",
            "version": "v1.27.0",
            "source": {
                "type": "git",
                "url": "https://github.com/symfony/polyfill-ctype.git",
                "reference": "5bbc823adecdae860bb64756d639ecfec17b050a"
            },
            "dist": {
                "type": "zip",
                "url": "https://api.github.com/repos/symfony/polyfill-ctype/zipball/5bbc823adecdae860bb64756d639ecfec17b050a",
                "reference": "5bbc823adecdae860bb64756d639ecfec17b050a",
                "shasum": ""
            },
            "require": {
                "php": ">=7.1"
            },
            "provide": {
                "ext-ctype": "*"
            },
            "suggest": {
                "ext-ctype": "For best performance"
            },
            "type": "library",
            "extra": {
                "branch-alias": {
                    "dev-main": "1.27-dev"
                },
                "thanks": {
                    "name": "symfony/polyfill",
                    "url": "https://github.com/symfony/polyfill"
                }
            },
            "autoload": {
                "files": [
                    "bootstrap.php"
                ],
                "psr-4": {
                    "Symfony\\Polyfill\\Ctype\\": ""
                }
            },
            "notification-url": "https://packagist.org/downloads/",
            "license": [
                "MIT"
            ],
            "authors": [
                {
                    "name": "Gert de Pagter",
                    "email": "BackEndTea@gmail.com"
                },
                {
                    "name": "Symfony Community",
                    "homepage": "https://symfony.com/contributors"
                }
            ],
            "description": "Symfony polyfill for ctype functions",
            "homepage": "https://symfony.com",
            "keywords": [
                "compatibility",
                "ctype",
                "polyfill",
                "portable"
            ],
            "support": {
                "source": "https://github.com/symfony/polyfill-ctype/tree/v1.27.0"
            },
            "funding": [
                {
                    "url": "https://symfony.com/sponsor",
                    "type": "custom"
                },
                {
                    "url": "https://github.com/fabpot",
                    "type": "github"
                },
                {
                    "url": "https://tidelift.com/funding/github/packagist/symfony/symfony",
                    "type": "tidelift"
                }
            ],
            "time": "2022-11-03T14:55:06+00:00"
        },
        {
            "name": "symfony/polyfill-intl-grapheme",
            "version": "v1.27.0",
            "source": {
                "type": "git",
                "url": "https://github.com/symfony/polyfill-intl-grapheme.git",
                "reference": "511a08c03c1960e08a883f4cffcacd219b758354"
            },
            "dist": {
                "type": "zip",
                "url": "https://api.github.com/repos/symfony/polyfill-intl-grapheme/zipball/511a08c03c1960e08a883f4cffcacd219b758354",
                "reference": "511a08c03c1960e08a883f4cffcacd219b758354",
                "shasum": ""
            },
            "require": {
                "php": ">=7.1"
            },
            "suggest": {
                "ext-intl": "For best performance"
            },
            "type": "library",
            "extra": {
                "branch-alias": {
                    "dev-main": "1.27-dev"
                },
                "thanks": {
                    "name": "symfony/polyfill",
                    "url": "https://github.com/symfony/polyfill"
                }
            },
            "autoload": {
                "files": [
                    "bootstrap.php"
                ],
                "psr-4": {
                    "Symfony\\Polyfill\\Intl\\Grapheme\\": ""
                }
            },
            "notification-url": "https://packagist.org/downloads/",
            "license": [
                "MIT"
            ],
            "authors": [
                {
                    "name": "Nicolas Grekas",
                    "email": "p@tchwork.com"
                },
                {
                    "name": "Symfony Community",
                    "homepage": "https://symfony.com/contributors"
                }
            ],
            "description": "Symfony polyfill for intl's grapheme_* functions",
            "homepage": "https://symfony.com",
            "keywords": [
                "compatibility",
                "grapheme",
                "intl",
                "polyfill",
                "portable",
                "shim"
            ],
            "support": {
                "source": "https://github.com/symfony/polyfill-intl-grapheme/tree/v1.27.0"
            },
            "funding": [
                {
                    "url": "https://symfony.com/sponsor",
                    "type": "custom"
                },
                {
                    "url": "https://github.com/fabpot",
                    "type": "github"
                },
                {
                    "url": "https://tidelift.com/funding/github/packagist/symfony/symfony",
                    "type": "tidelift"
                }
            ],
            "time": "2022-11-03T14:55:06+00:00"
        },
        {
            "name": "symfony/polyfill-intl-normalizer",
            "version": "v1.27.0",
            "source": {
                "type": "git",
                "url": "https://github.com/symfony/polyfill-intl-normalizer.git",
                "reference": "19bd1e4fcd5b91116f14d8533c57831ed00571b6"
            },
            "dist": {
                "type": "zip",
                "url": "https://api.github.com/repos/symfony/polyfill-intl-normalizer/zipball/19bd1e4fcd5b91116f14d8533c57831ed00571b6",
                "reference": "19bd1e4fcd5b91116f14d8533c57831ed00571b6",
                "shasum": ""
            },
            "require": {
                "php": ">=7.1"
            },
            "suggest": {
                "ext-intl": "For best performance"
            },
            "type": "library",
            "extra": {
                "branch-alias": {
                    "dev-main": "1.27-dev"
                },
                "thanks": {
                    "name": "symfony/polyfill",
                    "url": "https://github.com/symfony/polyfill"
                }
            },
            "autoload": {
                "files": [
                    "bootstrap.php"
                ],
                "psr-4": {
                    "Symfony\\Polyfill\\Intl\\Normalizer\\": ""
                },
                "classmap": [
                    "Resources/stubs"
                ]
            },
            "notification-url": "https://packagist.org/downloads/",
            "license": [
                "MIT"
            ],
            "authors": [
                {
                    "name": "Nicolas Grekas",
                    "email": "p@tchwork.com"
                },
                {
                    "name": "Symfony Community",
                    "homepage": "https://symfony.com/contributors"
                }
            ],
            "description": "Symfony polyfill for intl's Normalizer class and related functions",
            "homepage": "https://symfony.com",
            "keywords": [
                "compatibility",
                "intl",
                "normalizer",
                "polyfill",
                "portable",
                "shim"
            ],
            "support": {
                "source": "https://github.com/symfony/polyfill-intl-normalizer/tree/v1.27.0"
            },
            "funding": [
                {
                    "url": "https://symfony.com/sponsor",
                    "type": "custom"
                },
                {
                    "url": "https://github.com/fabpot",
                    "type": "github"
                },
                {
                    "url": "https://tidelift.com/funding/github/packagist/symfony/symfony",
                    "type": "tidelift"
                }
            ],
            "time": "2022-11-03T14:55:06+00:00"
        },
        {
            "name": "symfony/polyfill-mbstring",
            "version": "v1.27.0",
            "source": {
                "type": "git",
                "url": "https://github.com/symfony/polyfill-mbstring.git",
                "reference": "8ad114f6b39e2c98a8b0e3bd907732c207c2b534"
            },
            "dist": {
                "type": "zip",
                "url": "https://api.github.com/repos/symfony/polyfill-mbstring/zipball/8ad114f6b39e2c98a8b0e3bd907732c207c2b534",
                "reference": "8ad114f6b39e2c98a8b0e3bd907732c207c2b534",
                "shasum": ""
            },
            "require": {
                "php": ">=7.1"
            },
            "provide": {
                "ext-mbstring": "*"
            },
            "suggest": {
                "ext-mbstring": "For best performance"
            },
            "type": "library",
            "extra": {
                "branch-alias": {
                    "dev-main": "1.27-dev"
                },
                "thanks": {
                    "name": "symfony/polyfill",
                    "url": "https://github.com/symfony/polyfill"
                }
            },
            "autoload": {
                "files": [
                    "bootstrap.php"
                ],
                "psr-4": {
                    "Symfony\\Polyfill\\Mbstring\\": ""
                }
            },
            "notification-url": "https://packagist.org/downloads/",
            "license": [
                "MIT"
            ],
            "authors": [
                {
                    "name": "Nicolas Grekas",
                    "email": "p@tchwork.com"
                },
                {
                    "name": "Symfony Community",
                    "homepage": "https://symfony.com/contributors"
                }
            ],
            "description": "Symfony polyfill for the Mbstring extension",
            "homepage": "https://symfony.com",
            "keywords": [
                "compatibility",
                "mbstring",
                "polyfill",
                "portable",
                "shim"
            ],
            "support": {
                "source": "https://github.com/symfony/polyfill-mbstring/tree/v1.27.0"
            },
            "funding": [
                {
                    "url": "https://symfony.com/sponsor",
                    "type": "custom"
                },
                {
                    "url": "https://github.com/fabpot",
                    "type": "github"
                },
                {
                    "url": "https://tidelift.com/funding/github/packagist/symfony/symfony",
                    "type": "tidelift"
                }
            ],
            "time": "2022-11-03T14:55:06+00:00"
        },
        {
            "name": "symfony/polyfill-php72",
            "version": "v1.27.0",
            "source": {
                "type": "git",
                "url": "https://github.com/symfony/polyfill-php72.git",
                "reference": "869329b1e9894268a8a61dabb69153029b7a8c97"
            },
            "dist": {
                "type": "zip",
                "url": "https://api.github.com/repos/symfony/polyfill-php72/zipball/869329b1e9894268a8a61dabb69153029b7a8c97",
                "reference": "869329b1e9894268a8a61dabb69153029b7a8c97",
                "shasum": ""
            },
            "require": {
                "php": ">=7.1"
            },
            "type": "library",
            "extra": {
                "branch-alias": {
                    "dev-main": "1.27-dev"
                },
                "thanks": {
                    "name": "symfony/polyfill",
                    "url": "https://github.com/symfony/polyfill"
                }
            },
            "autoload": {
                "files": [
                    "bootstrap.php"
                ],
                "psr-4": {
                    "Symfony\\Polyfill\\Php72\\": ""
                }
            },
            "notification-url": "https://packagist.org/downloads/",
            "license": [
                "MIT"
            ],
            "authors": [
                {
                    "name": "Nicolas Grekas",
                    "email": "p@tchwork.com"
                },
                {
                    "name": "Symfony Community",
                    "homepage": "https://symfony.com/contributors"
                }
            ],
            "description": "Symfony polyfill backporting some PHP 7.2+ features to lower PHP versions",
            "homepage": "https://symfony.com",
            "keywords": [
                "compatibility",
                "polyfill",
                "portable",
                "shim"
            ],
            "support": {
                "source": "https://github.com/symfony/polyfill-php72/tree/v1.27.0"
            },
            "funding": [
                {
                    "url": "https://symfony.com/sponsor",
                    "type": "custom"
                },
                {
                    "url": "https://github.com/fabpot",
                    "type": "github"
                },
                {
                    "url": "https://tidelift.com/funding/github/packagist/symfony/symfony",
                    "type": "tidelift"
                }
            ],
            "time": "2022-11-03T14:55:06+00:00"
        },
        {
            "name": "symfony/polyfill-php73",
            "version": "v1.27.0",
            "source": {
                "type": "git",
                "url": "https://github.com/symfony/polyfill-php73.git",
                "reference": "9e8ecb5f92152187c4799efd3c96b78ccab18ff9"
            },
            "dist": {
                "type": "zip",
                "url": "https://api.github.com/repos/symfony/polyfill-php73/zipball/9e8ecb5f92152187c4799efd3c96b78ccab18ff9",
                "reference": "9e8ecb5f92152187c4799efd3c96b78ccab18ff9",
                "shasum": ""
            },
            "require": {
                "php": ">=7.1"
            },
            "type": "library",
            "extra": {
                "branch-alias": {
                    "dev-main": "1.27-dev"
                },
                "thanks": {
                    "name": "symfony/polyfill",
                    "url": "https://github.com/symfony/polyfill"
                }
            },
            "autoload": {
                "files": [
                    "bootstrap.php"
                ],
                "psr-4": {
                    "Symfony\\Polyfill\\Php73\\": ""
                },
                "classmap": [
                    "Resources/stubs"
                ]
            },
            "notification-url": "https://packagist.org/downloads/",
            "license": [
                "MIT"
            ],
            "authors": [
                {
                    "name": "Nicolas Grekas",
                    "email": "p@tchwork.com"
                },
                {
                    "name": "Symfony Community",
                    "homepage": "https://symfony.com/contributors"
                }
            ],
            "description": "Symfony polyfill backporting some PHP 7.3+ features to lower PHP versions",
            "homepage": "https://symfony.com",
            "keywords": [
                "compatibility",
                "polyfill",
                "portable",
                "shim"
            ],
            "support": {
                "source": "https://github.com/symfony/polyfill-php73/tree/v1.27.0"
            },
            "funding": [
                {
                    "url": "https://symfony.com/sponsor",
                    "type": "custom"
                },
                {
                    "url": "https://github.com/fabpot",
                    "type": "github"
                },
                {
                    "url": "https://tidelift.com/funding/github/packagist/symfony/symfony",
                    "type": "tidelift"
                }
            ],
            "time": "2022-11-03T14:55:06+00:00"
        },
        {
            "name": "symfony/polyfill-php74",
            "version": "v1.27.0",
            "source": {
                "type": "git",
                "url": "https://github.com/symfony/polyfill-php74.git",
                "reference": "aa7f1231a1aa56d695e626043252b7be6a90c4ce"
            },
            "dist": {
                "type": "zip",
                "url": "https://api.github.com/repos/symfony/polyfill-php74/zipball/aa7f1231a1aa56d695e626043252b7be6a90c4ce",
                "reference": "aa7f1231a1aa56d695e626043252b7be6a90c4ce",
                "shasum": ""
            },
            "require": {
                "php": ">=7.1"
            },
            "type": "library",
            "extra": {
                "branch-alias": {
                    "dev-main": "1.27-dev"
                },
                "thanks": {
                    "name": "symfony/polyfill",
                    "url": "https://github.com/symfony/polyfill"
                }
            },
            "autoload": {
                "files": [
                    "bootstrap.php"
                ],
                "psr-4": {
                    "Symfony\\Polyfill\\Php74\\": ""
                }
            },
            "notification-url": "https://packagist.org/downloads/",
            "license": [
                "MIT"
            ],
            "authors": [
                {
                    "name": "Ion Bazan",
                    "email": "ion.bazan@gmail.com"
                },
                {
                    "name": "Nicolas Grekas",
                    "email": "p@tchwork.com"
                },
                {
                    "name": "Symfony Community",
                    "homepage": "https://symfony.com/contributors"
                }
            ],
            "description": "Symfony polyfill backporting some PHP 7.4+ features to lower PHP versions",
            "homepage": "https://symfony.com",
            "keywords": [
                "compatibility",
                "polyfill",
                "portable",
                "shim"
            ],
            "support": {
                "source": "https://github.com/symfony/polyfill-php74/tree/v1.27.0"
            },
            "funding": [
                {
                    "url": "https://symfony.com/sponsor",
                    "type": "custom"
                },
                {
                    "url": "https://github.com/fabpot",
                    "type": "github"
                },
                {
                    "url": "https://tidelift.com/funding/github/packagist/symfony/symfony",
                    "type": "tidelift"
                }
            ],
            "time": "2022-11-03T14:55:06+00:00"
        },
        {
            "name": "symfony/polyfill-php80",
            "version": "v1.27.0",
            "source": {
                "type": "git",
                "url": "https://github.com/symfony/polyfill-php80.git",
                "reference": "7a6ff3f1959bb01aefccb463a0f2cd3d3d2fd936"
            },
            "dist": {
                "type": "zip",
                "url": "https://api.github.com/repos/symfony/polyfill-php80/zipball/7a6ff3f1959bb01aefccb463a0f2cd3d3d2fd936",
                "reference": "7a6ff3f1959bb01aefccb463a0f2cd3d3d2fd936",
                "shasum": ""
            },
            "require": {
                "php": ">=7.1"
            },
            "type": "library",
            "extra": {
                "branch-alias": {
                    "dev-main": "1.27-dev"
                },
                "thanks": {
                    "name": "symfony/polyfill",
                    "url": "https://github.com/symfony/polyfill"
                }
            },
            "autoload": {
                "files": [
                    "bootstrap.php"
                ],
                "psr-4": {
                    "Symfony\\Polyfill\\Php80\\": ""
                },
                "classmap": [
                    "Resources/stubs"
                ]
            },
            "notification-url": "https://packagist.org/downloads/",
            "license": [
                "MIT"
            ],
            "authors": [
                {
                    "name": "Ion Bazan",
                    "email": "ion.bazan@gmail.com"
                },
                {
                    "name": "Nicolas Grekas",
                    "email": "p@tchwork.com"
                },
                {
                    "name": "Symfony Community",
                    "homepage": "https://symfony.com/contributors"
                }
            ],
            "description": "Symfony polyfill backporting some PHP 8.0+ features to lower PHP versions",
            "homepage": "https://symfony.com",
            "keywords": [
                "compatibility",
                "polyfill",
                "portable",
                "shim"
            ],
            "support": {
                "source": "https://github.com/symfony/polyfill-php80/tree/v1.27.0"
            },
            "funding": [
                {
                    "url": "https://symfony.com/sponsor",
                    "type": "custom"
                },
                {
                    "url": "https://github.com/fabpot",
                    "type": "github"
                },
                {
                    "url": "https://tidelift.com/funding/github/packagist/symfony/symfony",
                    "type": "tidelift"
                }
            ],
            "time": "2022-11-03T14:55:06+00:00"
        },
        {
            "name": "symfony/process",
            "version": "v5.4.11",
            "source": {
                "type": "git",
                "url": "https://github.com/symfony/process.git",
                "reference": "6e75fe6874cbc7e4773d049616ab450eff537bf1"
            },
            "dist": {
                "type": "zip",
                "url": "https://api.github.com/repos/symfony/process/zipball/6e75fe6874cbc7e4773d049616ab450eff537bf1",
                "reference": "6e75fe6874cbc7e4773d049616ab450eff537bf1",
                "shasum": ""
            },
            "require": {
                "php": ">=7.2.5",
                "symfony/polyfill-php80": "^1.16"
            },
            "type": "library",
            "autoload": {
                "psr-4": {
                    "Symfony\\Component\\Process\\": ""
                },
                "exclude-from-classmap": [
                    "/Tests/"
                ]
            },
            "notification-url": "https://packagist.org/downloads/",
            "license": [
                "MIT"
            ],
            "authors": [
                {
                    "name": "Fabien Potencier",
                    "email": "fabien@symfony.com"
                },
                {
                    "name": "Symfony Community",
                    "homepage": "https://symfony.com/contributors"
                }
            ],
            "description": "Executes commands in sub-processes",
            "homepage": "https://symfony.com",
            "support": {
                "source": "https://github.com/symfony/process/tree/v5.4.11"
            },
            "funding": [
                {
                    "url": "https://symfony.com/sponsor",
                    "type": "custom"
                },
                {
                    "url": "https://github.com/fabpot",
                    "type": "github"
                },
                {
                    "url": "https://tidelift.com/funding/github/packagist/symfony/symfony",
                    "type": "tidelift"
                }
            ],
            "time": "2022-06-27T16:58:25+00:00"
        },
        {
            "name": "symfony/service-contracts",
            "version": "v2.5.2",
            "source": {
                "type": "git",
                "url": "https://github.com/symfony/service-contracts.git",
                "reference": "4b426aac47d6427cc1a1d0f7e2ac724627f5966c"
            },
            "dist": {
                "type": "zip",
                "url": "https://api.github.com/repos/symfony/service-contracts/zipball/4b426aac47d6427cc1a1d0f7e2ac724627f5966c",
                "reference": "4b426aac47d6427cc1a1d0f7e2ac724627f5966c",
                "shasum": ""
            },
            "require": {
                "php": ">=7.2.5",
                "psr/container": "^1.1",
                "symfony/deprecation-contracts": "^2.1|^3"
            },
            "conflict": {
                "ext-psr": "<1.1|>=2"
            },
            "suggest": {
                "symfony/service-implementation": ""
            },
            "type": "library",
            "extra": {
                "branch-alias": {
                    "dev-main": "2.5-dev"
                },
                "thanks": {
                    "name": "symfony/contracts",
                    "url": "https://github.com/symfony/contracts"
                }
            },
            "autoload": {
                "psr-4": {
                    "Symfony\\Contracts\\Service\\": ""
                }
            },
            "notification-url": "https://packagist.org/downloads/",
            "license": [
                "MIT"
            ],
            "authors": [
                {
                    "name": "Nicolas Grekas",
                    "email": "p@tchwork.com"
                },
                {
                    "name": "Symfony Community",
                    "homepage": "https://symfony.com/contributors"
                }
            ],
            "description": "Generic abstractions related to writing services",
            "homepage": "https://symfony.com",
            "keywords": [
                "abstractions",
                "contracts",
                "decoupling",
                "interfaces",
                "interoperability",
                "standards"
            ],
            "support": {
                "source": "https://github.com/symfony/service-contracts/tree/v2.5.2"
            },
            "funding": [
                {
                    "url": "https://symfony.com/sponsor",
                    "type": "custom"
                },
                {
                    "url": "https://github.com/fabpot",
                    "type": "github"
                },
                {
                    "url": "https://tidelift.com/funding/github/packagist/symfony/symfony",
                    "type": "tidelift"
                }
            ],
            "time": "2022-05-30T19:17:29+00:00"
        },
        {
            "name": "symfony/string",
            "version": "v5.4.15",
            "source": {
                "type": "git",
                "url": "https://github.com/symfony/string.git",
                "reference": "571334ce9f687e3e6af72db4d3b2a9431e4fd9ed"
            },
            "dist": {
                "type": "zip",
                "url": "https://api.github.com/repos/symfony/string/zipball/571334ce9f687e3e6af72db4d3b2a9431e4fd9ed",
                "reference": "571334ce9f687e3e6af72db4d3b2a9431e4fd9ed",
                "shasum": ""
            },
            "require": {
                "php": ">=7.2.5",
                "symfony/polyfill-ctype": "~1.8",
                "symfony/polyfill-intl-grapheme": "~1.0",
                "symfony/polyfill-intl-normalizer": "~1.0",
                "symfony/polyfill-mbstring": "~1.0",
                "symfony/polyfill-php80": "~1.15"
            },
            "conflict": {
                "symfony/translation-contracts": ">=3.0"
            },
            "require-dev": {
                "symfony/error-handler": "^4.4|^5.0|^6.0",
                "symfony/http-client": "^4.4|^5.0|^6.0",
                "symfony/translation-contracts": "^1.1|^2",
                "symfony/var-exporter": "^4.4|^5.0|^6.0"
            },
            "type": "library",
            "autoload": {
                "files": [
                    "Resources/functions.php"
                ],
                "psr-4": {
                    "Symfony\\Component\\String\\": ""
                },
                "exclude-from-classmap": [
                    "/Tests/"
                ]
            },
            "notification-url": "https://packagist.org/downloads/",
            "license": [
                "MIT"
            ],
            "authors": [
                {
                    "name": "Nicolas Grekas",
                    "email": "p@tchwork.com"
                },
                {
                    "name": "Symfony Community",
                    "homepage": "https://symfony.com/contributors"
                }
            ],
            "description": "Provides an object-oriented API to strings and deals with bytes, UTF-8 code points and grapheme clusters in a unified way",
            "homepage": "https://symfony.com",
            "keywords": [
                "grapheme",
                "i18n",
                "string",
                "unicode",
                "utf-8",
                "utf8"
            ],
            "support": {
                "source": "https://github.com/symfony/string/tree/v5.4.15"
            },
            "funding": [
                {
                    "url": "https://symfony.com/sponsor",
                    "type": "custom"
                },
                {
                    "url": "https://github.com/fabpot",
                    "type": "github"
                },
                {
                    "url": "https://tidelift.com/funding/github/packagist/symfony/symfony",
                    "type": "tidelift"
                }
            ],
            "time": "2022-10-05T15:16:54+00:00"
        }
    ],
    "packages-dev": [
        {
            "name": "brianium/paratest",
            "version": "v6.6.2",
            "source": {
                "type": "git",
                "url": "https://github.com/paratestphp/paratest.git",
                "reference": "5249af4e25e79da66d1ec3b54b474047999c10b8"
            },
            "dist": {
                "type": "zip",
                "url": "https://api.github.com/repos/paratestphp/paratest/zipball/5249af4e25e79da66d1ec3b54b474047999c10b8",
                "reference": "5249af4e25e79da66d1ec3b54b474047999c10b8",
                "shasum": ""
            },
            "require": {
                "ext-dom": "*",
                "ext-pcre": "*",
                "ext-reflection": "*",
                "ext-simplexml": "*",
                "jean85/pretty-package-versions": "^2.0.5",
                "php": "^7.3 || ^8.0",
                "phpunit/php-code-coverage": "^9.2.15",
                "phpunit/php-file-iterator": "^3.0.6",
                "phpunit/php-timer": "^5.0.3",
                "phpunit/phpunit": "^9.5.21",
                "sebastian/environment": "^5.1.4",
                "symfony/console": "^5.4.9 || ^6.1.2",
                "symfony/polyfill-php80": "^v1.26.0",
                "symfony/process": "^5.4.8 || ^6.1.0"
            },
            "require-dev": {
                "doctrine/coding-standard": "^9.0.0",
                "ext-pcov": "*",
                "ext-posix": "*",
                "infection/infection": "^0.26.13",
                "malukenho/mcbumpface": "^1.1.5",
                "squizlabs/php_codesniffer": "^3.7.1",
                "symfony/filesystem": "^5.4.9 || ^6.1.0",
                "vimeo/psalm": "^4.26.0"
            },
            "bin": [
                "bin/paratest",
                "bin/paratest.bat",
                "bin/paratest_for_phpstorm"
            ],
            "type": "library",
            "autoload": {
                "psr-4": {
                    "ParaTest\\": [
                        "src/"
                    ]
                }
            },
            "notification-url": "https://packagist.org/downloads/",
            "license": [
                "MIT"
            ],
            "authors": [
                {
                    "name": "Brian Scaturro",
                    "email": "scaturrob@gmail.com",
                    "role": "Developer"
                },
                {
                    "name": "Filippo Tessarotto",
                    "email": "zoeslam@gmail.com",
                    "role": "Developer"
                }
            ],
            "description": "Parallel testing for PHP",
            "homepage": "https://github.com/paratestphp/paratest",
            "keywords": [
                "concurrent",
                "parallel",
                "phpunit",
                "testing"
            ],
            "support": {
                "issues": "https://github.com/paratestphp/paratest/issues",
                "source": "https://github.com/paratestphp/paratest/tree/v6.6.2"
            },
            "funding": [
                {
                    "url": "https://github.com/sponsors/Slamdunk",
                    "type": "github"
                },
                {
                    "url": "https://paypal.me/filippotessarotto",
                    "type": "paypal"
                }
            ],
            "time": "2022-08-22T10:45:51+00:00"
        },
        {
            "name": "doctrine/instantiator",
            "version": "1.4.1",
            "source": {
                "type": "git",
                "url": "https://github.com/doctrine/instantiator.git",
                "reference": "10dcfce151b967d20fde1b34ae6640712c3891bc"
            },
            "dist": {
                "type": "zip",
                "url": "https://api.github.com/repos/doctrine/instantiator/zipball/10dcfce151b967d20fde1b34ae6640712c3891bc",
                "reference": "10dcfce151b967d20fde1b34ae6640712c3891bc",
                "shasum": ""
            },
            "require": {
                "php": "^7.1 || ^8.0"
            },
            "require-dev": {
                "doctrine/coding-standard": "^9",
                "ext-pdo": "*",
                "ext-phar": "*",
                "phpbench/phpbench": "^0.16 || ^1",
                "phpstan/phpstan": "^1.4",
                "phpstan/phpstan-phpunit": "^1",
                "phpunit/phpunit": "^7.5 || ^8.5 || ^9.5",
                "vimeo/psalm": "^4.22"
            },
            "type": "library",
            "autoload": {
                "psr-4": {
                    "Doctrine\\Instantiator\\": "src/Doctrine/Instantiator/"
                }
            },
            "notification-url": "https://packagist.org/downloads/",
            "license": [
                "MIT"
            ],
            "authors": [
                {
                    "name": "Marco Pivetta",
                    "email": "ocramius@gmail.com",
                    "homepage": "https://ocramius.github.io/"
                }
            ],
            "description": "A small, lightweight utility to instantiate objects in PHP without invoking their constructors",
            "homepage": "https://www.doctrine-project.org/projects/instantiator.html",
            "keywords": [
                "constructor",
                "instantiate"
            ],
            "support": {
                "issues": "https://github.com/doctrine/instantiator/issues",
                "source": "https://github.com/doctrine/instantiator/tree/1.4.1"
            },
            "funding": [
                {
                    "url": "https://www.doctrine-project.org/sponsorship.html",
                    "type": "custom"
                },
                {
                    "url": "https://www.patreon.com/phpdoctrine",
                    "type": "patreon"
                },
                {
                    "url": "https://tidelift.com/funding/github/packagist/doctrine%2Finstantiator",
                    "type": "tidelift"
                }
            ],
            "time": "2022-03-03T08:28:38+00:00"
        },
        {
            "name": "drupol/phposinfo",
            "version": "1.6.5",
            "source": {
                "type": "git",
                "url": "https://github.com/drupol/phposinfo.git",
                "reference": "36b0250d38279c8a131a1898a31e359606024507"
            },
            "dist": {
                "type": "zip",
                "url": "https://api.github.com/repos/drupol/phposinfo/zipball/36b0250d38279c8a131a1898a31e359606024507",
                "reference": "36b0250d38279c8a131a1898a31e359606024507",
                "shasum": ""
            },
            "require": {
                "php": ">= 7.1.3"
            },
            "require-dev": {
                "drupol/php-conventions": "^1.7.1",
                "friends-of-phpspec/phpspec-code-coverage": "^4.3.2",
                "infection/infection": "^0.13.6 || ^0.15.0",
                "phpspec/phpspec": "^5.1.2 || ^6.1.1"
            },
            "type": "library",
            "autoload": {
                "psr-4": {
                    "drupol\\phposinfo\\": "src/"
                }
            },
            "notification-url": "https://packagist.org/downloads/",
            "license": [
                "MIT"
            ],
            "authors": [
                {
                    "name": "Pol Dellaiera",
                    "email": "pol.dellaiera@protonmail.com"
                }
            ],
            "description": "Try to guess the host operating system.",
            "keywords": [
                "operating system detection"
            ],
            "support": {
                "issues": "https://github.com/drupol/phposinfo/issues",
                "source": "https://github.com/drupol/phposinfo/tree/master"
            },
            "funding": [
                {
                    "url": "https://github.com/drupol",
                    "type": "github"
                }
            ],
            "abandoned": "loophp/phposinfo",
            "time": "2020-05-19T14:14:28+00:00"
        },
        {
            "name": "jean85/pretty-package-versions",
            "version": "2.0.5",
            "source": {
                "type": "git",
                "url": "https://github.com/Jean85/pretty-package-versions.git",
                "reference": "ae547e455a3d8babd07b96966b17d7fd21d9c6af"
            },
            "dist": {
                "type": "zip",
                "url": "https://api.github.com/repos/Jean85/pretty-package-versions/zipball/ae547e455a3d8babd07b96966b17d7fd21d9c6af",
                "reference": "ae547e455a3d8babd07b96966b17d7fd21d9c6af",
                "shasum": ""
            },
            "require": {
                "composer-runtime-api": "^2.0.0",
                "php": "^7.1|^8.0"
            },
            "require-dev": {
                "friendsofphp/php-cs-fixer": "^2.17",
                "jean85/composer-provided-replaced-stub-package": "^1.0",
                "phpstan/phpstan": "^0.12.66",
                "phpunit/phpunit": "^7.5|^8.5|^9.4",
                "vimeo/psalm": "^4.3"
            },
            "type": "library",
            "extra": {
                "branch-alias": {
                    "dev-master": "1.x-dev"
                }
            },
            "autoload": {
                "psr-4": {
                    "Jean85\\": "src/"
                }
            },
            "notification-url": "https://packagist.org/downloads/",
            "license": [
                "MIT"
            ],
            "authors": [
                {
                    "name": "Alessandro Lai",
                    "email": "alessandro.lai85@gmail.com"
                }
            ],
            "description": "A library to get pretty versions strings of installed dependencies",
            "keywords": [
                "composer",
                "package",
                "release",
                "versions"
            ],
            "support": {
                "issues": "https://github.com/Jean85/pretty-package-versions/issues",
                "source": "https://github.com/Jean85/pretty-package-versions/tree/2.0.5"
            },
            "time": "2021-10-08T21:21:46+00:00"
        },
        {
            "name": "loophp/phposinfo",
            "version": "1.7.2",
            "source": {
                "type": "git",
                "url": "https://github.com/loophp/phposinfo.git",
                "reference": "106e7b3f00849dce1787ebf38da493ba586b48f2"
            },
            "dist": {
                "type": "zip",
                "url": "https://api.github.com/repos/loophp/phposinfo/zipball/106e7b3f00849dce1787ebf38da493ba586b48f2",
                "reference": "106e7b3f00849dce1787ebf38da493ba586b48f2",
                "shasum": ""
            },
            "require": {
                "php": ">= 7.3"
            },
            "require-dev": {
                "drupol/php-conventions": "^3.0.2",
                "friends-of-phpspec/phpspec-code-coverage": "^5",
                "infection/infection": "^0.18",
                "infection/phpspec-adapter": "^0.1.1",
                "phpspec/phpspec": "^6",
                "vimeo/psalm": "^4.6"
            },
            "type": "library",
            "autoload": {
                "psr-4": {
                    "loophp\\phposinfo\\": "src/"
                }
            },
            "notification-url": "https://packagist.org/downloads/",
            "license": [
                "MIT"
            ],
            "authors": [
                {
                    "name": "Pol Dellaiera",
                    "email": "pol.dellaiera@protonmail.com"
                }
            ],
            "description": "Try to guess the host operating system.",
            "keywords": [
                "operating system detection"
            ],
            "support": {
                "docs": "https://loophp-collection.rtfd.io",
                "issues": "https://github.com/loophp/collection/issues",
                "source": "https://github.com/loophp/collection"
            },
            "funding": [
                {
                    "url": "https://github.com/drupol",
                    "type": "github"
                },
                {
                    "url": "https://www.paypal.me/drupol",
                    "type": "paypal"
                }
            ],
            "time": "2021-06-29T07:18:36+00:00"
        },
        {
            "name": "myclabs/deep-copy",
            "version": "1.11.0",
            "source": {
                "type": "git",
                "url": "https://github.com/myclabs/DeepCopy.git",
                "reference": "14daed4296fae74d9e3201d2c4925d1acb7aa614"
            },
            "dist": {
                "type": "zip",
                "url": "https://api.github.com/repos/myclabs/DeepCopy/zipball/14daed4296fae74d9e3201d2c4925d1acb7aa614",
                "reference": "14daed4296fae74d9e3201d2c4925d1acb7aa614",
                "shasum": ""
            },
            "require": {
                "php": "^7.1 || ^8.0"
            },
            "conflict": {
                "doctrine/collections": "<1.6.8",
                "doctrine/common": "<2.13.3 || >=3,<3.2.2"
            },
            "require-dev": {
                "doctrine/collections": "^1.6.8",
                "doctrine/common": "^2.13.3 || ^3.2.2",
                "phpunit/phpunit": "^7.5.20 || ^8.5.23 || ^9.5.13"
            },
            "type": "library",
            "autoload": {
                "files": [
                    "src/DeepCopy/deep_copy.php"
                ],
                "psr-4": {
                    "DeepCopy\\": "src/DeepCopy/"
                }
            },
            "notification-url": "https://packagist.org/downloads/",
            "license": [
                "MIT"
            ],
            "description": "Create deep copies (clones) of your objects",
            "keywords": [
                "clone",
                "copy",
                "duplicate",
                "object",
                "object graph"
            ],
            "support": {
                "issues": "https://github.com/myclabs/DeepCopy/issues",
                "source": "https://github.com/myclabs/DeepCopy/tree/1.11.0"
            },
            "funding": [
                {
                    "url": "https://tidelift.com/funding/github/packagist/myclabs/deep-copy",
                    "type": "tidelift"
                }
            ],
            "time": "2022-03-03T13:19:32+00:00"
        },
        {
            "name": "phar-io/manifest",
            "version": "2.0.3",
            "source": {
                "type": "git",
                "url": "https://github.com/phar-io/manifest.git",
                "reference": "97803eca37d319dfa7826cc2437fc020857acb53"
            },
            "dist": {
                "type": "zip",
                "url": "https://api.github.com/repos/phar-io/manifest/zipball/97803eca37d319dfa7826cc2437fc020857acb53",
                "reference": "97803eca37d319dfa7826cc2437fc020857acb53",
                "shasum": ""
            },
            "require": {
                "ext-dom": "*",
                "ext-phar": "*",
                "ext-xmlwriter": "*",
                "phar-io/version": "^3.0.1",
                "php": "^7.2 || ^8.0"
            },
            "type": "library",
            "extra": {
                "branch-alias": {
                    "dev-master": "2.0.x-dev"
                }
            },
            "autoload": {
                "classmap": [
                    "src/"
                ]
            },
            "notification-url": "https://packagist.org/downloads/",
            "license": [
                "BSD-3-Clause"
            ],
            "authors": [
                {
                    "name": "Arne Blankerts",
                    "email": "arne@blankerts.de",
                    "role": "Developer"
                },
                {
                    "name": "Sebastian Heuer",
                    "email": "sebastian@phpeople.de",
                    "role": "Developer"
                },
                {
                    "name": "Sebastian Bergmann",
                    "email": "sebastian@phpunit.de",
                    "role": "Developer"
                }
            ],
            "description": "Component for reading phar.io manifest information from a PHP Archive (PHAR)",
            "support": {
                "issues": "https://github.com/phar-io/manifest/issues",
                "source": "https://github.com/phar-io/manifest/tree/2.0.3"
            },
            "time": "2021-07-20T11:28:43+00:00"
        },
        {
            "name": "phar-io/version",
            "version": "3.2.1",
            "source": {
                "type": "git",
                "url": "https://github.com/phar-io/version.git",
                "reference": "4f7fd7836c6f332bb2933569e566a0d6c4cbed74"
            },
            "dist": {
                "type": "zip",
                "url": "https://api.github.com/repos/phar-io/version/zipball/4f7fd7836c6f332bb2933569e566a0d6c4cbed74",
                "reference": "4f7fd7836c6f332bb2933569e566a0d6c4cbed74",
                "shasum": ""
            },
            "require": {
                "php": "^7.2 || ^8.0"
            },
            "type": "library",
            "autoload": {
                "classmap": [
                    "src/"
                ]
            },
            "notification-url": "https://packagist.org/downloads/",
            "license": [
                "BSD-3-Clause"
            ],
            "authors": [
                {
                    "name": "Arne Blankerts",
                    "email": "arne@blankerts.de",
                    "role": "Developer"
                },
                {
                    "name": "Sebastian Heuer",
                    "email": "sebastian@phpeople.de",
                    "role": "Developer"
                },
                {
                    "name": "Sebastian Bergmann",
                    "email": "sebastian@phpunit.de",
                    "role": "Developer"
                }
            ],
            "description": "Library for handling version information and constraints",
            "support": {
                "issues": "https://github.com/phar-io/version/issues",
                "source": "https://github.com/phar-io/version/tree/3.2.1"
            },
            "time": "2022-02-21T01:04:05+00:00"
        },
        {
            "name": "php-parallel-lint/php-parallel-lint",
            "version": "v1.3.2",
            "source": {
                "type": "git",
                "url": "https://github.com/php-parallel-lint/PHP-Parallel-Lint.git",
                "reference": "6483c9832e71973ed29cf71bd6b3f4fde438a9de"
            },
            "dist": {
                "type": "zip",
                "url": "https://api.github.com/repos/php-parallel-lint/PHP-Parallel-Lint/zipball/6483c9832e71973ed29cf71bd6b3f4fde438a9de",
                "reference": "6483c9832e71973ed29cf71bd6b3f4fde438a9de",
                "shasum": ""
            },
            "require": {
                "ext-json": "*",
                "php": ">=5.3.0"
            },
            "replace": {
                "grogy/php-parallel-lint": "*",
                "jakub-onderka/php-parallel-lint": "*"
            },
            "require-dev": {
                "nette/tester": "^1.3 || ^2.0",
                "php-parallel-lint/php-console-highlighter": "0.* || ^1.0",
                "squizlabs/php_codesniffer": "^3.6"
            },
            "suggest": {
                "php-parallel-lint/php-console-highlighter": "Highlight syntax in code snippet"
            },
            "bin": [
                "parallel-lint"
            ],
            "type": "library",
            "autoload": {
                "classmap": [
                    "./src/"
                ]
            },
            "notification-url": "https://packagist.org/downloads/",
            "license": [
                "BSD-2-Clause"
            ],
            "authors": [
                {
                    "name": "Jakub Onderka",
                    "email": "ahoj@jakubonderka.cz"
                }
            ],
            "description": "This tool check syntax of PHP files about 20x faster than serial check.",
            "homepage": "https://github.com/php-parallel-lint/PHP-Parallel-Lint",
            "support": {
                "issues": "https://github.com/php-parallel-lint/PHP-Parallel-Lint/issues",
                "source": "https://github.com/php-parallel-lint/PHP-Parallel-Lint/tree/v1.3.2"
            },
            "time": "2022-02-21T12:50:22+00:00"
        },
        {
            "name": "phpstan/phpstan-deprecation-rules",
            "version": "1.1.1",
            "source": {
                "type": "git",
                "url": "https://github.com/phpstan/phpstan-deprecation-rules.git",
                "reference": "2c6792eda026d9c474c14aa018aed312686714db"
            },
            "dist": {
                "type": "zip",
                "url": "https://api.github.com/repos/phpstan/phpstan-deprecation-rules/zipball/2c6792eda026d9c474c14aa018aed312686714db",
                "reference": "2c6792eda026d9c474c14aa018aed312686714db",
                "shasum": ""
            },
            "require": {
                "php": "^7.2 || ^8.0",
                "phpstan/phpstan": "^1.9.3"
            },
            "require-dev": {
                "php-parallel-lint/php-parallel-lint": "^1.2",
                "phpstan/phpstan-php-parser": "^1.1",
                "phpstan/phpstan-phpunit": "^1.0",
                "phpunit/phpunit": "^9.5"
            },
            "type": "phpstan-extension",
            "extra": {
                "phpstan": {
                    "includes": [
                        "rules.neon"
                    ]
                }
            },
            "autoload": {
                "psr-4": {
                    "PHPStan\\": "src/"
                }
            },
            "notification-url": "https://packagist.org/downloads/",
            "license": [
                "MIT"
            ],
            "description": "PHPStan rules for detecting usage of deprecated classes, methods, properties, constants and traits.",
            "support": {
                "issues": "https://github.com/phpstan/phpstan-deprecation-rules/issues",
                "source": "https://github.com/phpstan/phpstan-deprecation-rules/tree/1.1.1"
            },
            "time": "2022-12-13T14:26:20+00:00"
        },
        {
            "name": "phpstan/phpstan-nette",
            "version": "1.2.0",
            "source": {
                "type": "git",
                "url": "https://github.com/phpstan/phpstan-nette.git",
                "reference": "1e32a0ff252d37ee57d91fdc2fdf21256b28df07"
            },
            "dist": {
                "type": "zip",
                "url": "https://api.github.com/repos/phpstan/phpstan-nette/zipball/1e32a0ff252d37ee57d91fdc2fdf21256b28df07",
                "reference": "1e32a0ff252d37ee57d91fdc2fdf21256b28df07",
                "shasum": ""
            },
            "require": {
                "php": "^7.2 || ^8.0",
                "phpstan/phpstan": "^1.9.4"
            },
            "conflict": {
                "nette/application": "<2.3.0",
                "nette/component-model": "<2.3.0",
                "nette/di": "<2.3.0",
                "nette/forms": "<2.3.0",
                "nette/http": "<2.3.0",
                "nette/utils": "<2.3.0"
            },
            "require-dev": {
                "nette/forms": "^3.0",
                "nette/utils": "^2.3.0 || ^3.0.0",
                "nikic/php-parser": "^4.13.2",
                "php-parallel-lint/php-parallel-lint": "^1.2",
                "phpstan/phpstan-php-parser": "^1.1",
                "phpstan/phpstan-phpunit": "^1.0",
                "phpstan/phpstan-strict-rules": "^1.0",
                "phpunit/phpunit": "^9.5"
            },
            "type": "phpstan-extension",
            "extra": {
                "phpstan": {
                    "includes": [
                        "extension.neon",
                        "rules.neon"
                    ]
                }
            },
            "autoload": {
                "psr-4": {
                    "PHPStan\\": "src/"
                }
            },
            "notification-url": "https://packagist.org/downloads/",
            "license": [
                "MIT"
            ],
            "description": "Nette Framework class reflection extension for PHPStan",
            "support": {
                "issues": "https://github.com/phpstan/phpstan-nette/issues",
                "source": "https://github.com/phpstan/phpstan-nette/tree/1.2.0"
            },
            "time": "2022-12-16T11:14:15+00:00"
        },
        {
            "name": "phpstan/phpstan-php-parser",
            "version": "1.1.0",
            "source": {
                "type": "git",
                "url": "https://github.com/phpstan/phpstan-php-parser.git",
                "reference": "1c7670dd92da864b5d019f22d9f512a6ae18b78e"
            },
            "dist": {
                "type": "zip",
                "url": "https://api.github.com/repos/phpstan/phpstan-php-parser/zipball/1c7670dd92da864b5d019f22d9f512a6ae18b78e",
                "reference": "1c7670dd92da864b5d019f22d9f512a6ae18b78e",
                "shasum": ""
            },
            "require": {
                "php": "^7.1 || ^8.0",
                "phpstan/phpstan": "^1.3"
            },
            "require-dev": {
                "php-parallel-lint/php-parallel-lint": "^1.2",
                "phpstan/phpstan-phpunit": "^1.0",
                "phpstan/phpstan-strict-rules": "^1.0",
                "phpunit/phpunit": "^9.5"
            },
            "type": "phpstan-extension",
            "extra": {
                "branch-alias": {
                    "dev-master": "1.1-dev"
                },
                "phpstan": {
                    "includes": [
                        "extension.neon"
                    ]
                }
            },
            "autoload": {
                "psr-4": {
                    "PHPStan\\": "src/"
                }
            },
            "notification-url": "https://packagist.org/downloads/",
            "license": [
                "MIT"
            ],
            "description": "PHP-Parser extensions for PHPStan",
            "support": {
                "issues": "https://github.com/phpstan/phpstan-php-parser/issues",
                "source": "https://github.com/phpstan/phpstan-php-parser/tree/1.1.0"
            },
            "time": "2021-12-16T19:43:32+00:00"
        },
        {
            "name": "phpstan/phpstan-phpunit",
            "version": "1.3.3",
            "source": {
                "type": "git",
                "url": "https://github.com/phpstan/phpstan-phpunit.git",
                "reference": "54a24bd23e9e80ee918cdc24f909d376c2e273f7"
            },
            "dist": {
                "type": "zip",
                "url": "https://api.github.com/repos/phpstan/phpstan-phpunit/zipball/54a24bd23e9e80ee918cdc24f909d376c2e273f7",
                "reference": "54a24bd23e9e80ee918cdc24f909d376c2e273f7",
                "shasum": ""
            },
            "require": {
                "php": "^7.2 || ^8.0",
                "phpstan/phpstan": "^1.9.3"
            },
            "conflict": {
                "phpunit/phpunit": "<7.0"
            },
            "require-dev": {
                "nikic/php-parser": "^4.13.0",
                "php-parallel-lint/php-parallel-lint": "^1.2",
                "phpstan/phpstan-strict-rules": "^1.0",
                "phpunit/phpunit": "^9.5"
            },
            "type": "phpstan-extension",
            "extra": {
                "phpstan": {
                    "includes": [
                        "extension.neon",
                        "rules.neon"
                    ]
                }
            },
            "autoload": {
                "psr-4": {
                    "PHPStan\\": "src/"
                }
            },
            "notification-url": "https://packagist.org/downloads/",
            "license": [
                "MIT"
            ],
            "description": "PHPUnit extensions and rules for PHPStan",
            "support": {
                "issues": "https://github.com/phpstan/phpstan-phpunit/issues",
                "source": "https://github.com/phpstan/phpstan-phpunit/tree/1.3.3"
            },
            "time": "2022-12-21T15:25:00+00:00"
        },
        {
            "name": "phpstan/phpstan-strict-rules",
            "version": "1.5.x-dev",
            "source": {
                "type": "git",
                "url": "https://github.com/phpstan/phpstan-strict-rules.git",
                "reference": "c7531266bd8e854d520a295c96a5d16630cb82a6"
            },
            "dist": {
                "type": "zip",
                "url": "https://api.github.com/repos/phpstan/phpstan-strict-rules/zipball/c7531266bd8e854d520a295c96a5d16630cb82a6",
                "reference": "c7531266bd8e854d520a295c96a5d16630cb82a6",
                "shasum": ""
            },
            "require": {
                "php": "^7.2 || ^8.0",
                "phpstan/phpstan": "^1.10"
            },
            "require-dev": {
                "nikic/php-parser": "^4.13.0",
                "php-parallel-lint/php-parallel-lint": "^1.2",
                "phpstan/phpstan-phpunit": "^1.0",
                "phpunit/phpunit": "^9.5"
            },
            "default-branch": true,
            "type": "phpstan-extension",
            "extra": {
                "phpstan": {
                    "includes": [
                        "rules.neon"
                    ]
                }
            },
            "autoload": {
                "psr-4": {
                    "PHPStan\\": "src/"
                }
            },
            "notification-url": "https://packagist.org/downloads/",
            "license": [
                "MIT"
            ],
            "description": "Extra strict and opinionated rules for PHPStan",
            "support": {
                "issues": "https://github.com/phpstan/phpstan-strict-rules/issues",
                "source": "https://github.com/phpstan/phpstan-strict-rules/tree/1.5.x"
            },
            "time": "2023-01-13T13:18:41+00:00"
        },
        {
            "name": "phpunit/php-code-coverage",
            "version": "9.2.15",
            "source": {
                "type": "git",
                "url": "https://github.com/sebastianbergmann/php-code-coverage.git",
                "reference": "2e9da11878c4202f97915c1cb4bb1ca318a63f5f"
            },
            "dist": {
                "type": "zip",
                "url": "https://api.github.com/repos/sebastianbergmann/php-code-coverage/zipball/2e9da11878c4202f97915c1cb4bb1ca318a63f5f",
                "reference": "2e9da11878c4202f97915c1cb4bb1ca318a63f5f",
                "shasum": ""
            },
            "require": {
                "ext-dom": "*",
                "ext-libxml": "*",
                "ext-xmlwriter": "*",
                "nikic/php-parser": "^4.13.0",
                "php": ">=7.3",
                "phpunit/php-file-iterator": "^3.0.3",
                "phpunit/php-text-template": "^2.0.2",
                "sebastian/code-unit-reverse-lookup": "^2.0.2",
                "sebastian/complexity": "^2.0",
                "sebastian/environment": "^5.1.2",
                "sebastian/lines-of-code": "^1.0.3",
                "sebastian/version": "^3.0.1",
                "theseer/tokenizer": "^1.2.0"
            },
            "require-dev": {
                "phpunit/phpunit": "^9.3"
            },
            "suggest": {
                "ext-pcov": "*",
                "ext-xdebug": "*"
            },
            "type": "library",
            "extra": {
                "branch-alias": {
                    "dev-master": "9.2-dev"
                }
            },
            "autoload": {
                "classmap": [
                    "src/"
                ]
            },
            "notification-url": "https://packagist.org/downloads/",
            "license": [
                "BSD-3-Clause"
            ],
            "authors": [
                {
                    "name": "Sebastian Bergmann",
                    "email": "sebastian@phpunit.de",
                    "role": "lead"
                }
            ],
            "description": "Library that provides collection, processing, and rendering functionality for PHP code coverage information.",
            "homepage": "https://github.com/sebastianbergmann/php-code-coverage",
            "keywords": [
                "coverage",
                "testing",
                "xunit"
            ],
            "support": {
                "issues": "https://github.com/sebastianbergmann/php-code-coverage/issues",
                "source": "https://github.com/sebastianbergmann/php-code-coverage/tree/9.2.15"
            },
            "funding": [
                {
                    "url": "https://github.com/sebastianbergmann",
                    "type": "github"
                }
            ],
            "time": "2022-03-07T09:28:20+00:00"
        },
        {
            "name": "phpunit/php-file-iterator",
            "version": "3.0.6",
            "source": {
                "type": "git",
                "url": "https://github.com/sebastianbergmann/php-file-iterator.git",
                "reference": "cf1c2e7c203ac650e352f4cc675a7021e7d1b3cf"
            },
            "dist": {
                "type": "zip",
                "url": "https://api.github.com/repos/sebastianbergmann/php-file-iterator/zipball/cf1c2e7c203ac650e352f4cc675a7021e7d1b3cf",
                "reference": "cf1c2e7c203ac650e352f4cc675a7021e7d1b3cf",
                "shasum": ""
            },
            "require": {
                "php": ">=7.3"
            },
            "require-dev": {
                "phpunit/phpunit": "^9.3"
            },
            "type": "library",
            "extra": {
                "branch-alias": {
                    "dev-master": "3.0-dev"
                }
            },
            "autoload": {
                "classmap": [
                    "src/"
                ]
            },
            "notification-url": "https://packagist.org/downloads/",
            "license": [
                "BSD-3-Clause"
            ],
            "authors": [
                {
                    "name": "Sebastian Bergmann",
                    "email": "sebastian@phpunit.de",
                    "role": "lead"
                }
            ],
            "description": "FilterIterator implementation that filters files based on a list of suffixes.",
            "homepage": "https://github.com/sebastianbergmann/php-file-iterator/",
            "keywords": [
                "filesystem",
                "iterator"
            ],
            "support": {
                "issues": "https://github.com/sebastianbergmann/php-file-iterator/issues",
                "source": "https://github.com/sebastianbergmann/php-file-iterator/tree/3.0.6"
            },
            "funding": [
                {
                    "url": "https://github.com/sebastianbergmann",
                    "type": "github"
                }
            ],
            "time": "2021-12-02T12:48:52+00:00"
        },
        {
            "name": "phpunit/php-invoker",
            "version": "3.1.1",
            "source": {
                "type": "git",
                "url": "https://github.com/sebastianbergmann/php-invoker.git",
                "reference": "5a10147d0aaf65b58940a0b72f71c9ac0423cc67"
            },
            "dist": {
                "type": "zip",
                "url": "https://api.github.com/repos/sebastianbergmann/php-invoker/zipball/5a10147d0aaf65b58940a0b72f71c9ac0423cc67",
                "reference": "5a10147d0aaf65b58940a0b72f71c9ac0423cc67",
                "shasum": ""
            },
            "require": {
                "php": ">=7.3"
            },
            "require-dev": {
                "ext-pcntl": "*",
                "phpunit/phpunit": "^9.3"
            },
            "suggest": {
                "ext-pcntl": "*"
            },
            "type": "library",
            "extra": {
                "branch-alias": {
                    "dev-master": "3.1-dev"
                }
            },
            "autoload": {
                "classmap": [
                    "src/"
                ]
            },
            "notification-url": "https://packagist.org/downloads/",
            "license": [
                "BSD-3-Clause"
            ],
            "authors": [
                {
                    "name": "Sebastian Bergmann",
                    "email": "sebastian@phpunit.de",
                    "role": "lead"
                }
            ],
            "description": "Invoke callables with a timeout",
            "homepage": "https://github.com/sebastianbergmann/php-invoker/",
            "keywords": [
                "process"
            ],
            "support": {
                "issues": "https://github.com/sebastianbergmann/php-invoker/issues",
                "source": "https://github.com/sebastianbergmann/php-invoker/tree/3.1.1"
            },
            "funding": [
                {
                    "url": "https://github.com/sebastianbergmann",
                    "type": "github"
                }
            ],
            "time": "2020-09-28T05:58:55+00:00"
        },
        {
            "name": "phpunit/php-text-template",
            "version": "2.0.4",
            "source": {
                "type": "git",
                "url": "https://github.com/sebastianbergmann/php-text-template.git",
                "reference": "5da5f67fc95621df9ff4c4e5a84d6a8a2acf7c28"
            },
            "dist": {
                "type": "zip",
                "url": "https://api.github.com/repos/sebastianbergmann/php-text-template/zipball/5da5f67fc95621df9ff4c4e5a84d6a8a2acf7c28",
                "reference": "5da5f67fc95621df9ff4c4e5a84d6a8a2acf7c28",
                "shasum": ""
            },
            "require": {
                "php": ">=7.3"
            },
            "require-dev": {
                "phpunit/phpunit": "^9.3"
            },
            "type": "library",
            "extra": {
                "branch-alias": {
                    "dev-master": "2.0-dev"
                }
            },
            "autoload": {
                "classmap": [
                    "src/"
                ]
            },
            "notification-url": "https://packagist.org/downloads/",
            "license": [
                "BSD-3-Clause"
            ],
            "authors": [
                {
                    "name": "Sebastian Bergmann",
                    "email": "sebastian@phpunit.de",
                    "role": "lead"
                }
            ],
            "description": "Simple template engine.",
            "homepage": "https://github.com/sebastianbergmann/php-text-template/",
            "keywords": [
                "template"
            ],
            "support": {
                "issues": "https://github.com/sebastianbergmann/php-text-template/issues",
                "source": "https://github.com/sebastianbergmann/php-text-template/tree/2.0.4"
            },
            "funding": [
                {
                    "url": "https://github.com/sebastianbergmann",
                    "type": "github"
                }
            ],
            "time": "2020-10-26T05:33:50+00:00"
        },
        {
            "name": "phpunit/php-timer",
            "version": "5.0.3",
            "source": {
                "type": "git",
                "url": "https://github.com/sebastianbergmann/php-timer.git",
                "reference": "5a63ce20ed1b5bf577850e2c4e87f4aa902afbd2"
            },
            "dist": {
                "type": "zip",
                "url": "https://api.github.com/repos/sebastianbergmann/php-timer/zipball/5a63ce20ed1b5bf577850e2c4e87f4aa902afbd2",
                "reference": "5a63ce20ed1b5bf577850e2c4e87f4aa902afbd2",
                "shasum": ""
            },
            "require": {
                "php": ">=7.3"
            },
            "require-dev": {
                "phpunit/phpunit": "^9.3"
            },
            "type": "library",
            "extra": {
                "branch-alias": {
                    "dev-master": "5.0-dev"
                }
            },
            "autoload": {
                "classmap": [
                    "src/"
                ]
            },
            "notification-url": "https://packagist.org/downloads/",
            "license": [
                "BSD-3-Clause"
            ],
            "authors": [
                {
                    "name": "Sebastian Bergmann",
                    "email": "sebastian@phpunit.de",
                    "role": "lead"
                }
            ],
            "description": "Utility class for timing",
            "homepage": "https://github.com/sebastianbergmann/php-timer/",
            "keywords": [
                "timer"
            ],
            "support": {
                "issues": "https://github.com/sebastianbergmann/php-timer/issues",
                "source": "https://github.com/sebastianbergmann/php-timer/tree/5.0.3"
            },
            "funding": [
                {
                    "url": "https://github.com/sebastianbergmann",
                    "type": "github"
                }
            ],
            "time": "2020-10-26T13:16:10+00:00"
        },
        {
            "name": "phpunit/phpunit",
            "version": "9.5.23",
            "source": {
                "type": "git",
                "url": "https://github.com/sebastianbergmann/phpunit.git",
                "reference": "888556852e7e9bbeeedb9656afe46118765ade34"
            },
            "dist": {
                "type": "zip",
                "url": "https://api.github.com/repos/sebastianbergmann/phpunit/zipball/888556852e7e9bbeeedb9656afe46118765ade34",
                "reference": "888556852e7e9bbeeedb9656afe46118765ade34",
                "shasum": ""
            },
            "require": {
                "doctrine/instantiator": "^1.3.1",
                "ext-dom": "*",
                "ext-json": "*",
                "ext-libxml": "*",
                "ext-mbstring": "*",
                "ext-xml": "*",
                "ext-xmlwriter": "*",
                "myclabs/deep-copy": "^1.10.1",
                "phar-io/manifest": "^2.0.3",
                "phar-io/version": "^3.0.2",
                "php": ">=7.3",
                "phpunit/php-code-coverage": "^9.2.13",
                "phpunit/php-file-iterator": "^3.0.5",
                "phpunit/php-invoker": "^3.1.1",
                "phpunit/php-text-template": "^2.0.3",
                "phpunit/php-timer": "^5.0.2",
                "sebastian/cli-parser": "^1.0.1",
                "sebastian/code-unit": "^1.0.6",
                "sebastian/comparator": "^4.0.5",
                "sebastian/diff": "^4.0.3",
                "sebastian/environment": "^5.1.3",
                "sebastian/exporter": "^4.0.3",
                "sebastian/global-state": "^5.0.1",
                "sebastian/object-enumerator": "^4.0.3",
                "sebastian/resource-operations": "^3.0.3",
                "sebastian/type": "^3.0",
                "sebastian/version": "^3.0.2"
            },
            "suggest": {
                "ext-soap": "*",
                "ext-xdebug": "*"
            },
            "bin": [
                "phpunit"
            ],
            "type": "library",
            "extra": {
                "branch-alias": {
                    "dev-master": "9.5-dev"
                }
            },
            "autoload": {
                "files": [
                    "src/Framework/Assert/Functions.php"
                ],
                "classmap": [
                    "src/"
                ]
            },
            "notification-url": "https://packagist.org/downloads/",
            "license": [
                "BSD-3-Clause"
            ],
            "authors": [
                {
                    "name": "Sebastian Bergmann",
                    "email": "sebastian@phpunit.de",
                    "role": "lead"
                }
            ],
            "description": "The PHP Unit Testing framework.",
            "homepage": "https://phpunit.de/",
            "keywords": [
                "phpunit",
                "testing",
                "xunit"
            ],
            "support": {
                "issues": "https://github.com/sebastianbergmann/phpunit/issues",
                "source": "https://github.com/sebastianbergmann/phpunit/tree/9.5.23"
            },
            "funding": [
                {
                    "url": "https://phpunit.de/sponsors.html",
                    "type": "custom"
                },
                {
                    "url": "https://github.com/sebastianbergmann",
                    "type": "github"
                }
            ],
            "time": "2022-08-22T14:01:36+00:00"
        },
        {
            "name": "rector/rector",
            "version": "0.15.2",
            "source": {
                "type": "git",
                "url": "https://github.com/rectorphp/rector.git",
                "reference": "5bc89fa73d0be2769e02e49a0e924c95b1842093"
            },
            "dist": {
                "type": "zip",
                "url": "https://api.github.com/repos/rectorphp/rector/zipball/5bc89fa73d0be2769e02e49a0e924c95b1842093",
                "reference": "5bc89fa73d0be2769e02e49a0e924c95b1842093",
                "shasum": ""
            },
            "require": {
                "php": "^7.2|^8.0",
                "phpstan/phpstan": "^1.9.4"
            },
            "conflict": {
                "rector/rector-doctrine": "*",
                "rector/rector-downgrade-php": "*",
                "rector/rector-php-parser": "*",
                "rector/rector-phpunit": "*",
                "rector/rector-symfony": "*"
            },
            "bin": [
                "bin/rector"
            ],
            "type": "library",
            "extra": {
                "branch-alias": {
                    "dev-main": "0.14-dev"
                }
            },
            "autoload": {
                "files": [
                    "bootstrap.php"
                ]
            },
            "notification-url": "https://packagist.org/downloads/",
            "license": [
                "MIT"
            ],
            "description": "Instant Upgrade and Automated Refactoring of any PHP code",
            "support": {
                "issues": "https://github.com/rectorphp/rector/issues",
                "source": "https://github.com/rectorphp/rector/tree/0.15.2"
            },
            "funding": [
                {
                    "url": "https://github.com/tomasvotruba",
                    "type": "github"
                }
            ],
            "time": "2022-12-24T12:55:36+00:00"
        },
        {
            "name": "sebastian/cli-parser",
            "version": "1.0.1",
            "source": {
                "type": "git",
                "url": "https://github.com/sebastianbergmann/cli-parser.git",
                "reference": "442e7c7e687e42adc03470c7b668bc4b2402c0b2"
            },
            "dist": {
                "type": "zip",
                "url": "https://api.github.com/repos/sebastianbergmann/cli-parser/zipball/442e7c7e687e42adc03470c7b668bc4b2402c0b2",
                "reference": "442e7c7e687e42adc03470c7b668bc4b2402c0b2",
                "shasum": ""
            },
            "require": {
                "php": ">=7.3"
            },
            "require-dev": {
                "phpunit/phpunit": "^9.3"
            },
            "type": "library",
            "extra": {
                "branch-alias": {
                    "dev-master": "1.0-dev"
                }
            },
            "autoload": {
                "classmap": [
                    "src/"
                ]
            },
            "notification-url": "https://packagist.org/downloads/",
            "license": [
                "BSD-3-Clause"
            ],
            "authors": [
                {
                    "name": "Sebastian Bergmann",
                    "email": "sebastian@phpunit.de",
                    "role": "lead"
                }
            ],
            "description": "Library for parsing CLI options",
            "homepage": "https://github.com/sebastianbergmann/cli-parser",
            "support": {
                "issues": "https://github.com/sebastianbergmann/cli-parser/issues",
                "source": "https://github.com/sebastianbergmann/cli-parser/tree/1.0.1"
            },
            "funding": [
                {
                    "url": "https://github.com/sebastianbergmann",
                    "type": "github"
                }
            ],
            "time": "2020-09-28T06:08:49+00:00"
        },
        {
            "name": "sebastian/code-unit",
            "version": "1.0.8",
            "source": {
                "type": "git",
                "url": "https://github.com/sebastianbergmann/code-unit.git",
                "reference": "1fc9f64c0927627ef78ba436c9b17d967e68e120"
            },
            "dist": {
                "type": "zip",
                "url": "https://api.github.com/repos/sebastianbergmann/code-unit/zipball/1fc9f64c0927627ef78ba436c9b17d967e68e120",
                "reference": "1fc9f64c0927627ef78ba436c9b17d967e68e120",
                "shasum": ""
            },
            "require": {
                "php": ">=7.3"
            },
            "require-dev": {
                "phpunit/phpunit": "^9.3"
            },
            "type": "library",
            "extra": {
                "branch-alias": {
                    "dev-master": "1.0-dev"
                }
            },
            "autoload": {
                "classmap": [
                    "src/"
                ]
            },
            "notification-url": "https://packagist.org/downloads/",
            "license": [
                "BSD-3-Clause"
            ],
            "authors": [
                {
                    "name": "Sebastian Bergmann",
                    "email": "sebastian@phpunit.de",
                    "role": "lead"
                }
            ],
            "description": "Collection of value objects that represent the PHP code units",
            "homepage": "https://github.com/sebastianbergmann/code-unit",
            "support": {
                "issues": "https://github.com/sebastianbergmann/code-unit/issues",
                "source": "https://github.com/sebastianbergmann/code-unit/tree/1.0.8"
            },
            "funding": [
                {
                    "url": "https://github.com/sebastianbergmann",
                    "type": "github"
                }
            ],
            "time": "2020-10-26T13:08:54+00:00"
        },
        {
            "name": "sebastian/code-unit-reverse-lookup",
            "version": "2.0.3",
            "source": {
                "type": "git",
                "url": "https://github.com/sebastianbergmann/code-unit-reverse-lookup.git",
                "reference": "ac91f01ccec49fb77bdc6fd1e548bc70f7faa3e5"
            },
            "dist": {
                "type": "zip",
                "url": "https://api.github.com/repos/sebastianbergmann/code-unit-reverse-lookup/zipball/ac91f01ccec49fb77bdc6fd1e548bc70f7faa3e5",
                "reference": "ac91f01ccec49fb77bdc6fd1e548bc70f7faa3e5",
                "shasum": ""
            },
            "require": {
                "php": ">=7.3"
            },
            "require-dev": {
                "phpunit/phpunit": "^9.3"
            },
            "type": "library",
            "extra": {
                "branch-alias": {
                    "dev-master": "2.0-dev"
                }
            },
            "autoload": {
                "classmap": [
                    "src/"
                ]
            },
            "notification-url": "https://packagist.org/downloads/",
            "license": [
                "BSD-3-Clause"
            ],
            "authors": [
                {
                    "name": "Sebastian Bergmann",
                    "email": "sebastian@phpunit.de"
                }
            ],
            "description": "Looks up which function or method a line of code belongs to",
            "homepage": "https://github.com/sebastianbergmann/code-unit-reverse-lookup/",
            "support": {
                "issues": "https://github.com/sebastianbergmann/code-unit-reverse-lookup/issues",
                "source": "https://github.com/sebastianbergmann/code-unit-reverse-lookup/tree/2.0.3"
            },
            "funding": [
                {
                    "url": "https://github.com/sebastianbergmann",
                    "type": "github"
                }
            ],
            "time": "2020-09-28T05:30:19+00:00"
        },
        {
            "name": "sebastian/comparator",
            "version": "4.0.6",
            "source": {
                "type": "git",
                "url": "https://github.com/sebastianbergmann/comparator.git",
                "reference": "55f4261989e546dc112258c7a75935a81a7ce382"
            },
            "dist": {
                "type": "zip",
                "url": "https://api.github.com/repos/sebastianbergmann/comparator/zipball/55f4261989e546dc112258c7a75935a81a7ce382",
                "reference": "55f4261989e546dc112258c7a75935a81a7ce382",
                "shasum": ""
            },
            "require": {
                "php": ">=7.3",
                "sebastian/diff": "^4.0",
                "sebastian/exporter": "^4.0"
            },
            "require-dev": {
                "phpunit/phpunit": "^9.3"
            },
            "type": "library",
            "extra": {
                "branch-alias": {
                    "dev-master": "4.0-dev"
                }
            },
            "autoload": {
                "classmap": [
                    "src/"
                ]
            },
            "notification-url": "https://packagist.org/downloads/",
            "license": [
                "BSD-3-Clause"
            ],
            "authors": [
                {
                    "name": "Sebastian Bergmann",
                    "email": "sebastian@phpunit.de"
                },
                {
                    "name": "Jeff Welch",
                    "email": "whatthejeff@gmail.com"
                },
                {
                    "name": "Volker Dusch",
                    "email": "github@wallbash.com"
                },
                {
                    "name": "Bernhard Schussek",
                    "email": "bschussek@2bepublished.at"
                }
            ],
            "description": "Provides the functionality to compare PHP values for equality",
            "homepage": "https://github.com/sebastianbergmann/comparator",
            "keywords": [
                "comparator",
                "compare",
                "equality"
            ],
            "support": {
                "issues": "https://github.com/sebastianbergmann/comparator/issues",
                "source": "https://github.com/sebastianbergmann/comparator/tree/4.0.6"
            },
            "funding": [
                {
                    "url": "https://github.com/sebastianbergmann",
                    "type": "github"
                }
            ],
            "time": "2020-10-26T15:49:45+00:00"
        },
        {
            "name": "sebastian/complexity",
            "version": "2.0.2",
            "source": {
                "type": "git",
                "url": "https://github.com/sebastianbergmann/complexity.git",
                "reference": "739b35e53379900cc9ac327b2147867b8b6efd88"
            },
            "dist": {
                "type": "zip",
                "url": "https://api.github.com/repos/sebastianbergmann/complexity/zipball/739b35e53379900cc9ac327b2147867b8b6efd88",
                "reference": "739b35e53379900cc9ac327b2147867b8b6efd88",
                "shasum": ""
            },
            "require": {
                "nikic/php-parser": "^4.7",
                "php": ">=7.3"
            },
            "require-dev": {
                "phpunit/phpunit": "^9.3"
            },
            "type": "library",
            "extra": {
                "branch-alias": {
                    "dev-master": "2.0-dev"
                }
            },
            "autoload": {
                "classmap": [
                    "src/"
                ]
            },
            "notification-url": "https://packagist.org/downloads/",
            "license": [
                "BSD-3-Clause"
            ],
            "authors": [
                {
                    "name": "Sebastian Bergmann",
                    "email": "sebastian@phpunit.de",
                    "role": "lead"
                }
            ],
            "description": "Library for calculating the complexity of PHP code units",
            "homepage": "https://github.com/sebastianbergmann/complexity",
            "support": {
                "issues": "https://github.com/sebastianbergmann/complexity/issues",
                "source": "https://github.com/sebastianbergmann/complexity/tree/2.0.2"
            },
            "funding": [
                {
                    "url": "https://github.com/sebastianbergmann",
                    "type": "github"
                }
            ],
            "time": "2020-10-26T15:52:27+00:00"
        },
        {
            "name": "sebastian/diff",
            "version": "4.0.4",
            "source": {
                "type": "git",
                "url": "https://github.com/sebastianbergmann/diff.git",
                "reference": "3461e3fccc7cfdfc2720be910d3bd73c69be590d"
            },
            "dist": {
                "type": "zip",
                "url": "https://api.github.com/repos/sebastianbergmann/diff/zipball/3461e3fccc7cfdfc2720be910d3bd73c69be590d",
                "reference": "3461e3fccc7cfdfc2720be910d3bd73c69be590d",
                "shasum": ""
            },
            "require": {
                "php": ">=7.3"
            },
            "require-dev": {
                "phpunit/phpunit": "^9.3",
                "symfony/process": "^4.2 || ^5"
            },
            "type": "library",
            "extra": {
                "branch-alias": {
                    "dev-master": "4.0-dev"
                }
            },
            "autoload": {
                "classmap": [
                    "src/"
                ]
            },
            "notification-url": "https://packagist.org/downloads/",
            "license": [
                "BSD-3-Clause"
            ],
            "authors": [
                {
                    "name": "Sebastian Bergmann",
                    "email": "sebastian@phpunit.de"
                },
                {
                    "name": "Kore Nordmann",
                    "email": "mail@kore-nordmann.de"
                }
            ],
            "description": "Diff implementation",
            "homepage": "https://github.com/sebastianbergmann/diff",
            "keywords": [
                "diff",
                "udiff",
                "unidiff",
                "unified diff"
            ],
            "support": {
                "issues": "https://github.com/sebastianbergmann/diff/issues",
                "source": "https://github.com/sebastianbergmann/diff/tree/4.0.4"
            },
            "funding": [
                {
                    "url": "https://github.com/sebastianbergmann",
                    "type": "github"
                }
            ],
            "time": "2020-10-26T13:10:38+00:00"
        },
        {
            "name": "sebastian/environment",
            "version": "5.1.4",
            "source": {
                "type": "git",
                "url": "https://github.com/sebastianbergmann/environment.git",
                "reference": "1b5dff7bb151a4db11d49d90e5408e4e938270f7"
            },
            "dist": {
                "type": "zip",
                "url": "https://api.github.com/repos/sebastianbergmann/environment/zipball/1b5dff7bb151a4db11d49d90e5408e4e938270f7",
                "reference": "1b5dff7bb151a4db11d49d90e5408e4e938270f7",
                "shasum": ""
            },
            "require": {
                "php": ">=7.3"
            },
            "require-dev": {
                "phpunit/phpunit": "^9.3"
            },
            "suggest": {
                "ext-posix": "*"
            },
            "type": "library",
            "extra": {
                "branch-alias": {
                    "dev-master": "5.1-dev"
                }
            },
            "autoload": {
                "classmap": [
                    "src/"
                ]
            },
            "notification-url": "https://packagist.org/downloads/",
            "license": [
                "BSD-3-Clause"
            ],
            "authors": [
                {
                    "name": "Sebastian Bergmann",
                    "email": "sebastian@phpunit.de"
                }
            ],
            "description": "Provides functionality to handle HHVM/PHP environments",
            "homepage": "http://www.github.com/sebastianbergmann/environment",
            "keywords": [
                "Xdebug",
                "environment",
                "hhvm"
            ],
            "support": {
                "issues": "https://github.com/sebastianbergmann/environment/issues",
                "source": "https://github.com/sebastianbergmann/environment/tree/5.1.4"
            },
            "funding": [
                {
                    "url": "https://github.com/sebastianbergmann",
                    "type": "github"
                }
            ],
            "time": "2022-04-03T09:37:03+00:00"
        },
        {
            "name": "sebastian/exporter",
            "version": "4.0.4",
            "source": {
                "type": "git",
                "url": "https://github.com/sebastianbergmann/exporter.git",
                "reference": "65e8b7db476c5dd267e65eea9cab77584d3cfff9"
            },
            "dist": {
                "type": "zip",
                "url": "https://api.github.com/repos/sebastianbergmann/exporter/zipball/65e8b7db476c5dd267e65eea9cab77584d3cfff9",
                "reference": "65e8b7db476c5dd267e65eea9cab77584d3cfff9",
                "shasum": ""
            },
            "require": {
                "php": ">=7.3",
                "sebastian/recursion-context": "^4.0"
            },
            "require-dev": {
                "ext-mbstring": "*",
                "phpunit/phpunit": "^9.3"
            },
            "type": "library",
            "extra": {
                "branch-alias": {
                    "dev-master": "4.0-dev"
                }
            },
            "autoload": {
                "classmap": [
                    "src/"
                ]
            },
            "notification-url": "https://packagist.org/downloads/",
            "license": [
                "BSD-3-Clause"
            ],
            "authors": [
                {
                    "name": "Sebastian Bergmann",
                    "email": "sebastian@phpunit.de"
                },
                {
                    "name": "Jeff Welch",
                    "email": "whatthejeff@gmail.com"
                },
                {
                    "name": "Volker Dusch",
                    "email": "github@wallbash.com"
                },
                {
                    "name": "Adam Harvey",
                    "email": "aharvey@php.net"
                },
                {
                    "name": "Bernhard Schussek",
                    "email": "bschussek@gmail.com"
                }
            ],
            "description": "Provides the functionality to export PHP variables for visualization",
            "homepage": "https://www.github.com/sebastianbergmann/exporter",
            "keywords": [
                "export",
                "exporter"
            ],
            "support": {
                "issues": "https://github.com/sebastianbergmann/exporter/issues",
                "source": "https://github.com/sebastianbergmann/exporter/tree/4.0.4"
            },
            "funding": [
                {
                    "url": "https://github.com/sebastianbergmann",
                    "type": "github"
                }
            ],
            "time": "2021-11-11T14:18:36+00:00"
        },
        {
            "name": "sebastian/global-state",
            "version": "5.0.5",
            "source": {
                "type": "git",
                "url": "https://github.com/sebastianbergmann/global-state.git",
                "reference": "0ca8db5a5fc9c8646244e629625ac486fa286bf2"
            },
            "dist": {
                "type": "zip",
                "url": "https://api.github.com/repos/sebastianbergmann/global-state/zipball/0ca8db5a5fc9c8646244e629625ac486fa286bf2",
                "reference": "0ca8db5a5fc9c8646244e629625ac486fa286bf2",
                "shasum": ""
            },
            "require": {
                "php": ">=7.3",
                "sebastian/object-reflector": "^2.0",
                "sebastian/recursion-context": "^4.0"
            },
            "require-dev": {
                "ext-dom": "*",
                "phpunit/phpunit": "^9.3"
            },
            "suggest": {
                "ext-uopz": "*"
            },
            "type": "library",
            "extra": {
                "branch-alias": {
                    "dev-master": "5.0-dev"
                }
            },
            "autoload": {
                "classmap": [
                    "src/"
                ]
            },
            "notification-url": "https://packagist.org/downloads/",
            "license": [
                "BSD-3-Clause"
            ],
            "authors": [
                {
                    "name": "Sebastian Bergmann",
                    "email": "sebastian@phpunit.de"
                }
            ],
            "description": "Snapshotting of global state",
            "homepage": "http://www.github.com/sebastianbergmann/global-state",
            "keywords": [
                "global state"
            ],
            "support": {
                "issues": "https://github.com/sebastianbergmann/global-state/issues",
                "source": "https://github.com/sebastianbergmann/global-state/tree/5.0.5"
            },
            "funding": [
                {
                    "url": "https://github.com/sebastianbergmann",
                    "type": "github"
                }
            ],
            "time": "2022-02-14T08:28:10+00:00"
        },
        {
            "name": "sebastian/lines-of-code",
            "version": "1.0.3",
            "source": {
                "type": "git",
                "url": "https://github.com/sebastianbergmann/lines-of-code.git",
                "reference": "c1c2e997aa3146983ed888ad08b15470a2e22ecc"
            },
            "dist": {
                "type": "zip",
                "url": "https://api.github.com/repos/sebastianbergmann/lines-of-code/zipball/c1c2e997aa3146983ed888ad08b15470a2e22ecc",
                "reference": "c1c2e997aa3146983ed888ad08b15470a2e22ecc",
                "shasum": ""
            },
            "require": {
                "nikic/php-parser": "^4.6",
                "php": ">=7.3"
            },
            "require-dev": {
                "phpunit/phpunit": "^9.3"
            },
            "type": "library",
            "extra": {
                "branch-alias": {
                    "dev-master": "1.0-dev"
                }
            },
            "autoload": {
                "classmap": [
                    "src/"
                ]
            },
            "notification-url": "https://packagist.org/downloads/",
            "license": [
                "BSD-3-Clause"
            ],
            "authors": [
                {
                    "name": "Sebastian Bergmann",
                    "email": "sebastian@phpunit.de",
                    "role": "lead"
                }
            ],
            "description": "Library for counting the lines of code in PHP source code",
            "homepage": "https://github.com/sebastianbergmann/lines-of-code",
            "support": {
                "issues": "https://github.com/sebastianbergmann/lines-of-code/issues",
                "source": "https://github.com/sebastianbergmann/lines-of-code/tree/1.0.3"
            },
            "funding": [
                {
                    "url": "https://github.com/sebastianbergmann",
                    "type": "github"
                }
            ],
            "time": "2020-11-28T06:42:11+00:00"
        },
        {
            "name": "sebastian/object-enumerator",
            "version": "4.0.4",
            "source": {
                "type": "git",
                "url": "https://github.com/sebastianbergmann/object-enumerator.git",
                "reference": "5c9eeac41b290a3712d88851518825ad78f45c71"
            },
            "dist": {
                "type": "zip",
                "url": "https://api.github.com/repos/sebastianbergmann/object-enumerator/zipball/5c9eeac41b290a3712d88851518825ad78f45c71",
                "reference": "5c9eeac41b290a3712d88851518825ad78f45c71",
                "shasum": ""
            },
            "require": {
                "php": ">=7.3",
                "sebastian/object-reflector": "^2.0",
                "sebastian/recursion-context": "^4.0"
            },
            "require-dev": {
                "phpunit/phpunit": "^9.3"
            },
            "type": "library",
            "extra": {
                "branch-alias": {
                    "dev-master": "4.0-dev"
                }
            },
            "autoload": {
                "classmap": [
                    "src/"
                ]
            },
            "notification-url": "https://packagist.org/downloads/",
            "license": [
                "BSD-3-Clause"
            ],
            "authors": [
                {
                    "name": "Sebastian Bergmann",
                    "email": "sebastian@phpunit.de"
                }
            ],
            "description": "Traverses array structures and object graphs to enumerate all referenced objects",
            "homepage": "https://github.com/sebastianbergmann/object-enumerator/",
            "support": {
                "issues": "https://github.com/sebastianbergmann/object-enumerator/issues",
                "source": "https://github.com/sebastianbergmann/object-enumerator/tree/4.0.4"
            },
            "funding": [
                {
                    "url": "https://github.com/sebastianbergmann",
                    "type": "github"
                }
            ],
            "time": "2020-10-26T13:12:34+00:00"
        },
        {
            "name": "sebastian/object-reflector",
            "version": "2.0.4",
            "source": {
                "type": "git",
                "url": "https://github.com/sebastianbergmann/object-reflector.git",
                "reference": "b4f479ebdbf63ac605d183ece17d8d7fe49c15c7"
            },
            "dist": {
                "type": "zip",
                "url": "https://api.github.com/repos/sebastianbergmann/object-reflector/zipball/b4f479ebdbf63ac605d183ece17d8d7fe49c15c7",
                "reference": "b4f479ebdbf63ac605d183ece17d8d7fe49c15c7",
                "shasum": ""
            },
            "require": {
                "php": ">=7.3"
            },
            "require-dev": {
                "phpunit/phpunit": "^9.3"
            },
            "type": "library",
            "extra": {
                "branch-alias": {
                    "dev-master": "2.0-dev"
                }
            },
            "autoload": {
                "classmap": [
                    "src/"
                ]
            },
            "notification-url": "https://packagist.org/downloads/",
            "license": [
                "BSD-3-Clause"
            ],
            "authors": [
                {
                    "name": "Sebastian Bergmann",
                    "email": "sebastian@phpunit.de"
                }
            ],
            "description": "Allows reflection of object attributes, including inherited and non-public ones",
            "homepage": "https://github.com/sebastianbergmann/object-reflector/",
            "support": {
                "issues": "https://github.com/sebastianbergmann/object-reflector/issues",
                "source": "https://github.com/sebastianbergmann/object-reflector/tree/2.0.4"
            },
            "funding": [
                {
                    "url": "https://github.com/sebastianbergmann",
                    "type": "github"
                }
            ],
            "time": "2020-10-26T13:14:26+00:00"
        },
        {
            "name": "sebastian/recursion-context",
            "version": "4.0.4",
            "source": {
                "type": "git",
                "url": "https://github.com/sebastianbergmann/recursion-context.git",
                "reference": "cd9d8cf3c5804de4341c283ed787f099f5506172"
            },
            "dist": {
                "type": "zip",
                "url": "https://api.github.com/repos/sebastianbergmann/recursion-context/zipball/cd9d8cf3c5804de4341c283ed787f099f5506172",
                "reference": "cd9d8cf3c5804de4341c283ed787f099f5506172",
                "shasum": ""
            },
            "require": {
                "php": ">=7.3"
            },
            "require-dev": {
                "phpunit/phpunit": "^9.3"
            },
            "type": "library",
            "extra": {
                "branch-alias": {
                    "dev-master": "4.0-dev"
                }
            },
            "autoload": {
                "classmap": [
                    "src/"
                ]
            },
            "notification-url": "https://packagist.org/downloads/",
            "license": [
                "BSD-3-Clause"
            ],
            "authors": [
                {
                    "name": "Sebastian Bergmann",
                    "email": "sebastian@phpunit.de"
                },
                {
                    "name": "Jeff Welch",
                    "email": "whatthejeff@gmail.com"
                },
                {
                    "name": "Adam Harvey",
                    "email": "aharvey@php.net"
                }
            ],
            "description": "Provides functionality to recursively process PHP variables",
            "homepage": "http://www.github.com/sebastianbergmann/recursion-context",
            "support": {
                "issues": "https://github.com/sebastianbergmann/recursion-context/issues",
                "source": "https://github.com/sebastianbergmann/recursion-context/tree/4.0.4"
            },
            "funding": [
                {
                    "url": "https://github.com/sebastianbergmann",
                    "type": "github"
                }
            ],
            "time": "2020-10-26T13:17:30+00:00"
        },
        {
            "name": "sebastian/resource-operations",
            "version": "3.0.3",
            "source": {
                "type": "git",
                "url": "https://github.com/sebastianbergmann/resource-operations.git",
                "reference": "0f4443cb3a1d92ce809899753bc0d5d5a8dd19a8"
            },
            "dist": {
                "type": "zip",
                "url": "https://api.github.com/repos/sebastianbergmann/resource-operations/zipball/0f4443cb3a1d92ce809899753bc0d5d5a8dd19a8",
                "reference": "0f4443cb3a1d92ce809899753bc0d5d5a8dd19a8",
                "shasum": ""
            },
            "require": {
                "php": ">=7.3"
            },
            "require-dev": {
                "phpunit/phpunit": "^9.0"
            },
            "type": "library",
            "extra": {
                "branch-alias": {
                    "dev-master": "3.0-dev"
                }
            },
            "autoload": {
                "classmap": [
                    "src/"
                ]
            },
            "notification-url": "https://packagist.org/downloads/",
            "license": [
                "BSD-3-Clause"
            ],
            "authors": [
                {
                    "name": "Sebastian Bergmann",
                    "email": "sebastian@phpunit.de"
                }
            ],
            "description": "Provides a list of PHP built-in functions that operate on resources",
            "homepage": "https://www.github.com/sebastianbergmann/resource-operations",
            "support": {
                "issues": "https://github.com/sebastianbergmann/resource-operations/issues",
                "source": "https://github.com/sebastianbergmann/resource-operations/tree/3.0.3"
            },
            "funding": [
                {
                    "url": "https://github.com/sebastianbergmann",
                    "type": "github"
                }
            ],
            "time": "2020-09-28T06:45:17+00:00"
        },
        {
            "name": "sebastian/type",
            "version": "3.0.0",
            "source": {
                "type": "git",
                "url": "https://github.com/sebastianbergmann/type.git",
                "reference": "b233b84bc4465aff7b57cf1c4bc75c86d00d6dad"
            },
            "dist": {
                "type": "zip",
                "url": "https://api.github.com/repos/sebastianbergmann/type/zipball/b233b84bc4465aff7b57cf1c4bc75c86d00d6dad",
                "reference": "b233b84bc4465aff7b57cf1c4bc75c86d00d6dad",
                "shasum": ""
            },
            "require": {
                "php": ">=7.3"
            },
            "require-dev": {
                "phpunit/phpunit": "^9.5"
            },
            "type": "library",
            "extra": {
                "branch-alias": {
                    "dev-master": "3.0-dev"
                }
            },
            "autoload": {
                "classmap": [
                    "src/"
                ]
            },
            "notification-url": "https://packagist.org/downloads/",
            "license": [
                "BSD-3-Clause"
            ],
            "authors": [
                {
                    "name": "Sebastian Bergmann",
                    "email": "sebastian@phpunit.de",
                    "role": "lead"
                }
            ],
            "description": "Collection of value objects that represent the types of the PHP type system",
            "homepage": "https://github.com/sebastianbergmann/type",
            "support": {
                "issues": "https://github.com/sebastianbergmann/type/issues",
                "source": "https://github.com/sebastianbergmann/type/tree/3.0.0"
            },
            "funding": [
                {
                    "url": "https://github.com/sebastianbergmann",
                    "type": "github"
                }
            ],
            "time": "2022-03-15T09:54:48+00:00"
        },
        {
            "name": "sebastian/version",
            "version": "3.0.2",
            "source": {
                "type": "git",
                "url": "https://github.com/sebastianbergmann/version.git",
                "reference": "c6c1022351a901512170118436c764e473f6de8c"
            },
            "dist": {
                "type": "zip",
                "url": "https://api.github.com/repos/sebastianbergmann/version/zipball/c6c1022351a901512170118436c764e473f6de8c",
                "reference": "c6c1022351a901512170118436c764e473f6de8c",
                "shasum": ""
            },
            "require": {
                "php": ">=7.3"
            },
            "type": "library",
            "extra": {
                "branch-alias": {
                    "dev-master": "3.0-dev"
                }
            },
            "autoload": {
                "classmap": [
                    "src/"
                ]
            },
            "notification-url": "https://packagist.org/downloads/",
            "license": [
                "BSD-3-Clause"
            ],
            "authors": [
                {
                    "name": "Sebastian Bergmann",
                    "email": "sebastian@phpunit.de",
                    "role": "lead"
                }
            ],
            "description": "Library that helps with managing the version number of Git-hosted PHP projects",
            "homepage": "https://github.com/sebastianbergmann/version",
            "support": {
                "issues": "https://github.com/sebastianbergmann/version/issues",
                "source": "https://github.com/sebastianbergmann/version/tree/3.0.2"
            },
            "funding": [
                {
                    "url": "https://github.com/sebastianbergmann",
                    "type": "github"
                }
            ],
            "time": "2020-09-28T06:39:44+00:00"
        },
        {
            "name": "seld/jsonlint",
            "version": "1.8.3",
            "source": {
                "type": "git",
                "url": "https://github.com/Seldaek/jsonlint.git",
                "reference": "9ad6ce79c342fbd44df10ea95511a1b24dee5b57"
            },
            "dist": {
                "type": "zip",
                "url": "https://api.github.com/repos/Seldaek/jsonlint/zipball/9ad6ce79c342fbd44df10ea95511a1b24dee5b57",
                "reference": "9ad6ce79c342fbd44df10ea95511a1b24dee5b57",
                "shasum": ""
            },
            "require": {
                "php": "^5.3 || ^7.0 || ^8.0"
            },
            "require-dev": {
                "phpunit/phpunit": "^4.8.35 || ^5.7 || ^6.0"
            },
            "bin": [
                "bin/jsonlint"
            ],
            "type": "library",
            "autoload": {
                "psr-4": {
                    "Seld\\JsonLint\\": "src/Seld/JsonLint/"
                }
            },
            "notification-url": "https://packagist.org/downloads/",
            "license": [
                "MIT"
            ],
            "authors": [
                {
                    "name": "Jordi Boggiano",
                    "email": "j.boggiano@seld.be",
                    "homepage": "http://seld.be"
                }
            ],
            "description": "JSON Linter",
            "keywords": [
                "json",
                "linter",
                "parser",
                "validator"
            ],
            "support": {
                "issues": "https://github.com/Seldaek/jsonlint/issues",
                "source": "https://github.com/Seldaek/jsonlint/tree/1.8.3"
            },
            "funding": [
                {
                    "url": "https://github.com/Seldaek",
                    "type": "github"
                },
                {
                    "url": "https://tidelift.com/funding/github/packagist/seld/jsonlint",
                    "type": "tidelift"
                }
            ],
            "time": "2020-11-11T09:19:24+00:00"
        },
        {
            "name": "theseer/tokenizer",
            "version": "1.2.1",
            "source": {
                "type": "git",
                "url": "https://github.com/theseer/tokenizer.git",
                "reference": "34a41e998c2183e22995f158c581e7b5e755ab9e"
            },
            "dist": {
                "type": "zip",
                "url": "https://api.github.com/repos/theseer/tokenizer/zipball/34a41e998c2183e22995f158c581e7b5e755ab9e",
                "reference": "34a41e998c2183e22995f158c581e7b5e755ab9e",
                "shasum": ""
            },
            "require": {
                "ext-dom": "*",
                "ext-tokenizer": "*",
                "ext-xmlwriter": "*",
                "php": "^7.2 || ^8.0"
            },
            "type": "library",
            "autoload": {
                "classmap": [
                    "src/"
                ]
            },
            "notification-url": "https://packagist.org/downloads/",
            "license": [
                "BSD-3-Clause"
            ],
            "authors": [
                {
                    "name": "Arne Blankerts",
                    "email": "arne@blankerts.de",
                    "role": "Developer"
                }
            ],
            "description": "A small library for converting tokenized PHP source code into XML and potentially other formats",
            "support": {
                "issues": "https://github.com/theseer/tokenizer/issues",
                "source": "https://github.com/theseer/tokenizer/tree/1.2.1"
            },
            "funding": [
                {
                    "url": "https://github.com/theseer",
                    "type": "github"
                }
            ],
            "time": "2021-07-28T10:34:58+00:00"
        },
        {
            "name": "vaimo/composer-patches",
            "version": "4.22.4",
            "source": {
                "type": "git",
                "url": "https://github.com/vaimo/composer-patches.git",
                "reference": "3da4cdf03fb4dc8d92b3d435de183f6044d679d6"
            },
            "dist": {
                "type": "zip",
                "url": "https://api.github.com/repos/vaimo/composer-patches/zipball/3da4cdf03fb4dc8d92b3d435de183f6044d679d6",
                "reference": "3da4cdf03fb4dc8d92b3d435de183f6044d679d6",
                "shasum": ""
            },
            "require": {
                "composer-plugin-api": "^1.0 || ^2.0",
                "drupol/phposinfo": "^1.6",
                "ext-json": "*",
                "php": ">=5.3.0",
                "seld/jsonlint": "^1.7.1",
                "vaimo/topological-sort": "^1.0"
            },
            "require-dev": {
                "composer/composer": "^1.0 || ^2.0",
                "phpcompatibility/php-compatibility": ">=9.1.1",
                "phpmd/phpmd": ">=2.6.0",
                "sebastian/phpcpd": ">=1.4.3",
                "squizlabs/php_codesniffer": ">=2.9.2",
                "vaimo/composer-changelogs": "^0.17.0",
                "vaimo/composer-patches-proxy": "1.0.0"
            },
            "type": "composer-plugin",
            "extra": {
                "class": "Vaimo\\ComposerPatches\\Plugin",
                "changelog": {
                    "source": "changelog.json",
                    "output": {
                        "md": "CHANGELOG.md"
                    }
                }
            },
            "autoload": {
                "psr-4": {
                    "Vaimo\\ComposerPatches\\": "src"
                }
            },
            "notification-url": "https://packagist.org/downloads/",
            "license": [
                "MIT"
            ],
            "authors": [
                {
                    "name": "Allan Paiste",
                    "email": "allan.paiste@vaimo.com"
                }
            ],
            "description": "Applies a patch from a local or remote file to any package that is part of a given composer project. Patches can be defined both on project and on package level. Optional support for patch versioning, sequencing, custom patch applier configuration and patch command for testing/troubleshooting added patches.",
            "keywords": [
                "Fixes",
                "back-ports",
                "backports",
                "bulk patches",
                "bundled patches",
                "composer command",
                "composer plugin",
                "configurable patch applier",
                "development patches",
                "downloaded patches",
                "environment flags",
                "hot-fixes",
                "hotfixes",
                "indirect restrictions",
                "maintenance",
                "maintenance tools",
                "multi-version patches",
                "multiple formats",
                "os-specific config",
                "package bug-fix",
                "package patches",
                "patch branching",
                "patch command",
                "patch description",
                "patch exclusion",
                "patch header",
                "patch meta-data",
                "patch resolve",
                "patch search",
                "patch skipping",
                "patcher",
                "patching",
                "plugin",
                "remote patch files",
                "resolve patches",
                "skipped packages",
                "tools",
                "utilities",
                "utility",
                "utils",
                "version restriction"
            ],
            "support": {
                "docs": "https://github.com/vaimo/composer-patches",
                "issues": "https://github.com/vaimo/composer-patches/issues",
                "source": "https://github.com/vaimo/composer-patches"
            },
            "time": "2021-02-25T11:24:50+00:00"
        },
        {
            "name": "vaimo/topological-sort",
            "version": "1.0.0",
            "source": {
                "type": "git",
                "url": "https://github.com/vaimo/topological-sort.git",
                "reference": "e19b93df2bac0e995ecd4b982ec4ea2fb1131e64"
            },
            "dist": {
                "type": "zip",
                "url": "https://api.github.com/repos/vaimo/topological-sort/zipball/e19b93df2bac0e995ecd4b982ec4ea2fb1131e64",
                "reference": "e19b93df2bac0e995ecd4b982ec4ea2fb1131e64",
                "shasum": ""
            },
            "require": {
                "php": ">=5.3"
            },
            "require-dev": {
                "codeclimate/php-test-reporter": "dev-master",
                "phpcompatibility/php-compatibility": "^9.1.1",
                "phpmd/phpmd": "^2.6.0",
                "phpunit/phpunit": "~4.0",
                "squizlabs/php_codesniffer": "^2.9.2",
                "symfony/console": "~2.5 || ~3.0 || ~4.0"
            },
            "type": "library",
            "autoload": {
                "psr-4": {
                    "Vaimo\\TopSort\\": "src/",
                    "Vaimo\\TopSort\\Tests\\": "tests/Tests/"
                }
            },
            "notification-url": "https://packagist.org/downloads/",
            "license": [
                "MIT"
            ],
            "authors": [
                {
                    "name": "Marc J. Schmidt",
                    "email": "marc@marcjschmidt.de"
                }
            ],
            "description": "High-Performance TopSort/Dependency resolving algorithm (compatibility version to work with 5.3)",
            "keywords": [
                "dependency resolving",
                "topological sort",
                "topsort"
            ],
            "support": {
                "source": "https://github.com/vaimo/topological-sort/tree/1.0.0"
            },
            "time": "2019-04-13T14:15:06+00:00"
        }
    ],
    "aliases": [],
    "minimum-stability": "dev",
    "stability-flags": {
        "jetbrains/phpstorm-stubs": 20
    },
    "prefer-stable": true,
    "prefer-lowest": false,
    "platform": {
        "php": "^8.1",
        "composer-runtime-api": "^2.0"
    },
    "platform-dev": [],
    "platform-overrides": {
        "php": "8.1.99"
    },
    "plugin-api-version": "2.3.0"
}<|MERGE_RESOLUTION|>--- conflicted
+++ resolved
@@ -4,11 +4,7 @@
         "Read more about it at https://getcomposer.org/doc/01-basic-usage.md#installing-dependencies",
         "This file is @generated automatically"
     ],
-<<<<<<< HEAD
-    "content-hash": "2a2f789eec6d837c88c35bebb7ab4627",
-=======
-    "content-hash": "5b003c23380280144975b045037ee4cc",
->>>>>>> 4c7d382e
+    "content-hash": "8ddfb0a0cabe9b65988786f381f410e8",
     "packages": [
         {
             "name": "clue/ndjson-react",
