{
    "_readme": [
        "This file locks the dependencies of your project to a known state",
        "Read more about it at https://getcomposer.org/doc/01-basic-usage.md#installing-dependencies",
        "This file is @generated automatically"
    ],
<<<<<<< HEAD
    "content-hash": "81408ddfde4e2c1e6c3f66eacaaa02a8",
=======
    "content-hash": "dabaa754b71ecb7214c28a0166027184",
>>>>>>> d67f5eb4
    "packages": [
        {
            "name": "clue/ndjson-react",
            "version": "v1.3.0",
            "source": {
                "type": "git",
                "url": "https://github.com/clue/reactphp-ndjson.git",
                "reference": "392dc165fce93b5bb5c637b67e59619223c931b0"
            },
            "dist": {
                "type": "zip",
                "url": "https://api.github.com/repos/clue/reactphp-ndjson/zipball/392dc165fce93b5bb5c637b67e59619223c931b0",
                "reference": "392dc165fce93b5bb5c637b67e59619223c931b0",
                "shasum": ""
            },
            "require": {
                "php": ">=5.3",
                "react/stream": "^1.2"
            },
            "require-dev": {
                "phpunit/phpunit": "^9.5 || ^5.7 || ^4.8.35",
                "react/event-loop": "^1.2"
            },
            "type": "library",
            "autoload": {
                "psr-4": {
                    "Clue\\React\\NDJson\\": "src/"
                }
            },
            "notification-url": "https://packagist.org/downloads/",
            "license": [
                "MIT"
            ],
            "authors": [
                {
                    "name": "Christian Lück",
                    "email": "christian@clue.engineering"
                }
            ],
            "description": "Streaming newline-delimited JSON (NDJSON) parser and encoder for ReactPHP.",
            "homepage": "https://github.com/clue/reactphp-ndjson",
            "keywords": [
                "NDJSON",
                "json",
                "jsonlines",
                "newline",
                "reactphp",
                "streaming"
            ],
            "support": {
                "issues": "https://github.com/clue/reactphp-ndjson/issues",
                "source": "https://github.com/clue/reactphp-ndjson/tree/v1.3.0"
            },
            "funding": [
                {
                    "url": "https://clue.engineering/support",
                    "type": "custom"
                },
                {
                    "url": "https://github.com/clue",
                    "type": "github"
                }
            ],
            "time": "2022-12-23T10:58:28+00:00"
        },
        {
            "name": "composer/ca-bundle",
            "version": "1.3.7",
            "source": {
                "type": "git",
                "url": "https://github.com/composer/ca-bundle.git",
                "reference": "76e46335014860eec1aa5a724799a00a2e47cc85"
            },
            "dist": {
                "type": "zip",
                "url": "https://api.github.com/repos/composer/ca-bundle/zipball/76e46335014860eec1aa5a724799a00a2e47cc85",
                "reference": "76e46335014860eec1aa5a724799a00a2e47cc85",
                "shasum": ""
            },
            "require": {
                "ext-openssl": "*",
                "ext-pcre": "*",
                "php": "^5.3.2 || ^7.0 || ^8.0"
            },
            "require-dev": {
                "phpstan/phpstan": "^0.12.55",
                "psr/log": "^1.0",
                "symfony/phpunit-bridge": "^4.2 || ^5",
                "symfony/process": "^2.5 || ^3.0 || ^4.0 || ^5.0 || ^6.0"
            },
            "type": "library",
            "extra": {
                "branch-alias": {
                    "dev-main": "1.x-dev"
                }
            },
            "autoload": {
                "psr-4": {
                    "Composer\\CaBundle\\": "src"
                }
            },
            "notification-url": "https://packagist.org/downloads/",
            "license": [
                "MIT"
            ],
            "authors": [
                {
                    "name": "Jordi Boggiano",
                    "email": "j.boggiano@seld.be",
                    "homepage": "http://seld.be"
                }
            ],
            "description": "Lets you find a path to the system CA bundle, and includes a fallback to the Mozilla CA bundle.",
            "keywords": [
                "cabundle",
                "cacert",
                "certificate",
                "ssl",
                "tls"
            ],
            "support": {
                "irc": "irc://irc.freenode.org/composer",
                "issues": "https://github.com/composer/ca-bundle/issues",
                "source": "https://github.com/composer/ca-bundle/tree/1.3.7"
            },
            "funding": [
                {
                    "url": "https://packagist.com",
                    "type": "custom"
                },
                {
                    "url": "https://github.com/composer",
                    "type": "github"
                },
                {
                    "url": "https://tidelift.com/funding/github/packagist/composer/composer",
                    "type": "tidelift"
                }
            ],
            "time": "2023-08-30T09:31:38+00:00"
        },
        {
            "name": "composer/pcre",
            "version": "3.1.0",
            "source": {
                "type": "git",
                "url": "https://github.com/composer/pcre.git",
                "reference": "4bff79ddd77851fe3cdd11616ed3f92841ba5bd2"
            },
            "dist": {
                "type": "zip",
                "url": "https://api.github.com/repos/composer/pcre/zipball/4bff79ddd77851fe3cdd11616ed3f92841ba5bd2",
                "reference": "4bff79ddd77851fe3cdd11616ed3f92841ba5bd2",
                "shasum": ""
            },
            "require": {
                "php": "^7.4 || ^8.0"
            },
            "require-dev": {
                "phpstan/phpstan": "^1.3",
                "phpstan/phpstan-strict-rules": "^1.1",
                "symfony/phpunit-bridge": "^5"
            },
            "type": "library",
            "extra": {
                "branch-alias": {
                    "dev-main": "3.x-dev"
                }
            },
            "autoload": {
                "psr-4": {
                    "Composer\\Pcre\\": "src"
                }
            },
            "notification-url": "https://packagist.org/downloads/",
            "license": [
                "MIT"
            ],
            "authors": [
                {
                    "name": "Jordi Boggiano",
                    "email": "j.boggiano@seld.be",
                    "homepage": "http://seld.be"
                }
            ],
            "description": "PCRE wrapping library that offers type-safe preg_* replacements.",
            "keywords": [
                "PCRE",
                "preg",
                "regex",
                "regular expression"
            ],
            "support": {
                "issues": "https://github.com/composer/pcre/issues",
                "source": "https://github.com/composer/pcre/tree/3.1.0"
            },
            "funding": [
                {
                    "url": "https://packagist.com",
                    "type": "custom"
                },
                {
                    "url": "https://github.com/composer",
                    "type": "github"
                },
                {
                    "url": "https://tidelift.com/funding/github/packagist/composer/composer",
                    "type": "tidelift"
                }
            ],
            "time": "2022-11-17T09:50:14+00:00"
        },
        {
            "name": "composer/xdebug-handler",
            "version": "3.0.3",
            "source": {
                "type": "git",
                "url": "https://github.com/composer/xdebug-handler.git",
                "reference": "ced299686f41dce890debac69273b47ffe98a40c"
            },
            "dist": {
                "type": "zip",
                "url": "https://api.github.com/repos/composer/xdebug-handler/zipball/ced299686f41dce890debac69273b47ffe98a40c",
                "reference": "ced299686f41dce890debac69273b47ffe98a40c",
                "shasum": ""
            },
            "require": {
                "composer/pcre": "^1 || ^2 || ^3",
                "php": "^7.2.5 || ^8.0",
                "psr/log": "^1 || ^2 || ^3"
            },
            "require-dev": {
                "phpstan/phpstan": "^1.0",
                "phpstan/phpstan-strict-rules": "^1.1",
                "symfony/phpunit-bridge": "^6.0"
            },
            "type": "library",
            "autoload": {
                "psr-4": {
                    "Composer\\XdebugHandler\\": "src"
                }
            },
            "notification-url": "https://packagist.org/downloads/",
            "license": [
                "MIT"
            ],
            "authors": [
                {
                    "name": "John Stevenson",
                    "email": "john-stevenson@blueyonder.co.uk"
                }
            ],
            "description": "Restarts a process without Xdebug.",
            "keywords": [
                "Xdebug",
                "performance"
            ],
            "support": {
                "irc": "irc://irc.freenode.org/composer",
                "issues": "https://github.com/composer/xdebug-handler/issues",
                "source": "https://github.com/composer/xdebug-handler/tree/3.0.3"
            },
            "funding": [
                {
                    "url": "https://packagist.com",
                    "type": "custom"
                },
                {
                    "url": "https://github.com/composer",
                    "type": "github"
                },
                {
                    "url": "https://tidelift.com/funding/github/packagist/composer/composer",
                    "type": "tidelift"
                }
            ],
            "time": "2022-02-25T21:32:43+00:00"
        },
        {
            "name": "evenement/evenement",
            "version": "v3.0.1",
            "source": {
                "type": "git",
                "url": "https://github.com/igorw/evenement.git",
                "reference": "531bfb9d15f8aa57454f5f0285b18bec903b8fb7"
            },
            "dist": {
                "type": "zip",
                "url": "https://api.github.com/repos/igorw/evenement/zipball/531bfb9d15f8aa57454f5f0285b18bec903b8fb7",
                "reference": "531bfb9d15f8aa57454f5f0285b18bec903b8fb7",
                "shasum": ""
            },
            "require": {
                "php": ">=7.0"
            },
            "require-dev": {
                "phpunit/phpunit": "^6.0"
            },
            "type": "library",
            "autoload": {
                "psr-0": {
                    "Evenement": "src"
                }
            },
            "notification-url": "https://packagist.org/downloads/",
            "license": [
                "MIT"
            ],
            "authors": [
                {
                    "name": "Igor Wiedler",
                    "email": "igor@wiedler.ch"
                }
            ],
            "description": "Événement is a very simple event dispatching library for PHP",
            "keywords": [
                "event-dispatcher",
                "event-emitter"
            ],
            "support": {
                "issues": "https://github.com/igorw/evenement/issues",
                "source": "https://github.com/igorw/evenement/tree/master"
            },
            "time": "2017-07-23T21:35:13+00:00"
        },
        {
            "name": "fidry/cpu-core-counter",
            "version": "0.5.1",
            "source": {
                "type": "git",
                "url": "https://github.com/theofidry/cpu-core-counter.git",
                "reference": "b58e5a3933e541dc286cc91fc4f3898bbc6f1623"
            },
            "dist": {
                "type": "zip",
                "url": "https://api.github.com/repos/theofidry/cpu-core-counter/zipball/b58e5a3933e541dc286cc91fc4f3898bbc6f1623",
                "reference": "b58e5a3933e541dc286cc91fc4f3898bbc6f1623",
                "shasum": ""
            },
            "require": {
                "php": "^7.2 || ^8.0"
            },
            "require-dev": {
                "fidry/makefile": "^0.2.0",
                "phpstan/extension-installer": "^1.2.0",
                "phpstan/phpstan": "^1.9.2",
                "phpstan/phpstan-deprecation-rules": "^1.0.0",
                "phpstan/phpstan-phpunit": "^1.2.2",
                "phpstan/phpstan-strict-rules": "^1.4.4",
                "phpunit/phpunit": "^9.5.26 || ^8.5.31",
                "theofidry/php-cs-fixer-config": "^1.0",
                "webmozarts/strict-phpunit": "^7.5"
            },
            "type": "library",
            "autoload": {
                "psr-4": {
                    "Fidry\\CpuCoreCounter\\": "src/"
                }
            },
            "notification-url": "https://packagist.org/downloads/",
            "license": [
                "MIT"
            ],
            "authors": [
                {
                    "name": "Théo FIDRY",
                    "email": "theo.fidry@gmail.com"
                }
            ],
            "description": "Tiny utility to get the number of CPU cores.",
            "keywords": [
                "CPU",
                "core"
            ],
            "support": {
                "issues": "https://github.com/theofidry/cpu-core-counter/issues",
                "source": "https://github.com/theofidry/cpu-core-counter/tree/0.5.1"
            },
            "funding": [
                {
                    "url": "https://github.com/theofidry",
                    "type": "github"
                }
            ],
            "time": "2022-12-24T12:35:10+00:00"
        },
        {
            "name": "fig/http-message-util",
            "version": "1.1.5",
            "source": {
                "type": "git",
                "url": "https://github.com/php-fig/http-message-util.git",
                "reference": "9d94dc0154230ac39e5bf89398b324a86f63f765"
            },
            "dist": {
                "type": "zip",
                "url": "https://api.github.com/repos/php-fig/http-message-util/zipball/9d94dc0154230ac39e5bf89398b324a86f63f765",
                "reference": "9d94dc0154230ac39e5bf89398b324a86f63f765",
                "shasum": ""
            },
            "require": {
                "php": "^5.3 || ^7.0 || ^8.0"
            },
            "suggest": {
                "psr/http-message": "The package containing the PSR-7 interfaces"
            },
            "type": "library",
            "extra": {
                "branch-alias": {
                    "dev-master": "1.1.x-dev"
                }
            },
            "autoload": {
                "psr-4": {
                    "Fig\\Http\\Message\\": "src/"
                }
            },
            "notification-url": "https://packagist.org/downloads/",
            "license": [
                "MIT"
            ],
            "authors": [
                {
                    "name": "PHP-FIG",
                    "homepage": "https://www.php-fig.org/"
                }
            ],
            "description": "Utility classes and constants for use with PSR-7 (psr/http-message)",
            "keywords": [
                "http",
                "http-message",
                "psr",
                "psr-7",
                "request",
                "response"
            ],
            "support": {
                "issues": "https://github.com/php-fig/http-message-util/issues",
                "source": "https://github.com/php-fig/http-message-util/tree/1.1.5"
            },
            "time": "2020-11-24T22:02:12+00:00"
        },
        {
            "name": "hoa/compiler",
            "version": "3.17.08.08",
            "source": {
                "type": "git",
                "url": "https://github.com/hoaproject/Compiler.git",
                "reference": "aa09caf0bf28adae6654ca6ee415ee2f522672de"
            },
            "dist": {
                "type": "zip",
                "url": "https://api.github.com/repos/hoaproject/Compiler/zipball/aa09caf0bf28adae6654ca6ee415ee2f522672de",
                "reference": "aa09caf0bf28adae6654ca6ee415ee2f522672de",
                "shasum": ""
            },
            "require": {
                "hoa/consistency": "~1.0",
                "hoa/exception": "~1.0",
                "hoa/file": "~1.0",
                "hoa/iterator": "~2.0",
                "hoa/math": "~1.0",
                "hoa/protocol": "~1.0",
                "hoa/regex": "~1.0",
                "hoa/visitor": "~2.0"
            },
            "require-dev": {
                "hoa/json": "~2.0",
                "hoa/test": "~2.0"
            },
            "type": "library",
            "extra": {
                "branch-alias": {
                    "dev-master": "3.x-dev"
                }
            },
            "autoload": {
                "psr-4": {
                    "Hoa\\Compiler\\": "."
                }
            },
            "notification-url": "https://packagist.org/downloads/",
            "license": [
                "BSD-3-Clause"
            ],
            "authors": [
                {
                    "name": "Ivan Enderlin",
                    "email": "ivan.enderlin@hoa-project.net"
                },
                {
                    "name": "Hoa community",
                    "homepage": "https://hoa-project.net/"
                }
            ],
            "description": "The Hoa\\Compiler library.",
            "homepage": "https://hoa-project.net/",
            "keywords": [
                "algebraic",
                "ast",
                "compiler",
                "context-free",
                "coverage",
                "exhaustive",
                "grammar",
                "isotropic",
                "language",
                "lexer",
                "library",
                "ll1",
                "llk",
                "parser",
                "pp",
                "random",
                "regular",
                "rule",
                "sampler",
                "syntax",
                "token",
                "trace",
                "uniform"
            ],
            "support": {
                "docs": "https://central.hoa-project.net/Documentation/Library/Compiler",
                "email": "support@hoa-project.net",
                "forum": "https://users.hoa-project.net/",
                "irc": "irc://chat.freenode.net/hoaproject",
                "issues": "https://github.com/hoaproject/Compiler/issues",
                "source": "https://central.hoa-project.net/Resource/Library/Compiler"
            },
            "abandoned": true,
            "time": "2017-08-08T07:44:07+00:00"
        },
        {
            "name": "hoa/consistency",
            "version": "1.17.05.02",
            "source": {
                "type": "git",
                "url": "https://github.com/hoaproject/Consistency.git",
                "reference": "fd7d0adc82410507f332516faf655b6ed22e4c2f"
            },
            "dist": {
                "type": "zip",
                "url": "https://api.github.com/repos/hoaproject/Consistency/zipball/fd7d0adc82410507f332516faf655b6ed22e4c2f",
                "reference": "fd7d0adc82410507f332516faf655b6ed22e4c2f",
                "shasum": ""
            },
            "require": {
                "hoa/exception": "~1.0",
                "php": ">=5.5.0"
            },
            "require-dev": {
                "hoa/stream": "~1.0",
                "hoa/test": "~2.0"
            },
            "type": "library",
            "extra": {
                "branch-alias": {
                    "dev-master": "1.x-dev"
                }
            },
            "autoload": {
                "psr-4": {
                    "Hoa\\Consistency\\": "."
                },
                "files": [
                    "Prelude.php"
                ]
            },
            "notification-url": "https://packagist.org/downloads/",
            "license": [
                "BSD-3-Clause"
            ],
            "authors": [
                {
                    "name": "Ivan Enderlin",
                    "email": "ivan.enderlin@hoa-project.net"
                },
                {
                    "name": "Hoa community",
                    "homepage": "https://hoa-project.net/"
                }
            ],
            "description": "The Hoa\\Consistency library.",
            "homepage": "https://hoa-project.net/",
            "keywords": [
                "autoloader",
                "callable",
                "consistency",
                "entity",
                "flex",
                "keyword",
                "library"
            ],
            "support": {
                "docs": "https://central.hoa-project.net/Documentation/Library/Consistency",
                "email": "support@hoa-project.net",
                "forum": "https://users.hoa-project.net/",
                "irc": "irc://chat.freenode.net/hoaproject",
                "issues": "https://github.com/hoaproject/Consistency/issues",
                "source": "https://central.hoa-project.net/Resource/Library/Consistency"
            },
            "abandoned": true,
            "time": "2017-05-02T12:18:12+00:00"
        },
        {
            "name": "hoa/event",
            "version": "1.17.01.13",
            "source": {
                "type": "git",
                "url": "https://github.com/hoaproject/Event.git",
                "reference": "6c0060dced212ffa3af0e34bb46624f990b29c54"
            },
            "dist": {
                "type": "zip",
                "url": "https://api.github.com/repos/hoaproject/Event/zipball/6c0060dced212ffa3af0e34bb46624f990b29c54",
                "reference": "6c0060dced212ffa3af0e34bb46624f990b29c54",
                "shasum": ""
            },
            "require": {
                "hoa/consistency": "~1.0",
                "hoa/exception": "~1.0"
            },
            "require-dev": {
                "hoa/test": "~2.0"
            },
            "type": "library",
            "extra": {
                "branch-alias": {
                    "dev-master": "1.x-dev"
                }
            },
            "autoload": {
                "psr-4": {
                    "Hoa\\Event\\": "."
                }
            },
            "notification-url": "https://packagist.org/downloads/",
            "license": [
                "BSD-3-Clause"
            ],
            "authors": [
                {
                    "name": "Ivan Enderlin",
                    "email": "ivan.enderlin@hoa-project.net"
                },
                {
                    "name": "Hoa community",
                    "homepage": "https://hoa-project.net/"
                }
            ],
            "description": "The Hoa\\Event library.",
            "homepage": "https://hoa-project.net/",
            "keywords": [
                "event",
                "library",
                "listener",
                "observer"
            ],
            "support": {
                "docs": "https://central.hoa-project.net/Documentation/Library/Event",
                "email": "support@hoa-project.net",
                "forum": "https://users.hoa-project.net/",
                "irc": "irc://chat.freenode.net/hoaproject",
                "issues": "https://github.com/hoaproject/Event/issues",
                "source": "https://central.hoa-project.net/Resource/Library/Event"
            },
            "abandoned": true,
            "time": "2017-01-13T15:30:50+00:00"
        },
        {
            "name": "hoa/exception",
            "version": "1.17.01.16",
            "source": {
                "type": "git",
                "url": "https://github.com/hoaproject/Exception.git",
                "reference": "091727d46420a3d7468ef0595651488bfc3a458f"
            },
            "dist": {
                "type": "zip",
                "url": "https://api.github.com/repos/hoaproject/Exception/zipball/091727d46420a3d7468ef0595651488bfc3a458f",
                "reference": "091727d46420a3d7468ef0595651488bfc3a458f",
                "shasum": ""
            },
            "require": {
                "hoa/consistency": "~1.0",
                "hoa/event": "~1.0"
            },
            "require-dev": {
                "hoa/test": "~2.0"
            },
            "type": "library",
            "extra": {
                "branch-alias": {
                    "dev-master": "1.x-dev"
                }
            },
            "autoload": {
                "psr-4": {
                    "Hoa\\Exception\\": "."
                }
            },
            "notification-url": "https://packagist.org/downloads/",
            "license": [
                "BSD-3-Clause"
            ],
            "authors": [
                {
                    "name": "Ivan Enderlin",
                    "email": "ivan.enderlin@hoa-project.net"
                },
                {
                    "name": "Hoa community",
                    "homepage": "https://hoa-project.net/"
                }
            ],
            "description": "The Hoa\\Exception library.",
            "homepage": "https://hoa-project.net/",
            "keywords": [
                "exception",
                "library"
            ],
            "support": {
                "docs": "https://central.hoa-project.net/Documentation/Library/Exception",
                "email": "support@hoa-project.net",
                "forum": "https://users.hoa-project.net/",
                "irc": "irc://chat.freenode.net/hoaproject",
                "issues": "https://github.com/hoaproject/Exception/issues",
                "source": "https://central.hoa-project.net/Resource/Library/Exception"
            },
            "abandoned": true,
            "time": "2017-01-16T07:53:27+00:00"
        },
        {
            "name": "hoa/file",
            "version": "1.17.07.11",
            "source": {
                "type": "git",
                "url": "https://github.com/hoaproject/File.git",
                "reference": "35cb979b779bc54918d2f9a4e02ed6c7a1fa67ca"
            },
            "dist": {
                "type": "zip",
                "url": "https://api.github.com/repos/hoaproject/File/zipball/35cb979b779bc54918d2f9a4e02ed6c7a1fa67ca",
                "reference": "35cb979b779bc54918d2f9a4e02ed6c7a1fa67ca",
                "shasum": ""
            },
            "require": {
                "hoa/consistency": "~1.0",
                "hoa/event": "~1.0",
                "hoa/exception": "~1.0",
                "hoa/iterator": "~2.0",
                "hoa/stream": "~1.0"
            },
            "require-dev": {
                "hoa/test": "~2.0"
            },
            "type": "library",
            "extra": {
                "branch-alias": {
                    "dev-master": "1.x-dev"
                }
            },
            "autoload": {
                "psr-4": {
                    "Hoa\\File\\": "."
                }
            },
            "notification-url": "https://packagist.org/downloads/",
            "license": [
                "BSD-3-Clause"
            ],
            "authors": [
                {
                    "name": "Ivan Enderlin",
                    "email": "ivan.enderlin@hoa-project.net"
                },
                {
                    "name": "Hoa community",
                    "homepage": "https://hoa-project.net/"
                }
            ],
            "description": "The Hoa\\File library.",
            "homepage": "https://hoa-project.net/",
            "keywords": [
                "Socket",
                "directory",
                "file",
                "finder",
                "library",
                "link",
                "temporary"
            ],
            "support": {
                "docs": "https://central.hoa-project.net/Documentation/Library/File",
                "email": "support@hoa-project.net",
                "forum": "https://users.hoa-project.net/",
                "irc": "irc://chat.freenode.net/hoaproject",
                "issues": "https://github.com/hoaproject/File/issues",
                "source": "https://central.hoa-project.net/Resource/Library/File"
            },
            "abandoned": true,
            "time": "2017-07-11T07:42:15+00:00"
        },
        {
            "name": "hoa/iterator",
            "version": "2.17.01.10",
            "source": {
                "type": "git",
                "url": "https://github.com/hoaproject/Iterator.git",
                "reference": "d1120ba09cb4ccd049c86d10058ab94af245f0cc"
            },
            "dist": {
                "type": "zip",
                "url": "https://api.github.com/repos/hoaproject/Iterator/zipball/d1120ba09cb4ccd049c86d10058ab94af245f0cc",
                "reference": "d1120ba09cb4ccd049c86d10058ab94af245f0cc",
                "shasum": ""
            },
            "require": {
                "hoa/consistency": "~1.0",
                "hoa/exception": "~1.0"
            },
            "require-dev": {
                "hoa/test": "~2.0"
            },
            "type": "library",
            "extra": {
                "branch-alias": {
                    "dev-master": "2.x-dev"
                }
            },
            "autoload": {
                "psr-4": {
                    "Hoa\\Iterator\\": "."
                }
            },
            "notification-url": "https://packagist.org/downloads/",
            "license": [
                "BSD-3-Clause"
            ],
            "authors": [
                {
                    "name": "Ivan Enderlin",
                    "email": "ivan.enderlin@hoa-project.net"
                },
                {
                    "name": "Hoa community",
                    "homepage": "https://hoa-project.net/"
                }
            ],
            "description": "The Hoa\\Iterator library.",
            "homepage": "https://hoa-project.net/",
            "keywords": [
                "iterator",
                "library"
            ],
            "support": {
                "docs": "https://central.hoa-project.net/Documentation/Library/Iterator",
                "email": "support@hoa-project.net",
                "forum": "https://users.hoa-project.net/",
                "irc": "irc://chat.freenode.net/hoaproject",
                "issues": "https://github.com/hoaproject/Iterator/issues",
                "source": "https://central.hoa-project.net/Resource/Library/Iterator"
            },
            "abandoned": true,
            "time": "2017-01-10T10:34:47+00:00"
        },
        {
            "name": "hoa/math",
            "version": "1.17.05.16",
            "source": {
                "type": "git",
                "url": "https://github.com/hoaproject/Math.git",
                "reference": "7150785d30f5d565704912116a462e9f5bc83a0c"
            },
            "dist": {
                "type": "zip",
                "url": "https://api.github.com/repos/hoaproject/Math/zipball/7150785d30f5d565704912116a462e9f5bc83a0c",
                "reference": "7150785d30f5d565704912116a462e9f5bc83a0c",
                "shasum": ""
            },
            "require": {
                "hoa/compiler": "~3.0",
                "hoa/consistency": "~1.0",
                "hoa/exception": "~1.0",
                "hoa/iterator": "~2.0",
                "hoa/protocol": "~1.0",
                "hoa/zformat": "~1.0"
            },
            "require-dev": {
                "hoa/test": "~2.0"
            },
            "type": "library",
            "extra": {
                "branch-alias": {
                    "dev-master": "1.x-dev"
                }
            },
            "autoload": {
                "psr-4": {
                    "Hoa\\Math\\": "."
                }
            },
            "notification-url": "https://packagist.org/downloads/",
            "license": [
                "BSD-3-Clause"
            ],
            "authors": [
                {
                    "name": "Ivan Enderlin",
                    "email": "ivan.enderlin@hoa-project.net"
                },
                {
                    "name": "Hoa community",
                    "homepage": "https://hoa-project.net/"
                }
            ],
            "description": "The Hoa\\Math library.",
            "homepage": "https://hoa-project.net/",
            "keywords": [
                "arrangement",
                "combination",
                "combinatorics",
                "counting",
                "library",
                "math",
                "permutation",
                "sampler",
                "set"
            ],
            "support": {
                "docs": "https://central.hoa-project.net/Documentation/Library/Math",
                "email": "support@hoa-project.net",
                "forum": "https://users.hoa-project.net/",
                "irc": "irc://chat.freenode.net/hoaproject",
                "issues": "https://github.com/hoaproject/Math/issues",
                "source": "https://central.hoa-project.net/Resource/Library/Math"
            },
            "abandoned": true,
            "time": "2017-05-16T08:02:17+00:00"
        },
        {
            "name": "hoa/protocol",
            "version": "1.17.01.14",
            "source": {
                "type": "git",
                "url": "https://github.com/hoaproject/Protocol.git",
                "reference": "5c2cf972151c45f373230da170ea015deecf19e2"
            },
            "dist": {
                "type": "zip",
                "url": "https://api.github.com/repos/hoaproject/Protocol/zipball/5c2cf972151c45f373230da170ea015deecf19e2",
                "reference": "5c2cf972151c45f373230da170ea015deecf19e2",
                "shasum": ""
            },
            "require": {
                "hoa/consistency": "~1.0",
                "hoa/exception": "~1.0"
            },
            "require-dev": {
                "hoa/test": "~2.0"
            },
            "type": "library",
            "extra": {
                "branch-alias": {
                    "dev-master": "1.x-dev"
                }
            },
            "autoload": {
                "psr-4": {
                    "Hoa\\Protocol\\": "."
                },
                "files": [
                    "Wrapper.php"
                ]
            },
            "notification-url": "https://packagist.org/downloads/",
            "license": [
                "BSD-3-Clause"
            ],
            "authors": [
                {
                    "name": "Ivan Enderlin",
                    "email": "ivan.enderlin@hoa-project.net"
                },
                {
                    "name": "Hoa community",
                    "homepage": "https://hoa-project.net/"
                }
            ],
            "description": "The Hoa\\Protocol library.",
            "homepage": "https://hoa-project.net/",
            "keywords": [
                "library",
                "protocol",
                "resource",
                "stream",
                "wrapper"
            ],
            "support": {
                "docs": "https://central.hoa-project.net/Documentation/Library/Protocol",
                "email": "support@hoa-project.net",
                "forum": "https://users.hoa-project.net/",
                "irc": "irc://chat.freenode.net/hoaproject",
                "issues": "https://github.com/hoaproject/Protocol/issues",
                "source": "https://central.hoa-project.net/Resource/Library/Protocol"
            },
            "abandoned": true,
            "time": "2017-01-14T12:26:10+00:00"
        },
        {
            "name": "hoa/regex",
            "version": "1.17.01.13",
            "source": {
                "type": "git",
                "url": "https://github.com/hoaproject/Regex.git",
                "reference": "7e263a61b6fb45c1d03d8e5ef77668518abd5bec"
            },
            "dist": {
                "type": "zip",
                "url": "https://api.github.com/repos/hoaproject/Regex/zipball/7e263a61b6fb45c1d03d8e5ef77668518abd5bec",
                "reference": "7e263a61b6fb45c1d03d8e5ef77668518abd5bec",
                "shasum": ""
            },
            "require": {
                "hoa/consistency": "~1.0",
                "hoa/exception": "~1.0",
                "hoa/math": "~1.0",
                "hoa/protocol": "~1.0",
                "hoa/ustring": "~4.0",
                "hoa/visitor": "~2.0"
            },
            "type": "library",
            "extra": {
                "branch-alias": {
                    "dev-master": "1.x-dev"
                }
            },
            "autoload": {
                "psr-4": {
                    "Hoa\\Regex\\": "."
                }
            },
            "notification-url": "https://packagist.org/downloads/",
            "license": [
                "BSD-3-Clause"
            ],
            "authors": [
                {
                    "name": "Ivan Enderlin",
                    "email": "ivan.enderlin@hoa-project.net"
                },
                {
                    "name": "Hoa community",
                    "homepage": "https://hoa-project.net/"
                }
            ],
            "description": "The Hoa\\Regex library.",
            "homepage": "https://hoa-project.net/",
            "keywords": [
                "compiler",
                "library",
                "regex"
            ],
            "support": {
                "docs": "https://central.hoa-project.net/Documentation/Library/Regex",
                "email": "support@hoa-project.net",
                "forum": "https://users.hoa-project.net/",
                "irc": "irc://chat.freenode.net/hoaproject",
                "issues": "https://github.com/hoaproject/Regex/issues",
                "source": "https://central.hoa-project.net/Resource/Library/Regex"
            },
            "abandoned": true,
            "time": "2017-01-13T16:10:24+00:00"
        },
        {
            "name": "hoa/stream",
            "version": "1.17.02.21",
            "source": {
                "type": "git",
                "url": "https://github.com/hoaproject/Stream.git",
                "reference": "3293cfffca2de10525df51436adf88a559151d82"
            },
            "dist": {
                "type": "zip",
                "url": "https://api.github.com/repos/hoaproject/Stream/zipball/3293cfffca2de10525df51436adf88a559151d82",
                "reference": "3293cfffca2de10525df51436adf88a559151d82",
                "shasum": ""
            },
            "require": {
                "hoa/consistency": "~1.0",
                "hoa/event": "~1.0",
                "hoa/exception": "~1.0",
                "hoa/protocol": "~1.0"
            },
            "require-dev": {
                "hoa/test": "~2.0"
            },
            "type": "library",
            "extra": {
                "branch-alias": {
                    "dev-master": "1.x-dev"
                }
            },
            "autoload": {
                "psr-4": {
                    "Hoa\\Stream\\": "."
                }
            },
            "notification-url": "https://packagist.org/downloads/",
            "license": [
                "BSD-3-Clause"
            ],
            "authors": [
                {
                    "name": "Ivan Enderlin",
                    "email": "ivan.enderlin@hoa-project.net"
                },
                {
                    "name": "Hoa community",
                    "homepage": "https://hoa-project.net/"
                }
            ],
            "description": "The Hoa\\Stream library.",
            "homepage": "https://hoa-project.net/",
            "keywords": [
                "Context",
                "bucket",
                "composite",
                "filter",
                "in",
                "library",
                "out",
                "protocol",
                "stream",
                "wrapper"
            ],
            "support": {
                "docs": "https://central.hoa-project.net/Documentation/Library/Stream",
                "email": "support@hoa-project.net",
                "forum": "https://users.hoa-project.net/",
                "irc": "irc://chat.freenode.net/hoaproject",
                "issues": "https://github.com/hoaproject/Stream/issues",
                "source": "https://central.hoa-project.net/Resource/Library/Stream"
            },
            "abandoned": true,
            "time": "2017-02-21T16:01:06+00:00"
        },
        {
            "name": "hoa/ustring",
            "version": "4.17.01.16",
            "source": {
                "type": "git",
                "url": "https://github.com/hoaproject/Ustring.git",
                "reference": "e6326e2739178799b1fe3fdd92029f9517fa17a0"
            },
            "dist": {
                "type": "zip",
                "url": "https://api.github.com/repos/hoaproject/Ustring/zipball/e6326e2739178799b1fe3fdd92029f9517fa17a0",
                "reference": "e6326e2739178799b1fe3fdd92029f9517fa17a0",
                "shasum": ""
            },
            "require": {
                "hoa/consistency": "~1.0",
                "hoa/exception": "~1.0"
            },
            "require-dev": {
                "hoa/test": "~2.0"
            },
            "suggest": {
                "ext-iconv": "ext/iconv must be present (or a third implementation) to use Hoa\\Ustring::transcode().",
                "ext-intl": "To get a better Hoa\\Ustring::toAscii() and Hoa\\Ustring::compareTo()."
            },
            "type": "library",
            "extra": {
                "branch-alias": {
                    "dev-master": "4.x-dev"
                }
            },
            "autoload": {
                "psr-4": {
                    "Hoa\\Ustring\\": "."
                }
            },
            "notification-url": "https://packagist.org/downloads/",
            "license": [
                "BSD-3-Clause"
            ],
            "authors": [
                {
                    "name": "Ivan Enderlin",
                    "email": "ivan.enderlin@hoa-project.net"
                },
                {
                    "name": "Hoa community",
                    "homepage": "https://hoa-project.net/"
                }
            ],
            "description": "The Hoa\\Ustring library.",
            "homepage": "https://hoa-project.net/",
            "keywords": [
                "library",
                "search",
                "string",
                "unicode"
            ],
            "support": {
                "docs": "https://central.hoa-project.net/Documentation/Library/Ustring",
                "email": "support@hoa-project.net",
                "forum": "https://users.hoa-project.net/",
                "irc": "irc://chat.freenode.net/hoaproject",
                "issues": "https://github.com/hoaproject/Ustring/issues",
                "source": "https://central.hoa-project.net/Resource/Library/Ustring"
            },
            "abandoned": true,
            "time": "2017-01-16T07:08:25+00:00"
        },
        {
            "name": "hoa/visitor",
            "version": "2.17.01.16",
            "source": {
                "type": "git",
                "url": "https://github.com/hoaproject/Visitor.git",
                "reference": "c18fe1cbac98ae449e0d56e87469103ba08f224a"
            },
            "dist": {
                "type": "zip",
                "url": "https://api.github.com/repos/hoaproject/Visitor/zipball/c18fe1cbac98ae449e0d56e87469103ba08f224a",
                "reference": "c18fe1cbac98ae449e0d56e87469103ba08f224a",
                "shasum": ""
            },
            "require": {
                "hoa/consistency": "~1.0"
            },
            "require-dev": {
                "hoa/test": "~2.0"
            },
            "type": "library",
            "extra": {
                "branch-alias": {
                    "dev-master": "2.x-dev"
                }
            },
            "autoload": {
                "psr-4": {
                    "Hoa\\Visitor\\": "."
                }
            },
            "notification-url": "https://packagist.org/downloads/",
            "license": [
                "BSD-3-Clause"
            ],
            "authors": [
                {
                    "name": "Ivan Enderlin",
                    "email": "ivan.enderlin@hoa-project.net"
                },
                {
                    "name": "Hoa community",
                    "homepage": "https://hoa-project.net/"
                }
            ],
            "description": "The Hoa\\Visitor library.",
            "homepage": "https://hoa-project.net/",
            "keywords": [
                "library",
                "structure",
                "visit",
                "visitor"
            ],
            "support": {
                "docs": "https://central.hoa-project.net/Documentation/Library/Visitor",
                "email": "support@hoa-project.net",
                "forum": "https://users.hoa-project.net/",
                "irc": "irc://chat.freenode.net/hoaproject",
                "issues": "https://github.com/hoaproject/Visitor/issues",
                "source": "https://central.hoa-project.net/Resource/Library/Visitor"
            },
            "abandoned": true,
            "time": "2017-01-16T07:02:03+00:00"
        },
        {
            "name": "hoa/zformat",
            "version": "1.17.01.10",
            "source": {
                "type": "git",
                "url": "https://github.com/hoaproject/Zformat.git",
                "reference": "522c381a2a075d4b9dbb42eb4592dd09520e4ac2"
            },
            "dist": {
                "type": "zip",
                "url": "https://api.github.com/repos/hoaproject/Zformat/zipball/522c381a2a075d4b9dbb42eb4592dd09520e4ac2",
                "reference": "522c381a2a075d4b9dbb42eb4592dd09520e4ac2",
                "shasum": ""
            },
            "require": {
                "hoa/consistency": "~1.0",
                "hoa/exception": "~1.0"
            },
            "type": "library",
            "extra": {
                "branch-alias": {
                    "dev-master": "1.x-dev"
                }
            },
            "autoload": {
                "psr-4": {
                    "Hoa\\Zformat\\": "."
                }
            },
            "notification-url": "https://packagist.org/downloads/",
            "license": [
                "BSD-3-Clause"
            ],
            "authors": [
                {
                    "name": "Ivan Enderlin",
                    "email": "ivan.enderlin@hoa-project.net"
                },
                {
                    "name": "Hoa community",
                    "homepage": "https://hoa-project.net/"
                }
            ],
            "description": "The Hoa\\Zformat library.",
            "homepage": "https://hoa-project.net/",
            "keywords": [
                "library",
                "parameter",
                "zformat"
            ],
            "support": {
                "docs": "https://central.hoa-project.net/Documentation/Library/Zformat",
                "email": "support@hoa-project.net",
                "forum": "https://users.hoa-project.net/",
                "irc": "irc://chat.freenode.net/hoaproject",
                "issues": "https://github.com/hoaproject/Zformat/issues",
                "source": "https://central.hoa-project.net/Resource/Library/Zformat"
            },
            "abandoned": true,
            "time": "2017-01-10T10:39:54+00:00"
        },
        {
            "name": "jetbrains/phpstorm-stubs",
            "version": "dev-master",
            "source": {
                "type": "git",
                "url": "https://github.com/JetBrains/phpstorm-stubs.git",
                "reference": "b54361f8aeb92289d52152beb64b6efbaff9f284"
            },
            "dist": {
                "type": "zip",
                "url": "https://api.github.com/repos/JetBrains/phpstorm-stubs/zipball/b54361f8aeb92289d52152beb64b6efbaff9f284",
                "reference": "b54361f8aeb92289d52152beb64b6efbaff9f284",
                "shasum": ""
            },
            "require-dev": {
                "friendsofphp/php-cs-fixer": "@stable",
                "nikic/php-parser": "@stable",
                "php": "^8.0",
                "phpdocumentor/reflection-docblock": "@stable",
                "phpunit/phpunit": "^9.6"
            },
            "default-branch": true,
            "type": "library",
            "autoload": {
                "files": [
                    "PhpStormStubsMap.php"
                ]
            },
            "notification-url": "https://packagist.org/downloads/",
            "license": [
                "Apache-2.0"
            ],
            "description": "PHP runtime & extensions header files for PhpStorm",
            "homepage": "https://www.jetbrains.com/phpstorm",
            "keywords": [
                "autocomplete",
                "code",
                "inference",
                "inspection",
                "jetbrains",
                "phpstorm",
                "stubs",
                "type"
            ],
            "support": {
                "source": "https://github.com/JetBrains/phpstorm-stubs/tree/master"
            },
            "time": "2023-09-04T15:18:27+00:00"
        },
        {
            "name": "nette/bootstrap",
            "version": "v3.1.4",
            "source": {
                "type": "git",
                "url": "https://github.com/nette/bootstrap.git",
                "reference": "1a7965b4ee401ad0e3f673b9c016d2481afdc280"
            },
            "dist": {
                "type": "zip",
                "url": "https://api.github.com/repos/nette/bootstrap/zipball/1a7965b4ee401ad0e3f673b9c016d2481afdc280",
                "reference": "1a7965b4ee401ad0e3f673b9c016d2481afdc280",
                "shasum": ""
            },
            "require": {
                "nette/di": "^3.0.5",
                "nette/utils": "^3.2.1 || ^4.0",
                "php": ">=7.2 <8.3"
            },
            "conflict": {
                "tracy/tracy": "<2.6"
            },
            "require-dev": {
                "latte/latte": "^2.8",
                "nette/application": "^3.1",
                "nette/caching": "^3.0",
                "nette/database": "^3.0",
                "nette/forms": "^3.0",
                "nette/http": "^3.0",
                "nette/mail": "^3.0",
                "nette/robot-loader": "^3.0",
                "nette/safe-stream": "^2.2",
                "nette/security": "^3.0",
                "nette/tester": "^2.0",
                "phpstan/phpstan-nette": "^0.12",
                "tracy/tracy": "^2.6"
            },
            "suggest": {
                "nette/robot-loader": "to use Configurator::createRobotLoader()",
                "tracy/tracy": "to use Configurator::enableTracy()"
            },
            "type": "library",
            "extra": {
                "branch-alias": {
                    "dev-master": "3.1-dev"
                }
            },
            "autoload": {
                "classmap": [
                    "src/"
                ]
            },
            "notification-url": "https://packagist.org/downloads/",
            "license": [
                "BSD-3-Clause",
                "GPL-2.0-only",
                "GPL-3.0-only"
            ],
            "authors": [
                {
                    "name": "David Grudl",
                    "homepage": "https://davidgrudl.com"
                },
                {
                    "name": "Nette Community",
                    "homepage": "https://nette.org/contributors"
                }
            ],
            "description": "🅱  Nette Bootstrap: the simple way to configure and bootstrap your Nette application.",
            "homepage": "https://nette.org",
            "keywords": [
                "bootstrapping",
                "configurator",
                "nette"
            ],
            "support": {
                "issues": "https://github.com/nette/bootstrap/issues",
                "source": "https://github.com/nette/bootstrap/tree/v3.1.4"
            },
            "time": "2022-12-14T15:23:02+00:00"
        },
        {
            "name": "nette/di",
            "version": "v3.1.x-dev",
            "source": {
                "type": "git",
                "url": "https://github.com/nette/di.git",
                "reference": "f80a9f71e47d50f696f583f6b4ef44856618b686"
            },
            "dist": {
                "type": "zip",
                "url": "https://api.github.com/repos/nette/di/zipball/f80a9f71e47d50f696f583f6b4ef44856618b686",
                "reference": "f80a9f71e47d50f696f583f6b4ef44856618b686",
                "shasum": ""
            },
            "require": {
                "ext-tokenizer": "*",
                "nette/neon": "^3.3 || ^4.0",
                "nette/php-generator": "^3.5.4 || ^4.0",
                "nette/robot-loader": "^3.2 || ~4.0.0",
                "nette/schema": "^1.2",
                "nette/utils": "^3.2.5 || ~4.0.0",
                "php": "7.2 - 8.3"
            },
            "require-dev": {
                "nette/tester": "^2.4",
                "phpstan/phpstan": "^1.0",
                "tracy/tracy": "^2.9"
            },
            "type": "library",
            "extra": {
                "branch-alias": {
                    "dev-master": "3.1-dev"
                }
            },
            "autoload": {
                "classmap": [
                    "src/"
                ]
            },
            "notification-url": "https://packagist.org/downloads/",
            "license": [
                "BSD-3-Clause",
                "GPL-2.0-only",
                "GPL-3.0-only"
            ],
            "authors": [
                {
                    "name": "David Grudl",
                    "homepage": "https://davidgrudl.com"
                },
                {
                    "name": "Nette Community",
                    "homepage": "https://nette.org/contributors"
                }
            ],
            "description": "💎 Nette Dependency Injection Container: Flexible, compiled and full-featured DIC with perfectly usable autowiring and support for all new PHP features.",
            "homepage": "https://nette.org",
            "keywords": [
                "compiled",
                "di",
                "dic",
                "factory",
                "ioc",
                "nette",
                "static"
            ],
            "support": {
                "issues": "https://github.com/nette/di/issues",
                "source": "https://github.com/nette/di/tree/v3.1"
            },
            "time": "2023-08-30T15:26:38+00:00"
        },
        {
            "name": "nette/finder",
            "version": "v2.6.0",
            "source": {
                "type": "git",
                "url": "https://github.com/nette/finder.git",
                "reference": "991aefb42860abeab8e003970c3809a9d83cb932"
            },
            "dist": {
                "type": "zip",
                "url": "https://api.github.com/repos/nette/finder/zipball/991aefb42860abeab8e003970c3809a9d83cb932",
                "reference": "991aefb42860abeab8e003970c3809a9d83cb932",
                "shasum": ""
            },
            "require": {
                "nette/utils": "^2.4 || ^3.0",
                "php": ">=7.1"
            },
            "conflict": {
                "nette/nette": "<2.2"
            },
            "require-dev": {
                "nette/tester": "^2.0",
                "phpstan/phpstan": "^0.12",
                "tracy/tracy": "^2.3"
            },
            "type": "library",
            "extra": {
                "branch-alias": {
                    "dev-master": "2.6-dev"
                }
            },
            "autoload": {
                "classmap": [
                    "src/"
                ]
            },
            "notification-url": "https://packagist.org/downloads/",
            "license": [
                "BSD-3-Clause",
                "GPL-2.0-only",
                "GPL-3.0-only"
            ],
            "authors": [
                {
                    "name": "David Grudl",
                    "homepage": "https://davidgrudl.com"
                },
                {
                    "name": "Nette Community",
                    "homepage": "https://nette.org/contributors"
                }
            ],
            "description": "🔍 Nette Finder: find files and directories with an intuitive API.",
            "homepage": "https://nette.org",
            "keywords": [
                "filesystem",
                "glob",
                "iterator",
                "nette"
            ],
            "support": {
                "issues": "https://github.com/nette/finder/issues",
                "source": "https://github.com/nette/finder/tree/v2.6.0"
            },
            "time": "2022-10-13T01:31:15+00:00"
        },
        {
            "name": "nette/neon",
            "version": "v3.3.2",
            "source": {
                "type": "git",
                "url": "https://github.com/nette/neon.git",
                "reference": "54b287d8c2cdbe577b02e28ca1713e275b05ece2"
            },
            "dist": {
                "type": "zip",
                "url": "https://api.github.com/repos/nette/neon/zipball/54b287d8c2cdbe577b02e28ca1713e275b05ece2",
                "reference": "54b287d8c2cdbe577b02e28ca1713e275b05ece2",
                "shasum": ""
            },
            "require": {
                "ext-json": "*",
                "php": ">=7.1"
            },
            "require-dev": {
                "nette/tester": "^2.0",
                "phpstan/phpstan": "^0.12",
                "tracy/tracy": "^2.7"
            },
            "bin": [
                "bin/neon-lint"
            ],
            "type": "library",
            "extra": {
                "branch-alias": {
                    "dev-master": "3.3-dev"
                }
            },
            "autoload": {
                "classmap": [
                    "src/"
                ]
            },
            "notification-url": "https://packagist.org/downloads/",
            "license": [
                "BSD-3-Clause",
                "GPL-2.0-only",
                "GPL-3.0-only"
            ],
            "authors": [
                {
                    "name": "David Grudl",
                    "homepage": "https://davidgrudl.com"
                },
                {
                    "name": "Nette Community",
                    "homepage": "https://nette.org/contributors"
                }
            ],
            "description": "🍸 Nette NEON: encodes and decodes NEON file format.",
            "homepage": "https://ne-on.org",
            "keywords": [
                "export",
                "import",
                "neon",
                "nette",
                "yaml"
            ],
            "support": {
                "issues": "https://github.com/nette/neon/issues",
                "source": "https://github.com/nette/neon/tree/v3.3.2"
            },
            "time": "2021-11-25T15:57:41+00:00"
        },
        {
            "name": "nette/php-generator",
            "version": "v3.6.5",
            "source": {
                "type": "git",
                "url": "https://github.com/nette/php-generator.git",
                "reference": "9370403f9d9c25b51c4596ded1fbfe70347f7c82"
            },
            "dist": {
                "type": "zip",
                "url": "https://api.github.com/repos/nette/php-generator/zipball/9370403f9d9c25b51c4596ded1fbfe70347f7c82",
                "reference": "9370403f9d9c25b51c4596ded1fbfe70347f7c82",
                "shasum": ""
            },
            "require": {
                "nette/utils": "^3.1.2",
                "php": ">=7.2 <8.2"
            },
            "require-dev": {
                "nette/tester": "^2.4",
                "nikic/php-parser": "^4.13",
                "phpstan/phpstan": "^0.12",
                "tracy/tracy": "^2.8"
            },
            "suggest": {
                "nikic/php-parser": "to use ClassType::withBodiesFrom() & GlobalFunction::withBodyFrom()"
            },
            "type": "library",
            "extra": {
                "branch-alias": {
                    "dev-master": "3.6-dev"
                }
            },
            "autoload": {
                "classmap": [
                    "src/"
                ]
            },
            "notification-url": "https://packagist.org/downloads/",
            "license": [
                "BSD-3-Clause",
                "GPL-2.0-only",
                "GPL-3.0-only"
            ],
            "authors": [
                {
                    "name": "David Grudl",
                    "homepage": "https://davidgrudl.com"
                },
                {
                    "name": "Nette Community",
                    "homepage": "https://nette.org/contributors"
                }
            ],
            "description": "🐘 Nette PHP Generator: generates neat PHP code for you. Supports new PHP 8.1 features.",
            "homepage": "https://nette.org",
            "keywords": [
                "code",
                "nette",
                "php",
                "scaffolding"
            ],
            "support": {
                "issues": "https://github.com/nette/php-generator/issues",
                "source": "https://github.com/nette/php-generator/tree/v3.6.5"
            },
            "time": "2021-11-24T16:23:44+00:00"
        },
        {
            "name": "nette/robot-loader",
            "version": "v3.4.1",
            "source": {
                "type": "git",
                "url": "https://github.com/nette/robot-loader.git",
                "reference": "e2adc334cb958164c050f485d99c44c430f51fe2"
            },
            "dist": {
                "type": "zip",
                "url": "https://api.github.com/repos/nette/robot-loader/zipball/e2adc334cb958164c050f485d99c44c430f51fe2",
                "reference": "e2adc334cb958164c050f485d99c44c430f51fe2",
                "shasum": ""
            },
            "require": {
                "ext-tokenizer": "*",
                "nette/finder": "^2.5 || ^3.0",
                "nette/utils": "^3.0",
                "php": ">=7.1"
            },
            "require-dev": {
                "nette/tester": "^2.0",
                "phpstan/phpstan": "^0.12",
                "tracy/tracy": "^2.3"
            },
            "type": "library",
            "extra": {
                "branch-alias": {
                    "dev-master": "3.4-dev"
                }
            },
            "autoload": {
                "classmap": [
                    "src/"
                ]
            },
            "notification-url": "https://packagist.org/downloads/",
            "license": [
                "BSD-3-Clause",
                "GPL-2.0-only",
                "GPL-3.0-only"
            ],
            "authors": [
                {
                    "name": "David Grudl",
                    "homepage": "https://davidgrudl.com"
                },
                {
                    "name": "Nette Community",
                    "homepage": "https://nette.org/contributors"
                }
            ],
            "description": "🍀 Nette RobotLoader: high performance and comfortable autoloader that will search and autoload classes within your application.",
            "homepage": "https://nette.org",
            "keywords": [
                "autoload",
                "class",
                "interface",
                "nette",
                "trait"
            ],
            "support": {
                "issues": "https://github.com/nette/robot-loader/issues",
                "source": "https://github.com/nette/robot-loader/tree/v3.4.1"
            },
            "time": "2021-08-25T15:53:54+00:00"
        },
        {
            "name": "nette/schema",
            "version": "v1.2.4",
            "source": {
                "type": "git",
                "url": "https://github.com/nette/schema.git",
                "reference": "c9ff517a53903b3d4e29ec547fb20feecb05b8ab"
            },
            "dist": {
                "type": "zip",
                "url": "https://api.github.com/repos/nette/schema/zipball/c9ff517a53903b3d4e29ec547fb20feecb05b8ab",
                "reference": "c9ff517a53903b3d4e29ec547fb20feecb05b8ab",
                "shasum": ""
            },
            "require": {
                "nette/utils": "^2.5.7 || ^3.1.5 ||  ^4.0",
                "php": "7.1 - 8.3"
            },
            "require-dev": {
                "nette/tester": "^2.3 || ^2.4",
                "phpstan/phpstan-nette": "^1.0",
                "tracy/tracy": "^2.7"
            },
            "type": "library",
            "extra": {
                "branch-alias": {
                    "dev-master": "1.2-dev"
                }
            },
            "autoload": {
                "classmap": [
                    "src/"
                ]
            },
            "notification-url": "https://packagist.org/downloads/",
            "license": [
                "BSD-3-Clause",
                "GPL-2.0-only",
                "GPL-3.0-only"
            ],
            "authors": [
                {
                    "name": "David Grudl",
                    "homepage": "https://davidgrudl.com"
                },
                {
                    "name": "Nette Community",
                    "homepage": "https://nette.org/contributors"
                }
            ],
            "description": "📐 Nette Schema: validating data structures against a given Schema.",
            "homepage": "https://nette.org",
            "keywords": [
                "config",
                "nette"
            ],
            "support": {
                "issues": "https://github.com/nette/schema/issues",
                "source": "https://github.com/nette/schema/tree/v1.2.4"
            },
            "time": "2023-08-05T18:56:25+00:00"
        },
        {
            "name": "nette/utils",
            "version": "v3.2.7",
            "source": {
                "type": "git",
                "url": "https://github.com/nette/utils.git",
                "reference": "0af4e3de4df9f1543534beab255ccf459e7a2c99"
            },
            "dist": {
                "type": "zip",
                "url": "https://api.github.com/repos/nette/utils/zipball/0af4e3de4df9f1543534beab255ccf459e7a2c99",
                "reference": "0af4e3de4df9f1543534beab255ccf459e7a2c99",
                "shasum": ""
            },
            "require": {
                "php": ">=7.2 <8.2"
            },
            "conflict": {
                "nette/di": "<3.0.6"
            },
            "require-dev": {
                "nette/tester": "~2.0",
                "phpstan/phpstan": "^1.0",
                "tracy/tracy": "^2.3"
            },
            "suggest": {
                "ext-gd": "to use Image",
                "ext-iconv": "to use Strings::webalize(), toAscii(), chr() and reverse()",
                "ext-intl": "to use Strings::webalize(), toAscii(), normalize() and compare()",
                "ext-json": "to use Nette\\Utils\\Json",
                "ext-mbstring": "to use Strings::lower() etc...",
                "ext-tokenizer": "to use Nette\\Utils\\Reflection::getUseStatements()",
                "ext-xml": "to use Strings::length() etc. when mbstring is not available"
            },
            "type": "library",
            "extra": {
                "branch-alias": {
                    "dev-master": "3.2-dev"
                }
            },
            "autoload": {
                "classmap": [
                    "src/"
                ]
            },
            "notification-url": "https://packagist.org/downloads/",
            "license": [
                "BSD-3-Clause",
                "GPL-2.0-only",
                "GPL-3.0-only"
            ],
            "authors": [
                {
                    "name": "David Grudl",
                    "homepage": "https://davidgrudl.com"
                },
                {
                    "name": "Nette Community",
                    "homepage": "https://nette.org/contributors"
                }
            ],
            "description": "🛠  Nette Utils: lightweight utilities for string & array manipulation, image handling, safe JSON encoding/decoding, validation, slug or strong password generating etc.",
            "homepage": "https://nette.org",
            "keywords": [
                "array",
                "core",
                "datetime",
                "images",
                "json",
                "nette",
                "paginator",
                "password",
                "slugify",
                "string",
                "unicode",
                "utf-8",
                "utility",
                "validation"
            ],
            "support": {
                "issues": "https://github.com/nette/utils/issues",
                "source": "https://github.com/nette/utils/tree/v3.2.7"
            },
            "time": "2022-01-24T11:29:14+00:00"
        },
        {
            "name": "nikic/php-parser",
            "version": "v4.17.1",
            "source": {
                "type": "git",
                "url": "https://github.com/nikic/PHP-Parser.git",
                "reference": "a6303e50c90c355c7eeee2c4a8b27fe8dc8fef1d"
            },
            "dist": {
                "type": "zip",
                "url": "https://api.github.com/repos/nikic/PHP-Parser/zipball/a6303e50c90c355c7eeee2c4a8b27fe8dc8fef1d",
                "reference": "a6303e50c90c355c7eeee2c4a8b27fe8dc8fef1d",
                "shasum": ""
            },
            "require": {
                "ext-tokenizer": "*",
                "php": ">=7.0"
            },
            "require-dev": {
                "ircmaxell/php-yacc": "^0.0.7",
                "phpunit/phpunit": "^6.5 || ^7.0 || ^8.0 || ^9.0"
            },
            "bin": [
                "bin/php-parse"
            ],
            "type": "library",
            "extra": {
                "branch-alias": {
                    "dev-master": "4.9-dev"
                }
            },
            "autoload": {
                "psr-4": {
                    "PhpParser\\": "lib/PhpParser"
                }
            },
            "notification-url": "https://packagist.org/downloads/",
            "license": [
                "BSD-3-Clause"
            ],
            "authors": [
                {
                    "name": "Nikita Popov"
                }
            ],
            "description": "A PHP parser written in PHP",
            "keywords": [
                "parser",
                "php"
            ],
            "support": {
                "issues": "https://github.com/nikic/PHP-Parser/issues",
                "source": "https://github.com/nikic/PHP-Parser/tree/v4.17.1"
            },
            "time": "2023-08-13T19:53:39+00:00"
        },
        {
            "name": "ondram/ci-detector",
            "version": "3.5.1",
            "source": {
                "type": "git",
                "url": "https://github.com/OndraM/ci-detector.git",
                "reference": "594e61252843b68998bddd48078c5058fe9028bd"
            },
            "dist": {
                "type": "zip",
                "url": "https://api.github.com/repos/OndraM/ci-detector/zipball/594e61252843b68998bddd48078c5058fe9028bd",
                "reference": "594e61252843b68998bddd48078c5058fe9028bd",
                "shasum": ""
            },
            "require": {
                "php": "^7.1 || ^8.0"
            },
            "require-dev": {
                "ergebnis/composer-normalize": "^2.2",
                "lmc/coding-standard": "^1.3 || ^2.0",
                "php-parallel-lint/php-parallel-lint": "^1.1",
                "phpstan/extension-installer": "^1.0.3",
                "phpstan/phpstan": "^0.12.0",
                "phpstan/phpstan-phpunit": "^0.12.1",
                "phpunit/phpunit": "^7.1 || ^8.0 || ^9.0"
            },
            "type": "library",
            "autoload": {
                "psr-4": {
                    "OndraM\\CiDetector\\": "src/"
                }
            },
            "notification-url": "https://packagist.org/downloads/",
            "license": [
                "MIT"
            ],
            "authors": [
                {
                    "name": "Ondřej Machulda",
                    "email": "ondrej.machulda@gmail.com"
                }
            ],
            "description": "Detect continuous integration environment and provide unified access to properties of current build",
            "keywords": [
                "CircleCI",
                "Codeship",
                "Wercker",
                "adapter",
                "appveyor",
                "aws",
                "aws codebuild",
                "bamboo",
                "bitbucket",
                "buddy",
                "ci-info",
                "codebuild",
                "continuous integration",
                "continuousphp",
                "drone",
                "github",
                "gitlab",
                "interface",
                "jenkins",
                "teamcity",
                "travis"
            ],
            "support": {
                "issues": "https://github.com/OndraM/ci-detector/issues",
                "source": "https://github.com/OndraM/ci-detector/tree/main"
            },
            "time": "2020-09-04T11:21:14+00:00"
        },
        {
            "name": "ondrejmirtes/better-reflection",
            "version": "6.12.0.2",
            "source": {
                "type": "git",
                "url": "https://github.com/ondrejmirtes/BetterReflection.git",
                "reference": "07cb46e7f781389c46882b24de9a878e358d2cc5"
            },
            "dist": {
                "type": "zip",
                "url": "https://api.github.com/repos/ondrejmirtes/BetterReflection/zipball/07cb46e7f781389c46882b24de9a878e358d2cc5",
                "reference": "07cb46e7f781389c46882b24de9a878e358d2cc5",
                "shasum": ""
            },
            "require": {
                "ext-json": "*",
                "jetbrains/phpstorm-stubs": "dev-master#7b055d8634d2143a909f2c5141ec70c82b8b9254",
                "nikic/php-parser": "^4.16.0",
                "php": "^7.2 || ^8.0"
            },
            "conflict": {
                "thecodingmachine/safe": "<1.1.3"
            },
            "require-dev": {
                "doctrine/coding-standard": "^12.0.0",
                "phpstan/phpstan": "^1.10.27",
                "phpstan/phpstan-phpunit": "^1.3.13",
                "phpunit/phpunit": "^10.3.1",
                "rector/rector": "0.14.3",
                "vimeo/psalm": "5.14.1"
            },
            "suggest": {
                "composer/composer": "Required to use the ComposerSourceLocator"
            },
            "type": "library",
            "autoload": {
                "psr-4": {
                    "PHPStan\\BetterReflection\\": "src"
                }
            },
            "notification-url": "https://packagist.org/downloads/",
            "license": [
                "MIT"
            ],
            "authors": [
                {
                    "name": "James Titcumb",
                    "email": "james@asgrim.com",
                    "homepage": "https://github.com/asgrim"
                },
                {
                    "name": "Marco Pivetta",
                    "email": "ocramius@gmail.com",
                    "homepage": "https://ocramius.github.io/"
                },
                {
                    "name": "Gary Hockin",
                    "email": "gary@roave.com",
                    "homepage": "https://github.com/geeh"
                },
                {
                    "name": "Jaroslav Hanslík",
                    "email": "kukulich@kukulich.cz",
                    "homepage": "https://github.com/kukulich"
                }
            ],
            "description": "Better Reflection - an improved code reflection API",
            "support": {
                "source": "https://github.com/ondrejmirtes/BetterReflection/tree/6.12.0.2"
            },
            "time": "2023-08-08T14:10:24+00:00"
        },
        {
            "name": "phpstan/php-8-stubs",
            "version": "0.3.74",
            "source": {
                "type": "git",
                "url": "https://github.com/phpstan/php-8-stubs.git",
                "reference": "c1d973e1d3608cd12b0fe41abb3c17674a6da843"
            },
            "dist": {
                "type": "zip",
                "url": "https://api.github.com/repos/phpstan/php-8-stubs/zipball/c1d973e1d3608cd12b0fe41abb3c17674a6da843",
                "reference": "c1d973e1d3608cd12b0fe41abb3c17674a6da843",
                "shasum": ""
            },
            "type": "library",
            "autoload": {
                "classmap": [
                    "Php8StubsMap.php"
                ]
            },
            "notification-url": "https://packagist.org/downloads/",
            "license": [
                "MIT",
                "PHP-3.01"
            ],
            "description": "PHP stubs extracted from php-src",
            "support": {
                "issues": "https://github.com/phpstan/php-8-stubs/issues",
                "source": "https://github.com/phpstan/php-8-stubs/tree/0.3.74"
            },
            "time": "2023-08-25T00:13:50+00:00"
        },
        {
            "name": "phpstan/phpdoc-parser",
            "version": "1.24.0",
            "source": {
                "type": "git",
                "url": "https://github.com/phpstan/phpdoc-parser.git",
                "reference": "3510b0a6274cc42f7219367cb3abfc123ffa09d6"
            },
            "dist": {
                "type": "zip",
                "url": "https://api.github.com/repos/phpstan/phpdoc-parser/zipball/3510b0a6274cc42f7219367cb3abfc123ffa09d6",
                "reference": "3510b0a6274cc42f7219367cb3abfc123ffa09d6",
                "shasum": ""
            },
            "require": {
                "php": "^7.2 || ^8.0"
            },
            "require-dev": {
                "doctrine/annotations": "^2.0",
                "nikic/php-parser": "^4.15",
                "php-parallel-lint/php-parallel-lint": "^1.2",
                "phpstan/extension-installer": "^1.0",
                "phpstan/phpstan": "^1.5",
                "phpstan/phpstan-phpunit": "^1.1",
                "phpstan/phpstan-strict-rules": "^1.0",
                "phpunit/phpunit": "^9.5",
                "symfony/process": "^5.2"
            },
            "type": "library",
            "autoload": {
                "psr-4": {
                    "PHPStan\\PhpDocParser\\": [
                        "src/"
                    ]
                }
            },
            "notification-url": "https://packagist.org/downloads/",
            "license": [
                "MIT"
            ],
            "description": "PHPDoc parser with support for nullable, intersection and generic types",
            "support": {
                "issues": "https://github.com/phpstan/phpdoc-parser/issues",
                "source": "https://github.com/phpstan/phpdoc-parser/tree/1.24.0"
            },
            "time": "2023-09-07T20:46:32+00:00"
        },
        {
            "name": "psr/container",
            "version": "1.1.2",
            "source": {
                "type": "git",
                "url": "https://github.com/php-fig/container.git",
                "reference": "513e0666f7216c7459170d56df27dfcefe1689ea"
            },
            "dist": {
                "type": "zip",
                "url": "https://api.github.com/repos/php-fig/container/zipball/513e0666f7216c7459170d56df27dfcefe1689ea",
                "reference": "513e0666f7216c7459170d56df27dfcefe1689ea",
                "shasum": ""
            },
            "require": {
                "php": ">=7.4.0"
            },
            "type": "library",
            "autoload": {
                "psr-4": {
                    "Psr\\Container\\": "src/"
                }
            },
            "notification-url": "https://packagist.org/downloads/",
            "license": [
                "MIT"
            ],
            "authors": [
                {
                    "name": "PHP-FIG",
                    "homepage": "https://www.php-fig.org/"
                }
            ],
            "description": "Common Container Interface (PHP FIG PSR-11)",
            "homepage": "https://github.com/php-fig/container",
            "keywords": [
                "PSR-11",
                "container",
                "container-interface",
                "container-interop",
                "psr"
            ],
            "support": {
                "issues": "https://github.com/php-fig/container/issues",
                "source": "https://github.com/php-fig/container/tree/1.1.2"
            },
            "time": "2021-11-05T16:50:12+00:00"
        },
        {
            "name": "psr/http-message",
            "version": "1.0.1",
            "source": {
                "type": "git",
                "url": "https://github.com/php-fig/http-message.git",
                "reference": "f6561bf28d520154e4b0ec72be95418abe6d9363"
            },
            "dist": {
                "type": "zip",
                "url": "https://api.github.com/repos/php-fig/http-message/zipball/f6561bf28d520154e4b0ec72be95418abe6d9363",
                "reference": "f6561bf28d520154e4b0ec72be95418abe6d9363",
                "shasum": ""
            },
            "require": {
                "php": ">=5.3.0"
            },
            "type": "library",
            "extra": {
                "branch-alias": {
                    "dev-master": "1.0.x-dev"
                }
            },
            "autoload": {
                "psr-4": {
                    "Psr\\Http\\Message\\": "src/"
                }
            },
            "notification-url": "https://packagist.org/downloads/",
            "license": [
                "MIT"
            ],
            "authors": [
                {
                    "name": "PHP-FIG",
                    "homepage": "http://www.php-fig.org/"
                }
            ],
            "description": "Common interface for HTTP messages",
            "homepage": "https://github.com/php-fig/http-message",
            "keywords": [
                "http",
                "http-message",
                "psr",
                "psr-7",
                "request",
                "response"
            ],
            "support": {
                "source": "https://github.com/php-fig/http-message/tree/master"
            },
            "time": "2016-08-06T14:39:51+00:00"
        },
        {
            "name": "psr/log",
            "version": "1.1.3",
            "source": {
                "type": "git",
                "url": "https://github.com/php-fig/log.git",
                "reference": "0f73288fd15629204f9d42b7055f72dacbe811fc"
            },
            "dist": {
                "type": "zip",
                "url": "https://api.github.com/repos/php-fig/log/zipball/0f73288fd15629204f9d42b7055f72dacbe811fc",
                "reference": "0f73288fd15629204f9d42b7055f72dacbe811fc",
                "shasum": ""
            },
            "require": {
                "php": ">=5.3.0"
            },
            "type": "library",
            "extra": {
                "branch-alias": {
                    "dev-master": "1.1.x-dev"
                }
            },
            "autoload": {
                "psr-4": {
                    "Psr\\Log\\": "Psr/Log/"
                }
            },
            "notification-url": "https://packagist.org/downloads/",
            "license": [
                "MIT"
            ],
            "authors": [
                {
                    "name": "PHP-FIG",
                    "homepage": "http://www.php-fig.org/"
                }
            ],
            "description": "Common interface for logging libraries",
            "homepage": "https://github.com/php-fig/log",
            "keywords": [
                "log",
                "psr",
                "psr-3"
            ],
            "support": {
                "source": "https://github.com/php-fig/log/tree/1.1.3"
            },
            "time": "2020-03-23T09:12:05+00:00"
        },
        {
            "name": "react/async",
            "version": "v3.0.0",
            "source": {
                "type": "git",
                "url": "https://github.com/reactphp/async.git",
                "reference": "3c3b812be77aec14bf8300b052ba589c9a5bc95b"
            },
            "dist": {
                "type": "zip",
                "url": "https://api.github.com/repos/reactphp/async/zipball/3c3b812be77aec14bf8300b052ba589c9a5bc95b",
                "reference": "3c3b812be77aec14bf8300b052ba589c9a5bc95b",
                "shasum": ""
            },
            "require": {
                "php": ">=7.1",
                "react/event-loop": "^1.2",
                "react/promise": "^3.0 || ^2.8 || ^1.2.1"
            },
            "require-dev": {
                "phpunit/phpunit": "^9.3 || ^7.5"
            },
            "type": "library",
            "autoload": {
                "files": [
                    "src/functions_include.php"
                ]
            },
            "notification-url": "https://packagist.org/downloads/",
            "license": [
                "MIT"
            ],
            "authors": [
                {
                    "name": "Christian Lück",
                    "email": "christian@clue.engineering",
                    "homepage": "https://clue.engineering/"
                },
                {
                    "name": "Cees-Jan Kiewiet",
                    "email": "reactphp@ceesjankiewiet.nl",
                    "homepage": "https://wyrihaximus.net/"
                },
                {
                    "name": "Jan Sorgalla",
                    "email": "jsorgalla@gmail.com",
                    "homepage": "https://sorgalla.com/"
                },
                {
                    "name": "Chris Boden",
                    "email": "cboden@gmail.com",
                    "homepage": "https://cboden.dev/"
                }
            ],
            "description": "Async utilities for ReactPHP",
            "keywords": [
                "async",
                "reactphp"
            ],
            "support": {
                "issues": "https://github.com/reactphp/async/issues",
                "source": "https://github.com/reactphp/async/tree/v3.0.0"
            },
            "funding": [
                {
                    "url": "https://github.com/WyriHaximus",
                    "type": "github"
                },
                {
                    "url": "https://github.com/clue",
                    "type": "github"
                }
            ],
            "time": "2022-07-11T14:17:23+00:00"
        },
        {
            "name": "react/cache",
            "version": "v1.2.0",
            "source": {
                "type": "git",
                "url": "https://github.com/reactphp/cache.git",
                "reference": "d47c472b64aa5608225f47965a484b75c7817d5b"
            },
            "dist": {
                "type": "zip",
                "url": "https://api.github.com/repos/reactphp/cache/zipball/d47c472b64aa5608225f47965a484b75c7817d5b",
                "reference": "d47c472b64aa5608225f47965a484b75c7817d5b",
                "shasum": ""
            },
            "require": {
                "php": ">=5.3.0",
                "react/promise": "^3.0 || ^2.0 || ^1.1"
            },
            "require-dev": {
                "phpunit/phpunit": "^9.5 || ^5.7 || ^4.8.35"
            },
            "type": "library",
            "autoload": {
                "psr-4": {
                    "React\\Cache\\": "src/"
                }
            },
            "notification-url": "https://packagist.org/downloads/",
            "license": [
                "MIT"
            ],
            "authors": [
                {
                    "name": "Christian Lück",
                    "email": "christian@clue.engineering",
                    "homepage": "https://clue.engineering/"
                },
                {
                    "name": "Cees-Jan Kiewiet",
                    "email": "reactphp@ceesjankiewiet.nl",
                    "homepage": "https://wyrihaximus.net/"
                },
                {
                    "name": "Jan Sorgalla",
                    "email": "jsorgalla@gmail.com",
                    "homepage": "https://sorgalla.com/"
                },
                {
                    "name": "Chris Boden",
                    "email": "cboden@gmail.com",
                    "homepage": "https://cboden.dev/"
                }
            ],
            "description": "Async, Promise-based cache interface for ReactPHP",
            "keywords": [
                "cache",
                "caching",
                "promise",
                "reactphp"
            ],
            "support": {
                "issues": "https://github.com/reactphp/cache/issues",
                "source": "https://github.com/reactphp/cache/tree/v1.2.0"
            },
            "funding": [
                {
                    "url": "https://opencollective.com/reactphp",
                    "type": "open_collective"
                }
            ],
            "time": "2022-11-30T15:59:55+00:00"
        },
        {
            "name": "react/child-process",
            "version": "v0.6.5",
            "source": {
                "type": "git",
                "url": "https://github.com/reactphp/child-process.git",
                "reference": "e71eb1aa55f057c7a4a0d08d06b0b0a484bead43"
            },
            "dist": {
                "type": "zip",
                "url": "https://api.github.com/repos/reactphp/child-process/zipball/e71eb1aa55f057c7a4a0d08d06b0b0a484bead43",
                "reference": "e71eb1aa55f057c7a4a0d08d06b0b0a484bead43",
                "shasum": ""
            },
            "require": {
                "evenement/evenement": "^3.0 || ^2.0 || ^1.0",
                "php": ">=5.3.0",
                "react/event-loop": "^1.2",
                "react/stream": "^1.2"
            },
            "require-dev": {
                "phpunit/phpunit": "^9.3 || ^5.7 || ^4.8.35",
                "react/socket": "^1.8",
                "sebastian/environment": "^5.0 || ^3.0 || ^2.0 || ^1.0"
            },
            "type": "library",
            "autoload": {
                "psr-4": {
                    "React\\ChildProcess\\": "src"
                }
            },
            "notification-url": "https://packagist.org/downloads/",
            "license": [
                "MIT"
            ],
            "authors": [
                {
                    "name": "Christian Lück",
                    "email": "christian@clue.engineering",
                    "homepage": "https://clue.engineering/"
                },
                {
                    "name": "Cees-Jan Kiewiet",
                    "email": "reactphp@ceesjankiewiet.nl",
                    "homepage": "https://wyrihaximus.net/"
                },
                {
                    "name": "Jan Sorgalla",
                    "email": "jsorgalla@gmail.com",
                    "homepage": "https://sorgalla.com/"
                },
                {
                    "name": "Chris Boden",
                    "email": "cboden@gmail.com",
                    "homepage": "https://cboden.dev/"
                }
            ],
            "description": "Event-driven library for executing child processes with ReactPHP.",
            "keywords": [
                "event-driven",
                "process",
                "reactphp"
            ],
            "support": {
                "issues": "https://github.com/reactphp/child-process/issues",
                "source": "https://github.com/reactphp/child-process/tree/v0.6.5"
            },
            "funding": [
                {
                    "url": "https://github.com/WyriHaximus",
                    "type": "github"
                },
                {
                    "url": "https://github.com/clue",
                    "type": "github"
                }
            ],
            "time": "2022-09-16T13:41:56+00:00"
        },
        {
            "name": "react/dns",
            "version": "v1.10.0",
            "source": {
                "type": "git",
                "url": "https://github.com/reactphp/dns.git",
                "reference": "a5427e7dfa47713e438016905605819d101f238c"
            },
            "dist": {
                "type": "zip",
                "url": "https://api.github.com/repos/reactphp/dns/zipball/a5427e7dfa47713e438016905605819d101f238c",
                "reference": "a5427e7dfa47713e438016905605819d101f238c",
                "shasum": ""
            },
            "require": {
                "php": ">=5.3.0",
                "react/cache": "^1.0 || ^0.6 || ^0.5",
                "react/event-loop": "^1.2",
                "react/promise": "^3.0 || ^2.7 || ^1.2.1",
                "react/promise-timer": "^1.9"
            },
            "require-dev": {
                "phpunit/phpunit": "^9.3 || ^4.8.35",
                "react/async": "^4 || ^3 || ^2"
            },
            "type": "library",
            "autoload": {
                "psr-4": {
                    "React\\Dns\\": "src"
                }
            },
            "notification-url": "https://packagist.org/downloads/",
            "license": [
                "MIT"
            ],
            "authors": [
                {
                    "name": "Christian Lück",
                    "email": "christian@clue.engineering",
                    "homepage": "https://clue.engineering/"
                },
                {
                    "name": "Cees-Jan Kiewiet",
                    "email": "reactphp@ceesjankiewiet.nl",
                    "homepage": "https://wyrihaximus.net/"
                },
                {
                    "name": "Jan Sorgalla",
                    "email": "jsorgalla@gmail.com",
                    "homepage": "https://sorgalla.com/"
                },
                {
                    "name": "Chris Boden",
                    "email": "cboden@gmail.com",
                    "homepage": "https://cboden.dev/"
                }
            ],
            "description": "Async DNS resolver for ReactPHP",
            "keywords": [
                "async",
                "dns",
                "dns-resolver",
                "reactphp"
            ],
            "support": {
                "issues": "https://github.com/reactphp/dns/issues",
                "source": "https://github.com/reactphp/dns/tree/v1.10.0"
            },
            "funding": [
                {
                    "url": "https://github.com/WyriHaximus",
                    "type": "github"
                },
                {
                    "url": "https://github.com/clue",
                    "type": "github"
                }
            ],
            "time": "2022-09-08T12:22:46+00:00"
        },
        {
            "name": "react/event-loop",
            "version": "v1.4.0",
            "source": {
                "type": "git",
                "url": "https://github.com/reactphp/event-loop.git",
                "reference": "6e7e587714fff7a83dcc7025aee42ab3b265ae05"
            },
            "dist": {
                "type": "zip",
                "url": "https://api.github.com/repos/reactphp/event-loop/zipball/6e7e587714fff7a83dcc7025aee42ab3b265ae05",
                "reference": "6e7e587714fff7a83dcc7025aee42ab3b265ae05",
                "shasum": ""
            },
            "require": {
                "php": ">=5.3.0"
            },
            "require-dev": {
                "phpunit/phpunit": "^9.6 || ^5.7 || ^4.8.36"
            },
            "suggest": {
                "ext-pcntl": "For signal handling support when using the StreamSelectLoop"
            },
            "type": "library",
            "autoload": {
                "psr-4": {
                    "React\\EventLoop\\": "src/"
                }
            },
            "notification-url": "https://packagist.org/downloads/",
            "license": [
                "MIT"
            ],
            "authors": [
                {
                    "name": "Christian Lück",
                    "email": "christian@clue.engineering",
                    "homepage": "https://clue.engineering/"
                },
                {
                    "name": "Cees-Jan Kiewiet",
                    "email": "reactphp@ceesjankiewiet.nl",
                    "homepage": "https://wyrihaximus.net/"
                },
                {
                    "name": "Jan Sorgalla",
                    "email": "jsorgalla@gmail.com",
                    "homepage": "https://sorgalla.com/"
                },
                {
                    "name": "Chris Boden",
                    "email": "cboden@gmail.com",
                    "homepage": "https://cboden.dev/"
                }
            ],
            "description": "ReactPHP's core reactor event loop that libraries can use for evented I/O.",
            "keywords": [
                "asynchronous",
                "event-loop"
            ],
            "support": {
                "issues": "https://github.com/reactphp/event-loop/issues",
                "source": "https://github.com/reactphp/event-loop/tree/v1.4.0"
            },
            "funding": [
                {
                    "url": "https://opencollective.com/reactphp",
                    "type": "open_collective"
                }
            ],
            "time": "2023-05-05T10:11:24+00:00"
        },
        {
            "name": "react/http",
            "version": "v1.9.0",
            "source": {
                "type": "git",
                "url": "https://github.com/reactphp/http.git",
                "reference": "bb3154dbaf2dfe3f0467f956a05f614a69d5f1d0"
            },
            "dist": {
                "type": "zip",
                "url": "https://api.github.com/repos/reactphp/http/zipball/bb3154dbaf2dfe3f0467f956a05f614a69d5f1d0",
                "reference": "bb3154dbaf2dfe3f0467f956a05f614a69d5f1d0",
                "shasum": ""
            },
            "require": {
                "evenement/evenement": "^3.0 || ^2.0 || ^1.0",
                "fig/http-message-util": "^1.1",
                "php": ">=5.3.0",
                "psr/http-message": "^1.0",
                "react/event-loop": "^1.2",
                "react/promise": "^3 || ^2.3 || ^1.2.1",
                "react/socket": "^1.12",
                "react/stream": "^1.2",
                "ringcentral/psr7": "^1.2"
            },
            "require-dev": {
                "clue/http-proxy-react": "^1.8",
                "clue/reactphp-ssh-proxy": "^1.4",
                "clue/socks-react": "^1.4",
                "phpunit/phpunit": "^9.5 || ^5.7 || ^4.8.35",
                "react/async": "^4 || ^3 || ^2",
                "react/promise-stream": "^1.4",
                "react/promise-timer": "^1.9"
            },
            "type": "library",
            "autoload": {
                "psr-4": {
                    "React\\Http\\": "src/"
                }
            },
            "notification-url": "https://packagist.org/downloads/",
            "license": [
                "MIT"
            ],
            "authors": [
                {
                    "name": "Christian Lück",
                    "email": "christian@clue.engineering",
                    "homepage": "https://clue.engineering/"
                },
                {
                    "name": "Cees-Jan Kiewiet",
                    "email": "reactphp@ceesjankiewiet.nl",
                    "homepage": "https://wyrihaximus.net/"
                },
                {
                    "name": "Jan Sorgalla",
                    "email": "jsorgalla@gmail.com",
                    "homepage": "https://sorgalla.com/"
                },
                {
                    "name": "Chris Boden",
                    "email": "cboden@gmail.com",
                    "homepage": "https://cboden.dev/"
                }
            ],
            "description": "Event-driven, streaming HTTP client and server implementation for ReactPHP",
            "keywords": [
                "async",
                "client",
                "event-driven",
                "http",
                "http client",
                "http server",
                "https",
                "psr-7",
                "reactphp",
                "server",
                "streaming"
            ],
            "support": {
                "issues": "https://github.com/reactphp/http/issues",
                "source": "https://github.com/reactphp/http/tree/v1.9.0"
            },
            "funding": [
                {
                    "url": "https://opencollective.com/reactphp",
                    "type": "open_collective"
                }
            ],
            "time": "2023-04-26T10:29:24+00:00"
        },
        {
            "name": "react/promise",
            "version": "v2.10.0",
            "source": {
                "type": "git",
                "url": "https://github.com/reactphp/promise.git",
                "reference": "f913fb8cceba1e6644b7b90c4bfb678ed8a3ef38"
            },
            "dist": {
                "type": "zip",
                "url": "https://api.github.com/repos/reactphp/promise/zipball/f913fb8cceba1e6644b7b90c4bfb678ed8a3ef38",
                "reference": "f913fb8cceba1e6644b7b90c4bfb678ed8a3ef38",
                "shasum": ""
            },
            "require": {
                "php": ">=5.4.0"
            },
            "require-dev": {
                "phpunit/phpunit": "^9.5 || ^5.7 || ^4.8.36"
            },
            "type": "library",
            "autoload": {
                "files": [
                    "src/functions_include.php"
                ],
                "psr-4": {
                    "React\\Promise\\": "src/"
                }
            },
            "notification-url": "https://packagist.org/downloads/",
            "license": [
                "MIT"
            ],
            "authors": [
                {
                    "name": "Jan Sorgalla",
                    "email": "jsorgalla@gmail.com",
                    "homepage": "https://sorgalla.com/"
                },
                {
                    "name": "Christian Lück",
                    "email": "christian@clue.engineering",
                    "homepage": "https://clue.engineering/"
                },
                {
                    "name": "Cees-Jan Kiewiet",
                    "email": "reactphp@ceesjankiewiet.nl",
                    "homepage": "https://wyrihaximus.net/"
                },
                {
                    "name": "Chris Boden",
                    "email": "cboden@gmail.com",
                    "homepage": "https://cboden.dev/"
                }
            ],
            "description": "A lightweight implementation of CommonJS Promises/A for PHP",
            "keywords": [
                "promise",
                "promises"
            ],
            "support": {
                "issues": "https://github.com/reactphp/promise/issues",
                "source": "https://github.com/reactphp/promise/tree/v2.10.0"
            },
            "funding": [
                {
                    "url": "https://opencollective.com/reactphp",
                    "type": "open_collective"
                }
            ],
            "time": "2023-05-02T15:15:43+00:00"
        },
        {
            "name": "react/promise-timer",
            "version": "v1.9.0",
            "source": {
                "type": "git",
                "url": "https://github.com/reactphp/promise-timer.git",
                "reference": "aa7a73c74b8d8c0f622f5982ff7b0351bc29e495"
            },
            "dist": {
                "type": "zip",
                "url": "https://api.github.com/repos/reactphp/promise-timer/zipball/aa7a73c74b8d8c0f622f5982ff7b0351bc29e495",
                "reference": "aa7a73c74b8d8c0f622f5982ff7b0351bc29e495",
                "shasum": ""
            },
            "require": {
                "php": ">=5.3",
                "react/event-loop": "^1.2",
                "react/promise": "^3.0 || ^2.7.0 || ^1.2.1"
            },
            "require-dev": {
                "phpunit/phpunit": "^9.3 || ^5.7 || ^4.8.35"
            },
            "type": "library",
            "autoload": {
                "files": [
                    "src/functions_include.php"
                ],
                "psr-4": {
                    "React\\Promise\\Timer\\": "src/"
                }
            },
            "notification-url": "https://packagist.org/downloads/",
            "license": [
                "MIT"
            ],
            "authors": [
                {
                    "name": "Christian Lück",
                    "email": "christian@clue.engineering",
                    "homepage": "https://clue.engineering/"
                },
                {
                    "name": "Cees-Jan Kiewiet",
                    "email": "reactphp@ceesjankiewiet.nl",
                    "homepage": "https://wyrihaximus.net/"
                },
                {
                    "name": "Jan Sorgalla",
                    "email": "jsorgalla@gmail.com",
                    "homepage": "https://sorgalla.com/"
                },
                {
                    "name": "Chris Boden",
                    "email": "cboden@gmail.com",
                    "homepage": "https://cboden.dev/"
                }
            ],
            "description": "A trivial implementation of timeouts for Promises, built on top of ReactPHP.",
            "homepage": "https://github.com/reactphp/promise-timer",
            "keywords": [
                "async",
                "event-loop",
                "promise",
                "reactphp",
                "timeout",
                "timer"
            ],
            "support": {
                "issues": "https://github.com/reactphp/promise-timer/issues",
                "source": "https://github.com/reactphp/promise-timer/tree/v1.9.0"
            },
            "funding": [
                {
                    "url": "https://github.com/WyriHaximus",
                    "type": "github"
                },
                {
                    "url": "https://github.com/clue",
                    "type": "github"
                }
            ],
            "time": "2022-06-13T13:41:03+00:00"
        },
        {
            "name": "react/socket",
            "version": "v1.12.0",
            "source": {
                "type": "git",
                "url": "https://github.com/reactphp/socket.git",
                "reference": "81e1b4d7f5450ebd8d2e9a95bb008bb15ca95a7b"
            },
            "dist": {
                "type": "zip",
                "url": "https://api.github.com/repos/reactphp/socket/zipball/81e1b4d7f5450ebd8d2e9a95bb008bb15ca95a7b",
                "reference": "81e1b4d7f5450ebd8d2e9a95bb008bb15ca95a7b",
                "shasum": ""
            },
            "require": {
                "evenement/evenement": "^3.0 || ^2.0 || ^1.0",
                "php": ">=5.3.0",
                "react/dns": "^1.8",
                "react/event-loop": "^1.2",
                "react/promise": "^3 || ^2.6 || ^1.2.1",
                "react/promise-timer": "^1.9",
                "react/stream": "^1.2"
            },
            "require-dev": {
                "phpunit/phpunit": "^9.3 || ^5.7 || ^4.8.35",
                "react/async": "^4 || ^3 || ^2",
                "react/promise-stream": "^1.4"
            },
            "type": "library",
            "autoload": {
                "psr-4": {
                    "React\\Socket\\": "src"
                }
            },
            "notification-url": "https://packagist.org/downloads/",
            "license": [
                "MIT"
            ],
            "authors": [
                {
                    "name": "Christian Lück",
                    "email": "christian@clue.engineering",
                    "homepage": "https://clue.engineering/"
                },
                {
                    "name": "Cees-Jan Kiewiet",
                    "email": "reactphp@ceesjankiewiet.nl",
                    "homepage": "https://wyrihaximus.net/"
                },
                {
                    "name": "Jan Sorgalla",
                    "email": "jsorgalla@gmail.com",
                    "homepage": "https://sorgalla.com/"
                },
                {
                    "name": "Chris Boden",
                    "email": "cboden@gmail.com",
                    "homepage": "https://cboden.dev/"
                }
            ],
            "description": "Async, streaming plaintext TCP/IP and secure TLS socket server and client connections for ReactPHP",
            "keywords": [
                "Connection",
                "Socket",
                "async",
                "reactphp",
                "stream"
            ],
            "support": {
                "issues": "https://github.com/reactphp/socket/issues",
                "source": "https://github.com/reactphp/socket/tree/v1.12.0"
            },
            "funding": [
                {
                    "url": "https://github.com/WyriHaximus",
                    "type": "github"
                },
                {
                    "url": "https://github.com/clue",
                    "type": "github"
                }
            ],
            "time": "2022-08-25T12:32:25+00:00"
        },
        {
            "name": "react/stream",
            "version": "v1.2.0",
            "source": {
                "type": "git",
                "url": "https://github.com/reactphp/stream.git",
                "reference": "7a423506ee1903e89f1e08ec5f0ed430ff784ae9"
            },
            "dist": {
                "type": "zip",
                "url": "https://api.github.com/repos/reactphp/stream/zipball/7a423506ee1903e89f1e08ec5f0ed430ff784ae9",
                "reference": "7a423506ee1903e89f1e08ec5f0ed430ff784ae9",
                "shasum": ""
            },
            "require": {
                "evenement/evenement": "^3.0 || ^2.0 || ^1.0",
                "php": ">=5.3.8",
                "react/event-loop": "^1.2"
            },
            "require-dev": {
                "clue/stream-filter": "~1.2",
                "phpunit/phpunit": "^9.3 || ^5.7 || ^4.8.35"
            },
            "type": "library",
            "autoload": {
                "psr-4": {
                    "React\\Stream\\": "src"
                }
            },
            "notification-url": "https://packagist.org/downloads/",
            "license": [
                "MIT"
            ],
            "authors": [
                {
                    "name": "Christian Lück",
                    "email": "christian@clue.engineering",
                    "homepage": "https://clue.engineering/"
                },
                {
                    "name": "Cees-Jan Kiewiet",
                    "email": "reactphp@ceesjankiewiet.nl",
                    "homepage": "https://wyrihaximus.net/"
                },
                {
                    "name": "Jan Sorgalla",
                    "email": "jsorgalla@gmail.com",
                    "homepage": "https://sorgalla.com/"
                },
                {
                    "name": "Chris Boden",
                    "email": "cboden@gmail.com",
                    "homepage": "https://cboden.dev/"
                }
            ],
            "description": "Event-driven readable and writable streams for non-blocking I/O in ReactPHP",
            "keywords": [
                "event-driven",
                "io",
                "non-blocking",
                "pipe",
                "reactphp",
                "readable",
                "stream",
                "writable"
            ],
            "support": {
                "issues": "https://github.com/reactphp/stream/issues",
                "source": "https://github.com/reactphp/stream/tree/v1.2.0"
            },
            "funding": [
                {
                    "url": "https://github.com/WyriHaximus",
                    "type": "github"
                },
                {
                    "url": "https://github.com/clue",
                    "type": "github"
                }
            ],
            "time": "2021-07-11T12:37:55+00:00"
        },
        {
            "name": "ringcentral/psr7",
            "version": "1.3.0",
            "source": {
                "type": "git",
                "url": "https://github.com/ringcentral/psr7.git",
                "reference": "360faaec4b563958b673fb52bbe94e37f14bc686"
            },
            "dist": {
                "type": "zip",
                "url": "https://api.github.com/repos/ringcentral/psr7/zipball/360faaec4b563958b673fb52bbe94e37f14bc686",
                "reference": "360faaec4b563958b673fb52bbe94e37f14bc686",
                "shasum": ""
            },
            "require": {
                "php": ">=5.3",
                "psr/http-message": "~1.0"
            },
            "provide": {
                "psr/http-message-implementation": "1.0"
            },
            "require-dev": {
                "phpunit/phpunit": "~4.0"
            },
            "type": "library",
            "extra": {
                "branch-alias": {
                    "dev-master": "1.0-dev"
                }
            },
            "autoload": {
                "files": [
                    "src/functions_include.php"
                ],
                "psr-4": {
                    "RingCentral\\Psr7\\": "src/"
                }
            },
            "notification-url": "https://packagist.org/downloads/",
            "license": [
                "MIT"
            ],
            "authors": [
                {
                    "name": "Michael Dowling",
                    "email": "mtdowling@gmail.com",
                    "homepage": "https://github.com/mtdowling"
                }
            ],
            "description": "PSR-7 message implementation",
            "keywords": [
                "http",
                "message",
                "stream",
                "uri"
            ],
            "support": {
                "source": "https://github.com/ringcentral/psr7/tree/master"
            },
            "time": "2018-05-29T20:21:04+00:00"
        },
        {
            "name": "symfony/console",
            "version": "v5.4.23",
            "source": {
                "type": "git",
                "url": "https://github.com/symfony/console.git",
                "reference": "90f21e27d0d88ce38720556dd164d4a1e4c3934c"
            },
            "dist": {
                "type": "zip",
                "url": "https://api.github.com/repos/symfony/console/zipball/90f21e27d0d88ce38720556dd164d4a1e4c3934c",
                "reference": "90f21e27d0d88ce38720556dd164d4a1e4c3934c",
                "shasum": ""
            },
            "require": {
                "php": ">=7.2.5",
                "symfony/deprecation-contracts": "^2.1|^3",
                "symfony/polyfill-mbstring": "~1.0",
                "symfony/polyfill-php73": "^1.9",
                "symfony/polyfill-php80": "^1.16",
                "symfony/service-contracts": "^1.1|^2|^3",
                "symfony/string": "^5.1|^6.0"
            },
            "conflict": {
                "psr/log": ">=3",
                "symfony/dependency-injection": "<4.4",
                "symfony/dotenv": "<5.1",
                "symfony/event-dispatcher": "<4.4",
                "symfony/lock": "<4.4",
                "symfony/process": "<4.4"
            },
            "provide": {
                "psr/log-implementation": "1.0|2.0"
            },
            "require-dev": {
                "psr/log": "^1|^2",
                "symfony/config": "^4.4|^5.0|^6.0",
                "symfony/dependency-injection": "^4.4|^5.0|^6.0",
                "symfony/event-dispatcher": "^4.4|^5.0|^6.0",
                "symfony/lock": "^4.4|^5.0|^6.0",
                "symfony/process": "^4.4|^5.0|^6.0",
                "symfony/var-dumper": "^4.4|^5.0|^6.0"
            },
            "suggest": {
                "psr/log": "For using the console logger",
                "symfony/event-dispatcher": "",
                "symfony/lock": "",
                "symfony/process": ""
            },
            "type": "library",
            "autoload": {
                "psr-4": {
                    "Symfony\\Component\\Console\\": ""
                },
                "exclude-from-classmap": [
                    "/Tests/"
                ]
            },
            "notification-url": "https://packagist.org/downloads/",
            "license": [
                "MIT"
            ],
            "authors": [
                {
                    "name": "Fabien Potencier",
                    "email": "fabien@symfony.com"
                },
                {
                    "name": "Symfony Community",
                    "homepage": "https://symfony.com/contributors"
                }
            ],
            "description": "Eases the creation of beautiful and testable command line interfaces",
            "homepage": "https://symfony.com",
            "keywords": [
                "cli",
                "command-line",
                "console",
                "terminal"
            ],
            "support": {
                "source": "https://github.com/symfony/console/tree/v5.4.23"
            },
            "funding": [
                {
                    "url": "https://symfony.com/sponsor",
                    "type": "custom"
                },
                {
                    "url": "https://github.com/fabpot",
                    "type": "github"
                },
                {
                    "url": "https://tidelift.com/funding/github/packagist/symfony/symfony",
                    "type": "tidelift"
                }
            ],
            "time": "2023-04-24T18:47:29+00:00"
        },
        {
            "name": "symfony/deprecation-contracts",
            "version": "v3.2.1",
            "source": {
                "type": "git",
                "url": "https://github.com/symfony/deprecation-contracts.git",
                "reference": "e2d1534420bd723d0ef5aec58a22c5fe60ce6f5e"
            },
            "dist": {
                "type": "zip",
                "url": "https://api.github.com/repos/symfony/deprecation-contracts/zipball/e2d1534420bd723d0ef5aec58a22c5fe60ce6f5e",
                "reference": "e2d1534420bd723d0ef5aec58a22c5fe60ce6f5e",
                "shasum": ""
            },
            "require": {
                "php": ">=8.1"
            },
            "type": "library",
            "extra": {
                "branch-alias": {
                    "dev-main": "3.3-dev"
                },
                "thanks": {
                    "name": "symfony/contracts",
                    "url": "https://github.com/symfony/contracts"
                }
            },
            "autoload": {
                "files": [
                    "function.php"
                ]
            },
            "notification-url": "https://packagist.org/downloads/",
            "license": [
                "MIT"
            ],
            "authors": [
                {
                    "name": "Nicolas Grekas",
                    "email": "p@tchwork.com"
                },
                {
                    "name": "Symfony Community",
                    "homepage": "https://symfony.com/contributors"
                }
            ],
            "description": "A generic function and convention to trigger deprecation notices",
            "homepage": "https://symfony.com",
            "support": {
                "source": "https://github.com/symfony/deprecation-contracts/tree/v3.2.1"
            },
            "funding": [
                {
                    "url": "https://symfony.com/sponsor",
                    "type": "custom"
                },
                {
                    "url": "https://github.com/fabpot",
                    "type": "github"
                },
                {
                    "url": "https://tidelift.com/funding/github/packagist/symfony/symfony",
                    "type": "tidelift"
                }
            ],
            "time": "2023-03-01T10:25:55+00:00"
        },
        {
            "name": "symfony/finder",
            "version": "v5.4.21",
            "source": {
                "type": "git",
                "url": "https://github.com/symfony/finder.git",
                "reference": "078e9a5e1871fcfe6a5ce421b539344c21afef19"
            },
            "dist": {
                "type": "zip",
                "url": "https://api.github.com/repos/symfony/finder/zipball/078e9a5e1871fcfe6a5ce421b539344c21afef19",
                "reference": "078e9a5e1871fcfe6a5ce421b539344c21afef19",
                "shasum": ""
            },
            "require": {
                "php": ">=7.2.5",
                "symfony/deprecation-contracts": "^2.1|^3",
                "symfony/polyfill-php80": "^1.16"
            },
            "type": "library",
            "autoload": {
                "psr-4": {
                    "Symfony\\Component\\Finder\\": ""
                },
                "exclude-from-classmap": [
                    "/Tests/"
                ]
            },
            "notification-url": "https://packagist.org/downloads/",
            "license": [
                "MIT"
            ],
            "authors": [
                {
                    "name": "Fabien Potencier",
                    "email": "fabien@symfony.com"
                },
                {
                    "name": "Symfony Community",
                    "homepage": "https://symfony.com/contributors"
                }
            ],
            "description": "Finds files and directories via an intuitive fluent interface",
            "homepage": "https://symfony.com",
            "support": {
                "source": "https://github.com/symfony/finder/tree/v5.4.21"
            },
            "funding": [
                {
                    "url": "https://symfony.com/sponsor",
                    "type": "custom"
                },
                {
                    "url": "https://github.com/fabpot",
                    "type": "github"
                },
                {
                    "url": "https://tidelift.com/funding/github/packagist/symfony/symfony",
                    "type": "tidelift"
                }
            ],
            "time": "2023-02-16T09:33:00+00:00"
        },
        {
            "name": "symfony/polyfill-ctype",
            "version": "v1.28.0",
            "source": {
                "type": "git",
                "url": "https://github.com/symfony/polyfill-ctype.git",
                "reference": "ea208ce43cbb04af6867b4fdddb1bdbf84cc28cb"
            },
            "dist": {
                "type": "zip",
                "url": "https://api.github.com/repos/symfony/polyfill-ctype/zipball/ea208ce43cbb04af6867b4fdddb1bdbf84cc28cb",
                "reference": "ea208ce43cbb04af6867b4fdddb1bdbf84cc28cb",
                "shasum": ""
            },
            "require": {
                "php": ">=7.1"
            },
            "provide": {
                "ext-ctype": "*"
            },
            "suggest": {
                "ext-ctype": "For best performance"
            },
            "type": "library",
            "extra": {
                "branch-alias": {
                    "dev-main": "1.28-dev"
                },
                "thanks": {
                    "name": "symfony/polyfill",
                    "url": "https://github.com/symfony/polyfill"
                }
            },
            "autoload": {
                "files": [
                    "bootstrap.php"
                ],
                "psr-4": {
                    "Symfony\\Polyfill\\Ctype\\": ""
                }
            },
            "notification-url": "https://packagist.org/downloads/",
            "license": [
                "MIT"
            ],
            "authors": [
                {
                    "name": "Gert de Pagter",
                    "email": "BackEndTea@gmail.com"
                },
                {
                    "name": "Symfony Community",
                    "homepage": "https://symfony.com/contributors"
                }
            ],
            "description": "Symfony polyfill for ctype functions",
            "homepage": "https://symfony.com",
            "keywords": [
                "compatibility",
                "ctype",
                "polyfill",
                "portable"
            ],
            "support": {
                "source": "https://github.com/symfony/polyfill-ctype/tree/v1.28.0"
            },
            "funding": [
                {
                    "url": "https://symfony.com/sponsor",
                    "type": "custom"
                },
                {
                    "url": "https://github.com/fabpot",
                    "type": "github"
                },
                {
                    "url": "https://tidelift.com/funding/github/packagist/symfony/symfony",
                    "type": "tidelift"
                }
            ],
            "time": "2023-01-26T09:26:14+00:00"
        },
        {
            "name": "symfony/polyfill-intl-grapheme",
            "version": "v1.28.0",
            "source": {
                "type": "git",
                "url": "https://github.com/symfony/polyfill-intl-grapheme.git",
                "reference": "875e90aeea2777b6f135677f618529449334a612"
            },
            "dist": {
                "type": "zip",
                "url": "https://api.github.com/repos/symfony/polyfill-intl-grapheme/zipball/875e90aeea2777b6f135677f618529449334a612",
                "reference": "875e90aeea2777b6f135677f618529449334a612",
                "shasum": ""
            },
            "require": {
                "php": ">=7.1"
            },
            "suggest": {
                "ext-intl": "For best performance"
            },
            "type": "library",
            "extra": {
                "branch-alias": {
                    "dev-main": "1.28-dev"
                },
                "thanks": {
                    "name": "symfony/polyfill",
                    "url": "https://github.com/symfony/polyfill"
                }
            },
            "autoload": {
                "files": [
                    "bootstrap.php"
                ],
                "psr-4": {
                    "Symfony\\Polyfill\\Intl\\Grapheme\\": ""
                }
            },
            "notification-url": "https://packagist.org/downloads/",
            "license": [
                "MIT"
            ],
            "authors": [
                {
                    "name": "Nicolas Grekas",
                    "email": "p@tchwork.com"
                },
                {
                    "name": "Symfony Community",
                    "homepage": "https://symfony.com/contributors"
                }
            ],
            "description": "Symfony polyfill for intl's grapheme_* functions",
            "homepage": "https://symfony.com",
            "keywords": [
                "compatibility",
                "grapheme",
                "intl",
                "polyfill",
                "portable",
                "shim"
            ],
            "support": {
                "source": "https://github.com/symfony/polyfill-intl-grapheme/tree/v1.28.0"
            },
            "funding": [
                {
                    "url": "https://symfony.com/sponsor",
                    "type": "custom"
                },
                {
                    "url": "https://github.com/fabpot",
                    "type": "github"
                },
                {
                    "url": "https://tidelift.com/funding/github/packagist/symfony/symfony",
                    "type": "tidelift"
                }
            ],
            "time": "2023-01-26T09:26:14+00:00"
        },
        {
            "name": "symfony/polyfill-intl-normalizer",
            "version": "v1.28.0",
            "source": {
                "type": "git",
                "url": "https://github.com/symfony/polyfill-intl-normalizer.git",
                "reference": "8c4ad05dd0120b6a53c1ca374dca2ad0a1c4ed92"
            },
            "dist": {
                "type": "zip",
                "url": "https://api.github.com/repos/symfony/polyfill-intl-normalizer/zipball/8c4ad05dd0120b6a53c1ca374dca2ad0a1c4ed92",
                "reference": "8c4ad05dd0120b6a53c1ca374dca2ad0a1c4ed92",
                "shasum": ""
            },
            "require": {
                "php": ">=7.1"
            },
            "suggest": {
                "ext-intl": "For best performance"
            },
            "type": "library",
            "extra": {
                "branch-alias": {
                    "dev-main": "1.28-dev"
                },
                "thanks": {
                    "name": "symfony/polyfill",
                    "url": "https://github.com/symfony/polyfill"
                }
            },
            "autoload": {
                "files": [
                    "bootstrap.php"
                ],
                "psr-4": {
                    "Symfony\\Polyfill\\Intl\\Normalizer\\": ""
                },
                "classmap": [
                    "Resources/stubs"
                ]
            },
            "notification-url": "https://packagist.org/downloads/",
            "license": [
                "MIT"
            ],
            "authors": [
                {
                    "name": "Nicolas Grekas",
                    "email": "p@tchwork.com"
                },
                {
                    "name": "Symfony Community",
                    "homepage": "https://symfony.com/contributors"
                }
            ],
            "description": "Symfony polyfill for intl's Normalizer class and related functions",
            "homepage": "https://symfony.com",
            "keywords": [
                "compatibility",
                "intl",
                "normalizer",
                "polyfill",
                "portable",
                "shim"
            ],
            "support": {
                "source": "https://github.com/symfony/polyfill-intl-normalizer/tree/v1.28.0"
            },
            "funding": [
                {
                    "url": "https://symfony.com/sponsor",
                    "type": "custom"
                },
                {
                    "url": "https://github.com/fabpot",
                    "type": "github"
                },
                {
                    "url": "https://tidelift.com/funding/github/packagist/symfony/symfony",
                    "type": "tidelift"
                }
            ],
            "time": "2023-01-26T09:26:14+00:00"
        },
        {
            "name": "symfony/polyfill-mbstring",
            "version": "v1.28.0",
            "source": {
                "type": "git",
                "url": "https://github.com/symfony/polyfill-mbstring.git",
                "reference": "42292d99c55abe617799667f454222c54c60e229"
            },
            "dist": {
                "type": "zip",
                "url": "https://api.github.com/repos/symfony/polyfill-mbstring/zipball/42292d99c55abe617799667f454222c54c60e229",
                "reference": "42292d99c55abe617799667f454222c54c60e229",
                "shasum": ""
            },
            "require": {
                "php": ">=7.1"
            },
            "provide": {
                "ext-mbstring": "*"
            },
            "suggest": {
                "ext-mbstring": "For best performance"
            },
            "type": "library",
            "extra": {
                "branch-alias": {
                    "dev-main": "1.28-dev"
                },
                "thanks": {
                    "name": "symfony/polyfill",
                    "url": "https://github.com/symfony/polyfill"
                }
            },
            "autoload": {
                "files": [
                    "bootstrap.php"
                ],
                "psr-4": {
                    "Symfony\\Polyfill\\Mbstring\\": ""
                }
            },
            "notification-url": "https://packagist.org/downloads/",
            "license": [
                "MIT"
            ],
            "authors": [
                {
                    "name": "Nicolas Grekas",
                    "email": "p@tchwork.com"
                },
                {
                    "name": "Symfony Community",
                    "homepage": "https://symfony.com/contributors"
                }
            ],
            "description": "Symfony polyfill for the Mbstring extension",
            "homepage": "https://symfony.com",
            "keywords": [
                "compatibility",
                "mbstring",
                "polyfill",
                "portable",
                "shim"
            ],
            "support": {
                "source": "https://github.com/symfony/polyfill-mbstring/tree/v1.28.0"
            },
            "funding": [
                {
                    "url": "https://symfony.com/sponsor",
                    "type": "custom"
                },
                {
                    "url": "https://github.com/fabpot",
                    "type": "github"
                },
                {
                    "url": "https://tidelift.com/funding/github/packagist/symfony/symfony",
                    "type": "tidelift"
                }
            ],
            "time": "2023-07-28T09:04:16+00:00"
        },
        {
            "name": "symfony/polyfill-php73",
            "version": "v1.28.0",
            "source": {
                "type": "git",
                "url": "https://github.com/symfony/polyfill-php73.git",
                "reference": "fe2f306d1d9d346a7fee353d0d5012e401e984b5"
            },
            "dist": {
                "type": "zip",
                "url": "https://api.github.com/repos/symfony/polyfill-php73/zipball/fe2f306d1d9d346a7fee353d0d5012e401e984b5",
                "reference": "fe2f306d1d9d346a7fee353d0d5012e401e984b5",
                "shasum": ""
            },
            "require": {
                "php": ">=7.1"
            },
            "type": "library",
            "extra": {
                "branch-alias": {
                    "dev-main": "1.28-dev"
                },
                "thanks": {
                    "name": "symfony/polyfill",
                    "url": "https://github.com/symfony/polyfill"
                }
            },
            "autoload": {
                "files": [
                    "bootstrap.php"
                ],
                "psr-4": {
                    "Symfony\\Polyfill\\Php73\\": ""
                },
                "classmap": [
                    "Resources/stubs"
                ]
            },
            "notification-url": "https://packagist.org/downloads/",
            "license": [
                "MIT"
            ],
            "authors": [
                {
                    "name": "Nicolas Grekas",
                    "email": "p@tchwork.com"
                },
                {
                    "name": "Symfony Community",
                    "homepage": "https://symfony.com/contributors"
                }
            ],
            "description": "Symfony polyfill backporting some PHP 7.3+ features to lower PHP versions",
            "homepage": "https://symfony.com",
            "keywords": [
                "compatibility",
                "polyfill",
                "portable",
                "shim"
            ],
            "support": {
                "source": "https://github.com/symfony/polyfill-php73/tree/v1.28.0"
            },
            "funding": [
                {
                    "url": "https://symfony.com/sponsor",
                    "type": "custom"
                },
                {
                    "url": "https://github.com/fabpot",
                    "type": "github"
                },
                {
                    "url": "https://tidelift.com/funding/github/packagist/symfony/symfony",
                    "type": "tidelift"
                }
            ],
            "time": "2023-01-26T09:26:14+00:00"
        },
        {
            "name": "symfony/polyfill-php74",
            "version": "v1.28.0",
            "source": {
                "type": "git",
                "url": "https://github.com/symfony/polyfill-php74.git",
                "reference": "8b755b41a155c89f1af29cc33305538499fa05ea"
            },
            "dist": {
                "type": "zip",
                "url": "https://api.github.com/repos/symfony/polyfill-php74/zipball/8b755b41a155c89f1af29cc33305538499fa05ea",
                "reference": "8b755b41a155c89f1af29cc33305538499fa05ea",
                "shasum": ""
            },
            "require": {
                "php": ">=7.1"
            },
            "type": "library",
            "extra": {
                "branch-alias": {
                    "dev-main": "1.28-dev"
                },
                "thanks": {
                    "name": "symfony/polyfill",
                    "url": "https://github.com/symfony/polyfill"
                }
            },
            "autoload": {
                "files": [
                    "bootstrap.php"
                ],
                "psr-4": {
                    "Symfony\\Polyfill\\Php74\\": ""
                }
            },
            "notification-url": "https://packagist.org/downloads/",
            "license": [
                "MIT"
            ],
            "authors": [
                {
                    "name": "Ion Bazan",
                    "email": "ion.bazan@gmail.com"
                },
                {
                    "name": "Nicolas Grekas",
                    "email": "p@tchwork.com"
                },
                {
                    "name": "Symfony Community",
                    "homepage": "https://symfony.com/contributors"
                }
            ],
            "description": "Symfony polyfill backporting some PHP 7.4+ features to lower PHP versions",
            "homepage": "https://symfony.com",
            "keywords": [
                "compatibility",
                "polyfill",
                "portable",
                "shim"
            ],
            "support": {
                "source": "https://github.com/symfony/polyfill-php74/tree/v1.28.0"
            },
            "funding": [
                {
                    "url": "https://symfony.com/sponsor",
                    "type": "custom"
                },
                {
                    "url": "https://github.com/fabpot",
                    "type": "github"
                },
                {
                    "url": "https://tidelift.com/funding/github/packagist/symfony/symfony",
                    "type": "tidelift"
                }
            ],
            "time": "2023-01-26T09:26:14+00:00"
        },
        {
            "name": "symfony/polyfill-php80",
            "version": "v1.28.0",
            "source": {
                "type": "git",
                "url": "https://github.com/symfony/polyfill-php80.git",
                "reference": "6caa57379c4aec19c0a12a38b59b26487dcfe4b5"
            },
            "dist": {
                "type": "zip",
                "url": "https://api.github.com/repos/symfony/polyfill-php80/zipball/6caa57379c4aec19c0a12a38b59b26487dcfe4b5",
                "reference": "6caa57379c4aec19c0a12a38b59b26487dcfe4b5",
                "shasum": ""
            },
            "require": {
                "php": ">=7.1"
            },
            "type": "library",
            "extra": {
                "branch-alias": {
                    "dev-main": "1.28-dev"
                },
                "thanks": {
                    "name": "symfony/polyfill",
                    "url": "https://github.com/symfony/polyfill"
                }
            },
            "autoload": {
                "files": [
                    "bootstrap.php"
                ],
                "psr-4": {
                    "Symfony\\Polyfill\\Php80\\": ""
                },
                "classmap": [
                    "Resources/stubs"
                ]
            },
            "notification-url": "https://packagist.org/downloads/",
            "license": [
                "MIT"
            ],
            "authors": [
                {
                    "name": "Ion Bazan",
                    "email": "ion.bazan@gmail.com"
                },
                {
                    "name": "Nicolas Grekas",
                    "email": "p@tchwork.com"
                },
                {
                    "name": "Symfony Community",
                    "homepage": "https://symfony.com/contributors"
                }
            ],
            "description": "Symfony polyfill backporting some PHP 8.0+ features to lower PHP versions",
            "homepage": "https://symfony.com",
            "keywords": [
                "compatibility",
                "polyfill",
                "portable",
                "shim"
            ],
            "support": {
                "source": "https://github.com/symfony/polyfill-php80/tree/v1.28.0"
            },
            "funding": [
                {
                    "url": "https://symfony.com/sponsor",
                    "type": "custom"
                },
                {
                    "url": "https://github.com/fabpot",
                    "type": "github"
                },
                {
                    "url": "https://tidelift.com/funding/github/packagist/symfony/symfony",
                    "type": "tidelift"
                }
            ],
            "time": "2023-01-26T09:26:14+00:00"
        },
        {
            "name": "symfony/polyfill-php81",
            "version": "v1.28.0",
            "source": {
                "type": "git",
                "url": "https://github.com/symfony/polyfill-php81.git",
                "reference": "7581cd600fa9fd681b797d00b02f068e2f13263b"
            },
            "dist": {
                "type": "zip",
                "url": "https://api.github.com/repos/symfony/polyfill-php81/zipball/7581cd600fa9fd681b797d00b02f068e2f13263b",
                "reference": "7581cd600fa9fd681b797d00b02f068e2f13263b",
                "shasum": ""
            },
            "require": {
                "php": ">=7.1"
            },
            "type": "library",
            "extra": {
                "branch-alias": {
                    "dev-main": "1.28-dev"
                },
                "thanks": {
                    "name": "symfony/polyfill",
                    "url": "https://github.com/symfony/polyfill"
                }
            },
            "autoload": {
                "files": [
                    "bootstrap.php"
                ],
                "psr-4": {
                    "Symfony\\Polyfill\\Php81\\": ""
                },
                "classmap": [
                    "Resources/stubs"
                ]
            },
            "notification-url": "https://packagist.org/downloads/",
            "license": [
                "MIT"
            ],
            "authors": [
                {
                    "name": "Nicolas Grekas",
                    "email": "p@tchwork.com"
                },
                {
                    "name": "Symfony Community",
                    "homepage": "https://symfony.com/contributors"
                }
            ],
            "description": "Symfony polyfill backporting some PHP 8.1+ features to lower PHP versions",
            "homepage": "https://symfony.com",
            "keywords": [
                "compatibility",
                "polyfill",
                "portable",
                "shim"
            ],
            "support": {
                "source": "https://github.com/symfony/polyfill-php81/tree/v1.28.0"
            },
            "funding": [
                {
                    "url": "https://symfony.com/sponsor",
                    "type": "custom"
                },
                {
                    "url": "https://github.com/fabpot",
                    "type": "github"
                },
                {
                    "url": "https://tidelift.com/funding/github/packagist/symfony/symfony",
                    "type": "tidelift"
                }
            ],
            "time": "2023-01-26T09:26:14+00:00"
        },
        {
            "name": "symfony/process",
            "version": "v5.4.23",
            "source": {
                "type": "git",
                "url": "https://github.com/symfony/process.git",
                "reference": "4b842fc4b61609e0a155a114082bd94e31e98287"
            },
            "dist": {
                "type": "zip",
                "url": "https://api.github.com/repos/symfony/process/zipball/4b842fc4b61609e0a155a114082bd94e31e98287",
                "reference": "4b842fc4b61609e0a155a114082bd94e31e98287",
                "shasum": ""
            },
            "require": {
                "php": ">=7.2.5",
                "symfony/polyfill-php80": "^1.16"
            },
            "type": "library",
            "autoload": {
                "psr-4": {
                    "Symfony\\Component\\Process\\": ""
                },
                "exclude-from-classmap": [
                    "/Tests/"
                ]
            },
            "notification-url": "https://packagist.org/downloads/",
            "license": [
                "MIT"
            ],
            "authors": [
                {
                    "name": "Fabien Potencier",
                    "email": "fabien@symfony.com"
                },
                {
                    "name": "Symfony Community",
                    "homepage": "https://symfony.com/contributors"
                }
            ],
            "description": "Executes commands in sub-processes",
            "homepage": "https://symfony.com",
            "support": {
                "source": "https://github.com/symfony/process/tree/v5.4.23"
            },
            "funding": [
                {
                    "url": "https://symfony.com/sponsor",
                    "type": "custom"
                },
                {
                    "url": "https://github.com/fabpot",
                    "type": "github"
                },
                {
                    "url": "https://tidelift.com/funding/github/packagist/symfony/symfony",
                    "type": "tidelift"
                }
            ],
            "time": "2023-04-18T13:50:24+00:00"
        },
        {
            "name": "symfony/service-contracts",
            "version": "v2.5.2",
            "source": {
                "type": "git",
                "url": "https://github.com/symfony/service-contracts.git",
                "reference": "4b426aac47d6427cc1a1d0f7e2ac724627f5966c"
            },
            "dist": {
                "type": "zip",
                "url": "https://api.github.com/repos/symfony/service-contracts/zipball/4b426aac47d6427cc1a1d0f7e2ac724627f5966c",
                "reference": "4b426aac47d6427cc1a1d0f7e2ac724627f5966c",
                "shasum": ""
            },
            "require": {
                "php": ">=7.2.5",
                "psr/container": "^1.1",
                "symfony/deprecation-contracts": "^2.1|^3"
            },
            "conflict": {
                "ext-psr": "<1.1|>=2"
            },
            "suggest": {
                "symfony/service-implementation": ""
            },
            "type": "library",
            "extra": {
                "branch-alias": {
                    "dev-main": "2.5-dev"
                },
                "thanks": {
                    "name": "symfony/contracts",
                    "url": "https://github.com/symfony/contracts"
                }
            },
            "autoload": {
                "psr-4": {
                    "Symfony\\Contracts\\Service\\": ""
                }
            },
            "notification-url": "https://packagist.org/downloads/",
            "license": [
                "MIT"
            ],
            "authors": [
                {
                    "name": "Nicolas Grekas",
                    "email": "p@tchwork.com"
                },
                {
                    "name": "Symfony Community",
                    "homepage": "https://symfony.com/contributors"
                }
            ],
            "description": "Generic abstractions related to writing services",
            "homepage": "https://symfony.com",
            "keywords": [
                "abstractions",
                "contracts",
                "decoupling",
                "interfaces",
                "interoperability",
                "standards"
            ],
            "support": {
                "source": "https://github.com/symfony/service-contracts/tree/v2.5.2"
            },
            "funding": [
                {
                    "url": "https://symfony.com/sponsor",
                    "type": "custom"
                },
                {
                    "url": "https://github.com/fabpot",
                    "type": "github"
                },
                {
                    "url": "https://tidelift.com/funding/github/packagist/symfony/symfony",
                    "type": "tidelift"
                }
            ],
            "time": "2022-05-30T19:17:29+00:00"
        },
        {
            "name": "symfony/string",
            "version": "v5.4.22",
            "source": {
                "type": "git",
                "url": "https://github.com/symfony/string.git",
                "reference": "8036a4c76c0dd29e60b6a7cafcacc50cf088ea62"
            },
            "dist": {
                "type": "zip",
                "url": "https://api.github.com/repos/symfony/string/zipball/8036a4c76c0dd29e60b6a7cafcacc50cf088ea62",
                "reference": "8036a4c76c0dd29e60b6a7cafcacc50cf088ea62",
                "shasum": ""
            },
            "require": {
                "php": ">=7.2.5",
                "symfony/polyfill-ctype": "~1.8",
                "symfony/polyfill-intl-grapheme": "~1.0",
                "symfony/polyfill-intl-normalizer": "~1.0",
                "symfony/polyfill-mbstring": "~1.0",
                "symfony/polyfill-php80": "~1.15"
            },
            "conflict": {
                "symfony/translation-contracts": ">=3.0"
            },
            "require-dev": {
                "symfony/error-handler": "^4.4|^5.0|^6.0",
                "symfony/http-client": "^4.4|^5.0|^6.0",
                "symfony/translation-contracts": "^1.1|^2",
                "symfony/var-exporter": "^4.4|^5.0|^6.0"
            },
            "type": "library",
            "autoload": {
                "files": [
                    "Resources/functions.php"
                ],
                "psr-4": {
                    "Symfony\\Component\\String\\": ""
                },
                "exclude-from-classmap": [
                    "/Tests/"
                ]
            },
            "notification-url": "https://packagist.org/downloads/",
            "license": [
                "MIT"
            ],
            "authors": [
                {
                    "name": "Nicolas Grekas",
                    "email": "p@tchwork.com"
                },
                {
                    "name": "Symfony Community",
                    "homepage": "https://symfony.com/contributors"
                }
            ],
            "description": "Provides an object-oriented API to strings and deals with bytes, UTF-8 code points and grapheme clusters in a unified way",
            "homepage": "https://symfony.com",
            "keywords": [
                "grapheme",
                "i18n",
                "string",
                "unicode",
                "utf-8",
                "utf8"
            ],
            "support": {
                "source": "https://github.com/symfony/string/tree/v5.4.22"
            },
            "funding": [
                {
                    "url": "https://symfony.com/sponsor",
                    "type": "custom"
                },
                {
                    "url": "https://github.com/fabpot",
                    "type": "github"
                },
                {
                    "url": "https://tidelift.com/funding/github/packagist/symfony/symfony",
                    "type": "tidelift"
                }
            ],
            "time": "2023-03-14T06:11:53+00:00"
        }
    ],
    "packages-dev": [
        {
            "name": "brianium/paratest",
            "version": "v6.6.3",
            "source": {
                "type": "git",
                "url": "https://github.com/paratestphp/paratest.git",
                "reference": "f2d781bb9136cda2f5e73ee778049e80ba681cf6"
            },
            "dist": {
                "type": "zip",
                "url": "https://api.github.com/repos/paratestphp/paratest/zipball/f2d781bb9136cda2f5e73ee778049e80ba681cf6",
                "reference": "f2d781bb9136cda2f5e73ee778049e80ba681cf6",
                "shasum": ""
            },
            "require": {
                "ext-dom": "*",
                "ext-pcre": "*",
                "ext-reflection": "*",
                "ext-simplexml": "*",
                "jean85/pretty-package-versions": "^2.0.5",
                "php": "^7.3 || ^8.0",
                "phpunit/php-code-coverage": "^9.2.16",
                "phpunit/php-file-iterator": "^3.0.6",
                "phpunit/php-timer": "^5.0.3",
                "phpunit/phpunit": "^9.5.23",
                "sebastian/environment": "^5.1.4",
                "symfony/console": "^5.4.9 || ^6.1.2",
                "symfony/polyfill-php80": "^v1.26.0",
                "symfony/process": "^5.4.8 || ^6.1.0"
            },
            "require-dev": {
                "doctrine/coding-standard": "^9.0.0",
                "ext-pcov": "*",
                "ext-posix": "*",
                "infection/infection": "^0.26.13",
                "malukenho/mcbumpface": "^1.1.5",
                "squizlabs/php_codesniffer": "^3.7.1",
                "symfony/filesystem": "^5.4.9 || ^6.1.0",
                "vimeo/psalm": "^4.26.0"
            },
            "bin": [
                "bin/paratest",
                "bin/paratest.bat",
                "bin/paratest_for_phpstorm"
            ],
            "type": "library",
            "autoload": {
                "psr-4": {
                    "ParaTest\\": [
                        "src/"
                    ]
                }
            },
            "notification-url": "https://packagist.org/downloads/",
            "license": [
                "MIT"
            ],
            "authors": [
                {
                    "name": "Brian Scaturro",
                    "email": "scaturrob@gmail.com",
                    "role": "Developer"
                },
                {
                    "name": "Filippo Tessarotto",
                    "email": "zoeslam@gmail.com",
                    "role": "Developer"
                }
            ],
            "description": "Parallel testing for PHP",
            "homepage": "https://github.com/paratestphp/paratest",
            "keywords": [
                "concurrent",
                "parallel",
                "phpunit",
                "testing"
            ],
            "support": {
                "issues": "https://github.com/paratestphp/paratest/issues",
                "source": "https://github.com/paratestphp/paratest/tree/v6.6.3"
            },
            "funding": [
                {
                    "url": "https://github.com/sponsors/Slamdunk",
                    "type": "github"
                },
                {
                    "url": "https://paypal.me/filippotessarotto",
                    "type": "paypal"
                }
            ],
            "time": "2022-08-25T05:44:14+00:00"
        },
        {
            "name": "cweagans/composer-patches",
            "version": "1.7.3",
            "source": {
                "type": "git",
                "url": "https://github.com/cweagans/composer-patches.git",
                "reference": "e190d4466fe2b103a55467dfa83fc2fecfcaf2db"
            },
            "dist": {
                "type": "zip",
                "url": "https://api.github.com/repos/cweagans/composer-patches/zipball/e190d4466fe2b103a55467dfa83fc2fecfcaf2db",
                "reference": "e190d4466fe2b103a55467dfa83fc2fecfcaf2db",
                "shasum": ""
            },
            "require": {
                "composer-plugin-api": "^1.0 || ^2.0",
                "php": ">=5.3.0"
            },
            "require-dev": {
                "composer/composer": "~1.0 || ~2.0",
                "phpunit/phpunit": "~4.6"
            },
            "type": "composer-plugin",
            "extra": {
                "class": "cweagans\\Composer\\Patches"
            },
            "autoload": {
                "psr-4": {
                    "cweagans\\Composer\\": "src"
                }
            },
            "notification-url": "https://packagist.org/downloads/",
            "license": [
                "BSD-3-Clause"
            ],
            "authors": [
                {
                    "name": "Cameron Eagans",
                    "email": "me@cweagans.net"
                }
            ],
            "description": "Provides a way to patch Composer packages.",
            "support": {
                "issues": "https://github.com/cweagans/composer-patches/issues",
                "source": "https://github.com/cweagans/composer-patches/tree/1.7.3"
            },
            "time": "2022-12-20T22:53:13+00:00"
        },
        {
            "name": "doctrine/instantiator",
            "version": "1.4.1",
            "source": {
                "type": "git",
                "url": "https://github.com/doctrine/instantiator.git",
                "reference": "10dcfce151b967d20fde1b34ae6640712c3891bc"
            },
            "dist": {
                "type": "zip",
                "url": "https://api.github.com/repos/doctrine/instantiator/zipball/10dcfce151b967d20fde1b34ae6640712c3891bc",
                "reference": "10dcfce151b967d20fde1b34ae6640712c3891bc",
                "shasum": ""
            },
            "require": {
                "php": "^7.1 || ^8.0"
            },
            "require-dev": {
                "doctrine/coding-standard": "^9",
                "ext-pdo": "*",
                "ext-phar": "*",
                "phpbench/phpbench": "^0.16 || ^1",
                "phpstan/phpstan": "^1.4",
                "phpstan/phpstan-phpunit": "^1",
                "phpunit/phpunit": "^7.5 || ^8.5 || ^9.5",
                "vimeo/psalm": "^4.22"
            },
            "type": "library",
            "autoload": {
                "psr-4": {
                    "Doctrine\\Instantiator\\": "src/Doctrine/Instantiator/"
                }
            },
            "notification-url": "https://packagist.org/downloads/",
            "license": [
                "MIT"
            ],
            "authors": [
                {
                    "name": "Marco Pivetta",
                    "email": "ocramius@gmail.com",
                    "homepage": "https://ocramius.github.io/"
                }
            ],
            "description": "A small, lightweight utility to instantiate objects in PHP without invoking their constructors",
            "homepage": "https://www.doctrine-project.org/projects/instantiator.html",
            "keywords": [
                "constructor",
                "instantiate"
            ],
            "support": {
                "issues": "https://github.com/doctrine/instantiator/issues",
                "source": "https://github.com/doctrine/instantiator/tree/1.4.1"
            },
            "funding": [
                {
                    "url": "https://www.doctrine-project.org/sponsorship.html",
                    "type": "custom"
                },
                {
                    "url": "https://www.patreon.com/phpdoctrine",
                    "type": "patreon"
                },
                {
                    "url": "https://tidelift.com/funding/github/packagist/doctrine%2Finstantiator",
                    "type": "tidelift"
                }
            ],
            "time": "2022-03-03T08:28:38+00:00"
        },
        {
            "name": "jean85/pretty-package-versions",
            "version": "2.0.5",
            "source": {
                "type": "git",
                "url": "https://github.com/Jean85/pretty-package-versions.git",
                "reference": "ae547e455a3d8babd07b96966b17d7fd21d9c6af"
            },
            "dist": {
                "type": "zip",
                "url": "https://api.github.com/repos/Jean85/pretty-package-versions/zipball/ae547e455a3d8babd07b96966b17d7fd21d9c6af",
                "reference": "ae547e455a3d8babd07b96966b17d7fd21d9c6af",
                "shasum": ""
            },
            "require": {
                "composer-runtime-api": "^2.0.0",
                "php": "^7.1|^8.0"
            },
            "require-dev": {
                "friendsofphp/php-cs-fixer": "^2.17",
                "jean85/composer-provided-replaced-stub-package": "^1.0",
                "phpstan/phpstan": "^0.12.66",
                "phpunit/phpunit": "^7.5|^8.5|^9.4",
                "vimeo/psalm": "^4.3"
            },
            "type": "library",
            "extra": {
                "branch-alias": {
                    "dev-master": "1.x-dev"
                }
            },
            "autoload": {
                "psr-4": {
                    "Jean85\\": "src/"
                }
            },
            "notification-url": "https://packagist.org/downloads/",
            "license": [
                "MIT"
            ],
            "authors": [
                {
                    "name": "Alessandro Lai",
                    "email": "alessandro.lai85@gmail.com"
                }
            ],
            "description": "A library to get pretty versions strings of installed dependencies",
            "keywords": [
                "composer",
                "package",
                "release",
                "versions"
            ],
            "support": {
                "issues": "https://github.com/Jean85/pretty-package-versions/issues",
                "source": "https://github.com/Jean85/pretty-package-versions/tree/2.0.5"
            },
            "time": "2021-10-08T21:21:46+00:00"
        },
        {
            "name": "myclabs/deep-copy",
            "version": "1.11.0",
            "source": {
                "type": "git",
                "url": "https://github.com/myclabs/DeepCopy.git",
                "reference": "14daed4296fae74d9e3201d2c4925d1acb7aa614"
            },
            "dist": {
                "type": "zip",
                "url": "https://api.github.com/repos/myclabs/DeepCopy/zipball/14daed4296fae74d9e3201d2c4925d1acb7aa614",
                "reference": "14daed4296fae74d9e3201d2c4925d1acb7aa614",
                "shasum": ""
            },
            "require": {
                "php": "^7.1 || ^8.0"
            },
            "conflict": {
                "doctrine/collections": "<1.6.8",
                "doctrine/common": "<2.13.3 || >=3,<3.2.2"
            },
            "require-dev": {
                "doctrine/collections": "^1.6.8",
                "doctrine/common": "^2.13.3 || ^3.2.2",
                "phpunit/phpunit": "^7.5.20 || ^8.5.23 || ^9.5.13"
            },
            "type": "library",
            "autoload": {
                "files": [
                    "src/DeepCopy/deep_copy.php"
                ],
                "psr-4": {
                    "DeepCopy\\": "src/DeepCopy/"
                }
            },
            "notification-url": "https://packagist.org/downloads/",
            "license": [
                "MIT"
            ],
            "description": "Create deep copies (clones) of your objects",
            "keywords": [
                "clone",
                "copy",
                "duplicate",
                "object",
                "object graph"
            ],
            "support": {
                "issues": "https://github.com/myclabs/DeepCopy/issues",
                "source": "https://github.com/myclabs/DeepCopy/tree/1.11.0"
            },
            "funding": [
                {
                    "url": "https://tidelift.com/funding/github/packagist/myclabs/deep-copy",
                    "type": "tidelift"
                }
            ],
            "time": "2022-03-03T13:19:32+00:00"
        },
        {
            "name": "phar-io/manifest",
            "version": "2.0.3",
            "source": {
                "type": "git",
                "url": "https://github.com/phar-io/manifest.git",
                "reference": "97803eca37d319dfa7826cc2437fc020857acb53"
            },
            "dist": {
                "type": "zip",
                "url": "https://api.github.com/repos/phar-io/manifest/zipball/97803eca37d319dfa7826cc2437fc020857acb53",
                "reference": "97803eca37d319dfa7826cc2437fc020857acb53",
                "shasum": ""
            },
            "require": {
                "ext-dom": "*",
                "ext-phar": "*",
                "ext-xmlwriter": "*",
                "phar-io/version": "^3.0.1",
                "php": "^7.2 || ^8.0"
            },
            "type": "library",
            "extra": {
                "branch-alias": {
                    "dev-master": "2.0.x-dev"
                }
            },
            "autoload": {
                "classmap": [
                    "src/"
                ]
            },
            "notification-url": "https://packagist.org/downloads/",
            "license": [
                "BSD-3-Clause"
            ],
            "authors": [
                {
                    "name": "Arne Blankerts",
                    "email": "arne@blankerts.de",
                    "role": "Developer"
                },
                {
                    "name": "Sebastian Heuer",
                    "email": "sebastian@phpeople.de",
                    "role": "Developer"
                },
                {
                    "name": "Sebastian Bergmann",
                    "email": "sebastian@phpunit.de",
                    "role": "Developer"
                }
            ],
            "description": "Component for reading phar.io manifest information from a PHP Archive (PHAR)",
            "support": {
                "issues": "https://github.com/phar-io/manifest/issues",
                "source": "https://github.com/phar-io/manifest/tree/2.0.3"
            },
            "time": "2021-07-20T11:28:43+00:00"
        },
        {
            "name": "phar-io/version",
            "version": "3.2.1",
            "source": {
                "type": "git",
                "url": "https://github.com/phar-io/version.git",
                "reference": "4f7fd7836c6f332bb2933569e566a0d6c4cbed74"
            },
            "dist": {
                "type": "zip",
                "url": "https://api.github.com/repos/phar-io/version/zipball/4f7fd7836c6f332bb2933569e566a0d6c4cbed74",
                "reference": "4f7fd7836c6f332bb2933569e566a0d6c4cbed74",
                "shasum": ""
            },
            "require": {
                "php": "^7.2 || ^8.0"
            },
            "type": "library",
            "autoload": {
                "classmap": [
                    "src/"
                ]
            },
            "notification-url": "https://packagist.org/downloads/",
            "license": [
                "BSD-3-Clause"
            ],
            "authors": [
                {
                    "name": "Arne Blankerts",
                    "email": "arne@blankerts.de",
                    "role": "Developer"
                },
                {
                    "name": "Sebastian Heuer",
                    "email": "sebastian@phpeople.de",
                    "role": "Developer"
                },
                {
                    "name": "Sebastian Bergmann",
                    "email": "sebastian@phpunit.de",
                    "role": "Developer"
                }
            ],
            "description": "Library for handling version information and constraints",
            "support": {
                "issues": "https://github.com/phar-io/version/issues",
                "source": "https://github.com/phar-io/version/tree/3.2.1"
            },
            "time": "2022-02-21T01:04:05+00:00"
        },
        {
            "name": "php-parallel-lint/php-parallel-lint",
            "version": "v1.3.2",
            "source": {
                "type": "git",
                "url": "https://github.com/php-parallel-lint/PHP-Parallel-Lint.git",
                "reference": "6483c9832e71973ed29cf71bd6b3f4fde438a9de"
            },
            "dist": {
                "type": "zip",
                "url": "https://api.github.com/repos/php-parallel-lint/PHP-Parallel-Lint/zipball/6483c9832e71973ed29cf71bd6b3f4fde438a9de",
                "reference": "6483c9832e71973ed29cf71bd6b3f4fde438a9de",
                "shasum": ""
            },
            "require": {
                "ext-json": "*",
                "php": ">=5.3.0"
            },
            "replace": {
                "grogy/php-parallel-lint": "*",
                "jakub-onderka/php-parallel-lint": "*"
            },
            "require-dev": {
                "nette/tester": "^1.3 || ^2.0",
                "php-parallel-lint/php-console-highlighter": "0.* || ^1.0",
                "squizlabs/php_codesniffer": "^3.6"
            },
            "suggest": {
                "php-parallel-lint/php-console-highlighter": "Highlight syntax in code snippet"
            },
            "bin": [
                "parallel-lint"
            ],
            "type": "library",
            "autoload": {
                "classmap": [
                    "./src/"
                ]
            },
            "notification-url": "https://packagist.org/downloads/",
            "license": [
                "BSD-2-Clause"
            ],
            "authors": [
                {
                    "name": "Jakub Onderka",
                    "email": "ahoj@jakubonderka.cz"
                }
            ],
            "description": "This tool check syntax of PHP files about 20x faster than serial check.",
            "homepage": "https://github.com/php-parallel-lint/PHP-Parallel-Lint",
            "support": {
                "issues": "https://github.com/php-parallel-lint/PHP-Parallel-Lint/issues",
                "source": "https://github.com/php-parallel-lint/PHP-Parallel-Lint/tree/v1.3.2"
            },
            "time": "2022-02-21T12:50:22+00:00"
        },
        {
            "name": "phpstan/phpstan-deprecation-rules",
            "version": "1.2.x-dev",
            "source": {
                "type": "git",
                "url": "https://github.com/phpstan/phpstan-deprecation-rules.git",
                "reference": "f1cacde9aaf049973db8ca94c926e89a1c59333d"
            },
            "dist": {
                "type": "zip",
                "url": "https://api.github.com/repos/phpstan/phpstan-deprecation-rules/zipball/f1cacde9aaf049973db8ca94c926e89a1c59333d",
                "reference": "f1cacde9aaf049973db8ca94c926e89a1c59333d",
                "shasum": ""
            },
            "require": {
                "php": "^7.2 || ^8.0",
                "phpstan/phpstan": "^1.11"
            },
            "require-dev": {
                "php-parallel-lint/php-parallel-lint": "^1.2",
                "phpstan/phpstan-php-parser": "^1.1",
                "phpstan/phpstan-phpunit": "^1.0",
                "phpunit/phpunit": "^9.5"
            },
            "default-branch": true,
            "type": "phpstan-extension",
            "extra": {
                "phpstan": {
                    "includes": [
                        "rules.neon"
                    ]
                }
            },
            "autoload": {
                "psr-4": {
                    "PHPStan\\": "src/"
                }
            },
            "notification-url": "https://packagist.org/downloads/",
            "license": [
                "MIT"
            ],
            "description": "PHPStan rules for detecting usage of deprecated classes, methods, properties, constants and traits.",
            "support": {
                "issues": "https://github.com/phpstan/phpstan-deprecation-rules/issues",
                "source": "https://github.com/phpstan/phpstan-deprecation-rules/tree/1.2.x"
            },
            "time": "2023-08-06T10:05:15+00:00"
        },
        {
            "name": "phpstan/phpstan-nette",
            "version": "1.2.9",
            "source": {
                "type": "git",
                "url": "https://github.com/phpstan/phpstan-nette.git",
                "reference": "0e3a6805917811d685e59bb83c2286315f2f6d78"
            },
            "dist": {
                "type": "zip",
                "url": "https://api.github.com/repos/phpstan/phpstan-nette/zipball/0e3a6805917811d685e59bb83c2286315f2f6d78",
                "reference": "0e3a6805917811d685e59bb83c2286315f2f6d78",
                "shasum": ""
            },
            "require": {
                "php": "^7.2 || ^8.0",
                "phpstan/phpstan": "^1.10"
            },
            "conflict": {
                "nette/application": "<2.3.0",
                "nette/component-model": "<2.3.0",
                "nette/di": "<2.3.0",
                "nette/forms": "<2.3.0",
                "nette/http": "<2.3.0",
                "nette/utils": "<2.3.0"
            },
            "require-dev": {
                "nette/application": "^3.0",
                "nette/forms": "^3.0",
                "nette/utils": "^2.3.0 || ^3.0.0",
                "nikic/php-parser": "^4.13.2",
                "php-parallel-lint/php-parallel-lint": "^1.2",
                "phpstan/phpstan-php-parser": "^1.1",
                "phpstan/phpstan-phpunit": "^1.0",
                "phpstan/phpstan-strict-rules": "^1.0",
                "phpunit/phpunit": "^9.5"
            },
            "type": "phpstan-extension",
            "extra": {
                "phpstan": {
                    "includes": [
                        "extension.neon",
                        "rules.neon"
                    ]
                }
            },
            "autoload": {
                "psr-4": {
                    "PHPStan\\": "src/"
                }
            },
            "notification-url": "https://packagist.org/downloads/",
            "license": [
                "MIT"
            ],
            "description": "Nette Framework class reflection extension for PHPStan",
            "support": {
                "issues": "https://github.com/phpstan/phpstan-nette/issues",
                "source": "https://github.com/phpstan/phpstan-nette/tree/1.2.9"
            },
            "time": "2023-04-12T14:11:53+00:00"
        },
        {
            "name": "phpstan/phpstan-php-parser",
            "version": "1.1.0",
            "source": {
                "type": "git",
                "url": "https://github.com/phpstan/phpstan-php-parser.git",
                "reference": "1c7670dd92da864b5d019f22d9f512a6ae18b78e"
            },
            "dist": {
                "type": "zip",
                "url": "https://api.github.com/repos/phpstan/phpstan-php-parser/zipball/1c7670dd92da864b5d019f22d9f512a6ae18b78e",
                "reference": "1c7670dd92da864b5d019f22d9f512a6ae18b78e",
                "shasum": ""
            },
            "require": {
                "php": "^7.1 || ^8.0",
                "phpstan/phpstan": "^1.3"
            },
            "require-dev": {
                "php-parallel-lint/php-parallel-lint": "^1.2",
                "phpstan/phpstan-phpunit": "^1.0",
                "phpstan/phpstan-strict-rules": "^1.0",
                "phpunit/phpunit": "^9.5"
            },
            "type": "phpstan-extension",
            "extra": {
                "branch-alias": {
                    "dev-master": "1.1-dev"
                },
                "phpstan": {
                    "includes": [
                        "extension.neon"
                    ]
                }
            },
            "autoload": {
                "psr-4": {
                    "PHPStan\\": "src/"
                }
            },
            "notification-url": "https://packagist.org/downloads/",
            "license": [
                "MIT"
            ],
            "description": "PHP-Parser extensions for PHPStan",
            "support": {
                "issues": "https://github.com/phpstan/phpstan-php-parser/issues",
                "source": "https://github.com/phpstan/phpstan-php-parser/tree/1.1.0"
            },
            "time": "2021-12-16T19:43:32+00:00"
        },
        {
            "name": "phpstan/phpstan-phpunit",
            "version": "1.3.13",
            "source": {
                "type": "git",
                "url": "https://github.com/phpstan/phpstan-phpunit.git",
                "reference": "d8bdab0218c5eb0964338d24a8511b65e9c94fa5"
            },
            "dist": {
                "type": "zip",
                "url": "https://api.github.com/repos/phpstan/phpstan-phpunit/zipball/d8bdab0218c5eb0964338d24a8511b65e9c94fa5",
                "reference": "d8bdab0218c5eb0964338d24a8511b65e9c94fa5",
                "shasum": ""
            },
            "require": {
                "php": "^7.2 || ^8.0",
                "phpstan/phpstan": "^1.10"
            },
            "conflict": {
                "phpunit/phpunit": "<7.0"
            },
            "require-dev": {
                "nikic/php-parser": "^4.13.0",
                "php-parallel-lint/php-parallel-lint": "^1.2",
                "phpstan/phpstan-strict-rules": "^1.0",
                "phpunit/phpunit": "^9.5"
            },
            "type": "phpstan-extension",
            "extra": {
                "phpstan": {
                    "includes": [
                        "extension.neon",
                        "rules.neon"
                    ]
                }
            },
            "autoload": {
                "psr-4": {
                    "PHPStan\\": "src/"
                }
            },
            "notification-url": "https://packagist.org/downloads/",
            "license": [
                "MIT"
            ],
            "description": "PHPUnit extensions and rules for PHPStan",
            "support": {
                "issues": "https://github.com/phpstan/phpstan-phpunit/issues",
                "source": "https://github.com/phpstan/phpstan-phpunit/tree/1.3.13"
            },
            "time": "2023-05-26T11:05:59+00:00"
        },
        {
            "name": "phpstan/phpstan-strict-rules",
            "version": "1.5.x-dev",
            "source": {
                "type": "git",
                "url": "https://github.com/phpstan/phpstan-strict-rules.git",
                "reference": "b7edb14296bae350401afef889c0243958174975"
            },
            "dist": {
                "type": "zip",
                "url": "https://api.github.com/repos/phpstan/phpstan-strict-rules/zipball/b7edb14296bae350401afef889c0243958174975",
                "reference": "b7edb14296bae350401afef889c0243958174975",
                "shasum": ""
            },
            "require": {
                "php": "^7.2 || ^8.0",
                "phpstan/phpstan": "^1.11"
            },
            "require-dev": {
                "nikic/php-parser": "^4.13.0",
                "php-parallel-lint/php-parallel-lint": "^1.2",
                "phpstan/phpstan-deprecation-rules": "^1.1",
                "phpstan/phpstan-phpunit": "^1.0",
                "phpunit/phpunit": "^9.5"
            },
            "default-branch": true,
            "type": "phpstan-extension",
            "extra": {
                "phpstan": {
                    "includes": [
                        "rules.neon"
                    ]
                }
            },
            "autoload": {
                "psr-4": {
                    "PHPStan\\": "src/"
                }
            },
            "notification-url": "https://packagist.org/downloads/",
            "license": [
                "MIT"
            ],
            "description": "Extra strict and opinionated rules for PHPStan",
            "support": {
                "issues": "https://github.com/phpstan/phpstan-strict-rules/issues",
                "source": "https://github.com/phpstan/phpstan-strict-rules/tree/1.5.x"
            },
            "time": "2023-06-09T16:01:59+00:00"
        },
        {
            "name": "phpunit/php-code-coverage",
            "version": "9.2.26",
            "source": {
                "type": "git",
                "url": "https://github.com/sebastianbergmann/php-code-coverage.git",
                "reference": "443bc6912c9bd5b409254a40f4b0f4ced7c80ea1"
            },
            "dist": {
                "type": "zip",
                "url": "https://api.github.com/repos/sebastianbergmann/php-code-coverage/zipball/443bc6912c9bd5b409254a40f4b0f4ced7c80ea1",
                "reference": "443bc6912c9bd5b409254a40f4b0f4ced7c80ea1",
                "shasum": ""
            },
            "require": {
                "ext-dom": "*",
                "ext-libxml": "*",
                "ext-xmlwriter": "*",
                "nikic/php-parser": "^4.15",
                "php": ">=7.3",
                "phpunit/php-file-iterator": "^3.0.3",
                "phpunit/php-text-template": "^2.0.2",
                "sebastian/code-unit-reverse-lookup": "^2.0.2",
                "sebastian/complexity": "^2.0",
                "sebastian/environment": "^5.1.2",
                "sebastian/lines-of-code": "^1.0.3",
                "sebastian/version": "^3.0.1",
                "theseer/tokenizer": "^1.2.0"
            },
            "require-dev": {
                "phpunit/phpunit": "^9.3"
            },
            "suggest": {
                "ext-pcov": "PHP extension that provides line coverage",
                "ext-xdebug": "PHP extension that provides line coverage as well as branch and path coverage"
            },
            "type": "library",
            "extra": {
                "branch-alias": {
                    "dev-master": "9.2-dev"
                }
            },
            "autoload": {
                "classmap": [
                    "src/"
                ]
            },
            "notification-url": "https://packagist.org/downloads/",
            "license": [
                "BSD-3-Clause"
            ],
            "authors": [
                {
                    "name": "Sebastian Bergmann",
                    "email": "sebastian@phpunit.de",
                    "role": "lead"
                }
            ],
            "description": "Library that provides collection, processing, and rendering functionality for PHP code coverage information.",
            "homepage": "https://github.com/sebastianbergmann/php-code-coverage",
            "keywords": [
                "coverage",
                "testing",
                "xunit"
            ],
            "support": {
                "issues": "https://github.com/sebastianbergmann/php-code-coverage/issues",
                "source": "https://github.com/sebastianbergmann/php-code-coverage/tree/9.2.26"
            },
            "funding": [
                {
                    "url": "https://github.com/sebastianbergmann",
                    "type": "github"
                }
            ],
            "time": "2023-03-06T12:58:08+00:00"
        },
        {
            "name": "phpunit/php-file-iterator",
            "version": "3.0.6",
            "source": {
                "type": "git",
                "url": "https://github.com/sebastianbergmann/php-file-iterator.git",
                "reference": "cf1c2e7c203ac650e352f4cc675a7021e7d1b3cf"
            },
            "dist": {
                "type": "zip",
                "url": "https://api.github.com/repos/sebastianbergmann/php-file-iterator/zipball/cf1c2e7c203ac650e352f4cc675a7021e7d1b3cf",
                "reference": "cf1c2e7c203ac650e352f4cc675a7021e7d1b3cf",
                "shasum": ""
            },
            "require": {
                "php": ">=7.3"
            },
            "require-dev": {
                "phpunit/phpunit": "^9.3"
            },
            "type": "library",
            "extra": {
                "branch-alias": {
                    "dev-master": "3.0-dev"
                }
            },
            "autoload": {
                "classmap": [
                    "src/"
                ]
            },
            "notification-url": "https://packagist.org/downloads/",
            "license": [
                "BSD-3-Clause"
            ],
            "authors": [
                {
                    "name": "Sebastian Bergmann",
                    "email": "sebastian@phpunit.de",
                    "role": "lead"
                }
            ],
            "description": "FilterIterator implementation that filters files based on a list of suffixes.",
            "homepage": "https://github.com/sebastianbergmann/php-file-iterator/",
            "keywords": [
                "filesystem",
                "iterator"
            ],
            "support": {
                "issues": "https://github.com/sebastianbergmann/php-file-iterator/issues",
                "source": "https://github.com/sebastianbergmann/php-file-iterator/tree/3.0.6"
            },
            "funding": [
                {
                    "url": "https://github.com/sebastianbergmann",
                    "type": "github"
                }
            ],
            "time": "2021-12-02T12:48:52+00:00"
        },
        {
            "name": "phpunit/php-invoker",
            "version": "3.1.1",
            "source": {
                "type": "git",
                "url": "https://github.com/sebastianbergmann/php-invoker.git",
                "reference": "5a10147d0aaf65b58940a0b72f71c9ac0423cc67"
            },
            "dist": {
                "type": "zip",
                "url": "https://api.github.com/repos/sebastianbergmann/php-invoker/zipball/5a10147d0aaf65b58940a0b72f71c9ac0423cc67",
                "reference": "5a10147d0aaf65b58940a0b72f71c9ac0423cc67",
                "shasum": ""
            },
            "require": {
                "php": ">=7.3"
            },
            "require-dev": {
                "ext-pcntl": "*",
                "phpunit/phpunit": "^9.3"
            },
            "suggest": {
                "ext-pcntl": "*"
            },
            "type": "library",
            "extra": {
                "branch-alias": {
                    "dev-master": "3.1-dev"
                }
            },
            "autoload": {
                "classmap": [
                    "src/"
                ]
            },
            "notification-url": "https://packagist.org/downloads/",
            "license": [
                "BSD-3-Clause"
            ],
            "authors": [
                {
                    "name": "Sebastian Bergmann",
                    "email": "sebastian@phpunit.de",
                    "role": "lead"
                }
            ],
            "description": "Invoke callables with a timeout",
            "homepage": "https://github.com/sebastianbergmann/php-invoker/",
            "keywords": [
                "process"
            ],
            "support": {
                "issues": "https://github.com/sebastianbergmann/php-invoker/issues",
                "source": "https://github.com/sebastianbergmann/php-invoker/tree/3.1.1"
            },
            "funding": [
                {
                    "url": "https://github.com/sebastianbergmann",
                    "type": "github"
                }
            ],
            "time": "2020-09-28T05:58:55+00:00"
        },
        {
            "name": "phpunit/php-text-template",
            "version": "2.0.4",
            "source": {
                "type": "git",
                "url": "https://github.com/sebastianbergmann/php-text-template.git",
                "reference": "5da5f67fc95621df9ff4c4e5a84d6a8a2acf7c28"
            },
            "dist": {
                "type": "zip",
                "url": "https://api.github.com/repos/sebastianbergmann/php-text-template/zipball/5da5f67fc95621df9ff4c4e5a84d6a8a2acf7c28",
                "reference": "5da5f67fc95621df9ff4c4e5a84d6a8a2acf7c28",
                "shasum": ""
            },
            "require": {
                "php": ">=7.3"
            },
            "require-dev": {
                "phpunit/phpunit": "^9.3"
            },
            "type": "library",
            "extra": {
                "branch-alias": {
                    "dev-master": "2.0-dev"
                }
            },
            "autoload": {
                "classmap": [
                    "src/"
                ]
            },
            "notification-url": "https://packagist.org/downloads/",
            "license": [
                "BSD-3-Clause"
            ],
            "authors": [
                {
                    "name": "Sebastian Bergmann",
                    "email": "sebastian@phpunit.de",
                    "role": "lead"
                }
            ],
            "description": "Simple template engine.",
            "homepage": "https://github.com/sebastianbergmann/php-text-template/",
            "keywords": [
                "template"
            ],
            "support": {
                "issues": "https://github.com/sebastianbergmann/php-text-template/issues",
                "source": "https://github.com/sebastianbergmann/php-text-template/tree/2.0.4"
            },
            "funding": [
                {
                    "url": "https://github.com/sebastianbergmann",
                    "type": "github"
                }
            ],
            "time": "2020-10-26T05:33:50+00:00"
        },
        {
            "name": "phpunit/php-timer",
            "version": "5.0.3",
            "source": {
                "type": "git",
                "url": "https://github.com/sebastianbergmann/php-timer.git",
                "reference": "5a63ce20ed1b5bf577850e2c4e87f4aa902afbd2"
            },
            "dist": {
                "type": "zip",
                "url": "https://api.github.com/repos/sebastianbergmann/php-timer/zipball/5a63ce20ed1b5bf577850e2c4e87f4aa902afbd2",
                "reference": "5a63ce20ed1b5bf577850e2c4e87f4aa902afbd2",
                "shasum": ""
            },
            "require": {
                "php": ">=7.3"
            },
            "require-dev": {
                "phpunit/phpunit": "^9.3"
            },
            "type": "library",
            "extra": {
                "branch-alias": {
                    "dev-master": "5.0-dev"
                }
            },
            "autoload": {
                "classmap": [
                    "src/"
                ]
            },
            "notification-url": "https://packagist.org/downloads/",
            "license": [
                "BSD-3-Clause"
            ],
            "authors": [
                {
                    "name": "Sebastian Bergmann",
                    "email": "sebastian@phpunit.de",
                    "role": "lead"
                }
            ],
            "description": "Utility class for timing",
            "homepage": "https://github.com/sebastianbergmann/php-timer/",
            "keywords": [
                "timer"
            ],
            "support": {
                "issues": "https://github.com/sebastianbergmann/php-timer/issues",
                "source": "https://github.com/sebastianbergmann/php-timer/tree/5.0.3"
            },
            "funding": [
                {
                    "url": "https://github.com/sebastianbergmann",
                    "type": "github"
                }
            ],
            "time": "2020-10-26T13:16:10+00:00"
        },
        {
            "name": "phpunit/phpunit",
            "version": "9.5.23",
            "source": {
                "type": "git",
                "url": "https://github.com/sebastianbergmann/phpunit.git",
                "reference": "888556852e7e9bbeeedb9656afe46118765ade34"
            },
            "dist": {
                "type": "zip",
                "url": "https://api.github.com/repos/sebastianbergmann/phpunit/zipball/888556852e7e9bbeeedb9656afe46118765ade34",
                "reference": "888556852e7e9bbeeedb9656afe46118765ade34",
                "shasum": ""
            },
            "require": {
                "doctrine/instantiator": "^1.3.1",
                "ext-dom": "*",
                "ext-json": "*",
                "ext-libxml": "*",
                "ext-mbstring": "*",
                "ext-xml": "*",
                "ext-xmlwriter": "*",
                "myclabs/deep-copy": "^1.10.1",
                "phar-io/manifest": "^2.0.3",
                "phar-io/version": "^3.0.2",
                "php": ">=7.3",
                "phpunit/php-code-coverage": "^9.2.13",
                "phpunit/php-file-iterator": "^3.0.5",
                "phpunit/php-invoker": "^3.1.1",
                "phpunit/php-text-template": "^2.0.3",
                "phpunit/php-timer": "^5.0.2",
                "sebastian/cli-parser": "^1.0.1",
                "sebastian/code-unit": "^1.0.6",
                "sebastian/comparator": "^4.0.5",
                "sebastian/diff": "^4.0.3",
                "sebastian/environment": "^5.1.3",
                "sebastian/exporter": "^4.0.3",
                "sebastian/global-state": "^5.0.1",
                "sebastian/object-enumerator": "^4.0.3",
                "sebastian/resource-operations": "^3.0.3",
                "sebastian/type": "^3.0",
                "sebastian/version": "^3.0.2"
            },
            "suggest": {
                "ext-soap": "*",
                "ext-xdebug": "*"
            },
            "bin": [
                "phpunit"
            ],
            "type": "library",
            "extra": {
                "branch-alias": {
                    "dev-master": "9.5-dev"
                }
            },
            "autoload": {
                "files": [
                    "src/Framework/Assert/Functions.php"
                ],
                "classmap": [
                    "src/"
                ]
            },
            "notification-url": "https://packagist.org/downloads/",
            "license": [
                "BSD-3-Clause"
            ],
            "authors": [
                {
                    "name": "Sebastian Bergmann",
                    "email": "sebastian@phpunit.de",
                    "role": "lead"
                }
            ],
            "description": "The PHP Unit Testing framework.",
            "homepage": "https://phpunit.de/",
            "keywords": [
                "phpunit",
                "testing",
                "xunit"
            ],
            "support": {
                "issues": "https://github.com/sebastianbergmann/phpunit/issues",
                "source": "https://github.com/sebastianbergmann/phpunit/tree/9.5.23"
            },
            "funding": [
                {
                    "url": "https://phpunit.de/sponsors.html",
                    "type": "custom"
                },
                {
                    "url": "https://github.com/sebastianbergmann",
                    "type": "github"
                }
            ],
            "time": "2022-08-22T14:01:36+00:00"
        },
        {
            "name": "rector/rector",
            "version": "0.17.7",
            "source": {
                "type": "git",
                "url": "https://github.com/rectorphp/rector.git",
                "reference": "0e76101aa329911b7fec43106aac5843a978b209"
            },
            "dist": {
                "type": "zip",
                "url": "https://api.github.com/repos/rectorphp/rector/zipball/0e76101aa329911b7fec43106aac5843a978b209",
                "reference": "0e76101aa329911b7fec43106aac5843a978b209",
                "shasum": ""
            },
            "require": {
                "php": "^7.2|^8.0",
                "phpstan/phpstan": "^1.10.26"
            },
            "conflict": {
                "rector/rector-doctrine": "*",
                "rector/rector-downgrade-php": "*",
                "rector/rector-phpunit": "*",
                "rector/rector-symfony": "*"
            },
            "bin": [
                "bin/rector"
            ],
            "type": "library",
            "extra": {
                "branch-alias": {
                    "dev-main": "0.15-dev"
                }
            },
            "autoload": {
                "files": [
                    "bootstrap.php"
                ]
            },
            "notification-url": "https://packagist.org/downloads/",
            "license": [
                "MIT"
            ],
            "description": "Instant Upgrade and Automated Refactoring of any PHP code",
            "keywords": [
                "automation",
                "dev",
                "migration",
                "refactoring"
            ],
            "support": {
                "issues": "https://github.com/rectorphp/rector/issues",
                "source": "https://github.com/rectorphp/rector/tree/0.17.7"
            },
            "funding": [
                {
                    "url": "https://github.com/tomasvotruba",
                    "type": "github"
                }
            ],
            "time": "2023-07-23T20:44:23+00:00"
        },
        {
            "name": "sebastian/cli-parser",
            "version": "1.0.1",
            "source": {
                "type": "git",
                "url": "https://github.com/sebastianbergmann/cli-parser.git",
                "reference": "442e7c7e687e42adc03470c7b668bc4b2402c0b2"
            },
            "dist": {
                "type": "zip",
                "url": "https://api.github.com/repos/sebastianbergmann/cli-parser/zipball/442e7c7e687e42adc03470c7b668bc4b2402c0b2",
                "reference": "442e7c7e687e42adc03470c7b668bc4b2402c0b2",
                "shasum": ""
            },
            "require": {
                "php": ">=7.3"
            },
            "require-dev": {
                "phpunit/phpunit": "^9.3"
            },
            "type": "library",
            "extra": {
                "branch-alias": {
                    "dev-master": "1.0-dev"
                }
            },
            "autoload": {
                "classmap": [
                    "src/"
                ]
            },
            "notification-url": "https://packagist.org/downloads/",
            "license": [
                "BSD-3-Clause"
            ],
            "authors": [
                {
                    "name": "Sebastian Bergmann",
                    "email": "sebastian@phpunit.de",
                    "role": "lead"
                }
            ],
            "description": "Library for parsing CLI options",
            "homepage": "https://github.com/sebastianbergmann/cli-parser",
            "support": {
                "issues": "https://github.com/sebastianbergmann/cli-parser/issues",
                "source": "https://github.com/sebastianbergmann/cli-parser/tree/1.0.1"
            },
            "funding": [
                {
                    "url": "https://github.com/sebastianbergmann",
                    "type": "github"
                }
            ],
            "time": "2020-09-28T06:08:49+00:00"
        },
        {
            "name": "sebastian/code-unit",
            "version": "1.0.8",
            "source": {
                "type": "git",
                "url": "https://github.com/sebastianbergmann/code-unit.git",
                "reference": "1fc9f64c0927627ef78ba436c9b17d967e68e120"
            },
            "dist": {
                "type": "zip",
                "url": "https://api.github.com/repos/sebastianbergmann/code-unit/zipball/1fc9f64c0927627ef78ba436c9b17d967e68e120",
                "reference": "1fc9f64c0927627ef78ba436c9b17d967e68e120",
                "shasum": ""
            },
            "require": {
                "php": ">=7.3"
            },
            "require-dev": {
                "phpunit/phpunit": "^9.3"
            },
            "type": "library",
            "extra": {
                "branch-alias": {
                    "dev-master": "1.0-dev"
                }
            },
            "autoload": {
                "classmap": [
                    "src/"
                ]
            },
            "notification-url": "https://packagist.org/downloads/",
            "license": [
                "BSD-3-Clause"
            ],
            "authors": [
                {
                    "name": "Sebastian Bergmann",
                    "email": "sebastian@phpunit.de",
                    "role": "lead"
                }
            ],
            "description": "Collection of value objects that represent the PHP code units",
            "homepage": "https://github.com/sebastianbergmann/code-unit",
            "support": {
                "issues": "https://github.com/sebastianbergmann/code-unit/issues",
                "source": "https://github.com/sebastianbergmann/code-unit/tree/1.0.8"
            },
            "funding": [
                {
                    "url": "https://github.com/sebastianbergmann",
                    "type": "github"
                }
            ],
            "time": "2020-10-26T13:08:54+00:00"
        },
        {
            "name": "sebastian/code-unit-reverse-lookup",
            "version": "2.0.3",
            "source": {
                "type": "git",
                "url": "https://github.com/sebastianbergmann/code-unit-reverse-lookup.git",
                "reference": "ac91f01ccec49fb77bdc6fd1e548bc70f7faa3e5"
            },
            "dist": {
                "type": "zip",
                "url": "https://api.github.com/repos/sebastianbergmann/code-unit-reverse-lookup/zipball/ac91f01ccec49fb77bdc6fd1e548bc70f7faa3e5",
                "reference": "ac91f01ccec49fb77bdc6fd1e548bc70f7faa3e5",
                "shasum": ""
            },
            "require": {
                "php": ">=7.3"
            },
            "require-dev": {
                "phpunit/phpunit": "^9.3"
            },
            "type": "library",
            "extra": {
                "branch-alias": {
                    "dev-master": "2.0-dev"
                }
            },
            "autoload": {
                "classmap": [
                    "src/"
                ]
            },
            "notification-url": "https://packagist.org/downloads/",
            "license": [
                "BSD-3-Clause"
            ],
            "authors": [
                {
                    "name": "Sebastian Bergmann",
                    "email": "sebastian@phpunit.de"
                }
            ],
            "description": "Looks up which function or method a line of code belongs to",
            "homepage": "https://github.com/sebastianbergmann/code-unit-reverse-lookup/",
            "support": {
                "issues": "https://github.com/sebastianbergmann/code-unit-reverse-lookup/issues",
                "source": "https://github.com/sebastianbergmann/code-unit-reverse-lookup/tree/2.0.3"
            },
            "funding": [
                {
                    "url": "https://github.com/sebastianbergmann",
                    "type": "github"
                }
            ],
            "time": "2020-09-28T05:30:19+00:00"
        },
        {
            "name": "sebastian/comparator",
            "version": "4.0.6",
            "source": {
                "type": "git",
                "url": "https://github.com/sebastianbergmann/comparator.git",
                "reference": "55f4261989e546dc112258c7a75935a81a7ce382"
            },
            "dist": {
                "type": "zip",
                "url": "https://api.github.com/repos/sebastianbergmann/comparator/zipball/55f4261989e546dc112258c7a75935a81a7ce382",
                "reference": "55f4261989e546dc112258c7a75935a81a7ce382",
                "shasum": ""
            },
            "require": {
                "php": ">=7.3",
                "sebastian/diff": "^4.0",
                "sebastian/exporter": "^4.0"
            },
            "require-dev": {
                "phpunit/phpunit": "^9.3"
            },
            "type": "library",
            "extra": {
                "branch-alias": {
                    "dev-master": "4.0-dev"
                }
            },
            "autoload": {
                "classmap": [
                    "src/"
                ]
            },
            "notification-url": "https://packagist.org/downloads/",
            "license": [
                "BSD-3-Clause"
            ],
            "authors": [
                {
                    "name": "Sebastian Bergmann",
                    "email": "sebastian@phpunit.de"
                },
                {
                    "name": "Jeff Welch",
                    "email": "whatthejeff@gmail.com"
                },
                {
                    "name": "Volker Dusch",
                    "email": "github@wallbash.com"
                },
                {
                    "name": "Bernhard Schussek",
                    "email": "bschussek@2bepublished.at"
                }
            ],
            "description": "Provides the functionality to compare PHP values for equality",
            "homepage": "https://github.com/sebastianbergmann/comparator",
            "keywords": [
                "comparator",
                "compare",
                "equality"
            ],
            "support": {
                "issues": "https://github.com/sebastianbergmann/comparator/issues",
                "source": "https://github.com/sebastianbergmann/comparator/tree/4.0.6"
            },
            "funding": [
                {
                    "url": "https://github.com/sebastianbergmann",
                    "type": "github"
                }
            ],
            "time": "2020-10-26T15:49:45+00:00"
        },
        {
            "name": "sebastian/complexity",
            "version": "2.0.2",
            "source": {
                "type": "git",
                "url": "https://github.com/sebastianbergmann/complexity.git",
                "reference": "739b35e53379900cc9ac327b2147867b8b6efd88"
            },
            "dist": {
                "type": "zip",
                "url": "https://api.github.com/repos/sebastianbergmann/complexity/zipball/739b35e53379900cc9ac327b2147867b8b6efd88",
                "reference": "739b35e53379900cc9ac327b2147867b8b6efd88",
                "shasum": ""
            },
            "require": {
                "nikic/php-parser": "^4.7",
                "php": ">=7.3"
            },
            "require-dev": {
                "phpunit/phpunit": "^9.3"
            },
            "type": "library",
            "extra": {
                "branch-alias": {
                    "dev-master": "2.0-dev"
                }
            },
            "autoload": {
                "classmap": [
                    "src/"
                ]
            },
            "notification-url": "https://packagist.org/downloads/",
            "license": [
                "BSD-3-Clause"
            ],
            "authors": [
                {
                    "name": "Sebastian Bergmann",
                    "email": "sebastian@phpunit.de",
                    "role": "lead"
                }
            ],
            "description": "Library for calculating the complexity of PHP code units",
            "homepage": "https://github.com/sebastianbergmann/complexity",
            "support": {
                "issues": "https://github.com/sebastianbergmann/complexity/issues",
                "source": "https://github.com/sebastianbergmann/complexity/tree/2.0.2"
            },
            "funding": [
                {
                    "url": "https://github.com/sebastianbergmann",
                    "type": "github"
                }
            ],
            "time": "2020-10-26T15:52:27+00:00"
        },
        {
            "name": "sebastian/diff",
            "version": "4.0.4",
            "source": {
                "type": "git",
                "url": "https://github.com/sebastianbergmann/diff.git",
                "reference": "3461e3fccc7cfdfc2720be910d3bd73c69be590d"
            },
            "dist": {
                "type": "zip",
                "url": "https://api.github.com/repos/sebastianbergmann/diff/zipball/3461e3fccc7cfdfc2720be910d3bd73c69be590d",
                "reference": "3461e3fccc7cfdfc2720be910d3bd73c69be590d",
                "shasum": ""
            },
            "require": {
                "php": ">=7.3"
            },
            "require-dev": {
                "phpunit/phpunit": "^9.3",
                "symfony/process": "^4.2 || ^5"
            },
            "type": "library",
            "extra": {
                "branch-alias": {
                    "dev-master": "4.0-dev"
                }
            },
            "autoload": {
                "classmap": [
                    "src/"
                ]
            },
            "notification-url": "https://packagist.org/downloads/",
            "license": [
                "BSD-3-Clause"
            ],
            "authors": [
                {
                    "name": "Sebastian Bergmann",
                    "email": "sebastian@phpunit.de"
                },
                {
                    "name": "Kore Nordmann",
                    "email": "mail@kore-nordmann.de"
                }
            ],
            "description": "Diff implementation",
            "homepage": "https://github.com/sebastianbergmann/diff",
            "keywords": [
                "diff",
                "udiff",
                "unidiff",
                "unified diff"
            ],
            "support": {
                "issues": "https://github.com/sebastianbergmann/diff/issues",
                "source": "https://github.com/sebastianbergmann/diff/tree/4.0.4"
            },
            "funding": [
                {
                    "url": "https://github.com/sebastianbergmann",
                    "type": "github"
                }
            ],
            "time": "2020-10-26T13:10:38+00:00"
        },
        {
            "name": "sebastian/environment",
            "version": "5.1.5",
            "source": {
                "type": "git",
                "url": "https://github.com/sebastianbergmann/environment.git",
                "reference": "830c43a844f1f8d5b7a1f6d6076b784454d8b7ed"
            },
            "dist": {
                "type": "zip",
                "url": "https://api.github.com/repos/sebastianbergmann/environment/zipball/830c43a844f1f8d5b7a1f6d6076b784454d8b7ed",
                "reference": "830c43a844f1f8d5b7a1f6d6076b784454d8b7ed",
                "shasum": ""
            },
            "require": {
                "php": ">=7.3"
            },
            "require-dev": {
                "phpunit/phpunit": "^9.3"
            },
            "suggest": {
                "ext-posix": "*"
            },
            "type": "library",
            "extra": {
                "branch-alias": {
                    "dev-master": "5.1-dev"
                }
            },
            "autoload": {
                "classmap": [
                    "src/"
                ]
            },
            "notification-url": "https://packagist.org/downloads/",
            "license": [
                "BSD-3-Clause"
            ],
            "authors": [
                {
                    "name": "Sebastian Bergmann",
                    "email": "sebastian@phpunit.de"
                }
            ],
            "description": "Provides functionality to handle HHVM/PHP environments",
            "homepage": "http://www.github.com/sebastianbergmann/environment",
            "keywords": [
                "Xdebug",
                "environment",
                "hhvm"
            ],
            "support": {
                "issues": "https://github.com/sebastianbergmann/environment/issues",
                "source": "https://github.com/sebastianbergmann/environment/tree/5.1.5"
            },
            "funding": [
                {
                    "url": "https://github.com/sebastianbergmann",
                    "type": "github"
                }
            ],
            "time": "2023-02-03T06:03:51+00:00"
        },
        {
            "name": "sebastian/exporter",
            "version": "4.0.4",
            "source": {
                "type": "git",
                "url": "https://github.com/sebastianbergmann/exporter.git",
                "reference": "65e8b7db476c5dd267e65eea9cab77584d3cfff9"
            },
            "dist": {
                "type": "zip",
                "url": "https://api.github.com/repos/sebastianbergmann/exporter/zipball/65e8b7db476c5dd267e65eea9cab77584d3cfff9",
                "reference": "65e8b7db476c5dd267e65eea9cab77584d3cfff9",
                "shasum": ""
            },
            "require": {
                "php": ">=7.3",
                "sebastian/recursion-context": "^4.0"
            },
            "require-dev": {
                "ext-mbstring": "*",
                "phpunit/phpunit": "^9.3"
            },
            "type": "library",
            "extra": {
                "branch-alias": {
                    "dev-master": "4.0-dev"
                }
            },
            "autoload": {
                "classmap": [
                    "src/"
                ]
            },
            "notification-url": "https://packagist.org/downloads/",
            "license": [
                "BSD-3-Clause"
            ],
            "authors": [
                {
                    "name": "Sebastian Bergmann",
                    "email": "sebastian@phpunit.de"
                },
                {
                    "name": "Jeff Welch",
                    "email": "whatthejeff@gmail.com"
                },
                {
                    "name": "Volker Dusch",
                    "email": "github@wallbash.com"
                },
                {
                    "name": "Adam Harvey",
                    "email": "aharvey@php.net"
                },
                {
                    "name": "Bernhard Schussek",
                    "email": "bschussek@gmail.com"
                }
            ],
            "description": "Provides the functionality to export PHP variables for visualization",
            "homepage": "https://www.github.com/sebastianbergmann/exporter",
            "keywords": [
                "export",
                "exporter"
            ],
            "support": {
                "issues": "https://github.com/sebastianbergmann/exporter/issues",
                "source": "https://github.com/sebastianbergmann/exporter/tree/4.0.4"
            },
            "funding": [
                {
                    "url": "https://github.com/sebastianbergmann",
                    "type": "github"
                }
            ],
            "time": "2021-11-11T14:18:36+00:00"
        },
        {
            "name": "sebastian/global-state",
            "version": "5.0.5",
            "source": {
                "type": "git",
                "url": "https://github.com/sebastianbergmann/global-state.git",
                "reference": "0ca8db5a5fc9c8646244e629625ac486fa286bf2"
            },
            "dist": {
                "type": "zip",
                "url": "https://api.github.com/repos/sebastianbergmann/global-state/zipball/0ca8db5a5fc9c8646244e629625ac486fa286bf2",
                "reference": "0ca8db5a5fc9c8646244e629625ac486fa286bf2",
                "shasum": ""
            },
            "require": {
                "php": ">=7.3",
                "sebastian/object-reflector": "^2.0",
                "sebastian/recursion-context": "^4.0"
            },
            "require-dev": {
                "ext-dom": "*",
                "phpunit/phpunit": "^9.3"
            },
            "suggest": {
                "ext-uopz": "*"
            },
            "type": "library",
            "extra": {
                "branch-alias": {
                    "dev-master": "5.0-dev"
                }
            },
            "autoload": {
                "classmap": [
                    "src/"
                ]
            },
            "notification-url": "https://packagist.org/downloads/",
            "license": [
                "BSD-3-Clause"
            ],
            "authors": [
                {
                    "name": "Sebastian Bergmann",
                    "email": "sebastian@phpunit.de"
                }
            ],
            "description": "Snapshotting of global state",
            "homepage": "http://www.github.com/sebastianbergmann/global-state",
            "keywords": [
                "global state"
            ],
            "support": {
                "issues": "https://github.com/sebastianbergmann/global-state/issues",
                "source": "https://github.com/sebastianbergmann/global-state/tree/5.0.5"
            },
            "funding": [
                {
                    "url": "https://github.com/sebastianbergmann",
                    "type": "github"
                }
            ],
            "time": "2022-02-14T08:28:10+00:00"
        },
        {
            "name": "sebastian/lines-of-code",
            "version": "1.0.3",
            "source": {
                "type": "git",
                "url": "https://github.com/sebastianbergmann/lines-of-code.git",
                "reference": "c1c2e997aa3146983ed888ad08b15470a2e22ecc"
            },
            "dist": {
                "type": "zip",
                "url": "https://api.github.com/repos/sebastianbergmann/lines-of-code/zipball/c1c2e997aa3146983ed888ad08b15470a2e22ecc",
                "reference": "c1c2e997aa3146983ed888ad08b15470a2e22ecc",
                "shasum": ""
            },
            "require": {
                "nikic/php-parser": "^4.6",
                "php": ">=7.3"
            },
            "require-dev": {
                "phpunit/phpunit": "^9.3"
            },
            "type": "library",
            "extra": {
                "branch-alias": {
                    "dev-master": "1.0-dev"
                }
            },
            "autoload": {
                "classmap": [
                    "src/"
                ]
            },
            "notification-url": "https://packagist.org/downloads/",
            "license": [
                "BSD-3-Clause"
            ],
            "authors": [
                {
                    "name": "Sebastian Bergmann",
                    "email": "sebastian@phpunit.de",
                    "role": "lead"
                }
            ],
            "description": "Library for counting the lines of code in PHP source code",
            "homepage": "https://github.com/sebastianbergmann/lines-of-code",
            "support": {
                "issues": "https://github.com/sebastianbergmann/lines-of-code/issues",
                "source": "https://github.com/sebastianbergmann/lines-of-code/tree/1.0.3"
            },
            "funding": [
                {
                    "url": "https://github.com/sebastianbergmann",
                    "type": "github"
                }
            ],
            "time": "2020-11-28T06:42:11+00:00"
        },
        {
            "name": "sebastian/object-enumerator",
            "version": "4.0.4",
            "source": {
                "type": "git",
                "url": "https://github.com/sebastianbergmann/object-enumerator.git",
                "reference": "5c9eeac41b290a3712d88851518825ad78f45c71"
            },
            "dist": {
                "type": "zip",
                "url": "https://api.github.com/repos/sebastianbergmann/object-enumerator/zipball/5c9eeac41b290a3712d88851518825ad78f45c71",
                "reference": "5c9eeac41b290a3712d88851518825ad78f45c71",
                "shasum": ""
            },
            "require": {
                "php": ">=7.3",
                "sebastian/object-reflector": "^2.0",
                "sebastian/recursion-context": "^4.0"
            },
            "require-dev": {
                "phpunit/phpunit": "^9.3"
            },
            "type": "library",
            "extra": {
                "branch-alias": {
                    "dev-master": "4.0-dev"
                }
            },
            "autoload": {
                "classmap": [
                    "src/"
                ]
            },
            "notification-url": "https://packagist.org/downloads/",
            "license": [
                "BSD-3-Clause"
            ],
            "authors": [
                {
                    "name": "Sebastian Bergmann",
                    "email": "sebastian@phpunit.de"
                }
            ],
            "description": "Traverses array structures and object graphs to enumerate all referenced objects",
            "homepage": "https://github.com/sebastianbergmann/object-enumerator/",
            "support": {
                "issues": "https://github.com/sebastianbergmann/object-enumerator/issues",
                "source": "https://github.com/sebastianbergmann/object-enumerator/tree/4.0.4"
            },
            "funding": [
                {
                    "url": "https://github.com/sebastianbergmann",
                    "type": "github"
                }
            ],
            "time": "2020-10-26T13:12:34+00:00"
        },
        {
            "name": "sebastian/object-reflector",
            "version": "2.0.4",
            "source": {
                "type": "git",
                "url": "https://github.com/sebastianbergmann/object-reflector.git",
                "reference": "b4f479ebdbf63ac605d183ece17d8d7fe49c15c7"
            },
            "dist": {
                "type": "zip",
                "url": "https://api.github.com/repos/sebastianbergmann/object-reflector/zipball/b4f479ebdbf63ac605d183ece17d8d7fe49c15c7",
                "reference": "b4f479ebdbf63ac605d183ece17d8d7fe49c15c7",
                "shasum": ""
            },
            "require": {
                "php": ">=7.3"
            },
            "require-dev": {
                "phpunit/phpunit": "^9.3"
            },
            "type": "library",
            "extra": {
                "branch-alias": {
                    "dev-master": "2.0-dev"
                }
            },
            "autoload": {
                "classmap": [
                    "src/"
                ]
            },
            "notification-url": "https://packagist.org/downloads/",
            "license": [
                "BSD-3-Clause"
            ],
            "authors": [
                {
                    "name": "Sebastian Bergmann",
                    "email": "sebastian@phpunit.de"
                }
            ],
            "description": "Allows reflection of object attributes, including inherited and non-public ones",
            "homepage": "https://github.com/sebastianbergmann/object-reflector/",
            "support": {
                "issues": "https://github.com/sebastianbergmann/object-reflector/issues",
                "source": "https://github.com/sebastianbergmann/object-reflector/tree/2.0.4"
            },
            "funding": [
                {
                    "url": "https://github.com/sebastianbergmann",
                    "type": "github"
                }
            ],
            "time": "2020-10-26T13:14:26+00:00"
        },
        {
            "name": "sebastian/recursion-context",
            "version": "4.0.4",
            "source": {
                "type": "git",
                "url": "https://github.com/sebastianbergmann/recursion-context.git",
                "reference": "cd9d8cf3c5804de4341c283ed787f099f5506172"
            },
            "dist": {
                "type": "zip",
                "url": "https://api.github.com/repos/sebastianbergmann/recursion-context/zipball/cd9d8cf3c5804de4341c283ed787f099f5506172",
                "reference": "cd9d8cf3c5804de4341c283ed787f099f5506172",
                "shasum": ""
            },
            "require": {
                "php": ">=7.3"
            },
            "require-dev": {
                "phpunit/phpunit": "^9.3"
            },
            "type": "library",
            "extra": {
                "branch-alias": {
                    "dev-master": "4.0-dev"
                }
            },
            "autoload": {
                "classmap": [
                    "src/"
                ]
            },
            "notification-url": "https://packagist.org/downloads/",
            "license": [
                "BSD-3-Clause"
            ],
            "authors": [
                {
                    "name": "Sebastian Bergmann",
                    "email": "sebastian@phpunit.de"
                },
                {
                    "name": "Jeff Welch",
                    "email": "whatthejeff@gmail.com"
                },
                {
                    "name": "Adam Harvey",
                    "email": "aharvey@php.net"
                }
            ],
            "description": "Provides functionality to recursively process PHP variables",
            "homepage": "http://www.github.com/sebastianbergmann/recursion-context",
            "support": {
                "issues": "https://github.com/sebastianbergmann/recursion-context/issues",
                "source": "https://github.com/sebastianbergmann/recursion-context/tree/4.0.4"
            },
            "funding": [
                {
                    "url": "https://github.com/sebastianbergmann",
                    "type": "github"
                }
            ],
            "time": "2020-10-26T13:17:30+00:00"
        },
        {
            "name": "sebastian/resource-operations",
            "version": "3.0.3",
            "source": {
                "type": "git",
                "url": "https://github.com/sebastianbergmann/resource-operations.git",
                "reference": "0f4443cb3a1d92ce809899753bc0d5d5a8dd19a8"
            },
            "dist": {
                "type": "zip",
                "url": "https://api.github.com/repos/sebastianbergmann/resource-operations/zipball/0f4443cb3a1d92ce809899753bc0d5d5a8dd19a8",
                "reference": "0f4443cb3a1d92ce809899753bc0d5d5a8dd19a8",
                "shasum": ""
            },
            "require": {
                "php": ">=7.3"
            },
            "require-dev": {
                "phpunit/phpunit": "^9.0"
            },
            "type": "library",
            "extra": {
                "branch-alias": {
                    "dev-master": "3.0-dev"
                }
            },
            "autoload": {
                "classmap": [
                    "src/"
                ]
            },
            "notification-url": "https://packagist.org/downloads/",
            "license": [
                "BSD-3-Clause"
            ],
            "authors": [
                {
                    "name": "Sebastian Bergmann",
                    "email": "sebastian@phpunit.de"
                }
            ],
            "description": "Provides a list of PHP built-in functions that operate on resources",
            "homepage": "https://www.github.com/sebastianbergmann/resource-operations",
            "support": {
                "issues": "https://github.com/sebastianbergmann/resource-operations/issues",
                "source": "https://github.com/sebastianbergmann/resource-operations/tree/3.0.3"
            },
            "funding": [
                {
                    "url": "https://github.com/sebastianbergmann",
                    "type": "github"
                }
            ],
            "time": "2020-09-28T06:45:17+00:00"
        },
        {
            "name": "sebastian/type",
            "version": "3.0.0",
            "source": {
                "type": "git",
                "url": "https://github.com/sebastianbergmann/type.git",
                "reference": "b233b84bc4465aff7b57cf1c4bc75c86d00d6dad"
            },
            "dist": {
                "type": "zip",
                "url": "https://api.github.com/repos/sebastianbergmann/type/zipball/b233b84bc4465aff7b57cf1c4bc75c86d00d6dad",
                "reference": "b233b84bc4465aff7b57cf1c4bc75c86d00d6dad",
                "shasum": ""
            },
            "require": {
                "php": ">=7.3"
            },
            "require-dev": {
                "phpunit/phpunit": "^9.5"
            },
            "type": "library",
            "extra": {
                "branch-alias": {
                    "dev-master": "3.0-dev"
                }
            },
            "autoload": {
                "classmap": [
                    "src/"
                ]
            },
            "notification-url": "https://packagist.org/downloads/",
            "license": [
                "BSD-3-Clause"
            ],
            "authors": [
                {
                    "name": "Sebastian Bergmann",
                    "email": "sebastian@phpunit.de",
                    "role": "lead"
                }
            ],
            "description": "Collection of value objects that represent the types of the PHP type system",
            "homepage": "https://github.com/sebastianbergmann/type",
            "support": {
                "issues": "https://github.com/sebastianbergmann/type/issues",
                "source": "https://github.com/sebastianbergmann/type/tree/3.0.0"
            },
            "funding": [
                {
                    "url": "https://github.com/sebastianbergmann",
                    "type": "github"
                }
            ],
            "time": "2022-03-15T09:54:48+00:00"
        },
        {
            "name": "sebastian/version",
            "version": "3.0.2",
            "source": {
                "type": "git",
                "url": "https://github.com/sebastianbergmann/version.git",
                "reference": "c6c1022351a901512170118436c764e473f6de8c"
            },
            "dist": {
                "type": "zip",
                "url": "https://api.github.com/repos/sebastianbergmann/version/zipball/c6c1022351a901512170118436c764e473f6de8c",
                "reference": "c6c1022351a901512170118436c764e473f6de8c",
                "shasum": ""
            },
            "require": {
                "php": ">=7.3"
            },
            "type": "library",
            "extra": {
                "branch-alias": {
                    "dev-master": "3.0-dev"
                }
            },
            "autoload": {
                "classmap": [
                    "src/"
                ]
            },
            "notification-url": "https://packagist.org/downloads/",
            "license": [
                "BSD-3-Clause"
            ],
            "authors": [
                {
                    "name": "Sebastian Bergmann",
                    "email": "sebastian@phpunit.de",
                    "role": "lead"
                }
            ],
            "description": "Library that helps with managing the version number of Git-hosted PHP projects",
            "homepage": "https://github.com/sebastianbergmann/version",
            "support": {
                "issues": "https://github.com/sebastianbergmann/version/issues",
                "source": "https://github.com/sebastianbergmann/version/tree/3.0.2"
            },
            "funding": [
                {
                    "url": "https://github.com/sebastianbergmann",
                    "type": "github"
                }
            ],
            "time": "2020-09-28T06:39:44+00:00"
        },
        {
            "name": "theseer/tokenizer",
            "version": "1.2.1",
            "source": {
                "type": "git",
                "url": "https://github.com/theseer/tokenizer.git",
                "reference": "34a41e998c2183e22995f158c581e7b5e755ab9e"
            },
            "dist": {
                "type": "zip",
                "url": "https://api.github.com/repos/theseer/tokenizer/zipball/34a41e998c2183e22995f158c581e7b5e755ab9e",
                "reference": "34a41e998c2183e22995f158c581e7b5e755ab9e",
                "shasum": ""
            },
            "require": {
                "ext-dom": "*",
                "ext-tokenizer": "*",
                "ext-xmlwriter": "*",
                "php": "^7.2 || ^8.0"
            },
            "type": "library",
            "autoload": {
                "classmap": [
                    "src/"
                ]
            },
            "notification-url": "https://packagist.org/downloads/",
            "license": [
                "BSD-3-Clause"
            ],
            "authors": [
                {
                    "name": "Arne Blankerts",
                    "email": "arne@blankerts.de",
                    "role": "Developer"
                }
            ],
            "description": "A small library for converting tokenized PHP source code into XML and potentially other formats",
            "support": {
                "issues": "https://github.com/theseer/tokenizer/issues",
                "source": "https://github.com/theseer/tokenizer/tree/1.2.1"
            },
            "funding": [
                {
                    "url": "https://github.com/theseer",
                    "type": "github"
                }
            ],
            "time": "2021-07-28T10:34:58+00:00"
        }
    ],
    "aliases": [],
    "minimum-stability": "dev",
    "stability-flags": {
        "jetbrains/phpstorm-stubs": 20,
        "nette/di": 20,
        "phpstan/phpstan-deprecation-rules": 20,
        "phpstan/phpstan-strict-rules": 20
    },
    "prefer-stable": true,
    "prefer-lowest": false,
    "platform": {
        "php": "^8.1",
        "composer-runtime-api": "^2.0"
    },
    "platform-dev": [],
    "platform-overrides": {
        "php": "8.1.99"
    },
    "plugin-api-version": "2.6.0"
}<|MERGE_RESOLUTION|>--- conflicted
+++ resolved
@@ -4,11 +4,7 @@
         "Read more about it at https://getcomposer.org/doc/01-basic-usage.md#installing-dependencies",
         "This file is @generated automatically"
     ],
-<<<<<<< HEAD
-    "content-hash": "81408ddfde4e2c1e6c3f66eacaaa02a8",
-=======
-    "content-hash": "dabaa754b71ecb7214c28a0166027184",
->>>>>>> d67f5eb4
+    "content-hash": "7d2058ce7c878b940fee78fa676a5620",
     "packages": [
         {
             "name": "clue/ndjson-react",
@@ -1398,7 +1394,7 @@
             "support": {
                 "source": "https://github.com/JetBrains/phpstorm-stubs/tree/master"
             },
-            "time": "2023-09-04T15:18:27+00:00"
+            "time": "2023-09-07T10:59:56+00:00"
         },
         {
             "name": "nette/bootstrap",
