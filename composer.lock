{
    "_readme": [
        "This file locks the dependencies of your project to a known state",
        "Read more about it at https://getcomposer.org/doc/01-basic-usage.md#installing-dependencies",
        "This file is @generated automatically"
    ],
<<<<<<< HEAD
    "content-hash": "85df11e6864075982042087c28e77e61",
=======
    "content-hash": "66a1ad030befadba6ebd1b506ba58cd2",
>>>>>>> 95cdbe57
    "packages": [
        {
            "name": "clue/ndjson-react",
            "version": "v1.3.0",
            "source": {
                "type": "git",
                "url": "https://github.com/clue/reactphp-ndjson.git",
                "reference": "392dc165fce93b5bb5c637b67e59619223c931b0"
            },
            "dist": {
                "type": "zip",
                "url": "https://api.github.com/repos/clue/reactphp-ndjson/zipball/392dc165fce93b5bb5c637b67e59619223c931b0",
                "reference": "392dc165fce93b5bb5c637b67e59619223c931b0",
                "shasum": ""
            },
            "require": {
                "php": ">=5.3",
                "react/stream": "^1.2"
            },
            "require-dev": {
                "phpunit/phpunit": "^9.5 || ^5.7 || ^4.8.35",
                "react/event-loop": "^1.2"
            },
            "type": "library",
            "autoload": {
                "psr-4": {
                    "Clue\\React\\NDJson\\": "src/"
                }
            },
            "notification-url": "https://packagist.org/downloads/",
            "license": [
                "MIT"
            ],
            "authors": [
                {
                    "name": "Christian Lück",
                    "email": "christian@clue.engineering"
                }
            ],
            "description": "Streaming newline-delimited JSON (NDJSON) parser and encoder for ReactPHP.",
            "homepage": "https://github.com/clue/reactphp-ndjson",
            "keywords": [
                "NDJSON",
                "json",
                "jsonlines",
                "newline",
                "reactphp",
                "streaming"
            ],
            "support": {
                "issues": "https://github.com/clue/reactphp-ndjson/issues",
                "source": "https://github.com/clue/reactphp-ndjson/tree/v1.3.0"
            },
            "funding": [
                {
                    "url": "https://clue.engineering/support",
                    "type": "custom"
                },
                {
                    "url": "https://github.com/clue",
                    "type": "github"
                }
            ],
            "time": "2022-12-23T10:58:28+00:00"
        },
        {
            "name": "composer/ca-bundle",
            "version": "1.3.7",
            "source": {
                "type": "git",
                "url": "https://github.com/composer/ca-bundle.git",
                "reference": "76e46335014860eec1aa5a724799a00a2e47cc85"
            },
            "dist": {
                "type": "zip",
                "url": "https://api.github.com/repos/composer/ca-bundle/zipball/76e46335014860eec1aa5a724799a00a2e47cc85",
                "reference": "76e46335014860eec1aa5a724799a00a2e47cc85",
                "shasum": ""
            },
            "require": {
                "ext-openssl": "*",
                "ext-pcre": "*",
                "php": "^5.3.2 || ^7.0 || ^8.0"
            },
            "require-dev": {
                "phpstan/phpstan": "^0.12.55",
                "psr/log": "^1.0",
                "symfony/phpunit-bridge": "^4.2 || ^5",
                "symfony/process": "^2.5 || ^3.0 || ^4.0 || ^5.0 || ^6.0"
            },
            "type": "library",
            "extra": {
                "branch-alias": {
                    "dev-main": "1.x-dev"
                }
            },
            "autoload": {
                "psr-4": {
                    "Composer\\CaBundle\\": "src"
                }
            },
            "notification-url": "https://packagist.org/downloads/",
            "license": [
                "MIT"
            ],
            "authors": [
                {
                    "name": "Jordi Boggiano",
                    "email": "j.boggiano@seld.be",
                    "homepage": "http://seld.be"
                }
            ],
            "description": "Lets you find a path to the system CA bundle, and includes a fallback to the Mozilla CA bundle.",
            "keywords": [
                "cabundle",
                "cacert",
                "certificate",
                "ssl",
                "tls"
            ],
            "support": {
                "irc": "irc://irc.freenode.org/composer",
                "issues": "https://github.com/composer/ca-bundle/issues",
                "source": "https://github.com/composer/ca-bundle/tree/1.3.7"
            },
            "funding": [
                {
                    "url": "https://packagist.com",
                    "type": "custom"
                },
                {
                    "url": "https://github.com/composer",
                    "type": "github"
                },
                {
                    "url": "https://tidelift.com/funding/github/packagist/composer/composer",
                    "type": "tidelift"
                }
            ],
            "time": "2023-08-30T09:31:38+00:00"
        },
        {
            "name": "composer/pcre",
            "version": "3.1.0",
            "source": {
                "type": "git",
                "url": "https://github.com/composer/pcre.git",
                "reference": "4bff79ddd77851fe3cdd11616ed3f92841ba5bd2"
            },
            "dist": {
                "type": "zip",
                "url": "https://api.github.com/repos/composer/pcre/zipball/4bff79ddd77851fe3cdd11616ed3f92841ba5bd2",
                "reference": "4bff79ddd77851fe3cdd11616ed3f92841ba5bd2",
                "shasum": ""
            },
            "require": {
                "php": "^7.4 || ^8.0"
            },
            "require-dev": {
                "phpstan/phpstan": "^1.3",
                "phpstan/phpstan-strict-rules": "^1.1",
                "symfony/phpunit-bridge": "^5"
            },
            "type": "library",
            "extra": {
                "branch-alias": {
                    "dev-main": "3.x-dev"
                }
            },
            "autoload": {
                "psr-4": {
                    "Composer\\Pcre\\": "src"
                }
            },
            "notification-url": "https://packagist.org/downloads/",
            "license": [
                "MIT"
            ],
            "authors": [
                {
                    "name": "Jordi Boggiano",
                    "email": "j.boggiano@seld.be",
                    "homepage": "http://seld.be"
                }
            ],
            "description": "PCRE wrapping library that offers type-safe preg_* replacements.",
            "keywords": [
                "PCRE",
                "preg",
                "regex",
                "regular expression"
            ],
            "support": {
                "issues": "https://github.com/composer/pcre/issues",
                "source": "https://github.com/composer/pcre/tree/3.1.0"
            },
            "funding": [
                {
                    "url": "https://packagist.com",
                    "type": "custom"
                },
                {
                    "url": "https://github.com/composer",
                    "type": "github"
                },
                {
                    "url": "https://tidelift.com/funding/github/packagist/composer/composer",
                    "type": "tidelift"
                }
            ],
            "time": "2022-11-17T09:50:14+00:00"
        },
        {
            "name": "composer/xdebug-handler",
            "version": "3.0.3",
            "source": {
                "type": "git",
                "url": "https://github.com/composer/xdebug-handler.git",
                "reference": "ced299686f41dce890debac69273b47ffe98a40c"
            },
            "dist": {
                "type": "zip",
                "url": "https://api.github.com/repos/composer/xdebug-handler/zipball/ced299686f41dce890debac69273b47ffe98a40c",
                "reference": "ced299686f41dce890debac69273b47ffe98a40c",
                "shasum": ""
            },
            "require": {
                "composer/pcre": "^1 || ^2 || ^3",
                "php": "^7.2.5 || ^8.0",
                "psr/log": "^1 || ^2 || ^3"
            },
            "require-dev": {
                "phpstan/phpstan": "^1.0",
                "phpstan/phpstan-strict-rules": "^1.1",
                "symfony/phpunit-bridge": "^6.0"
            },
            "type": "library",
            "autoload": {
                "psr-4": {
                    "Composer\\XdebugHandler\\": "src"
                }
            },
            "notification-url": "https://packagist.org/downloads/",
            "license": [
                "MIT"
            ],
            "authors": [
                {
                    "name": "John Stevenson",
                    "email": "john-stevenson@blueyonder.co.uk"
                }
            ],
            "description": "Restarts a process without Xdebug.",
            "keywords": [
                "Xdebug",
                "performance"
            ],
            "support": {
                "irc": "irc://irc.freenode.org/composer",
                "issues": "https://github.com/composer/xdebug-handler/issues",
                "source": "https://github.com/composer/xdebug-handler/tree/3.0.3"
            },
            "funding": [
                {
                    "url": "https://packagist.com",
                    "type": "custom"
                },
                {
                    "url": "https://github.com/composer",
                    "type": "github"
                },
                {
                    "url": "https://tidelift.com/funding/github/packagist/composer/composer",
                    "type": "tidelift"
                }
            ],
            "time": "2022-02-25T21:32:43+00:00"
        },
        {
            "name": "evenement/evenement",
            "version": "v3.0.1",
            "source": {
                "type": "git",
                "url": "https://github.com/igorw/evenement.git",
                "reference": "531bfb9d15f8aa57454f5f0285b18bec903b8fb7"
            },
            "dist": {
                "type": "zip",
                "url": "https://api.github.com/repos/igorw/evenement/zipball/531bfb9d15f8aa57454f5f0285b18bec903b8fb7",
                "reference": "531bfb9d15f8aa57454f5f0285b18bec903b8fb7",
                "shasum": ""
            },
            "require": {
                "php": ">=7.0"
            },
            "require-dev": {
                "phpunit/phpunit": "^6.0"
            },
            "type": "library",
            "autoload": {
                "psr-0": {
                    "Evenement": "src"
                }
            },
            "notification-url": "https://packagist.org/downloads/",
            "license": [
                "MIT"
            ],
            "authors": [
                {
                    "name": "Igor Wiedler",
                    "email": "igor@wiedler.ch"
                }
            ],
            "description": "Événement is a very simple event dispatching library for PHP",
            "keywords": [
                "event-dispatcher",
                "event-emitter"
            ],
            "support": {
                "issues": "https://github.com/igorw/evenement/issues",
                "source": "https://github.com/igorw/evenement/tree/master"
            },
            "time": "2017-07-23T21:35:13+00:00"
        },
        {
            "name": "fidry/cpu-core-counter",
            "version": "0.5.1",
            "source": {
                "type": "git",
                "url": "https://github.com/theofidry/cpu-core-counter.git",
                "reference": "b58e5a3933e541dc286cc91fc4f3898bbc6f1623"
            },
            "dist": {
                "type": "zip",
                "url": "https://api.github.com/repos/theofidry/cpu-core-counter/zipball/b58e5a3933e541dc286cc91fc4f3898bbc6f1623",
                "reference": "b58e5a3933e541dc286cc91fc4f3898bbc6f1623",
                "shasum": ""
            },
            "require": {
                "php": "^7.2 || ^8.0"
            },
            "require-dev": {
                "fidry/makefile": "^0.2.0",
                "phpstan/extension-installer": "^1.2.0",
                "phpstan/phpstan": "^1.9.2",
                "phpstan/phpstan-deprecation-rules": "^1.0.0",
                "phpstan/phpstan-phpunit": "^1.2.2",
                "phpstan/phpstan-strict-rules": "^1.4.4",
                "phpunit/phpunit": "^9.5.26 || ^8.5.31",
                "theofidry/php-cs-fixer-config": "^1.0",
                "webmozarts/strict-phpunit": "^7.5"
            },
            "type": "library",
            "autoload": {
                "psr-4": {
                    "Fidry\\CpuCoreCounter\\": "src/"
                }
            },
            "notification-url": "https://packagist.org/downloads/",
            "license": [
                "MIT"
            ],
            "authors": [
                {
                    "name": "Théo FIDRY",
                    "email": "theo.fidry@gmail.com"
                }
            ],
            "description": "Tiny utility to get the number of CPU cores.",
            "keywords": [
                "CPU",
                "core"
            ],
            "support": {
                "issues": "https://github.com/theofidry/cpu-core-counter/issues",
                "source": "https://github.com/theofidry/cpu-core-counter/tree/0.5.1"
            },
            "funding": [
                {
                    "url": "https://github.com/theofidry",
                    "type": "github"
                }
            ],
            "time": "2022-12-24T12:35:10+00:00"
        },
        {
            "name": "fig/http-message-util",
            "version": "1.1.5",
            "source": {
                "type": "git",
                "url": "https://github.com/php-fig/http-message-util.git",
                "reference": "9d94dc0154230ac39e5bf89398b324a86f63f765"
            },
            "dist": {
                "type": "zip",
                "url": "https://api.github.com/repos/php-fig/http-message-util/zipball/9d94dc0154230ac39e5bf89398b324a86f63f765",
                "reference": "9d94dc0154230ac39e5bf89398b324a86f63f765",
                "shasum": ""
            },
            "require": {
                "php": "^5.3 || ^7.0 || ^8.0"
            },
            "suggest": {
                "psr/http-message": "The package containing the PSR-7 interfaces"
            },
            "type": "library",
            "extra": {
                "branch-alias": {
                    "dev-master": "1.1.x-dev"
                }
            },
            "autoload": {
                "psr-4": {
                    "Fig\\Http\\Message\\": "src/"
                }
            },
            "notification-url": "https://packagist.org/downloads/",
            "license": [
                "MIT"
            ],
            "authors": [
                {
                    "name": "PHP-FIG",
                    "homepage": "https://www.php-fig.org/"
                }
            ],
            "description": "Utility classes and constants for use with PSR-7 (psr/http-message)",
            "keywords": [
                "http",
                "http-message",
                "psr",
                "psr-7",
                "request",
                "response"
            ],
            "support": {
                "issues": "https://github.com/php-fig/http-message-util/issues",
                "source": "https://github.com/php-fig/http-message-util/tree/1.1.5"
            },
            "time": "2020-11-24T22:02:12+00:00"
        },
        {
            "name": "hoa/compiler",
            "version": "3.17.08.08",
            "source": {
                "type": "git",
                "url": "https://github.com/hoaproject/Compiler.git",
                "reference": "aa09caf0bf28adae6654ca6ee415ee2f522672de"
            },
            "dist": {
                "type": "zip",
                "url": "https://api.github.com/repos/hoaproject/Compiler/zipball/aa09caf0bf28adae6654ca6ee415ee2f522672de",
                "reference": "aa09caf0bf28adae6654ca6ee415ee2f522672de",
                "shasum": ""
            },
            "require": {
                "hoa/consistency": "~1.0",
                "hoa/exception": "~1.0",
                "hoa/file": "~1.0",
                "hoa/iterator": "~2.0",
                "hoa/math": "~1.0",
                "hoa/protocol": "~1.0",
                "hoa/regex": "~1.0",
                "hoa/visitor": "~2.0"
            },
            "require-dev": {
                "hoa/json": "~2.0",
                "hoa/test": "~2.0"
            },
            "type": "library",
            "extra": {
                "branch-alias": {
                    "dev-master": "3.x-dev"
                }
            },
            "autoload": {
                "psr-4": {
                    "Hoa\\Compiler\\": "."
                }
            },
            "notification-url": "https://packagist.org/downloads/",
            "license": [
                "BSD-3-Clause"
            ],
            "authors": [
                {
                    "name": "Ivan Enderlin",
                    "email": "ivan.enderlin@hoa-project.net"
                },
                {
                    "name": "Hoa community",
                    "homepage": "https://hoa-project.net/"
                }
            ],
            "description": "The Hoa\\Compiler library.",
            "homepage": "https://hoa-project.net/",
            "keywords": [
                "algebraic",
                "ast",
                "compiler",
                "context-free",
                "coverage",
                "exhaustive",
                "grammar",
                "isotropic",
                "language",
                "lexer",
                "library",
                "ll1",
                "llk",
                "parser",
                "pp",
                "random",
                "regular",
                "rule",
                "sampler",
                "syntax",
                "token",
                "trace",
                "uniform"
            ],
            "support": {
                "docs": "https://central.hoa-project.net/Documentation/Library/Compiler",
                "email": "support@hoa-project.net",
                "forum": "https://users.hoa-project.net/",
                "irc": "irc://chat.freenode.net/hoaproject",
                "issues": "https://github.com/hoaproject/Compiler/issues",
                "source": "https://central.hoa-project.net/Resource/Library/Compiler"
            },
            "abandoned": true,
            "time": "2017-08-08T07:44:07+00:00"
        },
        {
            "name": "hoa/consistency",
            "version": "1.17.05.02",
            "source": {
                "type": "git",
                "url": "https://github.com/hoaproject/Consistency.git",
                "reference": "fd7d0adc82410507f332516faf655b6ed22e4c2f"
            },
            "dist": {
                "type": "zip",
                "url": "https://api.github.com/repos/hoaproject/Consistency/zipball/fd7d0adc82410507f332516faf655b6ed22e4c2f",
                "reference": "fd7d0adc82410507f332516faf655b6ed22e4c2f",
                "shasum": ""
            },
            "require": {
                "hoa/exception": "~1.0",
                "php": ">=5.5.0"
            },
            "require-dev": {
                "hoa/stream": "~1.0",
                "hoa/test": "~2.0"
            },
            "type": "library",
            "extra": {
                "branch-alias": {
                    "dev-master": "1.x-dev"
                }
            },
            "autoload": {
                "psr-4": {
                    "Hoa\\Consistency\\": "."
                },
                "files": [
                    "Prelude.php"
                ]
            },
            "notification-url": "https://packagist.org/downloads/",
            "license": [
                "BSD-3-Clause"
            ],
            "authors": [
                {
                    "name": "Ivan Enderlin",
                    "email": "ivan.enderlin@hoa-project.net"
                },
                {
                    "name": "Hoa community",
                    "homepage": "https://hoa-project.net/"
                }
            ],
            "description": "The Hoa\\Consistency library.",
            "homepage": "https://hoa-project.net/",
            "keywords": [
                "autoloader",
                "callable",
                "consistency",
                "entity",
                "flex",
                "keyword",
                "library"
            ],
            "support": {
                "docs": "https://central.hoa-project.net/Documentation/Library/Consistency",
                "email": "support@hoa-project.net",
                "forum": "https://users.hoa-project.net/",
                "irc": "irc://chat.freenode.net/hoaproject",
                "issues": "https://github.com/hoaproject/Consistency/issues",
                "source": "https://central.hoa-project.net/Resource/Library/Consistency"
            },
            "abandoned": true,
            "time": "2017-05-02T12:18:12+00:00"
        },
        {
            "name": "hoa/event",
            "version": "1.17.01.13",
            "source": {
                "type": "git",
                "url": "https://github.com/hoaproject/Event.git",
                "reference": "6c0060dced212ffa3af0e34bb46624f990b29c54"
            },
            "dist": {
                "type": "zip",
                "url": "https://api.github.com/repos/hoaproject/Event/zipball/6c0060dced212ffa3af0e34bb46624f990b29c54",
                "reference": "6c0060dced212ffa3af0e34bb46624f990b29c54",
                "shasum": ""
            },
            "require": {
                "hoa/consistency": "~1.0",
                "hoa/exception": "~1.0"
            },
            "require-dev": {
                "hoa/test": "~2.0"
            },
            "type": "library",
            "extra": {
                "branch-alias": {
                    "dev-master": "1.x-dev"
                }
            },
            "autoload": {
                "psr-4": {
                    "Hoa\\Event\\": "."
                }
            },
            "notification-url": "https://packagist.org/downloads/",
            "license": [
                "BSD-3-Clause"
            ],
            "authors": [
                {
                    "name": "Ivan Enderlin",
                    "email": "ivan.enderlin@hoa-project.net"
                },
                {
                    "name": "Hoa community",
                    "homepage": "https://hoa-project.net/"
                }
            ],
            "description": "The Hoa\\Event library.",
            "homepage": "https://hoa-project.net/",
            "keywords": [
                "event",
                "library",
                "listener",
                "observer"
            ],
            "support": {
                "docs": "https://central.hoa-project.net/Documentation/Library/Event",
                "email": "support@hoa-project.net",
                "forum": "https://users.hoa-project.net/",
                "irc": "irc://chat.freenode.net/hoaproject",
                "issues": "https://github.com/hoaproject/Event/issues",
                "source": "https://central.hoa-project.net/Resource/Library/Event"
            },
            "abandoned": true,
            "time": "2017-01-13T15:30:50+00:00"
        },
        {
            "name": "hoa/exception",
            "version": "1.17.01.16",
            "source": {
                "type": "git",
                "url": "https://github.com/hoaproject/Exception.git",
                "reference": "091727d46420a3d7468ef0595651488bfc3a458f"
            },
            "dist": {
                "type": "zip",
                "url": "https://api.github.com/repos/hoaproject/Exception/zipball/091727d46420a3d7468ef0595651488bfc3a458f",
                "reference": "091727d46420a3d7468ef0595651488bfc3a458f",
                "shasum": ""
            },
            "require": {
                "hoa/consistency": "~1.0",
                "hoa/event": "~1.0"
            },
            "require-dev": {
                "hoa/test": "~2.0"
            },
            "type": "library",
            "extra": {
                "branch-alias": {
                    "dev-master": "1.x-dev"
                }
            },
            "autoload": {
                "psr-4": {
                    "Hoa\\Exception\\": "."
                }
            },
            "notification-url": "https://packagist.org/downloads/",
            "license": [
                "BSD-3-Clause"
            ],
            "authors": [
                {
                    "name": "Ivan Enderlin",
                    "email": "ivan.enderlin@hoa-project.net"
                },
                {
                    "name": "Hoa community",
                    "homepage": "https://hoa-project.net/"
                }
            ],
            "description": "The Hoa\\Exception library.",
            "homepage": "https://hoa-project.net/",
            "keywords": [
                "exception",
                "library"
            ],
            "support": {
                "docs": "https://central.hoa-project.net/Documentation/Library/Exception",
                "email": "support@hoa-project.net",
                "forum": "https://users.hoa-project.net/",
                "irc": "irc://chat.freenode.net/hoaproject",
                "issues": "https://github.com/hoaproject/Exception/issues",
                "source": "https://central.hoa-project.net/Resource/Library/Exception"
            },
            "abandoned": true,
            "time": "2017-01-16T07:53:27+00:00"
        },
        {
            "name": "hoa/file",
            "version": "1.17.07.11",
            "source": {
                "type": "git",
                "url": "https://github.com/hoaproject/File.git",
                "reference": "35cb979b779bc54918d2f9a4e02ed6c7a1fa67ca"
            },
            "dist": {
                "type": "zip",
                "url": "https://api.github.com/repos/hoaproject/File/zipball/35cb979b779bc54918d2f9a4e02ed6c7a1fa67ca",
                "reference": "35cb979b779bc54918d2f9a4e02ed6c7a1fa67ca",
                "shasum": ""
            },
            "require": {
                "hoa/consistency": "~1.0",
                "hoa/event": "~1.0",
                "hoa/exception": "~1.0",
                "hoa/iterator": "~2.0",
                "hoa/stream": "~1.0"
            },
            "require-dev": {
                "hoa/test": "~2.0"
            },
            "type": "library",
            "extra": {
                "branch-alias": {
                    "dev-master": "1.x-dev"
                }
            },
            "autoload": {
                "psr-4": {
                    "Hoa\\File\\": "."
                }
            },
            "notification-url": "https://packagist.org/downloads/",
            "license": [
                "BSD-3-Clause"
            ],
            "authors": [
                {
                    "name": "Ivan Enderlin",
                    "email": "ivan.enderlin@hoa-project.net"
                },
                {
                    "name": "Hoa community",
                    "homepage": "https://hoa-project.net/"
                }
            ],
            "description": "The Hoa\\File library.",
            "homepage": "https://hoa-project.net/",
            "keywords": [
                "Socket",
                "directory",
                "file",
                "finder",
                "library",
                "link",
                "temporary"
            ],
            "support": {
                "docs": "https://central.hoa-project.net/Documentation/Library/File",
                "email": "support@hoa-project.net",
                "forum": "https://users.hoa-project.net/",
                "irc": "irc://chat.freenode.net/hoaproject",
                "issues": "https://github.com/hoaproject/File/issues",
                "source": "https://central.hoa-project.net/Resource/Library/File"
            },
            "abandoned": true,
            "time": "2017-07-11T07:42:15+00:00"
        },
        {
            "name": "hoa/iterator",
            "version": "2.17.01.10",
            "source": {
                "type": "git",
                "url": "https://github.com/hoaproject/Iterator.git",
                "reference": "d1120ba09cb4ccd049c86d10058ab94af245f0cc"
            },
            "dist": {
                "type": "zip",
                "url": "https://api.github.com/repos/hoaproject/Iterator/zipball/d1120ba09cb4ccd049c86d10058ab94af245f0cc",
                "reference": "d1120ba09cb4ccd049c86d10058ab94af245f0cc",
                "shasum": ""
            },
            "require": {
                "hoa/consistency": "~1.0",
                "hoa/exception": "~1.0"
            },
            "require-dev": {
                "hoa/test": "~2.0"
            },
            "type": "library",
            "extra": {
                "branch-alias": {
                    "dev-master": "2.x-dev"
                }
            },
            "autoload": {
                "psr-4": {
                    "Hoa\\Iterator\\": "."
                }
            },
            "notification-url": "https://packagist.org/downloads/",
            "license": [
                "BSD-3-Clause"
            ],
            "authors": [
                {
                    "name": "Ivan Enderlin",
                    "email": "ivan.enderlin@hoa-project.net"
                },
                {
                    "name": "Hoa community",
                    "homepage": "https://hoa-project.net/"
                }
            ],
            "description": "The Hoa\\Iterator library.",
            "homepage": "https://hoa-project.net/",
            "keywords": [
                "iterator",
                "library"
            ],
            "support": {
                "docs": "https://central.hoa-project.net/Documentation/Library/Iterator",
                "email": "support@hoa-project.net",
                "forum": "https://users.hoa-project.net/",
                "irc": "irc://chat.freenode.net/hoaproject",
                "issues": "https://github.com/hoaproject/Iterator/issues",
                "source": "https://central.hoa-project.net/Resource/Library/Iterator"
            },
            "abandoned": true,
            "time": "2017-01-10T10:34:47+00:00"
        },
        {
            "name": "hoa/math",
            "version": "1.17.05.16",
            "source": {
                "type": "git",
                "url": "https://github.com/hoaproject/Math.git",
                "reference": "7150785d30f5d565704912116a462e9f5bc83a0c"
            },
            "dist": {
                "type": "zip",
                "url": "https://api.github.com/repos/hoaproject/Math/zipball/7150785d30f5d565704912116a462e9f5bc83a0c",
                "reference": "7150785d30f5d565704912116a462e9f5bc83a0c",
                "shasum": ""
            },
            "require": {
                "hoa/compiler": "~3.0",
                "hoa/consistency": "~1.0",
                "hoa/exception": "~1.0",
                "hoa/iterator": "~2.0",
                "hoa/protocol": "~1.0",
                "hoa/zformat": "~1.0"
            },
            "require-dev": {
                "hoa/test": "~2.0"
            },
            "type": "library",
            "extra": {
                "branch-alias": {
                    "dev-master": "1.x-dev"
                }
            },
            "autoload": {
                "psr-4": {
                    "Hoa\\Math\\": "."
                }
            },
            "notification-url": "https://packagist.org/downloads/",
            "license": [
                "BSD-3-Clause"
            ],
            "authors": [
                {
                    "name": "Ivan Enderlin",
                    "email": "ivan.enderlin@hoa-project.net"
                },
                {
                    "name": "Hoa community",
                    "homepage": "https://hoa-project.net/"
                }
            ],
            "description": "The Hoa\\Math library.",
            "homepage": "https://hoa-project.net/",
            "keywords": [
                "arrangement",
                "combination",
                "combinatorics",
                "counting",
                "library",
                "math",
                "permutation",
                "sampler",
                "set"
            ],
            "support": {
                "docs": "https://central.hoa-project.net/Documentation/Library/Math",
                "email": "support@hoa-project.net",
                "forum": "https://users.hoa-project.net/",
                "irc": "irc://chat.freenode.net/hoaproject",
                "issues": "https://github.com/hoaproject/Math/issues",
                "source": "https://central.hoa-project.net/Resource/Library/Math"
            },
            "abandoned": true,
            "time": "2017-05-16T08:02:17+00:00"
        },
        {
            "name": "hoa/protocol",
            "version": "1.17.01.14",
            "source": {
                "type": "git",
                "url": "https://github.com/hoaproject/Protocol.git",
                "reference": "5c2cf972151c45f373230da170ea015deecf19e2"
            },
            "dist": {
                "type": "zip",
                "url": "https://api.github.com/repos/hoaproject/Protocol/zipball/5c2cf972151c45f373230da170ea015deecf19e2",
                "reference": "5c2cf972151c45f373230da170ea015deecf19e2",
                "shasum": ""
            },
            "require": {
                "hoa/consistency": "~1.0",
                "hoa/exception": "~1.0"
            },
            "require-dev": {
                "hoa/test": "~2.0"
            },
            "type": "library",
            "extra": {
                "branch-alias": {
                    "dev-master": "1.x-dev"
                }
            },
            "autoload": {
                "psr-4": {
                    "Hoa\\Protocol\\": "."
                },
                "files": [
                    "Wrapper.php"
                ]
            },
            "notification-url": "https://packagist.org/downloads/",
            "license": [
                "BSD-3-Clause"
            ],
            "authors": [
                {
                    "name": "Ivan Enderlin",
                    "email": "ivan.enderlin@hoa-project.net"
                },
                {
                    "name": "Hoa community",
                    "homepage": "https://hoa-project.net/"
                }
            ],
            "description": "The Hoa\\Protocol library.",
            "homepage": "https://hoa-project.net/",
            "keywords": [
                "library",
                "protocol",
                "resource",
                "stream",
                "wrapper"
            ],
            "support": {
                "docs": "https://central.hoa-project.net/Documentation/Library/Protocol",
                "email": "support@hoa-project.net",
                "forum": "https://users.hoa-project.net/",
                "irc": "irc://chat.freenode.net/hoaproject",
                "issues": "https://github.com/hoaproject/Protocol/issues",
                "source": "https://central.hoa-project.net/Resource/Library/Protocol"
            },
            "abandoned": true,
            "time": "2017-01-14T12:26:10+00:00"
        },
        {
            "name": "hoa/regex",
            "version": "1.17.01.13",
            "source": {
                "type": "git",
                "url": "https://github.com/hoaproject/Regex.git",
                "reference": "7e263a61b6fb45c1d03d8e5ef77668518abd5bec"
            },
            "dist": {
                "type": "zip",
                "url": "https://api.github.com/repos/hoaproject/Regex/zipball/7e263a61b6fb45c1d03d8e5ef77668518abd5bec",
                "reference": "7e263a61b6fb45c1d03d8e5ef77668518abd5bec",
                "shasum": ""
            },
            "require": {
                "hoa/consistency": "~1.0",
                "hoa/exception": "~1.0",
                "hoa/math": "~1.0",
                "hoa/protocol": "~1.0",
                "hoa/ustring": "~4.0",
                "hoa/visitor": "~2.0"
            },
            "type": "library",
            "extra": {
                "branch-alias": {
                    "dev-master": "1.x-dev"
                }
            },
            "autoload": {
                "psr-4": {
                    "Hoa\\Regex\\": "."
                }
            },
            "notification-url": "https://packagist.org/downloads/",
            "license": [
                "BSD-3-Clause"
            ],
            "authors": [
                {
                    "name": "Ivan Enderlin",
                    "email": "ivan.enderlin@hoa-project.net"
                },
                {
                    "name": "Hoa community",
                    "homepage": "https://hoa-project.net/"
                }
            ],
            "description": "The Hoa\\Regex library.",
            "homepage": "https://hoa-project.net/",
            "keywords": [
                "compiler",
                "library",
                "regex"
            ],
            "support": {
                "docs": "https://central.hoa-project.net/Documentation/Library/Regex",
                "email": "support@hoa-project.net",
                "forum": "https://users.hoa-project.net/",
                "irc": "irc://chat.freenode.net/hoaproject",
                "issues": "https://github.com/hoaproject/Regex/issues",
                "source": "https://central.hoa-project.net/Resource/Library/Regex"
            },
            "abandoned": true,
            "time": "2017-01-13T16:10:24+00:00"
        },
        {
            "name": "hoa/stream",
            "version": "1.17.02.21",
            "source": {
                "type": "git",
                "url": "https://github.com/hoaproject/Stream.git",
                "reference": "3293cfffca2de10525df51436adf88a559151d82"
            },
            "dist": {
                "type": "zip",
                "url": "https://api.github.com/repos/hoaproject/Stream/zipball/3293cfffca2de10525df51436adf88a559151d82",
                "reference": "3293cfffca2de10525df51436adf88a559151d82",
                "shasum": ""
            },
            "require": {
                "hoa/consistency": "~1.0",
                "hoa/event": "~1.0",
                "hoa/exception": "~1.0",
                "hoa/protocol": "~1.0"
            },
            "require-dev": {
                "hoa/test": "~2.0"
            },
            "type": "library",
            "extra": {
                "branch-alias": {
                    "dev-master": "1.x-dev"
                }
            },
            "autoload": {
                "psr-4": {
                    "Hoa\\Stream\\": "."
                }
            },
            "notification-url": "https://packagist.org/downloads/",
            "license": [
                "BSD-3-Clause"
            ],
            "authors": [
                {
                    "name": "Ivan Enderlin",
                    "email": "ivan.enderlin@hoa-project.net"
                },
                {
                    "name": "Hoa community",
                    "homepage": "https://hoa-project.net/"
                }
            ],
            "description": "The Hoa\\Stream library.",
            "homepage": "https://hoa-project.net/",
            "keywords": [
                "Context",
                "bucket",
                "composite",
                "filter",
                "in",
                "library",
                "out",
                "protocol",
                "stream",
                "wrapper"
            ],
            "support": {
                "docs": "https://central.hoa-project.net/Documentation/Library/Stream",
                "email": "support@hoa-project.net",
                "forum": "https://users.hoa-project.net/",
                "irc": "irc://chat.freenode.net/hoaproject",
                "issues": "https://github.com/hoaproject/Stream/issues",
                "source": "https://central.hoa-project.net/Resource/Library/Stream"
            },
            "abandoned": true,
            "time": "2017-02-21T16:01:06+00:00"
        },
        {
            "name": "hoa/ustring",
            "version": "4.17.01.16",
            "source": {
                "type": "git",
                "url": "https://github.com/hoaproject/Ustring.git",
                "reference": "e6326e2739178799b1fe3fdd92029f9517fa17a0"
            },
            "dist": {
                "type": "zip",
                "url": "https://api.github.com/repos/hoaproject/Ustring/zipball/e6326e2739178799b1fe3fdd92029f9517fa17a0",
                "reference": "e6326e2739178799b1fe3fdd92029f9517fa17a0",
                "shasum": ""
            },
            "require": {
                "hoa/consistency": "~1.0",
                "hoa/exception": "~1.0"
            },
            "require-dev": {
                "hoa/test": "~2.0"
            },
            "suggest": {
                "ext-iconv": "ext/iconv must be present (or a third implementation) to use Hoa\\Ustring::transcode().",
                "ext-intl": "To get a better Hoa\\Ustring::toAscii() and Hoa\\Ustring::compareTo()."
            },
            "type": "library",
            "extra": {
                "branch-alias": {
                    "dev-master": "4.x-dev"
                }
            },
            "autoload": {
                "psr-4": {
                    "Hoa\\Ustring\\": "."
                }
            },
            "notification-url": "https://packagist.org/downloads/",
            "license": [
                "BSD-3-Clause"
            ],
            "authors": [
                {
                    "name": "Ivan Enderlin",
                    "email": "ivan.enderlin@hoa-project.net"
                },
                {
                    "name": "Hoa community",
                    "homepage": "https://hoa-project.net/"
                }
            ],
            "description": "The Hoa\\Ustring library.",
            "homepage": "https://hoa-project.net/",
            "keywords": [
                "library",
                "search",
                "string",
                "unicode"
            ],
            "support": {
                "docs": "https://central.hoa-project.net/Documentation/Library/Ustring",
                "email": "support@hoa-project.net",
                "forum": "https://users.hoa-project.net/",
                "irc": "irc://chat.freenode.net/hoaproject",
                "issues": "https://github.com/hoaproject/Ustring/issues",
                "source": "https://central.hoa-project.net/Resource/Library/Ustring"
            },
            "abandoned": true,
            "time": "2017-01-16T07:08:25+00:00"
        },
        {
            "name": "hoa/visitor",
            "version": "2.17.01.16",
            "source": {
                "type": "git",
                "url": "https://github.com/hoaproject/Visitor.git",
                "reference": "c18fe1cbac98ae449e0d56e87469103ba08f224a"
            },
            "dist": {
                "type": "zip",
                "url": "https://api.github.com/repos/hoaproject/Visitor/zipball/c18fe1cbac98ae449e0d56e87469103ba08f224a",
                "reference": "c18fe1cbac98ae449e0d56e87469103ba08f224a",
                "shasum": ""
            },
            "require": {
                "hoa/consistency": "~1.0"
            },
            "require-dev": {
                "hoa/test": "~2.0"
            },
            "type": "library",
            "extra": {
                "branch-alias": {
                    "dev-master": "2.x-dev"
                }
            },
            "autoload": {
                "psr-4": {
                    "Hoa\\Visitor\\": "."
                }
            },
            "notification-url": "https://packagist.org/downloads/",
            "license": [
                "BSD-3-Clause"
            ],
            "authors": [
                {
                    "name": "Ivan Enderlin",
                    "email": "ivan.enderlin@hoa-project.net"
                },
                {
                    "name": "Hoa community",
                    "homepage": "https://hoa-project.net/"
                }
            ],
            "description": "The Hoa\\Visitor library.",
            "homepage": "https://hoa-project.net/",
            "keywords": [
                "library",
                "structure",
                "visit",
                "visitor"
            ],
            "support": {
                "docs": "https://central.hoa-project.net/Documentation/Library/Visitor",
                "email": "support@hoa-project.net",
                "forum": "https://users.hoa-project.net/",
                "irc": "irc://chat.freenode.net/hoaproject",
                "issues": "https://github.com/hoaproject/Visitor/issues",
                "source": "https://central.hoa-project.net/Resource/Library/Visitor"
            },
            "abandoned": true,
            "time": "2017-01-16T07:02:03+00:00"
        },
        {
            "name": "hoa/zformat",
            "version": "1.17.01.10",
            "source": {
                "type": "git",
                "url": "https://github.com/hoaproject/Zformat.git",
                "reference": "522c381a2a075d4b9dbb42eb4592dd09520e4ac2"
            },
            "dist": {
                "type": "zip",
                "url": "https://api.github.com/repos/hoaproject/Zformat/zipball/522c381a2a075d4b9dbb42eb4592dd09520e4ac2",
                "reference": "522c381a2a075d4b9dbb42eb4592dd09520e4ac2",
                "shasum": ""
            },
            "require": {
                "hoa/consistency": "~1.0",
                "hoa/exception": "~1.0"
            },
            "type": "library",
            "extra": {
                "branch-alias": {
                    "dev-master": "1.x-dev"
                }
            },
            "autoload": {
                "psr-4": {
                    "Hoa\\Zformat\\": "."
                }
            },
            "notification-url": "https://packagist.org/downloads/",
            "license": [
                "BSD-3-Clause"
            ],
            "authors": [
                {
                    "name": "Ivan Enderlin",
                    "email": "ivan.enderlin@hoa-project.net"
                },
                {
                    "name": "Hoa community",
                    "homepage": "https://hoa-project.net/"
                }
            ],
            "description": "The Hoa\\Zformat library.",
            "homepage": "https://hoa-project.net/",
            "keywords": [
                "library",
                "parameter",
                "zformat"
            ],
            "support": {
                "docs": "https://central.hoa-project.net/Documentation/Library/Zformat",
                "email": "support@hoa-project.net",
                "forum": "https://users.hoa-project.net/",
                "irc": "irc://chat.freenode.net/hoaproject",
                "issues": "https://github.com/hoaproject/Zformat/issues",
                "source": "https://central.hoa-project.net/Resource/Library/Zformat"
            },
            "abandoned": true,
            "time": "2017-01-10T10:39:54+00:00"
        },
        {
            "name": "jetbrains/phpstorm-stubs",
            "version": "dev-master",
            "source": {
                "type": "git",
                "url": "https://github.com/JetBrains/phpstorm-stubs.git",
                "reference": "cd71853118bed99193186d6a52ed1c4181dea1da"
            },
            "dist": {
                "type": "zip",
                "url": "https://api.github.com/repos/JetBrains/phpstorm-stubs/zipball/cd71853118bed99193186d6a52ed1c4181dea1da",
                "reference": "cd71853118bed99193186d6a52ed1c4181dea1da",
                "shasum": ""
            },
            "require-dev": {
                "friendsofphp/php-cs-fixer": "@stable",
                "nikic/php-parser": "@stable",
                "php": "^8.0",
                "phpdocumentor/reflection-docblock": "@stable",
                "phpunit/phpunit": "^9.6"
            },
            "default-branch": true,
            "type": "library",
            "autoload": {
                "files": [
                    "PhpStormStubsMap.php"
                ]
            },
            "notification-url": "https://packagist.org/downloads/",
            "license": [
                "Apache-2.0"
            ],
            "description": "PHP runtime & extensions header files for PhpStorm",
            "homepage": "https://www.jetbrains.com/phpstorm",
            "keywords": [
                "autocomplete",
                "code",
                "inference",
                "inspection",
                "jetbrains",
                "phpstorm",
                "stubs",
                "type"
            ],
            "support": {
                "source": "https://github.com/JetBrains/phpstorm-stubs/tree/master"
            },
            "time": "2023-09-07T10:59:56+00:00"
        },
        {
            "name": "nette/bootstrap",
            "version": "v3.1.4",
            "source": {
                "type": "git",
                "url": "https://github.com/nette/bootstrap.git",
                "reference": "1a7965b4ee401ad0e3f673b9c016d2481afdc280"
            },
            "dist": {
                "type": "zip",
                "url": "https://api.github.com/repos/nette/bootstrap/zipball/1a7965b4ee401ad0e3f673b9c016d2481afdc280",
                "reference": "1a7965b4ee401ad0e3f673b9c016d2481afdc280",
                "shasum": ""
            },
            "require": {
                "nette/di": "^3.0.5",
                "nette/utils": "^3.2.1 || ^4.0",
                "php": ">=7.2 <8.3"
            },
            "conflict": {
                "tracy/tracy": "<2.6"
            },
            "require-dev": {
                "latte/latte": "^2.8",
                "nette/application": "^3.1",
                "nette/caching": "^3.0",
                "nette/database": "^3.0",
                "nette/forms": "^3.0",
                "nette/http": "^3.0",
                "nette/mail": "^3.0",
                "nette/robot-loader": "^3.0",
                "nette/safe-stream": "^2.2",
                "nette/security": "^3.0",
                "nette/tester": "^2.0",
                "phpstan/phpstan-nette": "^0.12",
                "tracy/tracy": "^2.6"
            },
            "suggest": {
                "nette/robot-loader": "to use Configurator::createRobotLoader()",
                "tracy/tracy": "to use Configurator::enableTracy()"
            },
            "type": "library",
            "extra": {
                "branch-alias": {
                    "dev-master": "3.1-dev"
                }
            },
            "autoload": {
                "classmap": [
                    "src/"
                ]
            },
            "notification-url": "https://packagist.org/downloads/",
            "license": [
                "BSD-3-Clause",
                "GPL-2.0-only",
                "GPL-3.0-only"
            ],
            "authors": [
                {
                    "name": "David Grudl",
                    "homepage": "https://davidgrudl.com"
                },
                {
                    "name": "Nette Community",
                    "homepage": "https://nette.org/contributors"
                }
            ],
            "description": "🅱  Nette Bootstrap: the simple way to configure and bootstrap your Nette application.",
            "homepage": "https://nette.org",
            "keywords": [
                "bootstrapping",
                "configurator",
                "nette"
            ],
            "support": {
                "issues": "https://github.com/nette/bootstrap/issues",
                "source": "https://github.com/nette/bootstrap/tree/v3.1.4"
            },
            "time": "2022-12-14T15:23:02+00:00"
        },
        {
            "name": "nette/di",
            "version": "v3.1.x-dev",
            "source": {
                "type": "git",
                "url": "https://github.com/nette/di.git",
                "reference": "f80a9f71e47d50f696f583f6b4ef44856618b686"
            },
            "dist": {
                "type": "zip",
                "url": "https://api.github.com/repos/nette/di/zipball/f80a9f71e47d50f696f583f6b4ef44856618b686",
                "reference": "f80a9f71e47d50f696f583f6b4ef44856618b686",
                "shasum": ""
            },
            "require": {
                "ext-tokenizer": "*",
                "nette/neon": "^3.3 || ^4.0",
                "nette/php-generator": "^3.5.4 || ^4.0",
                "nette/robot-loader": "^3.2 || ~4.0.0",
                "nette/schema": "^1.2",
                "nette/utils": "^3.2.5 || ~4.0.0",
                "php": "7.2 - 8.3"
            },
            "require-dev": {
                "nette/tester": "^2.4",
                "phpstan/phpstan": "^1.0",
                "tracy/tracy": "^2.9"
            },
            "type": "library",
            "extra": {
                "branch-alias": {
                    "dev-master": "3.1-dev"
                }
            },
            "autoload": {
                "classmap": [
                    "src/"
                ]
            },
            "notification-url": "https://packagist.org/downloads/",
            "license": [
                "BSD-3-Clause",
                "GPL-2.0-only",
                "GPL-3.0-only"
            ],
            "authors": [
                {
                    "name": "David Grudl",
                    "homepage": "https://davidgrudl.com"
                },
                {
                    "name": "Nette Community",
                    "homepage": "https://nette.org/contributors"
                }
            ],
            "description": "💎 Nette Dependency Injection Container: Flexible, compiled and full-featured DIC with perfectly usable autowiring and support for all new PHP features.",
            "homepage": "https://nette.org",
            "keywords": [
                "compiled",
                "di",
                "dic",
                "factory",
                "ioc",
                "nette",
                "static"
            ],
            "support": {
                "issues": "https://github.com/nette/di/issues",
                "source": "https://github.com/nette/di/tree/v3.1"
            },
            "time": "2023-08-30T15:26:38+00:00"
        },
        {
            "name": "nette/finder",
            "version": "v2.6.0",
            "source": {
                "type": "git",
                "url": "https://github.com/nette/finder.git",
                "reference": "991aefb42860abeab8e003970c3809a9d83cb932"
            },
            "dist": {
                "type": "zip",
                "url": "https://api.github.com/repos/nette/finder/zipball/991aefb42860abeab8e003970c3809a9d83cb932",
                "reference": "991aefb42860abeab8e003970c3809a9d83cb932",
                "shasum": ""
            },
            "require": {
                "nette/utils": "^2.4 || ^3.0",
                "php": ">=7.1"
            },
            "conflict": {
                "nette/nette": "<2.2"
            },
            "require-dev": {
                "nette/tester": "^2.0",
                "phpstan/phpstan": "^0.12",
                "tracy/tracy": "^2.3"
            },
            "type": "library",
            "extra": {
                "branch-alias": {
                    "dev-master": "2.6-dev"
                }
            },
            "autoload": {
                "classmap": [
                    "src/"
                ]
            },
            "notification-url": "https://packagist.org/downloads/",
            "license": [
                "BSD-3-Clause",
                "GPL-2.0-only",
                "GPL-3.0-only"
            ],
            "authors": [
                {
                    "name": "David Grudl",
                    "homepage": "https://davidgrudl.com"
                },
                {
                    "name": "Nette Community",
                    "homepage": "https://nette.org/contributors"
                }
            ],
            "description": "🔍 Nette Finder: find files and directories with an intuitive API.",
            "homepage": "https://nette.org",
            "keywords": [
                "filesystem",
                "glob",
                "iterator",
                "nette"
            ],
            "support": {
                "issues": "https://github.com/nette/finder/issues",
                "source": "https://github.com/nette/finder/tree/v2.6.0"
            },
            "time": "2022-10-13T01:31:15+00:00"
        },
        {
            "name": "nette/neon",
            "version": "v3.3.2",
            "source": {
                "type": "git",
                "url": "https://github.com/nette/neon.git",
                "reference": "54b287d8c2cdbe577b02e28ca1713e275b05ece2"
            },
            "dist": {
                "type": "zip",
                "url": "https://api.github.com/repos/nette/neon/zipball/54b287d8c2cdbe577b02e28ca1713e275b05ece2",
                "reference": "54b287d8c2cdbe577b02e28ca1713e275b05ece2",
                "shasum": ""
            },
            "require": {
                "ext-json": "*",
                "php": ">=7.1"
            },
            "require-dev": {
                "nette/tester": "^2.0",
                "phpstan/phpstan": "^0.12",
                "tracy/tracy": "^2.7"
            },
            "bin": [
                "bin/neon-lint"
            ],
            "type": "library",
            "extra": {
                "branch-alias": {
                    "dev-master": "3.3-dev"
                }
            },
            "autoload": {
                "classmap": [
                    "src/"
                ]
            },
            "notification-url": "https://packagist.org/downloads/",
            "license": [
                "BSD-3-Clause",
                "GPL-2.0-only",
                "GPL-3.0-only"
            ],
            "authors": [
                {
                    "name": "David Grudl",
                    "homepage": "https://davidgrudl.com"
                },
                {
                    "name": "Nette Community",
                    "homepage": "https://nette.org/contributors"
                }
            ],
            "description": "🍸 Nette NEON: encodes and decodes NEON file format.",
            "homepage": "https://ne-on.org",
            "keywords": [
                "export",
                "import",
                "neon",
                "nette",
                "yaml"
            ],
            "support": {
                "issues": "https://github.com/nette/neon/issues",
                "source": "https://github.com/nette/neon/tree/v3.3.2"
            },
            "time": "2021-11-25T15:57:41+00:00"
        },
        {
            "name": "nette/php-generator",
            "version": "v3.6.5",
            "source": {
                "type": "git",
                "url": "https://github.com/nette/php-generator.git",
                "reference": "9370403f9d9c25b51c4596ded1fbfe70347f7c82"
            },
            "dist": {
                "type": "zip",
                "url": "https://api.github.com/repos/nette/php-generator/zipball/9370403f9d9c25b51c4596ded1fbfe70347f7c82",
                "reference": "9370403f9d9c25b51c4596ded1fbfe70347f7c82",
                "shasum": ""
            },
            "require": {
                "nette/utils": "^3.1.2",
                "php": ">=7.2 <8.2"
            },
            "require-dev": {
                "nette/tester": "^2.4",
                "nikic/php-parser": "^4.13",
                "phpstan/phpstan": "^0.12",
                "tracy/tracy": "^2.8"
            },
            "suggest": {
                "nikic/php-parser": "to use ClassType::withBodiesFrom() & GlobalFunction::withBodyFrom()"
            },
            "type": "library",
            "extra": {
                "branch-alias": {
                    "dev-master": "3.6-dev"
                }
            },
            "autoload": {
                "classmap": [
                    "src/"
                ]
            },
            "notification-url": "https://packagist.org/downloads/",
            "license": [
                "BSD-3-Clause",
                "GPL-2.0-only",
                "GPL-3.0-only"
            ],
            "authors": [
                {
                    "name": "David Grudl",
                    "homepage": "https://davidgrudl.com"
                },
                {
                    "name": "Nette Community",
                    "homepage": "https://nette.org/contributors"
                }
            ],
            "description": "🐘 Nette PHP Generator: generates neat PHP code for you. Supports new PHP 8.1 features.",
            "homepage": "https://nette.org",
            "keywords": [
                "code",
                "nette",
                "php",
                "scaffolding"
            ],
            "support": {
                "issues": "https://github.com/nette/php-generator/issues",
                "source": "https://github.com/nette/php-generator/tree/v3.6.5"
            },
            "time": "2021-11-24T16:23:44+00:00"
        },
        {
            "name": "nette/robot-loader",
            "version": "v3.4.1",
            "source": {
                "type": "git",
                "url": "https://github.com/nette/robot-loader.git",
                "reference": "e2adc334cb958164c050f485d99c44c430f51fe2"
            },
            "dist": {
                "type": "zip",
                "url": "https://api.github.com/repos/nette/robot-loader/zipball/e2adc334cb958164c050f485d99c44c430f51fe2",
                "reference": "e2adc334cb958164c050f485d99c44c430f51fe2",
                "shasum": ""
            },
            "require": {
                "ext-tokenizer": "*",
                "nette/finder": "^2.5 || ^3.0",
                "nette/utils": "^3.0",
                "php": ">=7.1"
            },
            "require-dev": {
                "nette/tester": "^2.0",
                "phpstan/phpstan": "^0.12",
                "tracy/tracy": "^2.3"
            },
            "type": "library",
            "extra": {
                "branch-alias": {
                    "dev-master": "3.4-dev"
                }
            },
            "autoload": {
                "classmap": [
                    "src/"
                ]
            },
            "notification-url": "https://packagist.org/downloads/",
            "license": [
                "BSD-3-Clause",
                "GPL-2.0-only",
                "GPL-3.0-only"
            ],
            "authors": [
                {
                    "name": "David Grudl",
                    "homepage": "https://davidgrudl.com"
                },
                {
                    "name": "Nette Community",
                    "homepage": "https://nette.org/contributors"
                }
            ],
            "description": "🍀 Nette RobotLoader: high performance and comfortable autoloader that will search and autoload classes within your application.",
            "homepage": "https://nette.org",
            "keywords": [
                "autoload",
                "class",
                "interface",
                "nette",
                "trait"
            ],
            "support": {
                "issues": "https://github.com/nette/robot-loader/issues",
                "source": "https://github.com/nette/robot-loader/tree/v3.4.1"
            },
            "time": "2021-08-25T15:53:54+00:00"
        },
        {
            "name": "nette/schema",
            "version": "v1.2.4",
            "source": {
                "type": "git",
                "url": "https://github.com/nette/schema.git",
                "reference": "c9ff517a53903b3d4e29ec547fb20feecb05b8ab"
            },
            "dist": {
                "type": "zip",
                "url": "https://api.github.com/repos/nette/schema/zipball/c9ff517a53903b3d4e29ec547fb20feecb05b8ab",
                "reference": "c9ff517a53903b3d4e29ec547fb20feecb05b8ab",
                "shasum": ""
            },
            "require": {
                "nette/utils": "^2.5.7 || ^3.1.5 ||  ^4.0",
                "php": "7.1 - 8.3"
            },
            "require-dev": {
                "nette/tester": "^2.3 || ^2.4",
                "phpstan/phpstan-nette": "^1.0",
                "tracy/tracy": "^2.7"
            },
            "type": "library",
            "extra": {
                "branch-alias": {
                    "dev-master": "1.2-dev"
                }
            },
            "autoload": {
                "classmap": [
                    "src/"
                ]
            },
            "notification-url": "https://packagist.org/downloads/",
            "license": [
                "BSD-3-Clause",
                "GPL-2.0-only",
                "GPL-3.0-only"
            ],
            "authors": [
                {
                    "name": "David Grudl",
                    "homepage": "https://davidgrudl.com"
                },
                {
                    "name": "Nette Community",
                    "homepage": "https://nette.org/contributors"
                }
            ],
            "description": "📐 Nette Schema: validating data structures against a given Schema.",
            "homepage": "https://nette.org",
            "keywords": [
                "config",
                "nette"
            ],
            "support": {
                "issues": "https://github.com/nette/schema/issues",
                "source": "https://github.com/nette/schema/tree/v1.2.4"
            },
            "time": "2023-08-05T18:56:25+00:00"
        },
        {
            "name": "nette/utils",
            "version": "v3.2.7",
            "source": {
                "type": "git",
                "url": "https://github.com/nette/utils.git",
                "reference": "0af4e3de4df9f1543534beab255ccf459e7a2c99"
            },
            "dist": {
                "type": "zip",
                "url": "https://api.github.com/repos/nette/utils/zipball/0af4e3de4df9f1543534beab255ccf459e7a2c99",
                "reference": "0af4e3de4df9f1543534beab255ccf459e7a2c99",
                "shasum": ""
            },
            "require": {
                "php": ">=7.2 <8.2"
            },
            "conflict": {
                "nette/di": "<3.0.6"
            },
            "require-dev": {
                "nette/tester": "~2.0",
                "phpstan/phpstan": "^1.0",
                "tracy/tracy": "^2.3"
            },
            "suggest": {
                "ext-gd": "to use Image",
                "ext-iconv": "to use Strings::webalize(), toAscii(), chr() and reverse()",
                "ext-intl": "to use Strings::webalize(), toAscii(), normalize() and compare()",
                "ext-json": "to use Nette\\Utils\\Json",
                "ext-mbstring": "to use Strings::lower() etc...",
                "ext-tokenizer": "to use Nette\\Utils\\Reflection::getUseStatements()",
                "ext-xml": "to use Strings::length() etc. when mbstring is not available"
            },
            "type": "library",
            "extra": {
                "branch-alias": {
                    "dev-master": "3.2-dev"
                }
            },
            "autoload": {
                "classmap": [
                    "src/"
                ]
            },
            "notification-url": "https://packagist.org/downloads/",
            "license": [
                "BSD-3-Clause",
                "GPL-2.0-only",
                "GPL-3.0-only"
            ],
            "authors": [
                {
                    "name": "David Grudl",
                    "homepage": "https://davidgrudl.com"
                },
                {
                    "name": "Nette Community",
                    "homepage": "https://nette.org/contributors"
                }
            ],
            "description": "🛠  Nette Utils: lightweight utilities for string & array manipulation, image handling, safe JSON encoding/decoding, validation, slug or strong password generating etc.",
            "homepage": "https://nette.org",
            "keywords": [
                "array",
                "core",
                "datetime",
                "images",
                "json",
                "nette",
                "paginator",
                "password",
                "slugify",
                "string",
                "unicode",
                "utf-8",
                "utility",
                "validation"
            ],
            "support": {
                "issues": "https://github.com/nette/utils/issues",
                "source": "https://github.com/nette/utils/tree/v3.2.7"
            },
            "time": "2022-01-24T11:29:14+00:00"
        },
        {
            "name": "nikic/php-parser",
            "version": "v4.17.1",
            "source": {
                "type": "git",
                "url": "https://github.com/nikic/PHP-Parser.git",
                "reference": "a6303e50c90c355c7eeee2c4a8b27fe8dc8fef1d"
            },
            "dist": {
                "type": "zip",
                "url": "https://api.github.com/repos/nikic/PHP-Parser/zipball/a6303e50c90c355c7eeee2c4a8b27fe8dc8fef1d",
                "reference": "a6303e50c90c355c7eeee2c4a8b27fe8dc8fef1d",
                "shasum": ""
            },
            "require": {
                "ext-tokenizer": "*",
                "php": ">=7.0"
            },
            "require-dev": {
                "ircmaxell/php-yacc": "^0.0.7",
                "phpunit/phpunit": "^6.5 || ^7.0 || ^8.0 || ^9.0"
            },
            "bin": [
                "bin/php-parse"
            ],
            "type": "library",
            "extra": {
                "branch-alias": {
                    "dev-master": "4.9-dev"
                }
            },
            "autoload": {
                "psr-4": {
                    "PhpParser\\": "lib/PhpParser"
                }
            },
            "notification-url": "https://packagist.org/downloads/",
            "license": [
                "BSD-3-Clause"
            ],
            "authors": [
                {
                    "name": "Nikita Popov"
                }
            ],
            "description": "A PHP parser written in PHP",
            "keywords": [
                "parser",
                "php"
            ],
            "support": {
                "issues": "https://github.com/nikic/PHP-Parser/issues",
                "source": "https://github.com/nikic/PHP-Parser/tree/v4.17.1"
            },
            "time": "2023-08-13T19:53:39+00:00"
        },
        {
            "name": "ondram/ci-detector",
            "version": "3.5.1",
            "source": {
                "type": "git",
                "url": "https://github.com/OndraM/ci-detector.git",
                "reference": "594e61252843b68998bddd48078c5058fe9028bd"
            },
            "dist": {
                "type": "zip",
                "url": "https://api.github.com/repos/OndraM/ci-detector/zipball/594e61252843b68998bddd48078c5058fe9028bd",
                "reference": "594e61252843b68998bddd48078c5058fe9028bd",
                "shasum": ""
            },
            "require": {
                "php": "^7.1 || ^8.0"
            },
            "require-dev": {
                "ergebnis/composer-normalize": "^2.2",
                "lmc/coding-standard": "^1.3 || ^2.0",
                "php-parallel-lint/php-parallel-lint": "^1.1",
                "phpstan/extension-installer": "^1.0.3",
                "phpstan/phpstan": "^0.12.0",
                "phpstan/phpstan-phpunit": "^0.12.1",
                "phpunit/phpunit": "^7.1 || ^8.0 || ^9.0"
            },
            "type": "library",
            "autoload": {
                "psr-4": {
                    "OndraM\\CiDetector\\": "src/"
                }
            },
            "notification-url": "https://packagist.org/downloads/",
            "license": [
                "MIT"
            ],
            "authors": [
                {
                    "name": "Ondřej Machulda",
                    "email": "ondrej.machulda@gmail.com"
                }
            ],
            "description": "Detect continuous integration environment and provide unified access to properties of current build",
            "keywords": [
                "CircleCI",
                "Codeship",
                "Wercker",
                "adapter",
                "appveyor",
                "aws",
                "aws codebuild",
                "bamboo",
                "bitbucket",
                "buddy",
                "ci-info",
                "codebuild",
                "continuous integration",
                "continuousphp",
                "drone",
                "github",
                "gitlab",
                "interface",
                "jenkins",
                "teamcity",
                "travis"
            ],
            "support": {
                "issues": "https://github.com/OndraM/ci-detector/issues",
                "source": "https://github.com/OndraM/ci-detector/tree/main"
            },
            "time": "2020-09-04T11:21:14+00:00"
        },
        {
            "name": "ondrejmirtes/better-reflection",
            "version": "6.12.0.2",
            "source": {
                "type": "git",
                "url": "https://github.com/ondrejmirtes/BetterReflection.git",
                "reference": "07cb46e7f781389c46882b24de9a878e358d2cc5"
            },
            "dist": {
                "type": "zip",
                "url": "https://api.github.com/repos/ondrejmirtes/BetterReflection/zipball/07cb46e7f781389c46882b24de9a878e358d2cc5",
                "reference": "07cb46e7f781389c46882b24de9a878e358d2cc5",
                "shasum": ""
            },
            "require": {
                "ext-json": "*",
                "jetbrains/phpstorm-stubs": "dev-master#7b055d8634d2143a909f2c5141ec70c82b8b9254",
                "nikic/php-parser": "^4.16.0",
                "php": "^7.2 || ^8.0"
            },
            "conflict": {
                "thecodingmachine/safe": "<1.1.3"
            },
            "require-dev": {
                "doctrine/coding-standard": "^12.0.0",
                "phpstan/phpstan": "^1.10.27",
                "phpstan/phpstan-phpunit": "^1.3.13",
                "phpunit/phpunit": "^10.3.1",
                "rector/rector": "0.14.3",
                "vimeo/psalm": "5.14.1"
            },
            "suggest": {
                "composer/composer": "Required to use the ComposerSourceLocator"
            },
            "type": "library",
            "autoload": {
                "psr-4": {
                    "PHPStan\\BetterReflection\\": "src"
                }
            },
            "notification-url": "https://packagist.org/downloads/",
            "license": [
                "MIT"
            ],
            "authors": [
                {
                    "name": "James Titcumb",
                    "email": "james@asgrim.com",
                    "homepage": "https://github.com/asgrim"
                },
                {
                    "name": "Marco Pivetta",
                    "email": "ocramius@gmail.com",
                    "homepage": "https://ocramius.github.io/"
                },
                {
                    "name": "Gary Hockin",
                    "email": "gary@roave.com",
                    "homepage": "https://github.com/geeh"
                },
                {
                    "name": "Jaroslav Hanslík",
                    "email": "kukulich@kukulich.cz",
                    "homepage": "https://github.com/kukulich"
                }
            ],
            "description": "Better Reflection - an improved code reflection API",
            "support": {
                "source": "https://github.com/ondrejmirtes/BetterReflection/tree/6.12.0.2"
            },
            "time": "2023-08-08T14:10:24+00:00"
        },
        {
            "name": "phpstan/php-8-stubs",
            "version": "0.3.74",
            "source": {
                "type": "git",
                "url": "https://github.com/phpstan/php-8-stubs.git",
                "reference": "c1d973e1d3608cd12b0fe41abb3c17674a6da843"
            },
            "dist": {
                "type": "zip",
                "url": "https://api.github.com/repos/phpstan/php-8-stubs/zipball/c1d973e1d3608cd12b0fe41abb3c17674a6da843",
                "reference": "c1d973e1d3608cd12b0fe41abb3c17674a6da843",
                "shasum": ""
            },
            "type": "library",
            "autoload": {
                "classmap": [
                    "Php8StubsMap.php"
                ]
            },
            "notification-url": "https://packagist.org/downloads/",
            "license": [
                "MIT",
                "PHP-3.01"
            ],
            "description": "PHP stubs extracted from php-src",
            "support": {
                "issues": "https://github.com/phpstan/php-8-stubs/issues",
                "source": "https://github.com/phpstan/php-8-stubs/tree/0.3.74"
            },
            "time": "2023-08-25T00:13:50+00:00"
        },
        {
            "name": "phpstan/phpdoc-parser",
            "version": "1.24.0",
            "source": {
                "type": "git",
                "url": "https://github.com/phpstan/phpdoc-parser.git",
                "reference": "3510b0a6274cc42f7219367cb3abfc123ffa09d6"
            },
            "dist": {
                "type": "zip",
                "url": "https://api.github.com/repos/phpstan/phpdoc-parser/zipball/3510b0a6274cc42f7219367cb3abfc123ffa09d6",
                "reference": "3510b0a6274cc42f7219367cb3abfc123ffa09d6",
                "shasum": ""
            },
            "require": {
                "php": "^7.2 || ^8.0"
            },
            "require-dev": {
                "doctrine/annotations": "^2.0",
                "nikic/php-parser": "^4.15",
                "php-parallel-lint/php-parallel-lint": "^1.2",
                "phpstan/extension-installer": "^1.0",
                "phpstan/phpstan": "^1.5",
                "phpstan/phpstan-phpunit": "^1.1",
                "phpstan/phpstan-strict-rules": "^1.0",
                "phpunit/phpunit": "^9.5",
                "symfony/process": "^5.2"
            },
            "type": "library",
            "autoload": {
                "psr-4": {
                    "PHPStan\\PhpDocParser\\": [
                        "src/"
                    ]
                }
            },
            "notification-url": "https://packagist.org/downloads/",
            "license": [
                "MIT"
            ],
            "description": "PHPDoc parser with support for nullable, intersection and generic types",
            "support": {
                "issues": "https://github.com/phpstan/phpdoc-parser/issues",
                "source": "https://github.com/phpstan/phpdoc-parser/tree/1.24.0"
            },
            "time": "2023-09-07T20:46:32+00:00"
        },
        {
            "name": "psr/container",
            "version": "1.1.2",
            "source": {
                "type": "git",
                "url": "https://github.com/php-fig/container.git",
                "reference": "513e0666f7216c7459170d56df27dfcefe1689ea"
            },
            "dist": {
                "type": "zip",
                "url": "https://api.github.com/repos/php-fig/container/zipball/513e0666f7216c7459170d56df27dfcefe1689ea",
                "reference": "513e0666f7216c7459170d56df27dfcefe1689ea",
                "shasum": ""
            },
            "require": {
                "php": ">=7.4.0"
            },
            "type": "library",
            "autoload": {
                "psr-4": {
                    "Psr\\Container\\": "src/"
                }
            },
            "notification-url": "https://packagist.org/downloads/",
            "license": [
                "MIT"
            ],
            "authors": [
                {
                    "name": "PHP-FIG",
                    "homepage": "https://www.php-fig.org/"
                }
            ],
            "description": "Common Container Interface (PHP FIG PSR-11)",
            "homepage": "https://github.com/php-fig/container",
            "keywords": [
                "PSR-11",
                "container",
                "container-interface",
                "container-interop",
                "psr"
            ],
            "support": {
                "issues": "https://github.com/php-fig/container/issues",
                "source": "https://github.com/php-fig/container/tree/1.1.2"
            },
            "time": "2021-11-05T16:50:12+00:00"
        },
        {
            "name": "psr/http-message",
            "version": "1.0.1",
            "source": {
                "type": "git",
                "url": "https://github.com/php-fig/http-message.git",
                "reference": "f6561bf28d520154e4b0ec72be95418abe6d9363"
            },
            "dist": {
                "type": "zip",
                "url": "https://api.github.com/repos/php-fig/http-message/zipball/f6561bf28d520154e4b0ec72be95418abe6d9363",
                "reference": "f6561bf28d520154e4b0ec72be95418abe6d9363",
                "shasum": ""
            },
            "require": {
                "php": ">=5.3.0"
            },
            "type": "library",
            "extra": {
                "branch-alias": {
                    "dev-master": "1.0.x-dev"
                }
            },
            "autoload": {
                "psr-4": {
                    "Psr\\Http\\Message\\": "src/"
                }
            },
            "notification-url": "https://packagist.org/downloads/",
            "license": [
                "MIT"
            ],
            "authors": [
                {
                    "name": "PHP-FIG",
                    "homepage": "http://www.php-fig.org/"
                }
            ],
            "description": "Common interface for HTTP messages",
            "homepage": "https://github.com/php-fig/http-message",
            "keywords": [
                "http",
                "http-message",
                "psr",
                "psr-7",
                "request",
                "response"
            ],
            "support": {
                "source": "https://github.com/php-fig/http-message/tree/master"
            },
            "time": "2016-08-06T14:39:51+00:00"
        },
        {
            "name": "psr/log",
            "version": "1.1.3",
            "source": {
                "type": "git",
                "url": "https://github.com/php-fig/log.git",
                "reference": "0f73288fd15629204f9d42b7055f72dacbe811fc"
            },
            "dist": {
                "type": "zip",
                "url": "https://api.github.com/repos/php-fig/log/zipball/0f73288fd15629204f9d42b7055f72dacbe811fc",
                "reference": "0f73288fd15629204f9d42b7055f72dacbe811fc",
                "shasum": ""
            },
            "require": {
                "php": ">=5.3.0"
            },
            "type": "library",
            "extra": {
                "branch-alias": {
                    "dev-master": "1.1.x-dev"
                }
            },
            "autoload": {
                "psr-4": {
                    "Psr\\Log\\": "Psr/Log/"
                }
            },
            "notification-url": "https://packagist.org/downloads/",
            "license": [
                "MIT"
            ],
            "authors": [
                {
                    "name": "PHP-FIG",
                    "homepage": "http://www.php-fig.org/"
                }
            ],
            "description": "Common interface for logging libraries",
            "homepage": "https://github.com/php-fig/log",
            "keywords": [
                "log",
                "psr",
                "psr-3"
            ],
            "support": {
                "source": "https://github.com/php-fig/log/tree/1.1.3"
            },
            "time": "2020-03-23T09:12:05+00:00"
        },
        {
            "name": "react/async",
            "version": "v3.0.0",
            "source": {
                "type": "git",
                "url": "https://github.com/reactphp/async.git",
                "reference": "3c3b812be77aec14bf8300b052ba589c9a5bc95b"
            },
            "dist": {
                "type": "zip",
                "url": "https://api.github.com/repos/reactphp/async/zipball/3c3b812be77aec14bf8300b052ba589c9a5bc95b",
                "reference": "3c3b812be77aec14bf8300b052ba589c9a5bc95b",
                "shasum": ""
            },
            "require": {
                "php": ">=7.1",
                "react/event-loop": "^1.2",
                "react/promise": "^3.0 || ^2.8 || ^1.2.1"
            },
            "require-dev": {
                "phpunit/phpunit": "^9.3 || ^7.5"
            },
            "type": "library",
            "autoload": {
                "files": [
                    "src/functions_include.php"
                ]
            },
            "notification-url": "https://packagist.org/downloads/",
            "license": [
                "MIT"
            ],
            "authors": [
                {
                    "name": "Christian Lück",
                    "email": "christian@clue.engineering",
                    "homepage": "https://clue.engineering/"
                },
                {
                    "name": "Cees-Jan Kiewiet",
                    "email": "reactphp@ceesjankiewiet.nl",
                    "homepage": "https://wyrihaximus.net/"
                },
                {
                    "name": "Jan Sorgalla",
                    "email": "jsorgalla@gmail.com",
                    "homepage": "https://sorgalla.com/"
                },
                {
                    "name": "Chris Boden",
                    "email": "cboden@gmail.com",
                    "homepage": "https://cboden.dev/"
                }
            ],
            "description": "Async utilities for ReactPHP",
            "keywords": [
                "async",
                "reactphp"
            ],
            "support": {
                "issues": "https://github.com/reactphp/async/issues",
                "source": "https://github.com/reactphp/async/tree/v3.0.0"
            },
            "funding": [
                {
                    "url": "https://github.com/WyriHaximus",
                    "type": "github"
                },
                {
                    "url": "https://github.com/clue",
                    "type": "github"
                }
            ],
            "time": "2022-07-11T14:17:23+00:00"
        },
        {
            "name": "react/cache",
            "version": "v1.2.0",
            "source": {
                "type": "git",
                "url": "https://github.com/reactphp/cache.git",
                "reference": "d47c472b64aa5608225f47965a484b75c7817d5b"
            },
            "dist": {
                "type": "zip",
                "url": "https://api.github.com/repos/reactphp/cache/zipball/d47c472b64aa5608225f47965a484b75c7817d5b",
                "reference": "d47c472b64aa5608225f47965a484b75c7817d5b",
                "shasum": ""
            },
            "require": {
                "php": ">=5.3.0",
                "react/promise": "^3.0 || ^2.0 || ^1.1"
            },
            "require-dev": {
                "phpunit/phpunit": "^9.5 || ^5.7 || ^4.8.35"
            },
            "type": "library",
            "autoload": {
                "psr-4": {
                    "React\\Cache\\": "src/"
                }
            },
            "notification-url": "https://packagist.org/downloads/",
            "license": [
                "MIT"
            ],
            "authors": [
                {
                    "name": "Christian Lück",
                    "email": "christian@clue.engineering",
                    "homepage": "https://clue.engineering/"
                },
                {
                    "name": "Cees-Jan Kiewiet",
                    "email": "reactphp@ceesjankiewiet.nl",
                    "homepage": "https://wyrihaximus.net/"
                },
                {
                    "name": "Jan Sorgalla",
                    "email": "jsorgalla@gmail.com",
                    "homepage": "https://sorgalla.com/"
                },
                {
                    "name": "Chris Boden",
                    "email": "cboden@gmail.com",
                    "homepage": "https://cboden.dev/"
                }
            ],
            "description": "Async, Promise-based cache interface for ReactPHP",
            "keywords": [
                "cache",
                "caching",
                "promise",
                "reactphp"
            ],
            "support": {
                "issues": "https://github.com/reactphp/cache/issues",
                "source": "https://github.com/reactphp/cache/tree/v1.2.0"
            },
            "funding": [
                {
                    "url": "https://opencollective.com/reactphp",
                    "type": "open_collective"
                }
            ],
            "time": "2022-11-30T15:59:55+00:00"
        },
        {
            "name": "react/child-process",
            "version": "v0.6.5",
            "source": {
                "type": "git",
                "url": "https://github.com/reactphp/child-process.git",
                "reference": "e71eb1aa55f057c7a4a0d08d06b0b0a484bead43"
            },
            "dist": {
                "type": "zip",
                "url": "https://api.github.com/repos/reactphp/child-process/zipball/e71eb1aa55f057c7a4a0d08d06b0b0a484bead43",
                "reference": "e71eb1aa55f057c7a4a0d08d06b0b0a484bead43",
                "shasum": ""
            },
            "require": {
                "evenement/evenement": "^3.0 || ^2.0 || ^1.0",
                "php": ">=5.3.0",
                "react/event-loop": "^1.2",
                "react/stream": "^1.2"
            },
            "require-dev": {
                "phpunit/phpunit": "^9.3 || ^5.7 || ^4.8.35",
                "react/socket": "^1.8",
                "sebastian/environment": "^5.0 || ^3.0 || ^2.0 || ^1.0"
            },
            "type": "library",
            "autoload": {
                "psr-4": {
                    "React\\ChildProcess\\": "src"
                }
            },
            "notification-url": "https://packagist.org/downloads/",
            "license": [
                "MIT"
            ],
            "authors": [
                {
                    "name": "Christian Lück",
                    "email": "christian@clue.engineering",
                    "homepage": "https://clue.engineering/"
                },
                {
                    "name": "Cees-Jan Kiewiet",
                    "email": "reactphp@ceesjankiewiet.nl",
                    "homepage": "https://wyrihaximus.net/"
                },
                {
                    "name": "Jan Sorgalla",
                    "email": "jsorgalla@gmail.com",
                    "homepage": "https://sorgalla.com/"
                },
                {
                    "name": "Chris Boden",
                    "email": "cboden@gmail.com",
                    "homepage": "https://cboden.dev/"
                }
            ],
            "description": "Event-driven library for executing child processes with ReactPHP.",
            "keywords": [
                "event-driven",
                "process",
                "reactphp"
            ],
            "support": {
                "issues": "https://github.com/reactphp/child-process/issues",
                "source": "https://github.com/reactphp/child-process/tree/v0.6.5"
            },
            "funding": [
                {
                    "url": "https://github.com/WyriHaximus",
                    "type": "github"
                },
                {
                    "url": "https://github.com/clue",
                    "type": "github"
                }
            ],
            "time": "2022-09-16T13:41:56+00:00"
        },
        {
            "name": "react/dns",
            "version": "v1.10.0",
            "source": {
                "type": "git",
                "url": "https://github.com/reactphp/dns.git",
                "reference": "a5427e7dfa47713e438016905605819d101f238c"
            },
            "dist": {
                "type": "zip",
                "url": "https://api.github.com/repos/reactphp/dns/zipball/a5427e7dfa47713e438016905605819d101f238c",
                "reference": "a5427e7dfa47713e438016905605819d101f238c",
                "shasum": ""
            },
            "require": {
                "php": ">=5.3.0",
                "react/cache": "^1.0 || ^0.6 || ^0.5",
                "react/event-loop": "^1.2",
                "react/promise": "^3.0 || ^2.7 || ^1.2.1",
                "react/promise-timer": "^1.9"
            },
            "require-dev": {
                "phpunit/phpunit": "^9.3 || ^4.8.35",
                "react/async": "^4 || ^3 || ^2"
            },
            "type": "library",
            "autoload": {
                "psr-4": {
                    "React\\Dns\\": "src"
                }
            },
            "notification-url": "https://packagist.org/downloads/",
            "license": [
                "MIT"
            ],
            "authors": [
                {
                    "name": "Christian Lück",
                    "email": "christian@clue.engineering",
                    "homepage": "https://clue.engineering/"
                },
                {
                    "name": "Cees-Jan Kiewiet",
                    "email": "reactphp@ceesjankiewiet.nl",
                    "homepage": "https://wyrihaximus.net/"
                },
                {
                    "name": "Jan Sorgalla",
                    "email": "jsorgalla@gmail.com",
                    "homepage": "https://sorgalla.com/"
                },
                {
                    "name": "Chris Boden",
                    "email": "cboden@gmail.com",
                    "homepage": "https://cboden.dev/"
                }
            ],
            "description": "Async DNS resolver for ReactPHP",
            "keywords": [
                "async",
                "dns",
                "dns-resolver",
                "reactphp"
            ],
            "support": {
                "issues": "https://github.com/reactphp/dns/issues",
                "source": "https://github.com/reactphp/dns/tree/v1.10.0"
            },
            "funding": [
                {
                    "url": "https://github.com/WyriHaximus",
                    "type": "github"
                },
                {
                    "url": "https://github.com/clue",
                    "type": "github"
                }
            ],
            "time": "2022-09-08T12:22:46+00:00"
        },
        {
            "name": "react/event-loop",
            "version": "v1.4.0",
            "source": {
                "type": "git",
                "url": "https://github.com/reactphp/event-loop.git",
                "reference": "6e7e587714fff7a83dcc7025aee42ab3b265ae05"
            },
            "dist": {
                "type": "zip",
                "url": "https://api.github.com/repos/reactphp/event-loop/zipball/6e7e587714fff7a83dcc7025aee42ab3b265ae05",
                "reference": "6e7e587714fff7a83dcc7025aee42ab3b265ae05",
                "shasum": ""
            },
            "require": {
                "php": ">=5.3.0"
            },
            "require-dev": {
                "phpunit/phpunit": "^9.6 || ^5.7 || ^4.8.36"
            },
            "suggest": {
                "ext-pcntl": "For signal handling support when using the StreamSelectLoop"
            },
            "type": "library",
            "autoload": {
                "psr-4": {
                    "React\\EventLoop\\": "src/"
                }
            },
            "notification-url": "https://packagist.org/downloads/",
            "license": [
                "MIT"
            ],
            "authors": [
                {
                    "name": "Christian Lück",
                    "email": "christian@clue.engineering",
                    "homepage": "https://clue.engineering/"
                },
                {
                    "name": "Cees-Jan Kiewiet",
                    "email": "reactphp@ceesjankiewiet.nl",
                    "homepage": "https://wyrihaximus.net/"
                },
                {
                    "name": "Jan Sorgalla",
                    "email": "jsorgalla@gmail.com",
                    "homepage": "https://sorgalla.com/"
                },
                {
                    "name": "Chris Boden",
                    "email": "cboden@gmail.com",
                    "homepage": "https://cboden.dev/"
                }
            ],
            "description": "ReactPHP's core reactor event loop that libraries can use for evented I/O.",
            "keywords": [
                "asynchronous",
                "event-loop"
            ],
            "support": {
                "issues": "https://github.com/reactphp/event-loop/issues",
                "source": "https://github.com/reactphp/event-loop/tree/v1.4.0"
            },
            "funding": [
                {
                    "url": "https://opencollective.com/reactphp",
                    "type": "open_collective"
                }
            ],
            "time": "2023-05-05T10:11:24+00:00"
        },
        {
            "name": "react/http",
            "version": "v1.9.0",
            "source": {
                "type": "git",
                "url": "https://github.com/reactphp/http.git",
                "reference": "bb3154dbaf2dfe3f0467f956a05f614a69d5f1d0"
            },
            "dist": {
                "type": "zip",
                "url": "https://api.github.com/repos/reactphp/http/zipball/bb3154dbaf2dfe3f0467f956a05f614a69d5f1d0",
                "reference": "bb3154dbaf2dfe3f0467f956a05f614a69d5f1d0",
                "shasum": ""
            },
            "require": {
                "evenement/evenement": "^3.0 || ^2.0 || ^1.0",
                "fig/http-message-util": "^1.1",
                "php": ">=5.3.0",
                "psr/http-message": "^1.0",
                "react/event-loop": "^1.2",
                "react/promise": "^3 || ^2.3 || ^1.2.1",
                "react/socket": "^1.12",
                "react/stream": "^1.2",
                "ringcentral/psr7": "^1.2"
            },
            "require-dev": {
                "clue/http-proxy-react": "^1.8",
                "clue/reactphp-ssh-proxy": "^1.4",
                "clue/socks-react": "^1.4",
                "phpunit/phpunit": "^9.5 || ^5.7 || ^4.8.35",
                "react/async": "^4 || ^3 || ^2",
                "react/promise-stream": "^1.4",
                "react/promise-timer": "^1.9"
            },
            "type": "library",
            "autoload": {
                "psr-4": {
                    "React\\Http\\": "src/"
                }
            },
            "notification-url": "https://packagist.org/downloads/",
            "license": [
                "MIT"
            ],
            "authors": [
                {
                    "name": "Christian Lück",
                    "email": "christian@clue.engineering",
                    "homepage": "https://clue.engineering/"
                },
                {
                    "name": "Cees-Jan Kiewiet",
                    "email": "reactphp@ceesjankiewiet.nl",
                    "homepage": "https://wyrihaximus.net/"
                },
                {
                    "name": "Jan Sorgalla",
                    "email": "jsorgalla@gmail.com",
                    "homepage": "https://sorgalla.com/"
                },
                {
                    "name": "Chris Boden",
                    "email": "cboden@gmail.com",
                    "homepage": "https://cboden.dev/"
                }
            ],
            "description": "Event-driven, streaming HTTP client and server implementation for ReactPHP",
            "keywords": [
                "async",
                "client",
                "event-driven",
                "http",
                "http client",
                "http server",
                "https",
                "psr-7",
                "reactphp",
                "server",
                "streaming"
            ],
            "support": {
                "issues": "https://github.com/reactphp/http/issues",
                "source": "https://github.com/reactphp/http/tree/v1.9.0"
            },
            "funding": [
                {
                    "url": "https://opencollective.com/reactphp",
                    "type": "open_collective"
                }
            ],
            "time": "2023-04-26T10:29:24+00:00"
        },
        {
            "name": "react/promise",
            "version": "v2.10.0",
            "source": {
                "type": "git",
                "url": "https://github.com/reactphp/promise.git",
                "reference": "f913fb8cceba1e6644b7b90c4bfb678ed8a3ef38"
            },
            "dist": {
                "type": "zip",
                "url": "https://api.github.com/repos/reactphp/promise/zipball/f913fb8cceba1e6644b7b90c4bfb678ed8a3ef38",
                "reference": "f913fb8cceba1e6644b7b90c4bfb678ed8a3ef38",
                "shasum": ""
            },
            "require": {
                "php": ">=5.4.0"
            },
            "require-dev": {
                "phpunit/phpunit": "^9.5 || ^5.7 || ^4.8.36"
            },
            "type": "library",
            "autoload": {
                "files": [
                    "src/functions_include.php"
                ],
                "psr-4": {
                    "React\\Promise\\": "src/"
                }
            },
            "notification-url": "https://packagist.org/downloads/",
            "license": [
                "MIT"
            ],
            "authors": [
                {
                    "name": "Jan Sorgalla",
                    "email": "jsorgalla@gmail.com",
                    "homepage": "https://sorgalla.com/"
                },
                {
                    "name": "Christian Lück",
                    "email": "christian@clue.engineering",
                    "homepage": "https://clue.engineering/"
                },
                {
                    "name": "Cees-Jan Kiewiet",
                    "email": "reactphp@ceesjankiewiet.nl",
                    "homepage": "https://wyrihaximus.net/"
                },
                {
                    "name": "Chris Boden",
                    "email": "cboden@gmail.com",
                    "homepage": "https://cboden.dev/"
                }
            ],
            "description": "A lightweight implementation of CommonJS Promises/A for PHP",
            "keywords": [
                "promise",
                "promises"
            ],
            "support": {
                "issues": "https://github.com/reactphp/promise/issues",
                "source": "https://github.com/reactphp/promise/tree/v2.10.0"
            },
            "funding": [
                {
                    "url": "https://opencollective.com/reactphp",
                    "type": "open_collective"
                }
            ],
            "time": "2023-05-02T15:15:43+00:00"
        },
        {
            "name": "react/promise-timer",
            "version": "v1.9.0",
            "source": {
                "type": "git",
                "url": "https://github.com/reactphp/promise-timer.git",
                "reference": "aa7a73c74b8d8c0f622f5982ff7b0351bc29e495"
            },
            "dist": {
                "type": "zip",
                "url": "https://api.github.com/repos/reactphp/promise-timer/zipball/aa7a73c74b8d8c0f622f5982ff7b0351bc29e495",
                "reference": "aa7a73c74b8d8c0f622f5982ff7b0351bc29e495",
                "shasum": ""
            },
            "require": {
                "php": ">=5.3",
                "react/event-loop": "^1.2",
                "react/promise": "^3.0 || ^2.7.0 || ^1.2.1"
            },
            "require-dev": {
                "phpunit/phpunit": "^9.3 || ^5.7 || ^4.8.35"
            },
            "type": "library",
            "autoload": {
                "files": [
                    "src/functions_include.php"
                ],
                "psr-4": {
                    "React\\Promise\\Timer\\": "src/"
                }
            },
            "notification-url": "https://packagist.org/downloads/",
            "license": [
                "MIT"
            ],
            "authors": [
                {
                    "name": "Christian Lück",
                    "email": "christian@clue.engineering",
                    "homepage": "https://clue.engineering/"
                },
                {
                    "name": "Cees-Jan Kiewiet",
                    "email": "reactphp@ceesjankiewiet.nl",
                    "homepage": "https://wyrihaximus.net/"
                },
                {
                    "name": "Jan Sorgalla",
                    "email": "jsorgalla@gmail.com",
                    "homepage": "https://sorgalla.com/"
                },
                {
                    "name": "Chris Boden",
                    "email": "cboden@gmail.com",
                    "homepage": "https://cboden.dev/"
                }
            ],
            "description": "A trivial implementation of timeouts for Promises, built on top of ReactPHP.",
            "homepage": "https://github.com/reactphp/promise-timer",
            "keywords": [
                "async",
                "event-loop",
                "promise",
                "reactphp",
                "timeout",
                "timer"
            ],
            "support": {
                "issues": "https://github.com/reactphp/promise-timer/issues",
                "source": "https://github.com/reactphp/promise-timer/tree/v1.9.0"
            },
            "funding": [
                {
                    "url": "https://github.com/WyriHaximus",
                    "type": "github"
                },
                {
                    "url": "https://github.com/clue",
                    "type": "github"
                }
            ],
            "time": "2022-06-13T13:41:03+00:00"
        },
        {
            "name": "react/socket",
            "version": "v1.12.0",
            "source": {
                "type": "git",
                "url": "https://github.com/reactphp/socket.git",
                "reference": "81e1b4d7f5450ebd8d2e9a95bb008bb15ca95a7b"
            },
            "dist": {
                "type": "zip",
                "url": "https://api.github.com/repos/reactphp/socket/zipball/81e1b4d7f5450ebd8d2e9a95bb008bb15ca95a7b",
                "reference": "81e1b4d7f5450ebd8d2e9a95bb008bb15ca95a7b",
                "shasum": ""
            },
            "require": {
                "evenement/evenement": "^3.0 || ^2.0 || ^1.0",
                "php": ">=5.3.0",
                "react/dns": "^1.8",
                "react/event-loop": "^1.2",
                "react/promise": "^3 || ^2.6 || ^1.2.1",
                "react/promise-timer": "^1.9",
                "react/stream": "^1.2"
            },
            "require-dev": {
                "phpunit/phpunit": "^9.3 || ^5.7 || ^4.8.35",
                "react/async": "^4 || ^3 || ^2",
                "react/promise-stream": "^1.4"
            },
            "type": "library",
            "autoload": {
                "psr-4": {
                    "React\\Socket\\": "src"
                }
            },
            "notification-url": "https://packagist.org/downloads/",
            "license": [
                "MIT"
            ],
            "authors": [
                {
                    "name": "Christian Lück",
                    "email": "christian@clue.engineering",
                    "homepage": "https://clue.engineering/"
                },
                {
                    "name": "Cees-Jan Kiewiet",
                    "email": "reactphp@ceesjankiewiet.nl",
                    "homepage": "https://wyrihaximus.net/"
                },
                {
                    "name": "Jan Sorgalla",
                    "email": "jsorgalla@gmail.com",
                    "homepage": "https://sorgalla.com/"
                },
                {
                    "name": "Chris Boden",
                    "email": "cboden@gmail.com",
                    "homepage": "https://cboden.dev/"
                }
            ],
            "description": "Async, streaming plaintext TCP/IP and secure TLS socket server and client connections for ReactPHP",
            "keywords": [
                "Connection",
                "Socket",
                "async",
                "reactphp",
                "stream"
            ],
            "support": {
                "issues": "https://github.com/reactphp/socket/issues",
                "source": "https://github.com/reactphp/socket/tree/v1.12.0"
            },
            "funding": [
                {
                    "url": "https://github.com/WyriHaximus",
                    "type": "github"
                },
                {
                    "url": "https://github.com/clue",
                    "type": "github"
                }
            ],
            "time": "2022-08-25T12:32:25+00:00"
        },
        {
            "name": "react/stream",
            "version": "v1.2.0",
            "source": {
                "type": "git",
                "url": "https://github.com/reactphp/stream.git",
                "reference": "7a423506ee1903e89f1e08ec5f0ed430ff784ae9"
            },
            "dist": {
                "type": "zip",
                "url": "https://api.github.com/repos/reactphp/stream/zipball/7a423506ee1903e89f1e08ec5f0ed430ff784ae9",
                "reference": "7a423506ee1903e89f1e08ec5f0ed430ff784ae9",
                "shasum": ""
            },
            "require": {
                "evenement/evenement": "^3.0 || ^2.0 || ^1.0",
                "php": ">=5.3.8",
                "react/event-loop": "^1.2"
            },
            "require-dev": {
                "clue/stream-filter": "~1.2",
                "phpunit/phpunit": "^9.3 || ^5.7 || ^4.8.35"
            },
            "type": "library",
            "autoload": {
                "psr-4": {
                    "React\\Stream\\": "src"
                }
            },
            "notification-url": "https://packagist.org/downloads/",
            "license": [
                "MIT"
            ],
            "authors": [
                {
                    "name": "Christian Lück",
                    "email": "christian@clue.engineering",
                    "homepage": "https://clue.engineering/"
                },
                {
                    "name": "Cees-Jan Kiewiet",
                    "email": "reactphp@ceesjankiewiet.nl",
                    "homepage": "https://wyrihaximus.net/"
                },
                {
                    "name": "Jan Sorgalla",
                    "email": "jsorgalla@gmail.com",
                    "homepage": "https://sorgalla.com/"
                },
                {
                    "name": "Chris Boden",
                    "email": "cboden@gmail.com",
                    "homepage": "https://cboden.dev/"
                }
            ],
            "description": "Event-driven readable and writable streams for non-blocking I/O in ReactPHP",
            "keywords": [
                "event-driven",
                "io",
                "non-blocking",
                "pipe",
                "reactphp",
                "readable",
                "stream",
                "writable"
            ],
            "support": {
                "issues": "https://github.com/reactphp/stream/issues",
                "source": "https://github.com/reactphp/stream/tree/v1.2.0"
            },
            "funding": [
                {
                    "url": "https://github.com/WyriHaximus",
                    "type": "github"
                },
                {
                    "url": "https://github.com/clue",
                    "type": "github"
                }
            ],
            "time": "2021-07-11T12:37:55+00:00"
        },
        {
            "name": "ringcentral/psr7",
            "version": "1.3.0",
            "source": {
                "type": "git",
                "url": "https://github.com/ringcentral/psr7.git",
                "reference": "360faaec4b563958b673fb52bbe94e37f14bc686"
            },
            "dist": {
                "type": "zip",
                "url": "https://api.github.com/repos/ringcentral/psr7/zipball/360faaec4b563958b673fb52bbe94e37f14bc686",
                "reference": "360faaec4b563958b673fb52bbe94e37f14bc686",
                "shasum": ""
            },
            "require": {
                "php": ">=5.3",
                "psr/http-message": "~1.0"
            },
            "provide": {
                "psr/http-message-implementation": "1.0"
            },
            "require-dev": {
                "phpunit/phpunit": "~4.0"
            },
            "type": "library",
            "extra": {
                "branch-alias": {
                    "dev-master": "1.0-dev"
                }
            },
            "autoload": {
                "files": [
                    "src/functions_include.php"
                ],
                "psr-4": {
                    "RingCentral\\Psr7\\": "src/"
                }
            },
            "notification-url": "https://packagist.org/downloads/",
            "license": [
                "MIT"
            ],
            "authors": [
                {
                    "name": "Michael Dowling",
                    "email": "mtdowling@gmail.com",
                    "homepage": "https://github.com/mtdowling"
                }
            ],
            "description": "PSR-7 message implementation",
            "keywords": [
                "http",
                "message",
                "stream",
                "uri"
            ],
            "support": {
                "source": "https://github.com/ringcentral/psr7/tree/master"
            },
            "time": "2018-05-29T20:21:04+00:00"
        },
        {
            "name": "symfony/console",
            "version": "v5.4.23",
            "source": {
                "type": "git",
                "url": "https://github.com/symfony/console.git",
                "reference": "90f21e27d0d88ce38720556dd164d4a1e4c3934c"
            },
            "dist": {
                "type": "zip",
                "url": "https://api.github.com/repos/symfony/console/zipball/90f21e27d0d88ce38720556dd164d4a1e4c3934c",
                "reference": "90f21e27d0d88ce38720556dd164d4a1e4c3934c",
                "shasum": ""
            },
            "require": {
                "php": ">=7.2.5",
                "symfony/deprecation-contracts": "^2.1|^3",
                "symfony/polyfill-mbstring": "~1.0",
                "symfony/polyfill-php73": "^1.9",
                "symfony/polyfill-php80": "^1.16",
                "symfony/service-contracts": "^1.1|^2|^3",
                "symfony/string": "^5.1|^6.0"
            },
            "conflict": {
                "psr/log": ">=3",
                "symfony/dependency-injection": "<4.4",
                "symfony/dotenv": "<5.1",
                "symfony/event-dispatcher": "<4.4",
                "symfony/lock": "<4.4",
                "symfony/process": "<4.4"
            },
            "provide": {
                "psr/log-implementation": "1.0|2.0"
            },
            "require-dev": {
                "psr/log": "^1|^2",
                "symfony/config": "^4.4|^5.0|^6.0",
                "symfony/dependency-injection": "^4.4|^5.0|^6.0",
                "symfony/event-dispatcher": "^4.4|^5.0|^6.0",
                "symfony/lock": "^4.4|^5.0|^6.0",
                "symfony/process": "^4.4|^5.0|^6.0",
                "symfony/var-dumper": "^4.4|^5.0|^6.0"
            },
            "suggest": {
                "psr/log": "For using the console logger",
                "symfony/event-dispatcher": "",
                "symfony/lock": "",
                "symfony/process": ""
            },
            "type": "library",
            "autoload": {
                "psr-4": {
                    "Symfony\\Component\\Console\\": ""
                },
                "exclude-from-classmap": [
                    "/Tests/"
                ]
            },
            "notification-url": "https://packagist.org/downloads/",
            "license": [
                "MIT"
            ],
            "authors": [
                {
                    "name": "Fabien Potencier",
                    "email": "fabien@symfony.com"
                },
                {
                    "name": "Symfony Community",
                    "homepage": "https://symfony.com/contributors"
                }
            ],
            "description": "Eases the creation of beautiful and testable command line interfaces",
            "homepage": "https://symfony.com",
            "keywords": [
                "cli",
                "command-line",
                "console",
                "terminal"
            ],
            "support": {
                "source": "https://github.com/symfony/console/tree/v5.4.23"
            },
            "funding": [
                {
                    "url": "https://symfony.com/sponsor",
                    "type": "custom"
                },
                {
                    "url": "https://github.com/fabpot",
                    "type": "github"
                },
                {
                    "url": "https://tidelift.com/funding/github/packagist/symfony/symfony",
                    "type": "tidelift"
                }
            ],
            "time": "2023-04-24T18:47:29+00:00"
        },
        {
            "name": "symfony/deprecation-contracts",
            "version": "v3.2.1",
            "source": {
                "type": "git",
                "url": "https://github.com/symfony/deprecation-contracts.git",
                "reference": "e2d1534420bd723d0ef5aec58a22c5fe60ce6f5e"
            },
            "dist": {
                "type": "zip",
                "url": "https://api.github.com/repos/symfony/deprecation-contracts/zipball/e2d1534420bd723d0ef5aec58a22c5fe60ce6f5e",
                "reference": "e2d1534420bd723d0ef5aec58a22c5fe60ce6f5e",
                "shasum": ""
            },
            "require": {
                "php": ">=8.1"
            },
            "type": "library",
            "extra": {
                "branch-alias": {
                    "dev-main": "3.3-dev"
                },
                "thanks": {
                    "name": "symfony/contracts",
                    "url": "https://github.com/symfony/contracts"
                }
            },
            "autoload": {
                "files": [
                    "function.php"
                ]
            },
            "notification-url": "https://packagist.org/downloads/",
            "license": [
                "MIT"
            ],
            "authors": [
                {
                    "name": "Nicolas Grekas",
                    "email": "p@tchwork.com"
                },
                {
                    "name": "Symfony Community",
                    "homepage": "https://symfony.com/contributors"
                }
            ],
            "description": "A generic function and convention to trigger deprecation notices",
            "homepage": "https://symfony.com",
            "support": {
                "source": "https://github.com/symfony/deprecation-contracts/tree/v3.2.1"
            },
            "funding": [
                {
                    "url": "https://symfony.com/sponsor",
                    "type": "custom"
                },
                {
                    "url": "https://github.com/fabpot",
                    "type": "github"
                },
                {
                    "url": "https://tidelift.com/funding/github/packagist/symfony/symfony",
                    "type": "tidelift"
                }
            ],
            "time": "2023-03-01T10:25:55+00:00"
        },
        {
            "name": "symfony/finder",
            "version": "v5.4.21",
            "source": {
                "type": "git",
                "url": "https://github.com/symfony/finder.git",
                "reference": "078e9a5e1871fcfe6a5ce421b539344c21afef19"
            },
            "dist": {
                "type": "zip",
                "url": "https://api.github.com/repos/symfony/finder/zipball/078e9a5e1871fcfe6a5ce421b539344c21afef19",
                "reference": "078e9a5e1871fcfe6a5ce421b539344c21afef19",
                "shasum": ""
            },
            "require": {
                "php": ">=7.2.5",
                "symfony/deprecation-contracts": "^2.1|^3",
                "symfony/polyfill-php80": "^1.16"
            },
            "type": "library",
            "autoload": {
                "psr-4": {
                    "Symfony\\Component\\Finder\\": ""
                },
                "exclude-from-classmap": [
                    "/Tests/"
                ]
            },
            "notification-url": "https://packagist.org/downloads/",
            "license": [
                "MIT"
            ],
            "authors": [
                {
                    "name": "Fabien Potencier",
                    "email": "fabien@symfony.com"
                },
                {
                    "name": "Symfony Community",
                    "homepage": "https://symfony.com/contributors"
                }
            ],
            "description": "Finds files and directories via an intuitive fluent interface",
            "homepage": "https://symfony.com",
            "support": {
                "source": "https://github.com/symfony/finder/tree/v5.4.21"
            },
            "funding": [
                {
                    "url": "https://symfony.com/sponsor",
                    "type": "custom"
                },
                {
                    "url": "https://github.com/fabpot",
                    "type": "github"
                },
                {
                    "url": "https://tidelift.com/funding/github/packagist/symfony/symfony",
                    "type": "tidelift"
                }
            ],
            "time": "2023-02-16T09:33:00+00:00"
        },
        {
            "name": "symfony/polyfill-ctype",
            "version": "v1.28.0",
            "source": {
                "type": "git",
                "url": "https://github.com/symfony/polyfill-ctype.git",
                "reference": "ea208ce43cbb04af6867b4fdddb1bdbf84cc28cb"
            },
            "dist": {
                "type": "zip",
                "url": "https://api.github.com/repos/symfony/polyfill-ctype/zipball/ea208ce43cbb04af6867b4fdddb1bdbf84cc28cb",
                "reference": "ea208ce43cbb04af6867b4fdddb1bdbf84cc28cb",
                "shasum": ""
            },
            "require": {
                "php": ">=7.1"
            },
            "provide": {
                "ext-ctype": "*"
            },
            "suggest": {
                "ext-ctype": "For best performance"
            },
            "type": "library",
            "extra": {
                "branch-alias": {
                    "dev-main": "1.28-dev"
                },
                "thanks": {
                    "name": "symfony/polyfill",
                    "url": "https://github.com/symfony/polyfill"
                }
            },
            "autoload": {
                "files": [
                    "bootstrap.php"
                ],
                "psr-4": {
                    "Symfony\\Polyfill\\Ctype\\": ""
                }
            },
            "notification-url": "https://packagist.org/downloads/",
            "license": [
                "MIT"
            ],
            "authors": [
                {
                    "name": "Gert de Pagter",
                    "email": "BackEndTea@gmail.com"
                },
                {
                    "name": "Symfony Community",
                    "homepage": "https://symfony.com/contributors"
                }
            ],
            "description": "Symfony polyfill for ctype functions",
            "homepage": "https://symfony.com",
            "keywords": [
                "compatibility",
                "ctype",
                "polyfill",
                "portable"
            ],
            "support": {
                "source": "https://github.com/symfony/polyfill-ctype/tree/v1.28.0"
            },
            "funding": [
                {
                    "url": "https://symfony.com/sponsor",
                    "type": "custom"
                },
                {
                    "url": "https://github.com/fabpot",
                    "type": "github"
                },
                {
                    "url": "https://tidelift.com/funding/github/packagist/symfony/symfony",
                    "type": "tidelift"
                }
            ],
            "time": "2023-01-26T09:26:14+00:00"
        },
        {
            "name": "symfony/polyfill-intl-grapheme",
            "version": "v1.28.0",
            "source": {
                "type": "git",
                "url": "https://github.com/symfony/polyfill-intl-grapheme.git",
                "reference": "875e90aeea2777b6f135677f618529449334a612"
            },
            "dist": {
                "type": "zip",
                "url": "https://api.github.com/repos/symfony/polyfill-intl-grapheme/zipball/875e90aeea2777b6f135677f618529449334a612",
                "reference": "875e90aeea2777b6f135677f618529449334a612",
                "shasum": ""
            },
            "require": {
                "php": ">=7.1"
            },
            "suggest": {
                "ext-intl": "For best performance"
            },
            "type": "library",
            "extra": {
                "branch-alias": {
                    "dev-main": "1.28-dev"
                },
                "thanks": {
                    "name": "symfony/polyfill",
                    "url": "https://github.com/symfony/polyfill"
                }
            },
            "autoload": {
                "files": [
                    "bootstrap.php"
                ],
                "psr-4": {
                    "Symfony\\Polyfill\\Intl\\Grapheme\\": ""
                }
            },
            "notification-url": "https://packagist.org/downloads/",
            "license": [
                "MIT"
            ],
            "authors": [
                {
                    "name": "Nicolas Grekas",
                    "email": "p@tchwork.com"
                },
                {
                    "name": "Symfony Community",
                    "homepage": "https://symfony.com/contributors"
                }
            ],
            "description": "Symfony polyfill for intl's grapheme_* functions",
            "homepage": "https://symfony.com",
            "keywords": [
                "compatibility",
                "grapheme",
                "intl",
                "polyfill",
                "portable",
                "shim"
            ],
            "support": {
                "source": "https://github.com/symfony/polyfill-intl-grapheme/tree/v1.28.0"
            },
            "funding": [
                {
                    "url": "https://symfony.com/sponsor",
                    "type": "custom"
                },
                {
                    "url": "https://github.com/fabpot",
                    "type": "github"
                },
                {
                    "url": "https://tidelift.com/funding/github/packagist/symfony/symfony",
                    "type": "tidelift"
                }
            ],
            "time": "2023-01-26T09:26:14+00:00"
        },
        {
            "name": "symfony/polyfill-intl-normalizer",
            "version": "v1.28.0",
            "source": {
                "type": "git",
                "url": "https://github.com/symfony/polyfill-intl-normalizer.git",
                "reference": "8c4ad05dd0120b6a53c1ca374dca2ad0a1c4ed92"
            },
            "dist": {
                "type": "zip",
                "url": "https://api.github.com/repos/symfony/polyfill-intl-normalizer/zipball/8c4ad05dd0120b6a53c1ca374dca2ad0a1c4ed92",
                "reference": "8c4ad05dd0120b6a53c1ca374dca2ad0a1c4ed92",
                "shasum": ""
            },
            "require": {
                "php": ">=7.1"
            },
            "suggest": {
                "ext-intl": "For best performance"
            },
            "type": "library",
            "extra": {
                "branch-alias": {
                    "dev-main": "1.28-dev"
                },
                "thanks": {
                    "name": "symfony/polyfill",
                    "url": "https://github.com/symfony/polyfill"
                }
            },
            "autoload": {
                "files": [
                    "bootstrap.php"
                ],
                "psr-4": {
                    "Symfony\\Polyfill\\Intl\\Normalizer\\": ""
                },
                "classmap": [
                    "Resources/stubs"
                ]
            },
            "notification-url": "https://packagist.org/downloads/",
            "license": [
                "MIT"
            ],
            "authors": [
                {
                    "name": "Nicolas Grekas",
                    "email": "p@tchwork.com"
                },
                {
                    "name": "Symfony Community",
                    "homepage": "https://symfony.com/contributors"
                }
            ],
            "description": "Symfony polyfill for intl's Normalizer class and related functions",
            "homepage": "https://symfony.com",
            "keywords": [
                "compatibility",
                "intl",
                "normalizer",
                "polyfill",
                "portable",
                "shim"
            ],
            "support": {
                "source": "https://github.com/symfony/polyfill-intl-normalizer/tree/v1.28.0"
            },
            "funding": [
                {
                    "url": "https://symfony.com/sponsor",
                    "type": "custom"
                },
                {
                    "url": "https://github.com/fabpot",
                    "type": "github"
                },
                {
                    "url": "https://tidelift.com/funding/github/packagist/symfony/symfony",
                    "type": "tidelift"
                }
            ],
            "time": "2023-01-26T09:26:14+00:00"
        },
        {
            "name": "symfony/polyfill-mbstring",
            "version": "v1.28.0",
            "source": {
                "type": "git",
                "url": "https://github.com/symfony/polyfill-mbstring.git",
                "reference": "42292d99c55abe617799667f454222c54c60e229"
            },
            "dist": {
                "type": "zip",
                "url": "https://api.github.com/repos/symfony/polyfill-mbstring/zipball/42292d99c55abe617799667f454222c54c60e229",
                "reference": "42292d99c55abe617799667f454222c54c60e229",
                "shasum": ""
            },
            "require": {
                "php": ">=7.1"
            },
            "provide": {
                "ext-mbstring": "*"
            },
            "suggest": {
                "ext-mbstring": "For best performance"
            },
            "type": "library",
            "extra": {
                "branch-alias": {
                    "dev-main": "1.28-dev"
                },
                "thanks": {
                    "name": "symfony/polyfill",
                    "url": "https://github.com/symfony/polyfill"
                }
            },
            "autoload": {
                "files": [
                    "bootstrap.php"
                ],
                "psr-4": {
                    "Symfony\\Polyfill\\Mbstring\\": ""
                }
            },
            "notification-url": "https://packagist.org/downloads/",
            "license": [
                "MIT"
            ],
            "authors": [
                {
                    "name": "Nicolas Grekas",
                    "email": "p@tchwork.com"
                },
                {
                    "name": "Symfony Community",
                    "homepage": "https://symfony.com/contributors"
                }
            ],
            "description": "Symfony polyfill for the Mbstring extension",
            "homepage": "https://symfony.com",
            "keywords": [
                "compatibility",
                "mbstring",
                "polyfill",
                "portable",
                "shim"
            ],
            "support": {
                "source": "https://github.com/symfony/polyfill-mbstring/tree/v1.28.0"
            },
            "funding": [
                {
                    "url": "https://symfony.com/sponsor",
                    "type": "custom"
                },
                {
                    "url": "https://github.com/fabpot",
                    "type": "github"
                },
                {
                    "url": "https://tidelift.com/funding/github/packagist/symfony/symfony",
                    "type": "tidelift"
                }
            ],
            "time": "2023-07-28T09:04:16+00:00"
        },
        {
            "name": "symfony/polyfill-php73",
            "version": "v1.28.0",
            "source": {
                "type": "git",
                "url": "https://github.com/symfony/polyfill-php73.git",
                "reference": "fe2f306d1d9d346a7fee353d0d5012e401e984b5"
            },
            "dist": {
                "type": "zip",
                "url": "https://api.github.com/repos/symfony/polyfill-php73/zipball/fe2f306d1d9d346a7fee353d0d5012e401e984b5",
                "reference": "fe2f306d1d9d346a7fee353d0d5012e401e984b5",
                "shasum": ""
            },
            "require": {
                "php": ">=7.1"
            },
            "type": "library",
            "extra": {
                "branch-alias": {
                    "dev-main": "1.28-dev"
                },
                "thanks": {
                    "name": "symfony/polyfill",
                    "url": "https://github.com/symfony/polyfill"
                }
            },
            "autoload": {
                "files": [
                    "bootstrap.php"
                ],
                "psr-4": {
                    "Symfony\\Polyfill\\Php73\\": ""
                },
                "classmap": [
                    "Resources/stubs"
                ]
            },
            "notification-url": "https://packagist.org/downloads/",
            "license": [
                "MIT"
            ],
            "authors": [
                {
                    "name": "Nicolas Grekas",
                    "email": "p@tchwork.com"
                },
                {
                    "name": "Symfony Community",
                    "homepage": "https://symfony.com/contributors"
                }
            ],
            "description": "Symfony polyfill backporting some PHP 7.3+ features to lower PHP versions",
            "homepage": "https://symfony.com",
            "keywords": [
                "compatibility",
                "polyfill",
                "portable",
                "shim"
            ],
            "support": {
                "source": "https://github.com/symfony/polyfill-php73/tree/v1.28.0"
            },
            "funding": [
                {
                    "url": "https://symfony.com/sponsor",
                    "type": "custom"
                },
                {
                    "url": "https://github.com/fabpot",
                    "type": "github"
                },
                {
                    "url": "https://tidelift.com/funding/github/packagist/symfony/symfony",
                    "type": "tidelift"
                }
            ],
            "time": "2023-01-26T09:26:14+00:00"
        },
        {
            "name": "symfony/polyfill-php74",
            "version": "v1.28.0",
            "source": {
                "type": "git",
                "url": "https://github.com/symfony/polyfill-php74.git",
                "reference": "8b755b41a155c89f1af29cc33305538499fa05ea"
            },
            "dist": {
                "type": "zip",
                "url": "https://api.github.com/repos/symfony/polyfill-php74/zipball/8b755b41a155c89f1af29cc33305538499fa05ea",
                "reference": "8b755b41a155c89f1af29cc33305538499fa05ea",
                "shasum": ""
            },
            "require": {
                "php": ">=7.1"
            },
            "type": "library",
            "extra": {
                "branch-alias": {
                    "dev-main": "1.28-dev"
                },
                "thanks": {
                    "name": "symfony/polyfill",
                    "url": "https://github.com/symfony/polyfill"
                }
            },
            "autoload": {
                "files": [
                    "bootstrap.php"
                ],
                "psr-4": {
                    "Symfony\\Polyfill\\Php74\\": ""
                }
            },
            "notification-url": "https://packagist.org/downloads/",
            "license": [
                "MIT"
            ],
            "authors": [
                {
                    "name": "Ion Bazan",
                    "email": "ion.bazan@gmail.com"
                },
                {
                    "name": "Nicolas Grekas",
                    "email": "p@tchwork.com"
                },
                {
                    "name": "Symfony Community",
                    "homepage": "https://symfony.com/contributors"
                }
            ],
            "description": "Symfony polyfill backporting some PHP 7.4+ features to lower PHP versions",
            "homepage": "https://symfony.com",
            "keywords": [
                "compatibility",
                "polyfill",
                "portable",
                "shim"
            ],
            "support": {
                "source": "https://github.com/symfony/polyfill-php74/tree/v1.28.0"
            },
            "funding": [
                {
                    "url": "https://symfony.com/sponsor",
                    "type": "custom"
                },
                {
                    "url": "https://github.com/fabpot",
                    "type": "github"
                },
                {
                    "url": "https://tidelift.com/funding/github/packagist/symfony/symfony",
                    "type": "tidelift"
                }
            ],
            "time": "2023-01-26T09:26:14+00:00"
        },
        {
            "name": "symfony/polyfill-php80",
            "version": "v1.28.0",
            "source": {
                "type": "git",
                "url": "https://github.com/symfony/polyfill-php80.git",
                "reference": "6caa57379c4aec19c0a12a38b59b26487dcfe4b5"
            },
            "dist": {
                "type": "zip",
                "url": "https://api.github.com/repos/symfony/polyfill-php80/zipball/6caa57379c4aec19c0a12a38b59b26487dcfe4b5",
                "reference": "6caa57379c4aec19c0a12a38b59b26487dcfe4b5",
                "shasum": ""
            },
            "require": {
                "php": ">=7.1"
            },
            "type": "library",
            "extra": {
                "branch-alias": {
                    "dev-main": "1.28-dev"
                },
                "thanks": {
                    "name": "symfony/polyfill",
                    "url": "https://github.com/symfony/polyfill"
                }
            },
            "autoload": {
                "files": [
                    "bootstrap.php"
                ],
                "psr-4": {
                    "Symfony\\Polyfill\\Php80\\": ""
                },
                "classmap": [
                    "Resources/stubs"
                ]
            },
            "notification-url": "https://packagist.org/downloads/",
            "license": [
                "MIT"
            ],
            "authors": [
                {
                    "name": "Ion Bazan",
                    "email": "ion.bazan@gmail.com"
                },
                {
                    "name": "Nicolas Grekas",
                    "email": "p@tchwork.com"
                },
                {
                    "name": "Symfony Community",
                    "homepage": "https://symfony.com/contributors"
                }
            ],
            "description": "Symfony polyfill backporting some PHP 8.0+ features to lower PHP versions",
            "homepage": "https://symfony.com",
            "keywords": [
                "compatibility",
                "polyfill",
                "portable",
                "shim"
            ],
            "support": {
                "source": "https://github.com/symfony/polyfill-php80/tree/v1.28.0"
            },
            "funding": [
                {
                    "url": "https://symfony.com/sponsor",
                    "type": "custom"
                },
                {
                    "url": "https://github.com/fabpot",
                    "type": "github"
                },
                {
                    "url": "https://tidelift.com/funding/github/packagist/symfony/symfony",
                    "type": "tidelift"
                }
            ],
            "time": "2023-01-26T09:26:14+00:00"
        },
        {
            "name": "symfony/polyfill-php81",
            "version": "v1.28.0",
            "source": {
                "type": "git",
                "url": "https://github.com/symfony/polyfill-php81.git",
                "reference": "7581cd600fa9fd681b797d00b02f068e2f13263b"
            },
            "dist": {
                "type": "zip",
                "url": "https://api.github.com/repos/symfony/polyfill-php81/zipball/7581cd600fa9fd681b797d00b02f068e2f13263b",
                "reference": "7581cd600fa9fd681b797d00b02f068e2f13263b",
                "shasum": ""
            },
            "require": {
                "php": ">=7.1"
            },
            "type": "library",
            "extra": {
                "branch-alias": {
                    "dev-main": "1.28-dev"
                },
                "thanks": {
                    "name": "symfony/polyfill",
                    "url": "https://github.com/symfony/polyfill"
                }
            },
            "autoload": {
                "files": [
                    "bootstrap.php"
                ],
                "psr-4": {
                    "Symfony\\Polyfill\\Php81\\": ""
                },
                "classmap": [
                    "Resources/stubs"
                ]
            },
            "notification-url": "https://packagist.org/downloads/",
            "license": [
                "MIT"
            ],
            "authors": [
                {
                    "name": "Nicolas Grekas",
                    "email": "p@tchwork.com"
                },
                {
                    "name": "Symfony Community",
                    "homepage": "https://symfony.com/contributors"
                }
            ],
            "description": "Symfony polyfill backporting some PHP 8.1+ features to lower PHP versions",
            "homepage": "https://symfony.com",
            "keywords": [
                "compatibility",
                "polyfill",
                "portable",
                "shim"
            ],
            "support": {
                "source": "https://github.com/symfony/polyfill-php81/tree/v1.28.0"
            },
            "funding": [
                {
                    "url": "https://symfony.com/sponsor",
                    "type": "custom"
                },
                {
                    "url": "https://github.com/fabpot",
                    "type": "github"
                },
                {
                    "url": "https://tidelift.com/funding/github/packagist/symfony/symfony",
                    "type": "tidelift"
                }
            ],
            "time": "2023-01-26T09:26:14+00:00"
        },
        {
            "name": "symfony/process",
            "version": "v5.4.23",
            "source": {
                "type": "git",
                "url": "https://github.com/symfony/process.git",
                "reference": "4b842fc4b61609e0a155a114082bd94e31e98287"
            },
            "dist": {
                "type": "zip",
                "url": "https://api.github.com/repos/symfony/process/zipball/4b842fc4b61609e0a155a114082bd94e31e98287",
                "reference": "4b842fc4b61609e0a155a114082bd94e31e98287",
                "shasum": ""
            },
            "require": {
                "php": ">=7.2.5",
                "symfony/polyfill-php80": "^1.16"
            },
            "type": "library",
            "autoload": {
                "psr-4": {
                    "Symfony\\Component\\Process\\": ""
                },
                "exclude-from-classmap": [
                    "/Tests/"
                ]
            },
            "notification-url": "https://packagist.org/downloads/",
            "license": [
                "MIT"
            ],
            "authors": [
                {
                    "name": "Fabien Potencier",
                    "email": "fabien@symfony.com"
                },
                {
                    "name": "Symfony Community",
                    "homepage": "https://symfony.com/contributors"
                }
            ],
            "description": "Executes commands in sub-processes",
            "homepage": "https://symfony.com",
            "support": {
                "source": "https://github.com/symfony/process/tree/v5.4.23"
            },
            "funding": [
                {
                    "url": "https://symfony.com/sponsor",
                    "type": "custom"
                },
                {
                    "url": "https://github.com/fabpot",
                    "type": "github"
                },
                {
                    "url": "https://tidelift.com/funding/github/packagist/symfony/symfony",
                    "type": "tidelift"
                }
            ],
            "time": "2023-04-18T13:50:24+00:00"
        },
        {
            "name": "symfony/service-contracts",
            "version": "v2.5.2",
            "source": {
                "type": "git",
                "url": "https://github.com/symfony/service-contracts.git",
                "reference": "4b426aac47d6427cc1a1d0f7e2ac724627f5966c"
            },
            "dist": {
                "type": "zip",
                "url": "https://api.github.com/repos/symfony/service-contracts/zipball/4b426aac47d6427cc1a1d0f7e2ac724627f5966c",
                "reference": "4b426aac47d6427cc1a1d0f7e2ac724627f5966c",
                "shasum": ""
            },
            "require": {
                "php": ">=7.2.5",
                "psr/container": "^1.1",
                "symfony/deprecation-contracts": "^2.1|^3"
            },
            "conflict": {
                "ext-psr": "<1.1|>=2"
            },
            "suggest": {
                "symfony/service-implementation": ""
            },
            "type": "library",
            "extra": {
                "branch-alias": {
                    "dev-main": "2.5-dev"
                },
                "thanks": {
                    "name": "symfony/contracts",
                    "url": "https://github.com/symfony/contracts"
                }
            },
            "autoload": {
                "psr-4": {
                    "Symfony\\Contracts\\Service\\": ""
                }
            },
            "notification-url": "https://packagist.org/downloads/",
            "license": [
                "MIT"
            ],
            "authors": [
                {
                    "name": "Nicolas Grekas",
                    "email": "p@tchwork.com"
                },
                {
                    "name": "Symfony Community",
                    "homepage": "https://symfony.com/contributors"
                }
            ],
            "description": "Generic abstractions related to writing services",
            "homepage": "https://symfony.com",
            "keywords": [
                "abstractions",
                "contracts",
                "decoupling",
                "interfaces",
                "interoperability",
                "standards"
            ],
            "support": {
                "source": "https://github.com/symfony/service-contracts/tree/v2.5.2"
            },
            "funding": [
                {
                    "url": "https://symfony.com/sponsor",
                    "type": "custom"
                },
                {
                    "url": "https://github.com/fabpot",
                    "type": "github"
                },
                {
                    "url": "https://tidelift.com/funding/github/packagist/symfony/symfony",
                    "type": "tidelift"
                }
            ],
            "time": "2022-05-30T19:17:29+00:00"
        },
        {
            "name": "symfony/string",
            "version": "v5.4.22",
            "source": {
                "type": "git",
                "url": "https://github.com/symfony/string.git",
                "reference": "8036a4c76c0dd29e60b6a7cafcacc50cf088ea62"
            },
            "dist": {
                "type": "zip",
                "url": "https://api.github.com/repos/symfony/string/zipball/8036a4c76c0dd29e60b6a7cafcacc50cf088ea62",
                "reference": "8036a4c76c0dd29e60b6a7cafcacc50cf088ea62",
                "shasum": ""
            },
            "require": {
                "php": ">=7.2.5",
                "symfony/polyfill-ctype": "~1.8",
                "symfony/polyfill-intl-grapheme": "~1.0",
                "symfony/polyfill-intl-normalizer": "~1.0",
                "symfony/polyfill-mbstring": "~1.0",
                "symfony/polyfill-php80": "~1.15"
            },
            "conflict": {
                "symfony/translation-contracts": ">=3.0"
            },
            "require-dev": {
                "symfony/error-handler": "^4.4|^5.0|^6.0",
                "symfony/http-client": "^4.4|^5.0|^6.0",
                "symfony/translation-contracts": "^1.1|^2",
                "symfony/var-exporter": "^4.4|^5.0|^6.0"
            },
            "type": "library",
            "autoload": {
                "files": [
                    "Resources/functions.php"
                ],
                "psr-4": {
                    "Symfony\\Component\\String\\": ""
                },
                "exclude-from-classmap": [
                    "/Tests/"
                ]
            },
            "notification-url": "https://packagist.org/downloads/",
            "license": [
                "MIT"
            ],
            "authors": [
                {
                    "name": "Nicolas Grekas",
                    "email": "p@tchwork.com"
                },
                {
                    "name": "Symfony Community",
                    "homepage": "https://symfony.com/contributors"
                }
            ],
            "description": "Provides an object-oriented API to strings and deals with bytes, UTF-8 code points and grapheme clusters in a unified way",
            "homepage": "https://symfony.com",
            "keywords": [
                "grapheme",
                "i18n",
                "string",
                "unicode",
                "utf-8",
                "utf8"
            ],
            "support": {
                "source": "https://github.com/symfony/string/tree/v5.4.22"
            },
            "funding": [
                {
                    "url": "https://symfony.com/sponsor",
                    "type": "custom"
                },
                {
                    "url": "https://github.com/fabpot",
                    "type": "github"
                },
                {
                    "url": "https://tidelift.com/funding/github/packagist/symfony/symfony",
                    "type": "tidelift"
                }
            ],
            "time": "2023-03-14T06:11:53+00:00"
        }
    ],
    "packages-dev": [
        {
            "name": "brianium/paratest",
            "version": "v6.6.3",
            "source": {
                "type": "git",
                "url": "https://github.com/paratestphp/paratest.git",
                "reference": "f2d781bb9136cda2f5e73ee778049e80ba681cf6"
            },
            "dist": {
                "type": "zip",
                "url": "https://api.github.com/repos/paratestphp/paratest/zipball/f2d781bb9136cda2f5e73ee778049e80ba681cf6",
                "reference": "f2d781bb9136cda2f5e73ee778049e80ba681cf6",
                "shasum": ""
            },
            "require": {
                "ext-dom": "*",
                "ext-pcre": "*",
                "ext-reflection": "*",
                "ext-simplexml": "*",
                "jean85/pretty-package-versions": "^2.0.5",
                "php": "^7.3 || ^8.0",
                "phpunit/php-code-coverage": "^9.2.16",
                "phpunit/php-file-iterator": "^3.0.6",
                "phpunit/php-timer": "^5.0.3",
                "phpunit/phpunit": "^9.5.23",
                "sebastian/environment": "^5.1.4",
                "symfony/console": "^5.4.9 || ^6.1.2",
                "symfony/polyfill-php80": "^v1.26.0",
                "symfony/process": "^5.4.8 || ^6.1.0"
            },
            "require-dev": {
                "doctrine/coding-standard": "^9.0.0",
                "ext-pcov": "*",
                "ext-posix": "*",
                "infection/infection": "^0.26.13",
                "malukenho/mcbumpface": "^1.1.5",
                "squizlabs/php_codesniffer": "^3.7.1",
                "symfony/filesystem": "^5.4.9 || ^6.1.0",
                "vimeo/psalm": "^4.26.0"
            },
            "bin": [
                "bin/paratest",
                "bin/paratest.bat",
                "bin/paratest_for_phpstorm"
            ],
            "type": "library",
            "autoload": {
                "psr-4": {
                    "ParaTest\\": [
                        "src/"
                    ]
                }
            },
            "notification-url": "https://packagist.org/downloads/",
            "license": [
                "MIT"
            ],
            "authors": [
                {
                    "name": "Brian Scaturro",
                    "email": "scaturrob@gmail.com",
                    "role": "Developer"
                },
                {
                    "name": "Filippo Tessarotto",
                    "email": "zoeslam@gmail.com",
                    "role": "Developer"
                }
            ],
            "description": "Parallel testing for PHP",
            "homepage": "https://github.com/paratestphp/paratest",
            "keywords": [
                "concurrent",
                "parallel",
                "phpunit",
                "testing"
            ],
            "support": {
                "issues": "https://github.com/paratestphp/paratest/issues",
                "source": "https://github.com/paratestphp/paratest/tree/v6.6.3"
            },
            "funding": [
                {
                    "url": "https://github.com/sponsors/Slamdunk",
                    "type": "github"
                },
                {
                    "url": "https://paypal.me/filippotessarotto",
                    "type": "paypal"
                }
            ],
            "time": "2022-08-25T05:44:14+00:00"
        },
        {
            "name": "cweagans/composer-patches",
            "version": "1.7.3",
            "source": {
                "type": "git",
                "url": "https://github.com/cweagans/composer-patches.git",
                "reference": "e190d4466fe2b103a55467dfa83fc2fecfcaf2db"
            },
            "dist": {
                "type": "zip",
                "url": "https://api.github.com/repos/cweagans/composer-patches/zipball/e190d4466fe2b103a55467dfa83fc2fecfcaf2db",
                "reference": "e190d4466fe2b103a55467dfa83fc2fecfcaf2db",
                "shasum": ""
            },
            "require": {
                "composer-plugin-api": "^1.0 || ^2.0",
                "php": ">=5.3.0"
            },
            "require-dev": {
                "composer/composer": "~1.0 || ~2.0",
                "phpunit/phpunit": "~4.6"
            },
            "type": "composer-plugin",
            "extra": {
                "class": "cweagans\\Composer\\Patches"
            },
            "autoload": {
                "psr-4": {
                    "cweagans\\Composer\\": "src"
                }
            },
            "notification-url": "https://packagist.org/downloads/",
            "license": [
                "BSD-3-Clause"
            ],
            "authors": [
                {
                    "name": "Cameron Eagans",
                    "email": "me@cweagans.net"
                }
            ],
            "description": "Provides a way to patch Composer packages.",
            "support": {
                "issues": "https://github.com/cweagans/composer-patches/issues",
                "source": "https://github.com/cweagans/composer-patches/tree/1.7.3"
            },
            "time": "2022-12-20T22:53:13+00:00"
        },
        {
            "name": "doctrine/instantiator",
            "version": "1.4.1",
            "source": {
                "type": "git",
                "url": "https://github.com/doctrine/instantiator.git",
                "reference": "10dcfce151b967d20fde1b34ae6640712c3891bc"
            },
            "dist": {
                "type": "zip",
                "url": "https://api.github.com/repos/doctrine/instantiator/zipball/10dcfce151b967d20fde1b34ae6640712c3891bc",
                "reference": "10dcfce151b967d20fde1b34ae6640712c3891bc",
                "shasum": ""
            },
            "require": {
                "php": "^7.1 || ^8.0"
            },
            "require-dev": {
                "doctrine/coding-standard": "^9",
                "ext-pdo": "*",
                "ext-phar": "*",
                "phpbench/phpbench": "^0.16 || ^1",
                "phpstan/phpstan": "^1.4",
                "phpstan/phpstan-phpunit": "^1",
                "phpunit/phpunit": "^7.5 || ^8.5 || ^9.5",
                "vimeo/psalm": "^4.22"
            },
            "type": "library",
            "autoload": {
                "psr-4": {
                    "Doctrine\\Instantiator\\": "src/Doctrine/Instantiator/"
                }
            },
            "notification-url": "https://packagist.org/downloads/",
            "license": [
                "MIT"
            ],
            "authors": [
                {
                    "name": "Marco Pivetta",
                    "email": "ocramius@gmail.com",
                    "homepage": "https://ocramius.github.io/"
                }
            ],
            "description": "A small, lightweight utility to instantiate objects in PHP without invoking their constructors",
            "homepage": "https://www.doctrine-project.org/projects/instantiator.html",
            "keywords": [
                "constructor",
                "instantiate"
            ],
            "support": {
                "issues": "https://github.com/doctrine/instantiator/issues",
                "source": "https://github.com/doctrine/instantiator/tree/1.4.1"
            },
            "funding": [
                {
                    "url": "https://www.doctrine-project.org/sponsorship.html",
                    "type": "custom"
                },
                {
                    "url": "https://www.patreon.com/phpdoctrine",
                    "type": "patreon"
                },
                {
                    "url": "https://tidelift.com/funding/github/packagist/doctrine%2Finstantiator",
                    "type": "tidelift"
                }
            ],
            "time": "2022-03-03T08:28:38+00:00"
        },
        {
            "name": "jean85/pretty-package-versions",
            "version": "2.0.5",
            "source": {
                "type": "git",
                "url": "https://github.com/Jean85/pretty-package-versions.git",
                "reference": "ae547e455a3d8babd07b96966b17d7fd21d9c6af"
            },
            "dist": {
                "type": "zip",
                "url": "https://api.github.com/repos/Jean85/pretty-package-versions/zipball/ae547e455a3d8babd07b96966b17d7fd21d9c6af",
                "reference": "ae547e455a3d8babd07b96966b17d7fd21d9c6af",
                "shasum": ""
            },
            "require": {
                "composer-runtime-api": "^2.0.0",
                "php": "^7.1|^8.0"
            },
            "require-dev": {
                "friendsofphp/php-cs-fixer": "^2.17",
                "jean85/composer-provided-replaced-stub-package": "^1.0",
                "phpstan/phpstan": "^0.12.66",
                "phpunit/phpunit": "^7.5|^8.5|^9.4",
                "vimeo/psalm": "^4.3"
            },
            "type": "library",
            "extra": {
                "branch-alias": {
                    "dev-master": "1.x-dev"
                }
            },
            "autoload": {
                "psr-4": {
                    "Jean85\\": "src/"
                }
            },
            "notification-url": "https://packagist.org/downloads/",
            "license": [
                "MIT"
            ],
            "authors": [
                {
                    "name": "Alessandro Lai",
                    "email": "alessandro.lai85@gmail.com"
                }
            ],
            "description": "A library to get pretty versions strings of installed dependencies",
            "keywords": [
                "composer",
                "package",
                "release",
                "versions"
            ],
            "support": {
                "issues": "https://github.com/Jean85/pretty-package-versions/issues",
                "source": "https://github.com/Jean85/pretty-package-versions/tree/2.0.5"
            },
            "time": "2021-10-08T21:21:46+00:00"
        },
        {
            "name": "myclabs/deep-copy",
            "version": "1.11.0",
            "source": {
                "type": "git",
                "url": "https://github.com/myclabs/DeepCopy.git",
                "reference": "14daed4296fae74d9e3201d2c4925d1acb7aa614"
            },
            "dist": {
                "type": "zip",
                "url": "https://api.github.com/repos/myclabs/DeepCopy/zipball/14daed4296fae74d9e3201d2c4925d1acb7aa614",
                "reference": "14daed4296fae74d9e3201d2c4925d1acb7aa614",
                "shasum": ""
            },
            "require": {
                "php": "^7.1 || ^8.0"
            },
            "conflict": {
                "doctrine/collections": "<1.6.8",
                "doctrine/common": "<2.13.3 || >=3,<3.2.2"
            },
            "require-dev": {
                "doctrine/collections": "^1.6.8",
                "doctrine/common": "^2.13.3 || ^3.2.2",
                "phpunit/phpunit": "^7.5.20 || ^8.5.23 || ^9.5.13"
            },
            "type": "library",
            "autoload": {
                "files": [
                    "src/DeepCopy/deep_copy.php"
                ],
                "psr-4": {
                    "DeepCopy\\": "src/DeepCopy/"
                }
            },
            "notification-url": "https://packagist.org/downloads/",
            "license": [
                "MIT"
            ],
            "description": "Create deep copies (clones) of your objects",
            "keywords": [
                "clone",
                "copy",
                "duplicate",
                "object",
                "object graph"
            ],
            "support": {
                "issues": "https://github.com/myclabs/DeepCopy/issues",
                "source": "https://github.com/myclabs/DeepCopy/tree/1.11.0"
            },
            "funding": [
                {
                    "url": "https://tidelift.com/funding/github/packagist/myclabs/deep-copy",
                    "type": "tidelift"
                }
            ],
            "time": "2022-03-03T13:19:32+00:00"
        },
        {
            "name": "phar-io/manifest",
            "version": "2.0.3",
            "source": {
                "type": "git",
                "url": "https://github.com/phar-io/manifest.git",
                "reference": "97803eca37d319dfa7826cc2437fc020857acb53"
            },
            "dist": {
                "type": "zip",
                "url": "https://api.github.com/repos/phar-io/manifest/zipball/97803eca37d319dfa7826cc2437fc020857acb53",
                "reference": "97803eca37d319dfa7826cc2437fc020857acb53",
                "shasum": ""
            },
            "require": {
                "ext-dom": "*",
                "ext-phar": "*",
                "ext-xmlwriter": "*",
                "phar-io/version": "^3.0.1",
                "php": "^7.2 || ^8.0"
            },
            "type": "library",
            "extra": {
                "branch-alias": {
                    "dev-master": "2.0.x-dev"
                }
            },
            "autoload": {
                "classmap": [
                    "src/"
                ]
            },
            "notification-url": "https://packagist.org/downloads/",
            "license": [
                "BSD-3-Clause"
            ],
            "authors": [
                {
                    "name": "Arne Blankerts",
                    "email": "arne@blankerts.de",
                    "role": "Developer"
                },
                {
                    "name": "Sebastian Heuer",
                    "email": "sebastian@phpeople.de",
                    "role": "Developer"
                },
                {
                    "name": "Sebastian Bergmann",
                    "email": "sebastian@phpunit.de",
                    "role": "Developer"
                }
            ],
            "description": "Component for reading phar.io manifest information from a PHP Archive (PHAR)",
            "support": {
                "issues": "https://github.com/phar-io/manifest/issues",
                "source": "https://github.com/phar-io/manifest/tree/2.0.3"
            },
            "time": "2021-07-20T11:28:43+00:00"
        },
        {
            "name": "phar-io/version",
            "version": "3.2.1",
            "source": {
                "type": "git",
                "url": "https://github.com/phar-io/version.git",
                "reference": "4f7fd7836c6f332bb2933569e566a0d6c4cbed74"
            },
            "dist": {
                "type": "zip",
                "url": "https://api.github.com/repos/phar-io/version/zipball/4f7fd7836c6f332bb2933569e566a0d6c4cbed74",
                "reference": "4f7fd7836c6f332bb2933569e566a0d6c4cbed74",
                "shasum": ""
            },
            "require": {
                "php": "^7.2 || ^8.0"
            },
            "type": "library",
            "autoload": {
                "classmap": [
                    "src/"
                ]
            },
            "notification-url": "https://packagist.org/downloads/",
            "license": [
                "BSD-3-Clause"
            ],
            "authors": [
                {
                    "name": "Arne Blankerts",
                    "email": "arne@blankerts.de",
                    "role": "Developer"
                },
                {
                    "name": "Sebastian Heuer",
                    "email": "sebastian@phpeople.de",
                    "role": "Developer"
                },
                {
                    "name": "Sebastian Bergmann",
                    "email": "sebastian@phpunit.de",
                    "role": "Developer"
                }
            ],
            "description": "Library for handling version information and constraints",
            "support": {
                "issues": "https://github.com/phar-io/version/issues",
                "source": "https://github.com/phar-io/version/tree/3.2.1"
            },
            "time": "2022-02-21T01:04:05+00:00"
        },
        {
            "name": "php-parallel-lint/php-parallel-lint",
            "version": "v1.3.2",
            "source": {
                "type": "git",
                "url": "https://github.com/php-parallel-lint/PHP-Parallel-Lint.git",
                "reference": "6483c9832e71973ed29cf71bd6b3f4fde438a9de"
            },
            "dist": {
                "type": "zip",
                "url": "https://api.github.com/repos/php-parallel-lint/PHP-Parallel-Lint/zipball/6483c9832e71973ed29cf71bd6b3f4fde438a9de",
                "reference": "6483c9832e71973ed29cf71bd6b3f4fde438a9de",
                "shasum": ""
            },
            "require": {
                "ext-json": "*",
                "php": ">=5.3.0"
            },
            "replace": {
                "grogy/php-parallel-lint": "*",
                "jakub-onderka/php-parallel-lint": "*"
            },
            "require-dev": {
                "nette/tester": "^1.3 || ^2.0",
                "php-parallel-lint/php-console-highlighter": "0.* || ^1.0",
                "squizlabs/php_codesniffer": "^3.6"
            },
            "suggest": {
                "php-parallel-lint/php-console-highlighter": "Highlight syntax in code snippet"
            },
            "bin": [
                "parallel-lint"
            ],
            "type": "library",
            "autoload": {
                "classmap": [
                    "./src/"
                ]
            },
            "notification-url": "https://packagist.org/downloads/",
            "license": [
                "BSD-2-Clause"
            ],
            "authors": [
                {
                    "name": "Jakub Onderka",
                    "email": "ahoj@jakubonderka.cz"
                }
            ],
            "description": "This tool check syntax of PHP files about 20x faster than serial check.",
            "homepage": "https://github.com/php-parallel-lint/PHP-Parallel-Lint",
            "support": {
                "issues": "https://github.com/php-parallel-lint/PHP-Parallel-Lint/issues",
                "source": "https://github.com/php-parallel-lint/PHP-Parallel-Lint/tree/v1.3.2"
            },
            "time": "2022-02-21T12:50:22+00:00"
        },
        {
            "name": "phpstan/phpstan-deprecation-rules",
            "version": "1.2.x-dev",
            "source": {
                "type": "git",
                "url": "https://github.com/phpstan/phpstan-deprecation-rules.git",
                "reference": "f1cacde9aaf049973db8ca94c926e89a1c59333d"
            },
            "dist": {
                "type": "zip",
                "url": "https://api.github.com/repos/phpstan/phpstan-deprecation-rules/zipball/f1cacde9aaf049973db8ca94c926e89a1c59333d",
                "reference": "f1cacde9aaf049973db8ca94c926e89a1c59333d",
                "shasum": ""
            },
            "require": {
                "php": "^7.2 || ^8.0",
                "phpstan/phpstan": "^1.11"
            },
            "require-dev": {
                "php-parallel-lint/php-parallel-lint": "^1.2",
                "phpstan/phpstan-php-parser": "^1.1",
                "phpstan/phpstan-phpunit": "^1.0",
                "phpunit/phpunit": "^9.5"
            },
            "default-branch": true,
            "type": "phpstan-extension",
            "extra": {
                "phpstan": {
                    "includes": [
                        "rules.neon"
                    ]
                }
            },
            "autoload": {
                "psr-4": {
                    "PHPStan\\": "src/"
                }
            },
            "notification-url": "https://packagist.org/downloads/",
            "license": [
                "MIT"
            ],
            "description": "PHPStan rules for detecting usage of deprecated classes, methods, properties, constants and traits.",
            "support": {
                "issues": "https://github.com/phpstan/phpstan-deprecation-rules/issues",
                "source": "https://github.com/phpstan/phpstan-deprecation-rules/tree/1.2.x"
            },
            "time": "2023-08-06T10:05:15+00:00"
        },
        {
            "name": "phpstan/phpstan-nette",
            "version": "1.2.9",
            "source": {
                "type": "git",
                "url": "https://github.com/phpstan/phpstan-nette.git",
                "reference": "0e3a6805917811d685e59bb83c2286315f2f6d78"
            },
            "dist": {
                "type": "zip",
                "url": "https://api.github.com/repos/phpstan/phpstan-nette/zipball/0e3a6805917811d685e59bb83c2286315f2f6d78",
                "reference": "0e3a6805917811d685e59bb83c2286315f2f6d78",
                "shasum": ""
            },
            "require": {
                "php": "^7.2 || ^8.0",
                "phpstan/phpstan": "^1.10"
            },
            "conflict": {
                "nette/application": "<2.3.0",
                "nette/component-model": "<2.3.0",
                "nette/di": "<2.3.0",
                "nette/forms": "<2.3.0",
                "nette/http": "<2.3.0",
                "nette/utils": "<2.3.0"
            },
            "require-dev": {
                "nette/application": "^3.0",
                "nette/forms": "^3.0",
                "nette/utils": "^2.3.0 || ^3.0.0",
                "nikic/php-parser": "^4.13.2",
                "php-parallel-lint/php-parallel-lint": "^1.2",
                "phpstan/phpstan-php-parser": "^1.1",
                "phpstan/phpstan-phpunit": "^1.0",
                "phpstan/phpstan-strict-rules": "^1.0",
                "phpunit/phpunit": "^9.5"
            },
            "type": "phpstan-extension",
            "extra": {
                "phpstan": {
                    "includes": [
                        "extension.neon",
                        "rules.neon"
                    ]
                }
            },
            "autoload": {
                "psr-4": {
                    "PHPStan\\": "src/"
                }
            },
            "notification-url": "https://packagist.org/downloads/",
            "license": [
                "MIT"
            ],
            "description": "Nette Framework class reflection extension for PHPStan",
            "support": {
                "issues": "https://github.com/phpstan/phpstan-nette/issues",
                "source": "https://github.com/phpstan/phpstan-nette/tree/1.2.9"
            },
            "time": "2023-04-12T14:11:53+00:00"
        },
        {
            "name": "phpstan/phpstan-php-parser",
            "version": "1.1.0",
            "source": {
                "type": "git",
                "url": "https://github.com/phpstan/phpstan-php-parser.git",
                "reference": "1c7670dd92da864b5d019f22d9f512a6ae18b78e"
            },
            "dist": {
                "type": "zip",
                "url": "https://api.github.com/repos/phpstan/phpstan-php-parser/zipball/1c7670dd92da864b5d019f22d9f512a6ae18b78e",
                "reference": "1c7670dd92da864b5d019f22d9f512a6ae18b78e",
                "shasum": ""
            },
            "require": {
                "php": "^7.1 || ^8.0",
                "phpstan/phpstan": "^1.3"
            },
            "require-dev": {
                "php-parallel-lint/php-parallel-lint": "^1.2",
                "phpstan/phpstan-phpunit": "^1.0",
                "phpstan/phpstan-strict-rules": "^1.0",
                "phpunit/phpunit": "^9.5"
            },
            "type": "phpstan-extension",
            "extra": {
                "branch-alias": {
                    "dev-master": "1.1-dev"
                },
                "phpstan": {
                    "includes": [
                        "extension.neon"
                    ]
                }
            },
            "autoload": {
                "psr-4": {
                    "PHPStan\\": "src/"
                }
            },
            "notification-url": "https://packagist.org/downloads/",
            "license": [
                "MIT"
            ],
            "description": "PHP-Parser extensions for PHPStan",
            "support": {
                "issues": "https://github.com/phpstan/phpstan-php-parser/issues",
                "source": "https://github.com/phpstan/phpstan-php-parser/tree/1.1.0"
            },
            "time": "2021-12-16T19:43:32+00:00"
        },
        {
            "name": "phpstan/phpstan-phpunit",
            "version": "1.3.14",
            "source": {
                "type": "git",
                "url": "https://github.com/phpstan/phpstan-phpunit.git",
                "reference": "614acc10c522e319639bf38b0698a4a566665f04"
            },
            "dist": {
                "type": "zip",
                "url": "https://api.github.com/repos/phpstan/phpstan-phpunit/zipball/614acc10c522e319639bf38b0698a4a566665f04",
                "reference": "614acc10c522e319639bf38b0698a4a566665f04",
                "shasum": ""
            },
            "require": {
                "php": "^7.2 || ^8.0",
                "phpstan/phpstan": "^1.10"
            },
            "conflict": {
                "phpunit/phpunit": "<7.0"
            },
            "require-dev": {
                "nikic/php-parser": "^4.13.0",
                "php-parallel-lint/php-parallel-lint": "^1.2",
                "phpstan/phpstan-strict-rules": "^1.5.1",
                "phpunit/phpunit": "^9.5"
            },
            "type": "phpstan-extension",
            "extra": {
                "phpstan": {
                    "includes": [
                        "extension.neon",
                        "rules.neon"
                    ]
                }
            },
            "autoload": {
                "psr-4": {
                    "PHPStan\\": "src/"
                }
            },
            "notification-url": "https://packagist.org/downloads/",
            "license": [
                "MIT"
            ],
            "description": "PHPUnit extensions and rules for PHPStan",
            "support": {
                "issues": "https://github.com/phpstan/phpstan-phpunit/issues",
                "source": "https://github.com/phpstan/phpstan-phpunit/tree/1.3.14"
            },
            "time": "2023-08-25T09:46:39+00:00"
        },
        {
            "name": "phpstan/phpstan-strict-rules",
            "version": "1.5.x-dev",
            "source": {
                "type": "git",
                "url": "https://github.com/phpstan/phpstan-strict-rules.git",
                "reference": "b7edb14296bae350401afef889c0243958174975"
            },
            "dist": {
                "type": "zip",
                "url": "https://api.github.com/repos/phpstan/phpstan-strict-rules/zipball/b7edb14296bae350401afef889c0243958174975",
                "reference": "b7edb14296bae350401afef889c0243958174975",
                "shasum": ""
            },
            "require": {
                "php": "^7.2 || ^8.0",
                "phpstan/phpstan": "^1.11"
            },
            "require-dev": {
                "nikic/php-parser": "^4.13.0",
                "php-parallel-lint/php-parallel-lint": "^1.2",
                "phpstan/phpstan-deprecation-rules": "^1.1",
                "phpstan/phpstan-phpunit": "^1.0",
                "phpunit/phpunit": "^9.5"
            },
            "default-branch": true,
            "type": "phpstan-extension",
            "extra": {
                "phpstan": {
                    "includes": [
                        "rules.neon"
                    ]
                }
            },
            "autoload": {
                "psr-4": {
                    "PHPStan\\": "src/"
                }
            },
            "notification-url": "https://packagist.org/downloads/",
            "license": [
                "MIT"
            ],
            "description": "Extra strict and opinionated rules for PHPStan",
            "support": {
                "issues": "https://github.com/phpstan/phpstan-strict-rules/issues",
                "source": "https://github.com/phpstan/phpstan-strict-rules/tree/1.5.x"
            },
            "time": "2023-06-09T16:01:59+00:00"
        },
        {
            "name": "phpunit/php-code-coverage",
            "version": "9.2.26",
            "source": {
                "type": "git",
                "url": "https://github.com/sebastianbergmann/php-code-coverage.git",
                "reference": "443bc6912c9bd5b409254a40f4b0f4ced7c80ea1"
            },
            "dist": {
                "type": "zip",
                "url": "https://api.github.com/repos/sebastianbergmann/php-code-coverage/zipball/443bc6912c9bd5b409254a40f4b0f4ced7c80ea1",
                "reference": "443bc6912c9bd5b409254a40f4b0f4ced7c80ea1",
                "shasum": ""
            },
            "require": {
                "ext-dom": "*",
                "ext-libxml": "*",
                "ext-xmlwriter": "*",
                "nikic/php-parser": "^4.15",
                "php": ">=7.3",
                "phpunit/php-file-iterator": "^3.0.3",
                "phpunit/php-text-template": "^2.0.2",
                "sebastian/code-unit-reverse-lookup": "^2.0.2",
                "sebastian/complexity": "^2.0",
                "sebastian/environment": "^5.1.2",
                "sebastian/lines-of-code": "^1.0.3",
                "sebastian/version": "^3.0.1",
                "theseer/tokenizer": "^1.2.0"
            },
            "require-dev": {
                "phpunit/phpunit": "^9.3"
            },
            "suggest": {
                "ext-pcov": "PHP extension that provides line coverage",
                "ext-xdebug": "PHP extension that provides line coverage as well as branch and path coverage"
            },
            "type": "library",
            "extra": {
                "branch-alias": {
                    "dev-master": "9.2-dev"
                }
            },
            "autoload": {
                "classmap": [
                    "src/"
                ]
            },
            "notification-url": "https://packagist.org/downloads/",
            "license": [
                "BSD-3-Clause"
            ],
            "authors": [
                {
                    "name": "Sebastian Bergmann",
                    "email": "sebastian@phpunit.de",
                    "role": "lead"
                }
            ],
            "description": "Library that provides collection, processing, and rendering functionality for PHP code coverage information.",
            "homepage": "https://github.com/sebastianbergmann/php-code-coverage",
            "keywords": [
                "coverage",
                "testing",
                "xunit"
            ],
            "support": {
                "issues": "https://github.com/sebastianbergmann/php-code-coverage/issues",
                "source": "https://github.com/sebastianbergmann/php-code-coverage/tree/9.2.26"
            },
            "funding": [
                {
                    "url": "https://github.com/sebastianbergmann",
                    "type": "github"
                }
            ],
            "time": "2023-03-06T12:58:08+00:00"
        },
        {
            "name": "phpunit/php-file-iterator",
            "version": "3.0.6",
            "source": {
                "type": "git",
                "url": "https://github.com/sebastianbergmann/php-file-iterator.git",
                "reference": "cf1c2e7c203ac650e352f4cc675a7021e7d1b3cf"
            },
            "dist": {
                "type": "zip",
                "url": "https://api.github.com/repos/sebastianbergmann/php-file-iterator/zipball/cf1c2e7c203ac650e352f4cc675a7021e7d1b3cf",
                "reference": "cf1c2e7c203ac650e352f4cc675a7021e7d1b3cf",
                "shasum": ""
            },
            "require": {
                "php": ">=7.3"
            },
            "require-dev": {
                "phpunit/phpunit": "^9.3"
            },
            "type": "library",
            "extra": {
                "branch-alias": {
                    "dev-master": "3.0-dev"
                }
            },
            "autoload": {
                "classmap": [
                    "src/"
                ]
            },
            "notification-url": "https://packagist.org/downloads/",
            "license": [
                "BSD-3-Clause"
            ],
            "authors": [
                {
                    "name": "Sebastian Bergmann",
                    "email": "sebastian@phpunit.de",
                    "role": "lead"
                }
            ],
            "description": "FilterIterator implementation that filters files based on a list of suffixes.",
            "homepage": "https://github.com/sebastianbergmann/php-file-iterator/",
            "keywords": [
                "filesystem",
                "iterator"
            ],
            "support": {
                "issues": "https://github.com/sebastianbergmann/php-file-iterator/issues",
                "source": "https://github.com/sebastianbergmann/php-file-iterator/tree/3.0.6"
            },
            "funding": [
                {
                    "url": "https://github.com/sebastianbergmann",
                    "type": "github"
                }
            ],
            "time": "2021-12-02T12:48:52+00:00"
        },
        {
            "name": "phpunit/php-invoker",
            "version": "3.1.1",
            "source": {
                "type": "git",
                "url": "https://github.com/sebastianbergmann/php-invoker.git",
                "reference": "5a10147d0aaf65b58940a0b72f71c9ac0423cc67"
            },
            "dist": {
                "type": "zip",
                "url": "https://api.github.com/repos/sebastianbergmann/php-invoker/zipball/5a10147d0aaf65b58940a0b72f71c9ac0423cc67",
                "reference": "5a10147d0aaf65b58940a0b72f71c9ac0423cc67",
                "shasum": ""
            },
            "require": {
                "php": ">=7.3"
            },
            "require-dev": {
                "ext-pcntl": "*",
                "phpunit/phpunit": "^9.3"
            },
            "suggest": {
                "ext-pcntl": "*"
            },
            "type": "library",
            "extra": {
                "branch-alias": {
                    "dev-master": "3.1-dev"
                }
            },
            "autoload": {
                "classmap": [
                    "src/"
                ]
            },
            "notification-url": "https://packagist.org/downloads/",
            "license": [
                "BSD-3-Clause"
            ],
            "authors": [
                {
                    "name": "Sebastian Bergmann",
                    "email": "sebastian@phpunit.de",
                    "role": "lead"
                }
            ],
            "description": "Invoke callables with a timeout",
            "homepage": "https://github.com/sebastianbergmann/php-invoker/",
            "keywords": [
                "process"
            ],
            "support": {
                "issues": "https://github.com/sebastianbergmann/php-invoker/issues",
                "source": "https://github.com/sebastianbergmann/php-invoker/tree/3.1.1"
            },
            "funding": [
                {
                    "url": "https://github.com/sebastianbergmann",
                    "type": "github"
                }
            ],
            "time": "2020-09-28T05:58:55+00:00"
        },
        {
            "name": "phpunit/php-text-template",
            "version": "2.0.4",
            "source": {
                "type": "git",
                "url": "https://github.com/sebastianbergmann/php-text-template.git",
                "reference": "5da5f67fc95621df9ff4c4e5a84d6a8a2acf7c28"
            },
            "dist": {
                "type": "zip",
                "url": "https://api.github.com/repos/sebastianbergmann/php-text-template/zipball/5da5f67fc95621df9ff4c4e5a84d6a8a2acf7c28",
                "reference": "5da5f67fc95621df9ff4c4e5a84d6a8a2acf7c28",
                "shasum": ""
            },
            "require": {
                "php": ">=7.3"
            },
            "require-dev": {
                "phpunit/phpunit": "^9.3"
            },
            "type": "library",
            "extra": {
                "branch-alias": {
                    "dev-master": "2.0-dev"
                }
            },
            "autoload": {
                "classmap": [
                    "src/"
                ]
            },
            "notification-url": "https://packagist.org/downloads/",
            "license": [
                "BSD-3-Clause"
            ],
            "authors": [
                {
                    "name": "Sebastian Bergmann",
                    "email": "sebastian@phpunit.de",
                    "role": "lead"
                }
            ],
            "description": "Simple template engine.",
            "homepage": "https://github.com/sebastianbergmann/php-text-template/",
            "keywords": [
                "template"
            ],
            "support": {
                "issues": "https://github.com/sebastianbergmann/php-text-template/issues",
                "source": "https://github.com/sebastianbergmann/php-text-template/tree/2.0.4"
            },
            "funding": [
                {
                    "url": "https://github.com/sebastianbergmann",
                    "type": "github"
                }
            ],
            "time": "2020-10-26T05:33:50+00:00"
        },
        {
            "name": "phpunit/php-timer",
            "version": "5.0.3",
            "source": {
                "type": "git",
                "url": "https://github.com/sebastianbergmann/php-timer.git",
                "reference": "5a63ce20ed1b5bf577850e2c4e87f4aa902afbd2"
            },
            "dist": {
                "type": "zip",
                "url": "https://api.github.com/repos/sebastianbergmann/php-timer/zipball/5a63ce20ed1b5bf577850e2c4e87f4aa902afbd2",
                "reference": "5a63ce20ed1b5bf577850e2c4e87f4aa902afbd2",
                "shasum": ""
            },
            "require": {
                "php": ">=7.3"
            },
            "require-dev": {
                "phpunit/phpunit": "^9.3"
            },
            "type": "library",
            "extra": {
                "branch-alias": {
                    "dev-master": "5.0-dev"
                }
            },
            "autoload": {
                "classmap": [
                    "src/"
                ]
            },
            "notification-url": "https://packagist.org/downloads/",
            "license": [
                "BSD-3-Clause"
            ],
            "authors": [
                {
                    "name": "Sebastian Bergmann",
                    "email": "sebastian@phpunit.de",
                    "role": "lead"
                }
            ],
            "description": "Utility class for timing",
            "homepage": "https://github.com/sebastianbergmann/php-timer/",
            "keywords": [
                "timer"
            ],
            "support": {
                "issues": "https://github.com/sebastianbergmann/php-timer/issues",
                "source": "https://github.com/sebastianbergmann/php-timer/tree/5.0.3"
            },
            "funding": [
                {
                    "url": "https://github.com/sebastianbergmann",
                    "type": "github"
                }
            ],
            "time": "2020-10-26T13:16:10+00:00"
        },
        {
            "name": "phpunit/phpunit",
            "version": "9.5.23",
            "source": {
                "type": "git",
                "url": "https://github.com/sebastianbergmann/phpunit.git",
                "reference": "888556852e7e9bbeeedb9656afe46118765ade34"
            },
            "dist": {
                "type": "zip",
                "url": "https://api.github.com/repos/sebastianbergmann/phpunit/zipball/888556852e7e9bbeeedb9656afe46118765ade34",
                "reference": "888556852e7e9bbeeedb9656afe46118765ade34",
                "shasum": ""
            },
            "require": {
                "doctrine/instantiator": "^1.3.1",
                "ext-dom": "*",
                "ext-json": "*",
                "ext-libxml": "*",
                "ext-mbstring": "*",
                "ext-xml": "*",
                "ext-xmlwriter": "*",
                "myclabs/deep-copy": "^1.10.1",
                "phar-io/manifest": "^2.0.3",
                "phar-io/version": "^3.0.2",
                "php": ">=7.3",
                "phpunit/php-code-coverage": "^9.2.13",
                "phpunit/php-file-iterator": "^3.0.5",
                "phpunit/php-invoker": "^3.1.1",
                "phpunit/php-text-template": "^2.0.3",
                "phpunit/php-timer": "^5.0.2",
                "sebastian/cli-parser": "^1.0.1",
                "sebastian/code-unit": "^1.0.6",
                "sebastian/comparator": "^4.0.5",
                "sebastian/diff": "^4.0.3",
                "sebastian/environment": "^5.1.3",
                "sebastian/exporter": "^4.0.3",
                "sebastian/global-state": "^5.0.1",
                "sebastian/object-enumerator": "^4.0.3",
                "sebastian/resource-operations": "^3.0.3",
                "sebastian/type": "^3.0",
                "sebastian/version": "^3.0.2"
            },
            "suggest": {
                "ext-soap": "*",
                "ext-xdebug": "*"
            },
            "bin": [
                "phpunit"
            ],
            "type": "library",
            "extra": {
                "branch-alias": {
                    "dev-master": "9.5-dev"
                }
            },
            "autoload": {
                "files": [
                    "src/Framework/Assert/Functions.php"
                ],
                "classmap": [
                    "src/"
                ]
            },
            "notification-url": "https://packagist.org/downloads/",
            "license": [
                "BSD-3-Clause"
            ],
            "authors": [
                {
                    "name": "Sebastian Bergmann",
                    "email": "sebastian@phpunit.de",
                    "role": "lead"
                }
            ],
            "description": "The PHP Unit Testing framework.",
            "homepage": "https://phpunit.de/",
            "keywords": [
                "phpunit",
                "testing",
                "xunit"
            ],
            "support": {
                "issues": "https://github.com/sebastianbergmann/phpunit/issues",
                "source": "https://github.com/sebastianbergmann/phpunit/tree/9.5.23"
            },
            "funding": [
                {
                    "url": "https://phpunit.de/sponsors.html",
                    "type": "custom"
                },
                {
                    "url": "https://github.com/sebastianbergmann",
                    "type": "github"
                }
            ],
            "time": "2022-08-22T14:01:36+00:00"
        },
        {
            "name": "rector/rector",
            "version": "0.17.7",
            "source": {
                "type": "git",
                "url": "https://github.com/rectorphp/rector.git",
                "reference": "0e76101aa329911b7fec43106aac5843a978b209"
            },
            "dist": {
                "type": "zip",
                "url": "https://api.github.com/repos/rectorphp/rector/zipball/0e76101aa329911b7fec43106aac5843a978b209",
                "reference": "0e76101aa329911b7fec43106aac5843a978b209",
                "shasum": ""
            },
            "require": {
                "php": "^7.2|^8.0",
                "phpstan/phpstan": "^1.10.26"
            },
            "conflict": {
                "rector/rector-doctrine": "*",
                "rector/rector-downgrade-php": "*",
                "rector/rector-phpunit": "*",
                "rector/rector-symfony": "*"
            },
            "bin": [
                "bin/rector"
            ],
            "type": "library",
            "extra": {
                "branch-alias": {
                    "dev-main": "0.15-dev"
                }
            },
            "autoload": {
                "files": [
                    "bootstrap.php"
                ]
            },
            "notification-url": "https://packagist.org/downloads/",
            "license": [
                "MIT"
            ],
            "description": "Instant Upgrade and Automated Refactoring of any PHP code",
            "keywords": [
                "automation",
                "dev",
                "migration",
                "refactoring"
            ],
            "support": {
                "issues": "https://github.com/rectorphp/rector/issues",
                "source": "https://github.com/rectorphp/rector/tree/0.17.7"
            },
            "funding": [
                {
                    "url": "https://github.com/tomasvotruba",
                    "type": "github"
                }
            ],
            "time": "2023-07-23T20:44:23+00:00"
        },
        {
            "name": "sebastian/cli-parser",
            "version": "1.0.1",
            "source": {
                "type": "git",
                "url": "https://github.com/sebastianbergmann/cli-parser.git",
                "reference": "442e7c7e687e42adc03470c7b668bc4b2402c0b2"
            },
            "dist": {
                "type": "zip",
                "url": "https://api.github.com/repos/sebastianbergmann/cli-parser/zipball/442e7c7e687e42adc03470c7b668bc4b2402c0b2",
                "reference": "442e7c7e687e42adc03470c7b668bc4b2402c0b2",
                "shasum": ""
            },
            "require": {
                "php": ">=7.3"
            },
            "require-dev": {
                "phpunit/phpunit": "^9.3"
            },
            "type": "library",
            "extra": {
                "branch-alias": {
                    "dev-master": "1.0-dev"
                }
            },
            "autoload": {
                "classmap": [
                    "src/"
                ]
            },
            "notification-url": "https://packagist.org/downloads/",
            "license": [
                "BSD-3-Clause"
            ],
            "authors": [
                {
                    "name": "Sebastian Bergmann",
                    "email": "sebastian@phpunit.de",
                    "role": "lead"
                }
            ],
            "description": "Library for parsing CLI options",
            "homepage": "https://github.com/sebastianbergmann/cli-parser",
            "support": {
                "issues": "https://github.com/sebastianbergmann/cli-parser/issues",
                "source": "https://github.com/sebastianbergmann/cli-parser/tree/1.0.1"
            },
            "funding": [
                {
                    "url": "https://github.com/sebastianbergmann",
                    "type": "github"
                }
            ],
            "time": "2020-09-28T06:08:49+00:00"
        },
        {
            "name": "sebastian/code-unit",
            "version": "1.0.8",
            "source": {
                "type": "git",
                "url": "https://github.com/sebastianbergmann/code-unit.git",
                "reference": "1fc9f64c0927627ef78ba436c9b17d967e68e120"
            },
            "dist": {
                "type": "zip",
                "url": "https://api.github.com/repos/sebastianbergmann/code-unit/zipball/1fc9f64c0927627ef78ba436c9b17d967e68e120",
                "reference": "1fc9f64c0927627ef78ba436c9b17d967e68e120",
                "shasum": ""
            },
            "require": {
                "php": ">=7.3"
            },
            "require-dev": {
                "phpunit/phpunit": "^9.3"
            },
            "type": "library",
            "extra": {
                "branch-alias": {
                    "dev-master": "1.0-dev"
                }
            },
            "autoload": {
                "classmap": [
                    "src/"
                ]
            },
            "notification-url": "https://packagist.org/downloads/",
            "license": [
                "BSD-3-Clause"
            ],
            "authors": [
                {
                    "name": "Sebastian Bergmann",
                    "email": "sebastian@phpunit.de",
                    "role": "lead"
                }
            ],
            "description": "Collection of value objects that represent the PHP code units",
            "homepage": "https://github.com/sebastianbergmann/code-unit",
            "support": {
                "issues": "https://github.com/sebastianbergmann/code-unit/issues",
                "source": "https://github.com/sebastianbergmann/code-unit/tree/1.0.8"
            },
            "funding": [
                {
                    "url": "https://github.com/sebastianbergmann",
                    "type": "github"
                }
            ],
            "time": "2020-10-26T13:08:54+00:00"
        },
        {
            "name": "sebastian/code-unit-reverse-lookup",
            "version": "2.0.3",
            "source": {
                "type": "git",
                "url": "https://github.com/sebastianbergmann/code-unit-reverse-lookup.git",
                "reference": "ac91f01ccec49fb77bdc6fd1e548bc70f7faa3e5"
            },
            "dist": {
                "type": "zip",
                "url": "https://api.github.com/repos/sebastianbergmann/code-unit-reverse-lookup/zipball/ac91f01ccec49fb77bdc6fd1e548bc70f7faa3e5",
                "reference": "ac91f01ccec49fb77bdc6fd1e548bc70f7faa3e5",
                "shasum": ""
            },
            "require": {
                "php": ">=7.3"
            },
            "require-dev": {
                "phpunit/phpunit": "^9.3"
            },
            "type": "library",
            "extra": {
                "branch-alias": {
                    "dev-master": "2.0-dev"
                }
            },
            "autoload": {
                "classmap": [
                    "src/"
                ]
            },
            "notification-url": "https://packagist.org/downloads/",
            "license": [
                "BSD-3-Clause"
            ],
            "authors": [
                {
                    "name": "Sebastian Bergmann",
                    "email": "sebastian@phpunit.de"
                }
            ],
            "description": "Looks up which function or method a line of code belongs to",
            "homepage": "https://github.com/sebastianbergmann/code-unit-reverse-lookup/",
            "support": {
                "issues": "https://github.com/sebastianbergmann/code-unit-reverse-lookup/issues",
                "source": "https://github.com/sebastianbergmann/code-unit-reverse-lookup/tree/2.0.3"
            },
            "funding": [
                {
                    "url": "https://github.com/sebastianbergmann",
                    "type": "github"
                }
            ],
            "time": "2020-09-28T05:30:19+00:00"
        },
        {
            "name": "sebastian/comparator",
            "version": "4.0.6",
            "source": {
                "type": "git",
                "url": "https://github.com/sebastianbergmann/comparator.git",
                "reference": "55f4261989e546dc112258c7a75935a81a7ce382"
            },
            "dist": {
                "type": "zip",
                "url": "https://api.github.com/repos/sebastianbergmann/comparator/zipball/55f4261989e546dc112258c7a75935a81a7ce382",
                "reference": "55f4261989e546dc112258c7a75935a81a7ce382",
                "shasum": ""
            },
            "require": {
                "php": ">=7.3",
                "sebastian/diff": "^4.0",
                "sebastian/exporter": "^4.0"
            },
            "require-dev": {
                "phpunit/phpunit": "^9.3"
            },
            "type": "library",
            "extra": {
                "branch-alias": {
                    "dev-master": "4.0-dev"
                }
            },
            "autoload": {
                "classmap": [
                    "src/"
                ]
            },
            "notification-url": "https://packagist.org/downloads/",
            "license": [
                "BSD-3-Clause"
            ],
            "authors": [
                {
                    "name": "Sebastian Bergmann",
                    "email": "sebastian@phpunit.de"
                },
                {
                    "name": "Jeff Welch",
                    "email": "whatthejeff@gmail.com"
                },
                {
                    "name": "Volker Dusch",
                    "email": "github@wallbash.com"
                },
                {
                    "name": "Bernhard Schussek",
                    "email": "bschussek@2bepublished.at"
                }
            ],
            "description": "Provides the functionality to compare PHP values for equality",
            "homepage": "https://github.com/sebastianbergmann/comparator",
            "keywords": [
                "comparator",
                "compare",
                "equality"
            ],
            "support": {
                "issues": "https://github.com/sebastianbergmann/comparator/issues",
                "source": "https://github.com/sebastianbergmann/comparator/tree/4.0.6"
            },
            "funding": [
                {
                    "url": "https://github.com/sebastianbergmann",
                    "type": "github"
                }
            ],
            "time": "2020-10-26T15:49:45+00:00"
        },
        {
            "name": "sebastian/complexity",
            "version": "2.0.2",
            "source": {
                "type": "git",
                "url": "https://github.com/sebastianbergmann/complexity.git",
                "reference": "739b35e53379900cc9ac327b2147867b8b6efd88"
            },
            "dist": {
                "type": "zip",
                "url": "https://api.github.com/repos/sebastianbergmann/complexity/zipball/739b35e53379900cc9ac327b2147867b8b6efd88",
                "reference": "739b35e53379900cc9ac327b2147867b8b6efd88",
                "shasum": ""
            },
            "require": {
                "nikic/php-parser": "^4.7",
                "php": ">=7.3"
            },
            "require-dev": {
                "phpunit/phpunit": "^9.3"
            },
            "type": "library",
            "extra": {
                "branch-alias": {
                    "dev-master": "2.0-dev"
                }
            },
            "autoload": {
                "classmap": [
                    "src/"
                ]
            },
            "notification-url": "https://packagist.org/downloads/",
            "license": [
                "BSD-3-Clause"
            ],
            "authors": [
                {
                    "name": "Sebastian Bergmann",
                    "email": "sebastian@phpunit.de",
                    "role": "lead"
                }
            ],
            "description": "Library for calculating the complexity of PHP code units",
            "homepage": "https://github.com/sebastianbergmann/complexity",
            "support": {
                "issues": "https://github.com/sebastianbergmann/complexity/issues",
                "source": "https://github.com/sebastianbergmann/complexity/tree/2.0.2"
            },
            "funding": [
                {
                    "url": "https://github.com/sebastianbergmann",
                    "type": "github"
                }
            ],
            "time": "2020-10-26T15:52:27+00:00"
        },
        {
            "name": "sebastian/diff",
            "version": "4.0.4",
            "source": {
                "type": "git",
                "url": "https://github.com/sebastianbergmann/diff.git",
                "reference": "3461e3fccc7cfdfc2720be910d3bd73c69be590d"
            },
            "dist": {
                "type": "zip",
                "url": "https://api.github.com/repos/sebastianbergmann/diff/zipball/3461e3fccc7cfdfc2720be910d3bd73c69be590d",
                "reference": "3461e3fccc7cfdfc2720be910d3bd73c69be590d",
                "shasum": ""
            },
            "require": {
                "php": ">=7.3"
            },
            "require-dev": {
                "phpunit/phpunit": "^9.3",
                "symfony/process": "^4.2 || ^5"
            },
            "type": "library",
            "extra": {
                "branch-alias": {
                    "dev-master": "4.0-dev"
                }
            },
            "autoload": {
                "classmap": [
                    "src/"
                ]
            },
            "notification-url": "https://packagist.org/downloads/",
            "license": [
                "BSD-3-Clause"
            ],
            "authors": [
                {
                    "name": "Sebastian Bergmann",
                    "email": "sebastian@phpunit.de"
                },
                {
                    "name": "Kore Nordmann",
                    "email": "mail@kore-nordmann.de"
                }
            ],
            "description": "Diff implementation",
            "homepage": "https://github.com/sebastianbergmann/diff",
            "keywords": [
                "diff",
                "udiff",
                "unidiff",
                "unified diff"
            ],
            "support": {
                "issues": "https://github.com/sebastianbergmann/diff/issues",
                "source": "https://github.com/sebastianbergmann/diff/tree/4.0.4"
            },
            "funding": [
                {
                    "url": "https://github.com/sebastianbergmann",
                    "type": "github"
                }
            ],
            "time": "2020-10-26T13:10:38+00:00"
        },
        {
            "name": "sebastian/environment",
            "version": "5.1.5",
            "source": {
                "type": "git",
                "url": "https://github.com/sebastianbergmann/environment.git",
                "reference": "830c43a844f1f8d5b7a1f6d6076b784454d8b7ed"
            },
            "dist": {
                "type": "zip",
                "url": "https://api.github.com/repos/sebastianbergmann/environment/zipball/830c43a844f1f8d5b7a1f6d6076b784454d8b7ed",
                "reference": "830c43a844f1f8d5b7a1f6d6076b784454d8b7ed",
                "shasum": ""
            },
            "require": {
                "php": ">=7.3"
            },
            "require-dev": {
                "phpunit/phpunit": "^9.3"
            },
            "suggest": {
                "ext-posix": "*"
            },
            "type": "library",
            "extra": {
                "branch-alias": {
                    "dev-master": "5.1-dev"
                }
            },
            "autoload": {
                "classmap": [
                    "src/"
                ]
            },
            "notification-url": "https://packagist.org/downloads/",
            "license": [
                "BSD-3-Clause"
            ],
            "authors": [
                {
                    "name": "Sebastian Bergmann",
                    "email": "sebastian@phpunit.de"
                }
            ],
            "description": "Provides functionality to handle HHVM/PHP environments",
            "homepage": "http://www.github.com/sebastianbergmann/environment",
            "keywords": [
                "Xdebug",
                "environment",
                "hhvm"
            ],
            "support": {
                "issues": "https://github.com/sebastianbergmann/environment/issues",
                "source": "https://github.com/sebastianbergmann/environment/tree/5.1.5"
            },
            "funding": [
                {
                    "url": "https://github.com/sebastianbergmann",
                    "type": "github"
                }
            ],
            "time": "2023-02-03T06:03:51+00:00"
        },
        {
            "name": "sebastian/exporter",
            "version": "4.0.4",
            "source": {
                "type": "git",
                "url": "https://github.com/sebastianbergmann/exporter.git",
                "reference": "65e8b7db476c5dd267e65eea9cab77584d3cfff9"
            },
            "dist": {
                "type": "zip",
                "url": "https://api.github.com/repos/sebastianbergmann/exporter/zipball/65e8b7db476c5dd267e65eea9cab77584d3cfff9",
                "reference": "65e8b7db476c5dd267e65eea9cab77584d3cfff9",
                "shasum": ""
            },
            "require": {
                "php": ">=7.3",
                "sebastian/recursion-context": "^4.0"
            },
            "require-dev": {
                "ext-mbstring": "*",
                "phpunit/phpunit": "^9.3"
            },
            "type": "library",
            "extra": {
                "branch-alias": {
                    "dev-master": "4.0-dev"
                }
            },
            "autoload": {
                "classmap": [
                    "src/"
                ]
            },
            "notification-url": "https://packagist.org/downloads/",
            "license": [
                "BSD-3-Clause"
            ],
            "authors": [
                {
                    "name": "Sebastian Bergmann",
                    "email": "sebastian@phpunit.de"
                },
                {
                    "name": "Jeff Welch",
                    "email": "whatthejeff@gmail.com"
                },
                {
                    "name": "Volker Dusch",
                    "email": "github@wallbash.com"
                },
                {
                    "name": "Adam Harvey",
                    "email": "aharvey@php.net"
                },
                {
                    "name": "Bernhard Schussek",
                    "email": "bschussek@gmail.com"
                }
            ],
            "description": "Provides the functionality to export PHP variables for visualization",
            "homepage": "https://www.github.com/sebastianbergmann/exporter",
            "keywords": [
                "export",
                "exporter"
            ],
            "support": {
                "issues": "https://github.com/sebastianbergmann/exporter/issues",
                "source": "https://github.com/sebastianbergmann/exporter/tree/4.0.4"
            },
            "funding": [
                {
                    "url": "https://github.com/sebastianbergmann",
                    "type": "github"
                }
            ],
            "time": "2021-11-11T14:18:36+00:00"
        },
        {
            "name": "sebastian/global-state",
            "version": "5.0.5",
            "source": {
                "type": "git",
                "url": "https://github.com/sebastianbergmann/global-state.git",
                "reference": "0ca8db5a5fc9c8646244e629625ac486fa286bf2"
            },
            "dist": {
                "type": "zip",
                "url": "https://api.github.com/repos/sebastianbergmann/global-state/zipball/0ca8db5a5fc9c8646244e629625ac486fa286bf2",
                "reference": "0ca8db5a5fc9c8646244e629625ac486fa286bf2",
                "shasum": ""
            },
            "require": {
                "php": ">=7.3",
                "sebastian/object-reflector": "^2.0",
                "sebastian/recursion-context": "^4.0"
            },
            "require-dev": {
                "ext-dom": "*",
                "phpunit/phpunit": "^9.3"
            },
            "suggest": {
                "ext-uopz": "*"
            },
            "type": "library",
            "extra": {
                "branch-alias": {
                    "dev-master": "5.0-dev"
                }
            },
            "autoload": {
                "classmap": [
                    "src/"
                ]
            },
            "notification-url": "https://packagist.org/downloads/",
            "license": [
                "BSD-3-Clause"
            ],
            "authors": [
                {
                    "name": "Sebastian Bergmann",
                    "email": "sebastian@phpunit.de"
                }
            ],
            "description": "Snapshotting of global state",
            "homepage": "http://www.github.com/sebastianbergmann/global-state",
            "keywords": [
                "global state"
            ],
            "support": {
                "issues": "https://github.com/sebastianbergmann/global-state/issues",
                "source": "https://github.com/sebastianbergmann/global-state/tree/5.0.5"
            },
            "funding": [
                {
                    "url": "https://github.com/sebastianbergmann",
                    "type": "github"
                }
            ],
            "time": "2022-02-14T08:28:10+00:00"
        },
        {
            "name": "sebastian/lines-of-code",
            "version": "1.0.3",
            "source": {
                "type": "git",
                "url": "https://github.com/sebastianbergmann/lines-of-code.git",
                "reference": "c1c2e997aa3146983ed888ad08b15470a2e22ecc"
            },
            "dist": {
                "type": "zip",
                "url": "https://api.github.com/repos/sebastianbergmann/lines-of-code/zipball/c1c2e997aa3146983ed888ad08b15470a2e22ecc",
                "reference": "c1c2e997aa3146983ed888ad08b15470a2e22ecc",
                "shasum": ""
            },
            "require": {
                "nikic/php-parser": "^4.6",
                "php": ">=7.3"
            },
            "require-dev": {
                "phpunit/phpunit": "^9.3"
            },
            "type": "library",
            "extra": {
                "branch-alias": {
                    "dev-master": "1.0-dev"
                }
            },
            "autoload": {
                "classmap": [
                    "src/"
                ]
            },
            "notification-url": "https://packagist.org/downloads/",
            "license": [
                "BSD-3-Clause"
            ],
            "authors": [
                {
                    "name": "Sebastian Bergmann",
                    "email": "sebastian@phpunit.de",
                    "role": "lead"
                }
            ],
            "description": "Library for counting the lines of code in PHP source code",
            "homepage": "https://github.com/sebastianbergmann/lines-of-code",
            "support": {
                "issues": "https://github.com/sebastianbergmann/lines-of-code/issues",
                "source": "https://github.com/sebastianbergmann/lines-of-code/tree/1.0.3"
            },
            "funding": [
                {
                    "url": "https://github.com/sebastianbergmann",
                    "type": "github"
                }
            ],
            "time": "2020-11-28T06:42:11+00:00"
        },
        {
            "name": "sebastian/object-enumerator",
            "version": "4.0.4",
            "source": {
                "type": "git",
                "url": "https://github.com/sebastianbergmann/object-enumerator.git",
                "reference": "5c9eeac41b290a3712d88851518825ad78f45c71"
            },
            "dist": {
                "type": "zip",
                "url": "https://api.github.com/repos/sebastianbergmann/object-enumerator/zipball/5c9eeac41b290a3712d88851518825ad78f45c71",
                "reference": "5c9eeac41b290a3712d88851518825ad78f45c71",
                "shasum": ""
            },
            "require": {
                "php": ">=7.3",
                "sebastian/object-reflector": "^2.0",
                "sebastian/recursion-context": "^4.0"
            },
            "require-dev": {
                "phpunit/phpunit": "^9.3"
            },
            "type": "library",
            "extra": {
                "branch-alias": {
                    "dev-master": "4.0-dev"
                }
            },
            "autoload": {
                "classmap": [
                    "src/"
                ]
            },
            "notification-url": "https://packagist.org/downloads/",
            "license": [
                "BSD-3-Clause"
            ],
            "authors": [
                {
                    "name": "Sebastian Bergmann",
                    "email": "sebastian@phpunit.de"
                }
            ],
            "description": "Traverses array structures and object graphs to enumerate all referenced objects",
            "homepage": "https://github.com/sebastianbergmann/object-enumerator/",
            "support": {
                "issues": "https://github.com/sebastianbergmann/object-enumerator/issues",
                "source": "https://github.com/sebastianbergmann/object-enumerator/tree/4.0.4"
            },
            "funding": [
                {
                    "url": "https://github.com/sebastianbergmann",
                    "type": "github"
                }
            ],
            "time": "2020-10-26T13:12:34+00:00"
        },
        {
            "name": "sebastian/object-reflector",
            "version": "2.0.4",
            "source": {
                "type": "git",
                "url": "https://github.com/sebastianbergmann/object-reflector.git",
                "reference": "b4f479ebdbf63ac605d183ece17d8d7fe49c15c7"
            },
            "dist": {
                "type": "zip",
                "url": "https://api.github.com/repos/sebastianbergmann/object-reflector/zipball/b4f479ebdbf63ac605d183ece17d8d7fe49c15c7",
                "reference": "b4f479ebdbf63ac605d183ece17d8d7fe49c15c7",
                "shasum": ""
            },
            "require": {
                "php": ">=7.3"
            },
            "require-dev": {
                "phpunit/phpunit": "^9.3"
            },
            "type": "library",
            "extra": {
                "branch-alias": {
                    "dev-master": "2.0-dev"
                }
            },
            "autoload": {
                "classmap": [
                    "src/"
                ]
            },
            "notification-url": "https://packagist.org/downloads/",
            "license": [
                "BSD-3-Clause"
            ],
            "authors": [
                {
                    "name": "Sebastian Bergmann",
                    "email": "sebastian@phpunit.de"
                }
            ],
            "description": "Allows reflection of object attributes, including inherited and non-public ones",
            "homepage": "https://github.com/sebastianbergmann/object-reflector/",
            "support": {
                "issues": "https://github.com/sebastianbergmann/object-reflector/issues",
                "source": "https://github.com/sebastianbergmann/object-reflector/tree/2.0.4"
            },
            "funding": [
                {
                    "url": "https://github.com/sebastianbergmann",
                    "type": "github"
                }
            ],
            "time": "2020-10-26T13:14:26+00:00"
        },
        {
            "name": "sebastian/recursion-context",
            "version": "4.0.4",
            "source": {
                "type": "git",
                "url": "https://github.com/sebastianbergmann/recursion-context.git",
                "reference": "cd9d8cf3c5804de4341c283ed787f099f5506172"
            },
            "dist": {
                "type": "zip",
                "url": "https://api.github.com/repos/sebastianbergmann/recursion-context/zipball/cd9d8cf3c5804de4341c283ed787f099f5506172",
                "reference": "cd9d8cf3c5804de4341c283ed787f099f5506172",
                "shasum": ""
            },
            "require": {
                "php": ">=7.3"
            },
            "require-dev": {
                "phpunit/phpunit": "^9.3"
            },
            "type": "library",
            "extra": {
                "branch-alias": {
                    "dev-master": "4.0-dev"
                }
            },
            "autoload": {
                "classmap": [
                    "src/"
                ]
            },
            "notification-url": "https://packagist.org/downloads/",
            "license": [
                "BSD-3-Clause"
            ],
            "authors": [
                {
                    "name": "Sebastian Bergmann",
                    "email": "sebastian@phpunit.de"
                },
                {
                    "name": "Jeff Welch",
                    "email": "whatthejeff@gmail.com"
                },
                {
                    "name": "Adam Harvey",
                    "email": "aharvey@php.net"
                }
            ],
            "description": "Provides functionality to recursively process PHP variables",
            "homepage": "http://www.github.com/sebastianbergmann/recursion-context",
            "support": {
                "issues": "https://github.com/sebastianbergmann/recursion-context/issues",
                "source": "https://github.com/sebastianbergmann/recursion-context/tree/4.0.4"
            },
            "funding": [
                {
                    "url": "https://github.com/sebastianbergmann",
                    "type": "github"
                }
            ],
            "time": "2020-10-26T13:17:30+00:00"
        },
        {
            "name": "sebastian/resource-operations",
            "version": "3.0.3",
            "source": {
                "type": "git",
                "url": "https://github.com/sebastianbergmann/resource-operations.git",
                "reference": "0f4443cb3a1d92ce809899753bc0d5d5a8dd19a8"
            },
            "dist": {
                "type": "zip",
                "url": "https://api.github.com/repos/sebastianbergmann/resource-operations/zipball/0f4443cb3a1d92ce809899753bc0d5d5a8dd19a8",
                "reference": "0f4443cb3a1d92ce809899753bc0d5d5a8dd19a8",
                "shasum": ""
            },
            "require": {
                "php": ">=7.3"
            },
            "require-dev": {
                "phpunit/phpunit": "^9.0"
            },
            "type": "library",
            "extra": {
                "branch-alias": {
                    "dev-master": "3.0-dev"
                }
            },
            "autoload": {
                "classmap": [
                    "src/"
                ]
            },
            "notification-url": "https://packagist.org/downloads/",
            "license": [
                "BSD-3-Clause"
            ],
            "authors": [
                {
                    "name": "Sebastian Bergmann",
                    "email": "sebastian@phpunit.de"
                }
            ],
            "description": "Provides a list of PHP built-in functions that operate on resources",
            "homepage": "https://www.github.com/sebastianbergmann/resource-operations",
            "support": {
                "issues": "https://github.com/sebastianbergmann/resource-operations/issues",
                "source": "https://github.com/sebastianbergmann/resource-operations/tree/3.0.3"
            },
            "funding": [
                {
                    "url": "https://github.com/sebastianbergmann",
                    "type": "github"
                }
            ],
            "time": "2020-09-28T06:45:17+00:00"
        },
        {
            "name": "sebastian/type",
            "version": "3.0.0",
            "source": {
                "type": "git",
                "url": "https://github.com/sebastianbergmann/type.git",
                "reference": "b233b84bc4465aff7b57cf1c4bc75c86d00d6dad"
            },
            "dist": {
                "type": "zip",
                "url": "https://api.github.com/repos/sebastianbergmann/type/zipball/b233b84bc4465aff7b57cf1c4bc75c86d00d6dad",
                "reference": "b233b84bc4465aff7b57cf1c4bc75c86d00d6dad",
                "shasum": ""
            },
            "require": {
                "php": ">=7.3"
            },
            "require-dev": {
                "phpunit/phpunit": "^9.5"
            },
            "type": "library",
            "extra": {
                "branch-alias": {
                    "dev-master": "3.0-dev"
                }
            },
            "autoload": {
                "classmap": [
                    "src/"
                ]
            },
            "notification-url": "https://packagist.org/downloads/",
            "license": [
                "BSD-3-Clause"
            ],
            "authors": [
                {
                    "name": "Sebastian Bergmann",
                    "email": "sebastian@phpunit.de",
                    "role": "lead"
                }
            ],
            "description": "Collection of value objects that represent the types of the PHP type system",
            "homepage": "https://github.com/sebastianbergmann/type",
            "support": {
                "issues": "https://github.com/sebastianbergmann/type/issues",
                "source": "https://github.com/sebastianbergmann/type/tree/3.0.0"
            },
            "funding": [
                {
                    "url": "https://github.com/sebastianbergmann",
                    "type": "github"
                }
            ],
            "time": "2022-03-15T09:54:48+00:00"
        },
        {
            "name": "sebastian/version",
            "version": "3.0.2",
            "source": {
                "type": "git",
                "url": "https://github.com/sebastianbergmann/version.git",
                "reference": "c6c1022351a901512170118436c764e473f6de8c"
            },
            "dist": {
                "type": "zip",
                "url": "https://api.github.com/repos/sebastianbergmann/version/zipball/c6c1022351a901512170118436c764e473f6de8c",
                "reference": "c6c1022351a901512170118436c764e473f6de8c",
                "shasum": ""
            },
            "require": {
                "php": ">=7.3"
            },
            "type": "library",
            "extra": {
                "branch-alias": {
                    "dev-master": "3.0-dev"
                }
            },
            "autoload": {
                "classmap": [
                    "src/"
                ]
            },
            "notification-url": "https://packagist.org/downloads/",
            "license": [
                "BSD-3-Clause"
            ],
            "authors": [
                {
                    "name": "Sebastian Bergmann",
                    "email": "sebastian@phpunit.de",
                    "role": "lead"
                }
            ],
            "description": "Library that helps with managing the version number of Git-hosted PHP projects",
            "homepage": "https://github.com/sebastianbergmann/version",
            "support": {
                "issues": "https://github.com/sebastianbergmann/version/issues",
                "source": "https://github.com/sebastianbergmann/version/tree/3.0.2"
            },
            "funding": [
                {
                    "url": "https://github.com/sebastianbergmann",
                    "type": "github"
                }
            ],
            "time": "2020-09-28T06:39:44+00:00"
        },
        {
            "name": "shipmonk/name-collision-detector",
            "version": "dev-master",
            "source": {
                "type": "git",
                "url": "https://github.com/shipmonk-rnd/name-collision-detector.git",
                "reference": "6c9c6bc0cdd1d56df80ad145147ca22618bf9d77"
            },
            "dist": {
                "type": "zip",
                "url": "https://api.github.com/repos/shipmonk-rnd/name-collision-detector/zipball/6c9c6bc0cdd1d56df80ad145147ca22618bf9d77",
                "reference": "6c9c6bc0cdd1d56df80ad145147ca22618bf9d77",
                "shasum": ""
            },
            "require": {
                "ext-tokenizer": "*",
                "nette/schema": "^1.1.0",
                "php": "^7.2 || ^8.0"
            },
            "require-dev": {
                "editorconfig-checker/editorconfig-checker": "^10.3.0",
                "ergebnis/composer-normalize": "^2.19",
                "phpstan/phpstan": "^1.8.7",
                "phpstan/phpstan-phpunit": "^1.1.1",
                "phpstan/phpstan-strict-rules": "^1.2.3",
                "phpunit/phpunit": "^8.5.28 || ^9.5.20",
                "slevomat/coding-standard": "^8.0.1"
            },
            "default-branch": true,
            "bin": [
                "bin/detect-collisions"
            ],
            "type": "library",
            "autoload": {
                "psr-4": {
                    "ShipMonk\\NameCollision\\": "src/"
                }
            },
            "notification-url": "https://packagist.org/downloads/",
            "license": [
                "MIT"
            ],
            "description": "Simple tool to find ambiguous classes or any other name duplicates within your project.",
            "keywords": [
                "ambiguous",
                "autoload",
                "autoloading",
                "classname",
                "collision",
                "namespace"
            ],
            "support": {
                "issues": "https://github.com/shipmonk-rnd/name-collision-detector/issues",
                "source": "https://github.com/shipmonk-rnd/name-collision-detector/tree/master"
            },
            "time": "2023-09-01T13:43:26+00:00"
        },
        {
            "name": "theseer/tokenizer",
            "version": "1.2.1",
            "source": {
                "type": "git",
                "url": "https://github.com/theseer/tokenizer.git",
                "reference": "34a41e998c2183e22995f158c581e7b5e755ab9e"
            },
            "dist": {
                "type": "zip",
                "url": "https://api.github.com/repos/theseer/tokenizer/zipball/34a41e998c2183e22995f158c581e7b5e755ab9e",
                "reference": "34a41e998c2183e22995f158c581e7b5e755ab9e",
                "shasum": ""
            },
            "require": {
                "ext-dom": "*",
                "ext-tokenizer": "*",
                "ext-xmlwriter": "*",
                "php": "^7.2 || ^8.0"
            },
            "type": "library",
            "autoload": {
                "classmap": [
                    "src/"
                ]
            },
            "notification-url": "https://packagist.org/downloads/",
            "license": [
                "BSD-3-Clause"
            ],
            "authors": [
                {
                    "name": "Arne Blankerts",
                    "email": "arne@blankerts.de",
                    "role": "Developer"
                }
            ],
            "description": "A small library for converting tokenized PHP source code into XML and potentially other formats",
            "support": {
                "issues": "https://github.com/theseer/tokenizer/issues",
                "source": "https://github.com/theseer/tokenizer/tree/1.2.1"
            },
            "funding": [
                {
                    "url": "https://github.com/theseer",
                    "type": "github"
                }
            ],
            "time": "2021-07-28T10:34:58+00:00"
        }
    ],
    "aliases": [],
    "minimum-stability": "dev",
    "stability-flags": {
        "jetbrains/phpstorm-stubs": 20,
        "nette/di": 20,
        "phpstan/phpstan-deprecation-rules": 20,
        "phpstan/phpstan-strict-rules": 20
    },
    "prefer-stable": true,
    "prefer-lowest": false,
    "platform": {
        "php": "^8.1",
        "composer-runtime-api": "^2.0"
    },
    "platform-dev": [],
    "platform-overrides": {
        "php": "8.1.99"
    },
    "plugin-api-version": "2.6.0"
}<|MERGE_RESOLUTION|>--- conflicted
+++ resolved
@@ -4,11 +4,7 @@
         "Read more about it at https://getcomposer.org/doc/01-basic-usage.md#installing-dependencies",
         "This file is @generated automatically"
     ],
-<<<<<<< HEAD
-    "content-hash": "85df11e6864075982042087c28e77e61",
-=======
-    "content-hash": "66a1ad030befadba6ebd1b506ba58cd2",
->>>>>>> 95cdbe57
+    "content-hash": "65d54a6bbfeb0733e433450cb403cd55",
     "packages": [
         {
             "name": "clue/ndjson-react",
