{
    "_readme": [
        "This file locks the dependencies of your project to a known state",
        "Read more about it at https://getcomposer.org/doc/01-basic-usage.md#installing-dependencies",
        "This file is @generated automatically"
    ],
<<<<<<< HEAD
    "content-hash": "98c2e17e3bd7dd38b9314b7a321f55be",
=======
    "content-hash": "10bdd776bed355369b4b9e76f41b0297",
>>>>>>> fd94186e
    "packages": [
        {
            "name": "clue/ndjson-react",
            "version": "v1.2.0",
            "source": {
                "type": "git",
                "url": "https://github.com/clue/reactphp-ndjson.git",
                "reference": "708411c7e45ac85371a99d50f52284971494bede"
            },
            "dist": {
                "type": "zip",
                "url": "https://api.github.com/repos/clue/reactphp-ndjson/zipball/708411c7e45ac85371a99d50f52284971494bede",
                "reference": "708411c7e45ac85371a99d50f52284971494bede",
                "shasum": ""
            },
            "require": {
                "php": ">=5.3",
                "react/stream": "^1.0 || ^0.7 || ^0.6"
            },
            "require-dev": {
                "phpunit/phpunit": "^9.3 || ^5.7 || ^4.8.35",
                "react/event-loop": "^1.0 || ^0.5 || ^0.4 || ^0.3"
            },
            "type": "library",
            "autoload": {
                "psr-4": {
                    "Clue\\React\\NDJson\\": "src/"
                }
            },
            "notification-url": "https://packagist.org/downloads/",
            "license": [
                "MIT"
            ],
            "authors": [
                {
                    "name": "Christian Lück",
                    "email": "christian@clue.engineering"
                }
            ],
            "description": "Streaming newline-delimited JSON (NDJSON) parser and encoder for ReactPHP.",
            "homepage": "https://github.com/clue/reactphp-ndjson",
            "keywords": [
                "NDJSON",
                "json",
                "jsonlines",
                "newline",
                "reactphp",
                "streaming"
            ],
            "support": {
                "issues": "https://github.com/clue/reactphp-ndjson/issues",
                "source": "https://github.com/clue/reactphp-ndjson/tree/v1.2.0"
            },
            "funding": [
                {
                    "url": "https://clue.engineering/support",
                    "type": "custom"
                },
                {
                    "url": "https://github.com/clue",
                    "type": "github"
                }
            ],
            "time": "2020-12-09T13:09:07+00:00"
        },
        {
            "name": "composer/ca-bundle",
            "version": "1.3.3",
            "source": {
                "type": "git",
                "url": "https://github.com/composer/ca-bundle.git",
                "reference": "30897edbfb15e784fe55587b4f73ceefd3c4d98c"
            },
            "dist": {
                "type": "zip",
                "url": "https://api.github.com/repos/composer/ca-bundle/zipball/30897edbfb15e784fe55587b4f73ceefd3c4d98c",
                "reference": "30897edbfb15e784fe55587b4f73ceefd3c4d98c",
                "shasum": ""
            },
            "require": {
                "ext-openssl": "*",
                "ext-pcre": "*",
                "php": "^5.3.2 || ^7.0 || ^8.0"
            },
            "require-dev": {
                "phpstan/phpstan": "^0.12.55",
                "psr/log": "^1.0",
                "symfony/phpunit-bridge": "^4.2 || ^5",
                "symfony/process": "^2.5 || ^3.0 || ^4.0 || ^5.0 || ^6.0"
            },
            "type": "library",
            "extra": {
                "branch-alias": {
                    "dev-main": "1.x-dev"
                }
            },
            "autoload": {
                "psr-4": {
                    "Composer\\CaBundle\\": "src"
                }
            },
            "notification-url": "https://packagist.org/downloads/",
            "license": [
                "MIT"
            ],
            "authors": [
                {
                    "name": "Jordi Boggiano",
                    "email": "j.boggiano@seld.be",
                    "homepage": "http://seld.be"
                }
            ],
            "description": "Lets you find a path to the system CA bundle, and includes a fallback to the Mozilla CA bundle.",
            "keywords": [
                "cabundle",
                "cacert",
                "certificate",
                "ssl",
                "tls"
            ],
            "support": {
                "irc": "irc://irc.freenode.org/composer",
                "issues": "https://github.com/composer/ca-bundle/issues",
                "source": "https://github.com/composer/ca-bundle/tree/1.3.3"
            },
            "funding": [
                {
                    "url": "https://packagist.com",
                    "type": "custom"
                },
                {
                    "url": "https://github.com/composer",
                    "type": "github"
                },
                {
                    "url": "https://tidelift.com/funding/github/packagist/composer/composer",
                    "type": "tidelift"
                }
            ],
            "time": "2022-07-20T07:14:26+00:00"
        },
        {
            "name": "composer/pcre",
            "version": "3.0.0",
            "source": {
                "type": "git",
                "url": "https://github.com/composer/pcre.git",
                "reference": "e300eb6c535192decd27a85bc72a9290f0d6b3bd"
            },
            "dist": {
                "type": "zip",
                "url": "https://api.github.com/repos/composer/pcre/zipball/e300eb6c535192decd27a85bc72a9290f0d6b3bd",
                "reference": "e300eb6c535192decd27a85bc72a9290f0d6b3bd",
                "shasum": ""
            },
            "require": {
                "php": "^7.4 || ^8.0"
            },
            "require-dev": {
                "phpstan/phpstan": "^1.3",
                "phpstan/phpstan-strict-rules": "^1.1",
                "symfony/phpunit-bridge": "^5"
            },
            "type": "library",
            "extra": {
                "branch-alias": {
                    "dev-main": "3.x-dev"
                }
            },
            "autoload": {
                "psr-4": {
                    "Composer\\Pcre\\": "src"
                }
            },
            "notification-url": "https://packagist.org/downloads/",
            "license": [
                "MIT"
            ],
            "authors": [
                {
                    "name": "Jordi Boggiano",
                    "email": "j.boggiano@seld.be",
                    "homepage": "http://seld.be"
                }
            ],
            "description": "PCRE wrapping library that offers type-safe preg_* replacements.",
            "keywords": [
                "PCRE",
                "preg",
                "regex",
                "regular expression"
            ],
            "support": {
                "issues": "https://github.com/composer/pcre/issues",
                "source": "https://github.com/composer/pcre/tree/3.0.0"
            },
            "funding": [
                {
                    "url": "https://packagist.com",
                    "type": "custom"
                },
                {
                    "url": "https://github.com/composer",
                    "type": "github"
                },
                {
                    "url": "https://tidelift.com/funding/github/packagist/composer/composer",
                    "type": "tidelift"
                }
            ],
            "time": "2022-02-25T20:21:48+00:00"
        },
        {
            "name": "composer/xdebug-handler",
            "version": "3.0.3",
            "source": {
                "type": "git",
                "url": "https://github.com/composer/xdebug-handler.git",
                "reference": "ced299686f41dce890debac69273b47ffe98a40c"
            },
            "dist": {
                "type": "zip",
                "url": "https://api.github.com/repos/composer/xdebug-handler/zipball/ced299686f41dce890debac69273b47ffe98a40c",
                "reference": "ced299686f41dce890debac69273b47ffe98a40c",
                "shasum": ""
            },
            "require": {
                "composer/pcre": "^1 || ^2 || ^3",
                "php": "^7.2.5 || ^8.0",
                "psr/log": "^1 || ^2 || ^3"
            },
            "require-dev": {
                "phpstan/phpstan": "^1.0",
                "phpstan/phpstan-strict-rules": "^1.1",
                "symfony/phpunit-bridge": "^6.0"
            },
            "type": "library",
            "autoload": {
                "psr-4": {
                    "Composer\\XdebugHandler\\": "src"
                }
            },
            "notification-url": "https://packagist.org/downloads/",
            "license": [
                "MIT"
            ],
            "authors": [
                {
                    "name": "John Stevenson",
                    "email": "john-stevenson@blueyonder.co.uk"
                }
            ],
            "description": "Restarts a process without Xdebug.",
            "keywords": [
                "Xdebug",
                "performance"
            ],
            "support": {
                "irc": "irc://irc.freenode.org/composer",
                "issues": "https://github.com/composer/xdebug-handler/issues",
                "source": "https://github.com/composer/xdebug-handler/tree/3.0.3"
            },
            "funding": [
                {
                    "url": "https://packagist.com",
                    "type": "custom"
                },
                {
                    "url": "https://github.com/composer",
                    "type": "github"
                },
                {
                    "url": "https://tidelift.com/funding/github/packagist/composer/composer",
                    "type": "tidelift"
                }
            ],
            "time": "2022-02-25T21:32:43+00:00"
        },
        {
            "name": "evenement/evenement",
            "version": "v3.0.1",
            "source": {
                "type": "git",
                "url": "https://github.com/igorw/evenement.git",
                "reference": "531bfb9d15f8aa57454f5f0285b18bec903b8fb7"
            },
            "dist": {
                "type": "zip",
                "url": "https://api.github.com/repos/igorw/evenement/zipball/531bfb9d15f8aa57454f5f0285b18bec903b8fb7",
                "reference": "531bfb9d15f8aa57454f5f0285b18bec903b8fb7",
                "shasum": ""
            },
            "require": {
                "php": ">=7.0"
            },
            "require-dev": {
                "phpunit/phpunit": "^6.0"
            },
            "type": "library",
            "autoload": {
                "psr-0": {
                    "Evenement": "src"
                }
            },
            "notification-url": "https://packagist.org/downloads/",
            "license": [
                "MIT"
            ],
            "authors": [
                {
                    "name": "Igor Wiedler",
                    "email": "igor@wiedler.ch"
                }
            ],
            "description": "Événement is a very simple event dispatching library for PHP",
            "keywords": [
                "event-dispatcher",
                "event-emitter"
            ],
            "support": {
                "issues": "https://github.com/igorw/evenement/issues",
                "source": "https://github.com/igorw/evenement/tree/master"
            },
            "time": "2017-07-23T21:35:13+00:00"
        },
        {
            "name": "fig/http-message-util",
            "version": "1.1.5",
            "source": {
                "type": "git",
                "url": "https://github.com/php-fig/http-message-util.git",
                "reference": "9d94dc0154230ac39e5bf89398b324a86f63f765"
            },
            "dist": {
                "type": "zip",
                "url": "https://api.github.com/repos/php-fig/http-message-util/zipball/9d94dc0154230ac39e5bf89398b324a86f63f765",
                "reference": "9d94dc0154230ac39e5bf89398b324a86f63f765",
                "shasum": ""
            },
            "require": {
                "php": "^5.3 || ^7.0 || ^8.0"
            },
            "suggest": {
                "psr/http-message": "The package containing the PSR-7 interfaces"
            },
            "type": "library",
            "extra": {
                "branch-alias": {
                    "dev-master": "1.1.x-dev"
                }
            },
            "autoload": {
                "psr-4": {
                    "Fig\\Http\\Message\\": "src/"
                }
            },
            "notification-url": "https://packagist.org/downloads/",
            "license": [
                "MIT"
            ],
            "authors": [
                {
                    "name": "PHP-FIG",
                    "homepage": "https://www.php-fig.org/"
                }
            ],
            "description": "Utility classes and constants for use with PSR-7 (psr/http-message)",
            "keywords": [
                "http",
                "http-message",
                "psr",
                "psr-7",
                "request",
                "response"
            ],
            "support": {
                "issues": "https://github.com/php-fig/http-message-util/issues",
                "source": "https://github.com/php-fig/http-message-util/tree/1.1.5"
            },
            "time": "2020-11-24T22:02:12+00:00"
        },
        {
            "name": "hoa/compiler",
            "version": "3.17.08.08",
            "source": {
                "type": "git",
                "url": "https://github.com/hoaproject/Compiler.git",
                "reference": "aa09caf0bf28adae6654ca6ee415ee2f522672de"
            },
            "dist": {
                "type": "zip",
                "url": "https://api.github.com/repos/hoaproject/Compiler/zipball/aa09caf0bf28adae6654ca6ee415ee2f522672de",
                "reference": "aa09caf0bf28adae6654ca6ee415ee2f522672de",
                "shasum": ""
            },
            "require": {
                "hoa/consistency": "~1.0",
                "hoa/exception": "~1.0",
                "hoa/file": "~1.0",
                "hoa/iterator": "~2.0",
                "hoa/math": "~1.0",
                "hoa/protocol": "~1.0",
                "hoa/regex": "~1.0",
                "hoa/visitor": "~2.0"
            },
            "require-dev": {
                "hoa/json": "~2.0",
                "hoa/test": "~2.0"
            },
            "type": "library",
            "extra": {
                "branch-alias": {
                    "dev-master": "3.x-dev"
                }
            },
            "autoload": {
                "psr-4": {
                    "Hoa\\Compiler\\": "."
                }
            },
            "notification-url": "https://packagist.org/downloads/",
            "license": [
                "BSD-3-Clause"
            ],
            "authors": [
                {
                    "name": "Ivan Enderlin",
                    "email": "ivan.enderlin@hoa-project.net"
                },
                {
                    "name": "Hoa community",
                    "homepage": "https://hoa-project.net/"
                }
            ],
            "description": "The Hoa\\Compiler library.",
            "homepage": "https://hoa-project.net/",
            "keywords": [
                "algebraic",
                "ast",
                "compiler",
                "context-free",
                "coverage",
                "exhaustive",
                "grammar",
                "isotropic",
                "language",
                "lexer",
                "library",
                "ll1",
                "llk",
                "parser",
                "pp",
                "random",
                "regular",
                "rule",
                "sampler",
                "syntax",
                "token",
                "trace",
                "uniform"
            ],
            "support": {
                "docs": "https://central.hoa-project.net/Documentation/Library/Compiler",
                "email": "support@hoa-project.net",
                "forum": "https://users.hoa-project.net/",
                "irc": "irc://chat.freenode.net/hoaproject",
                "issues": "https://github.com/hoaproject/Compiler/issues",
                "source": "https://central.hoa-project.net/Resource/Library/Compiler"
            },
            "abandoned": true,
            "time": "2017-08-08T07:44:07+00:00"
        },
        {
            "name": "hoa/consistency",
            "version": "1.17.05.02",
            "source": {
                "type": "git",
                "url": "https://github.com/hoaproject/Consistency.git",
                "reference": "fd7d0adc82410507f332516faf655b6ed22e4c2f"
            },
            "dist": {
                "type": "zip",
                "url": "https://api.github.com/repos/hoaproject/Consistency/zipball/fd7d0adc82410507f332516faf655b6ed22e4c2f",
                "reference": "fd7d0adc82410507f332516faf655b6ed22e4c2f",
                "shasum": ""
            },
            "require": {
                "hoa/exception": "~1.0",
                "php": ">=5.5.0"
            },
            "require-dev": {
                "hoa/stream": "~1.0",
                "hoa/test": "~2.0"
            },
            "type": "library",
            "extra": {
                "branch-alias": {
                    "dev-master": "1.x-dev"
                }
            },
            "autoload": {
                "psr-4": {
                    "Hoa\\Consistency\\": "."
                },
                "files": [
                    "Prelude.php"
                ]
            },
            "notification-url": "https://packagist.org/downloads/",
            "license": [
                "BSD-3-Clause"
            ],
            "authors": [
                {
                    "name": "Ivan Enderlin",
                    "email": "ivan.enderlin@hoa-project.net"
                },
                {
                    "name": "Hoa community",
                    "homepage": "https://hoa-project.net/"
                }
            ],
            "description": "The Hoa\\Consistency library.",
            "homepage": "https://hoa-project.net/",
            "keywords": [
                "autoloader",
                "callable",
                "consistency",
                "entity",
                "flex",
                "keyword",
                "library"
            ],
            "support": {
                "docs": "https://central.hoa-project.net/Documentation/Library/Consistency",
                "email": "support@hoa-project.net",
                "forum": "https://users.hoa-project.net/",
                "irc": "irc://chat.freenode.net/hoaproject",
                "issues": "https://github.com/hoaproject/Consistency/issues",
                "source": "https://central.hoa-project.net/Resource/Library/Consistency"
            },
            "abandoned": true,
            "time": "2017-05-02T12:18:12+00:00"
        },
        {
            "name": "hoa/event",
            "version": "1.17.01.13",
            "source": {
                "type": "git",
                "url": "https://github.com/hoaproject/Event.git",
                "reference": "6c0060dced212ffa3af0e34bb46624f990b29c54"
            },
            "dist": {
                "type": "zip",
                "url": "https://api.github.com/repos/hoaproject/Event/zipball/6c0060dced212ffa3af0e34bb46624f990b29c54",
                "reference": "6c0060dced212ffa3af0e34bb46624f990b29c54",
                "shasum": ""
            },
            "require": {
                "hoa/consistency": "~1.0",
                "hoa/exception": "~1.0"
            },
            "require-dev": {
                "hoa/test": "~2.0"
            },
            "type": "library",
            "extra": {
                "branch-alias": {
                    "dev-master": "1.x-dev"
                }
            },
            "autoload": {
                "psr-4": {
                    "Hoa\\Event\\": "."
                }
            },
            "notification-url": "https://packagist.org/downloads/",
            "license": [
                "BSD-3-Clause"
            ],
            "authors": [
                {
                    "name": "Ivan Enderlin",
                    "email": "ivan.enderlin@hoa-project.net"
                },
                {
                    "name": "Hoa community",
                    "homepage": "https://hoa-project.net/"
                }
            ],
            "description": "The Hoa\\Event library.",
            "homepage": "https://hoa-project.net/",
            "keywords": [
                "event",
                "library",
                "listener",
                "observer"
            ],
            "support": {
                "docs": "https://central.hoa-project.net/Documentation/Library/Event",
                "email": "support@hoa-project.net",
                "forum": "https://users.hoa-project.net/",
                "irc": "irc://chat.freenode.net/hoaproject",
                "issues": "https://github.com/hoaproject/Event/issues",
                "source": "https://central.hoa-project.net/Resource/Library/Event"
            },
            "abandoned": true,
            "time": "2017-01-13T15:30:50+00:00"
        },
        {
            "name": "hoa/exception",
            "version": "1.17.01.16",
            "source": {
                "type": "git",
                "url": "https://github.com/hoaproject/Exception.git",
                "reference": "091727d46420a3d7468ef0595651488bfc3a458f"
            },
            "dist": {
                "type": "zip",
                "url": "https://api.github.com/repos/hoaproject/Exception/zipball/091727d46420a3d7468ef0595651488bfc3a458f",
                "reference": "091727d46420a3d7468ef0595651488bfc3a458f",
                "shasum": ""
            },
            "require": {
                "hoa/consistency": "~1.0",
                "hoa/event": "~1.0"
            },
            "require-dev": {
                "hoa/test": "~2.0"
            },
            "type": "library",
            "extra": {
                "branch-alias": {
                    "dev-master": "1.x-dev"
                }
            },
            "autoload": {
                "psr-4": {
                    "Hoa\\Exception\\": "."
                }
            },
            "notification-url": "https://packagist.org/downloads/",
            "license": [
                "BSD-3-Clause"
            ],
            "authors": [
                {
                    "name": "Ivan Enderlin",
                    "email": "ivan.enderlin@hoa-project.net"
                },
                {
                    "name": "Hoa community",
                    "homepage": "https://hoa-project.net/"
                }
            ],
            "description": "The Hoa\\Exception library.",
            "homepage": "https://hoa-project.net/",
            "keywords": [
                "exception",
                "library"
            ],
            "support": {
                "docs": "https://central.hoa-project.net/Documentation/Library/Exception",
                "email": "support@hoa-project.net",
                "forum": "https://users.hoa-project.net/",
                "irc": "irc://chat.freenode.net/hoaproject",
                "issues": "https://github.com/hoaproject/Exception/issues",
                "source": "https://central.hoa-project.net/Resource/Library/Exception"
            },
            "abandoned": true,
            "time": "2017-01-16T07:53:27+00:00"
        },
        {
            "name": "hoa/file",
            "version": "1.17.07.11",
            "source": {
                "type": "git",
                "url": "https://github.com/hoaproject/File.git",
                "reference": "35cb979b779bc54918d2f9a4e02ed6c7a1fa67ca"
            },
            "dist": {
                "type": "zip",
                "url": "https://api.github.com/repos/hoaproject/File/zipball/35cb979b779bc54918d2f9a4e02ed6c7a1fa67ca",
                "reference": "35cb979b779bc54918d2f9a4e02ed6c7a1fa67ca",
                "shasum": ""
            },
            "require": {
                "hoa/consistency": "~1.0",
                "hoa/event": "~1.0",
                "hoa/exception": "~1.0",
                "hoa/iterator": "~2.0",
                "hoa/stream": "~1.0"
            },
            "require-dev": {
                "hoa/test": "~2.0"
            },
            "type": "library",
            "extra": {
                "branch-alias": {
                    "dev-master": "1.x-dev"
                }
            },
            "autoload": {
                "psr-4": {
                    "Hoa\\File\\": "."
                }
            },
            "notification-url": "https://packagist.org/downloads/",
            "license": [
                "BSD-3-Clause"
            ],
            "authors": [
                {
                    "name": "Ivan Enderlin",
                    "email": "ivan.enderlin@hoa-project.net"
                },
                {
                    "name": "Hoa community",
                    "homepage": "https://hoa-project.net/"
                }
            ],
            "description": "The Hoa\\File library.",
            "homepage": "https://hoa-project.net/",
            "keywords": [
                "Socket",
                "directory",
                "file",
                "finder",
                "library",
                "link",
                "temporary"
            ],
            "support": {
                "docs": "https://central.hoa-project.net/Documentation/Library/File",
                "email": "support@hoa-project.net",
                "forum": "https://users.hoa-project.net/",
                "irc": "irc://chat.freenode.net/hoaproject",
                "issues": "https://github.com/hoaproject/File/issues",
                "source": "https://central.hoa-project.net/Resource/Library/File"
            },
            "abandoned": true,
            "time": "2017-07-11T07:42:15+00:00"
        },
        {
            "name": "hoa/iterator",
            "version": "2.17.01.10",
            "source": {
                "type": "git",
                "url": "https://github.com/hoaproject/Iterator.git",
                "reference": "d1120ba09cb4ccd049c86d10058ab94af245f0cc"
            },
            "dist": {
                "type": "zip",
                "url": "https://api.github.com/repos/hoaproject/Iterator/zipball/d1120ba09cb4ccd049c86d10058ab94af245f0cc",
                "reference": "d1120ba09cb4ccd049c86d10058ab94af245f0cc",
                "shasum": ""
            },
            "require": {
                "hoa/consistency": "~1.0",
                "hoa/exception": "~1.0"
            },
            "require-dev": {
                "hoa/test": "~2.0"
            },
            "type": "library",
            "extra": {
                "branch-alias": {
                    "dev-master": "2.x-dev"
                }
            },
            "autoload": {
                "psr-4": {
                    "Hoa\\Iterator\\": "."
                }
            },
            "notification-url": "https://packagist.org/downloads/",
            "license": [
                "BSD-3-Clause"
            ],
            "authors": [
                {
                    "name": "Ivan Enderlin",
                    "email": "ivan.enderlin@hoa-project.net"
                },
                {
                    "name": "Hoa community",
                    "homepage": "https://hoa-project.net/"
                }
            ],
            "description": "The Hoa\\Iterator library.",
            "homepage": "https://hoa-project.net/",
            "keywords": [
                "iterator",
                "library"
            ],
            "support": {
                "docs": "https://central.hoa-project.net/Documentation/Library/Iterator",
                "email": "support@hoa-project.net",
                "forum": "https://users.hoa-project.net/",
                "irc": "irc://chat.freenode.net/hoaproject",
                "issues": "https://github.com/hoaproject/Iterator/issues",
                "source": "https://central.hoa-project.net/Resource/Library/Iterator"
            },
            "abandoned": true,
            "time": "2017-01-10T10:34:47+00:00"
        },
        {
            "name": "hoa/math",
            "version": "1.17.05.16",
            "source": {
                "type": "git",
                "url": "https://github.com/hoaproject/Math.git",
                "reference": "7150785d30f5d565704912116a462e9f5bc83a0c"
            },
            "dist": {
                "type": "zip",
                "url": "https://api.github.com/repos/hoaproject/Math/zipball/7150785d30f5d565704912116a462e9f5bc83a0c",
                "reference": "7150785d30f5d565704912116a462e9f5bc83a0c",
                "shasum": ""
            },
            "require": {
                "hoa/compiler": "~3.0",
                "hoa/consistency": "~1.0",
                "hoa/exception": "~1.0",
                "hoa/iterator": "~2.0",
                "hoa/protocol": "~1.0",
                "hoa/zformat": "~1.0"
            },
            "require-dev": {
                "hoa/test": "~2.0"
            },
            "type": "library",
            "extra": {
                "branch-alias": {
                    "dev-master": "1.x-dev"
                }
            },
            "autoload": {
                "psr-4": {
                    "Hoa\\Math\\": "."
                }
            },
            "notification-url": "https://packagist.org/downloads/",
            "license": [
                "BSD-3-Clause"
            ],
            "authors": [
                {
                    "name": "Ivan Enderlin",
                    "email": "ivan.enderlin@hoa-project.net"
                },
                {
                    "name": "Hoa community",
                    "homepage": "https://hoa-project.net/"
                }
            ],
            "description": "The Hoa\\Math library.",
            "homepage": "https://hoa-project.net/",
            "keywords": [
                "arrangement",
                "combination",
                "combinatorics",
                "counting",
                "library",
                "math",
                "permutation",
                "sampler",
                "set"
            ],
            "support": {
                "docs": "https://central.hoa-project.net/Documentation/Library/Math",
                "email": "support@hoa-project.net",
                "forum": "https://users.hoa-project.net/",
                "irc": "irc://chat.freenode.net/hoaproject",
                "issues": "https://github.com/hoaproject/Math/issues",
                "source": "https://central.hoa-project.net/Resource/Library/Math"
            },
            "abandoned": true,
            "time": "2017-05-16T08:02:17+00:00"
        },
        {
            "name": "hoa/protocol",
            "version": "1.17.01.14",
            "source": {
                "type": "git",
                "url": "https://github.com/hoaproject/Protocol.git",
                "reference": "5c2cf972151c45f373230da170ea015deecf19e2"
            },
            "dist": {
                "type": "zip",
                "url": "https://api.github.com/repos/hoaproject/Protocol/zipball/5c2cf972151c45f373230da170ea015deecf19e2",
                "reference": "5c2cf972151c45f373230da170ea015deecf19e2",
                "shasum": ""
            },
            "require": {
                "hoa/consistency": "~1.0",
                "hoa/exception": "~1.0"
            },
            "require-dev": {
                "hoa/test": "~2.0"
            },
            "type": "library",
            "extra": {
                "branch-alias": {
                    "dev-master": "1.x-dev"
                }
            },
            "autoload": {
                "psr-4": {
                    "Hoa\\Protocol\\": "."
                },
                "files": [
                    "Wrapper.php"
                ]
            },
            "notification-url": "https://packagist.org/downloads/",
            "license": [
                "BSD-3-Clause"
            ],
            "authors": [
                {
                    "name": "Ivan Enderlin",
                    "email": "ivan.enderlin@hoa-project.net"
                },
                {
                    "name": "Hoa community",
                    "homepage": "https://hoa-project.net/"
                }
            ],
            "description": "The Hoa\\Protocol library.",
            "homepage": "https://hoa-project.net/",
            "keywords": [
                "library",
                "protocol",
                "resource",
                "stream",
                "wrapper"
            ],
            "support": {
                "docs": "https://central.hoa-project.net/Documentation/Library/Protocol",
                "email": "support@hoa-project.net",
                "forum": "https://users.hoa-project.net/",
                "irc": "irc://chat.freenode.net/hoaproject",
                "issues": "https://github.com/hoaproject/Protocol/issues",
                "source": "https://central.hoa-project.net/Resource/Library/Protocol"
            },
            "abandoned": true,
            "time": "2017-01-14T12:26:10+00:00"
        },
        {
            "name": "hoa/regex",
            "version": "1.17.01.13",
            "source": {
                "type": "git",
                "url": "https://github.com/hoaproject/Regex.git",
                "reference": "7e263a61b6fb45c1d03d8e5ef77668518abd5bec"
            },
            "dist": {
                "type": "zip",
                "url": "https://api.github.com/repos/hoaproject/Regex/zipball/7e263a61b6fb45c1d03d8e5ef77668518abd5bec",
                "reference": "7e263a61b6fb45c1d03d8e5ef77668518abd5bec",
                "shasum": ""
            },
            "require": {
                "hoa/consistency": "~1.0",
                "hoa/exception": "~1.0",
                "hoa/math": "~1.0",
                "hoa/protocol": "~1.0",
                "hoa/ustring": "~4.0",
                "hoa/visitor": "~2.0"
            },
            "type": "library",
            "extra": {
                "branch-alias": {
                    "dev-master": "1.x-dev"
                }
            },
            "autoload": {
                "psr-4": {
                    "Hoa\\Regex\\": "."
                }
            },
            "notification-url": "https://packagist.org/downloads/",
            "license": [
                "BSD-3-Clause"
            ],
            "authors": [
                {
                    "name": "Ivan Enderlin",
                    "email": "ivan.enderlin@hoa-project.net"
                },
                {
                    "name": "Hoa community",
                    "homepage": "https://hoa-project.net/"
                }
            ],
            "description": "The Hoa\\Regex library.",
            "homepage": "https://hoa-project.net/",
            "keywords": [
                "compiler",
                "library",
                "regex"
            ],
            "support": {
                "docs": "https://central.hoa-project.net/Documentation/Library/Regex",
                "email": "support@hoa-project.net",
                "forum": "https://users.hoa-project.net/",
                "irc": "irc://chat.freenode.net/hoaproject",
                "issues": "https://github.com/hoaproject/Regex/issues",
                "source": "https://central.hoa-project.net/Resource/Library/Regex"
            },
            "abandoned": true,
            "time": "2017-01-13T16:10:24+00:00"
        },
        {
            "name": "hoa/stream",
            "version": "1.17.02.21",
            "source": {
                "type": "git",
                "url": "https://github.com/hoaproject/Stream.git",
                "reference": "3293cfffca2de10525df51436adf88a559151d82"
            },
            "dist": {
                "type": "zip",
                "url": "https://api.github.com/repos/hoaproject/Stream/zipball/3293cfffca2de10525df51436adf88a559151d82",
                "reference": "3293cfffca2de10525df51436adf88a559151d82",
                "shasum": ""
            },
            "require": {
                "hoa/consistency": "~1.0",
                "hoa/event": "~1.0",
                "hoa/exception": "~1.0",
                "hoa/protocol": "~1.0"
            },
            "require-dev": {
                "hoa/test": "~2.0"
            },
            "type": "library",
            "extra": {
                "branch-alias": {
                    "dev-master": "1.x-dev"
                }
            },
            "autoload": {
                "psr-4": {
                    "Hoa\\Stream\\": "."
                }
            },
            "notification-url": "https://packagist.org/downloads/",
            "license": [
                "BSD-3-Clause"
            ],
            "authors": [
                {
                    "name": "Ivan Enderlin",
                    "email": "ivan.enderlin@hoa-project.net"
                },
                {
                    "name": "Hoa community",
                    "homepage": "https://hoa-project.net/"
                }
            ],
            "description": "The Hoa\\Stream library.",
            "homepage": "https://hoa-project.net/",
            "keywords": [
                "Context",
                "bucket",
                "composite",
                "filter",
                "in",
                "library",
                "out",
                "protocol",
                "stream",
                "wrapper"
            ],
            "support": {
                "docs": "https://central.hoa-project.net/Documentation/Library/Stream",
                "email": "support@hoa-project.net",
                "forum": "https://users.hoa-project.net/",
                "irc": "irc://chat.freenode.net/hoaproject",
                "issues": "https://github.com/hoaproject/Stream/issues",
                "source": "https://central.hoa-project.net/Resource/Library/Stream"
            },
            "abandoned": true,
            "time": "2017-02-21T16:01:06+00:00"
        },
        {
            "name": "hoa/ustring",
            "version": "4.17.01.16",
            "source": {
                "type": "git",
                "url": "https://github.com/hoaproject/Ustring.git",
                "reference": "e6326e2739178799b1fe3fdd92029f9517fa17a0"
            },
            "dist": {
                "type": "zip",
                "url": "https://api.github.com/repos/hoaproject/Ustring/zipball/e6326e2739178799b1fe3fdd92029f9517fa17a0",
                "reference": "e6326e2739178799b1fe3fdd92029f9517fa17a0",
                "shasum": ""
            },
            "require": {
                "hoa/consistency": "~1.0",
                "hoa/exception": "~1.0"
            },
            "require-dev": {
                "hoa/test": "~2.0"
            },
            "suggest": {
                "ext-iconv": "ext/iconv must be present (or a third implementation) to use Hoa\\Ustring::transcode().",
                "ext-intl": "To get a better Hoa\\Ustring::toAscii() and Hoa\\Ustring::compareTo()."
            },
            "type": "library",
            "extra": {
                "branch-alias": {
                    "dev-master": "4.x-dev"
                }
            },
            "autoload": {
                "psr-4": {
                    "Hoa\\Ustring\\": "."
                }
            },
            "notification-url": "https://packagist.org/downloads/",
            "license": [
                "BSD-3-Clause"
            ],
            "authors": [
                {
                    "name": "Ivan Enderlin",
                    "email": "ivan.enderlin@hoa-project.net"
                },
                {
                    "name": "Hoa community",
                    "homepage": "https://hoa-project.net/"
                }
            ],
            "description": "The Hoa\\Ustring library.",
            "homepage": "https://hoa-project.net/",
            "keywords": [
                "library",
                "search",
                "string",
                "unicode"
            ],
            "support": {
                "docs": "https://central.hoa-project.net/Documentation/Library/Ustring",
                "email": "support@hoa-project.net",
                "forum": "https://users.hoa-project.net/",
                "irc": "irc://chat.freenode.net/hoaproject",
                "issues": "https://github.com/hoaproject/Ustring/issues",
                "source": "https://central.hoa-project.net/Resource/Library/Ustring"
            },
            "abandoned": true,
            "time": "2017-01-16T07:08:25+00:00"
        },
        {
            "name": "hoa/visitor",
            "version": "2.17.01.16",
            "source": {
                "type": "git",
                "url": "https://github.com/hoaproject/Visitor.git",
                "reference": "c18fe1cbac98ae449e0d56e87469103ba08f224a"
            },
            "dist": {
                "type": "zip",
                "url": "https://api.github.com/repos/hoaproject/Visitor/zipball/c18fe1cbac98ae449e0d56e87469103ba08f224a",
                "reference": "c18fe1cbac98ae449e0d56e87469103ba08f224a",
                "shasum": ""
            },
            "require": {
                "hoa/consistency": "~1.0"
            },
            "require-dev": {
                "hoa/test": "~2.0"
            },
            "type": "library",
            "extra": {
                "branch-alias": {
                    "dev-master": "2.x-dev"
                }
            },
            "autoload": {
                "psr-4": {
                    "Hoa\\Visitor\\": "."
                }
            },
            "notification-url": "https://packagist.org/downloads/",
            "license": [
                "BSD-3-Clause"
            ],
            "authors": [
                {
                    "name": "Ivan Enderlin",
                    "email": "ivan.enderlin@hoa-project.net"
                },
                {
                    "name": "Hoa community",
                    "homepage": "https://hoa-project.net/"
                }
            ],
            "description": "The Hoa\\Visitor library.",
            "homepage": "https://hoa-project.net/",
            "keywords": [
                "library",
                "structure",
                "visit",
                "visitor"
            ],
            "support": {
                "docs": "https://central.hoa-project.net/Documentation/Library/Visitor",
                "email": "support@hoa-project.net",
                "forum": "https://users.hoa-project.net/",
                "irc": "irc://chat.freenode.net/hoaproject",
                "issues": "https://github.com/hoaproject/Visitor/issues",
                "source": "https://central.hoa-project.net/Resource/Library/Visitor"
            },
            "abandoned": true,
            "time": "2017-01-16T07:02:03+00:00"
        },
        {
            "name": "hoa/zformat",
            "version": "1.17.01.10",
            "source": {
                "type": "git",
                "url": "https://github.com/hoaproject/Zformat.git",
                "reference": "522c381a2a075d4b9dbb42eb4592dd09520e4ac2"
            },
            "dist": {
                "type": "zip",
                "url": "https://api.github.com/repos/hoaproject/Zformat/zipball/522c381a2a075d4b9dbb42eb4592dd09520e4ac2",
                "reference": "522c381a2a075d4b9dbb42eb4592dd09520e4ac2",
                "shasum": ""
            },
            "require": {
                "hoa/consistency": "~1.0",
                "hoa/exception": "~1.0"
            },
            "type": "library",
            "extra": {
                "branch-alias": {
                    "dev-master": "1.x-dev"
                }
            },
            "autoload": {
                "psr-4": {
                    "Hoa\\Zformat\\": "."
                }
            },
            "notification-url": "https://packagist.org/downloads/",
            "license": [
                "BSD-3-Clause"
            ],
            "authors": [
                {
                    "name": "Ivan Enderlin",
                    "email": "ivan.enderlin@hoa-project.net"
                },
                {
                    "name": "Hoa community",
                    "homepage": "https://hoa-project.net/"
                }
            ],
            "description": "The Hoa\\Zformat library.",
            "homepage": "https://hoa-project.net/",
            "keywords": [
                "library",
                "parameter",
                "zformat"
            ],
            "support": {
                "docs": "https://central.hoa-project.net/Documentation/Library/Zformat",
                "email": "support@hoa-project.net",
                "forum": "https://users.hoa-project.net/",
                "irc": "irc://chat.freenode.net/hoaproject",
                "issues": "https://github.com/hoaproject/Zformat/issues",
                "source": "https://central.hoa-project.net/Resource/Library/Zformat"
            },
            "abandoned": true,
            "time": "2017-01-10T10:39:54+00:00"
        },
        {
            "name": "jetbrains/phpstorm-stubs",
            "version": "dev-master",
            "source": {
                "type": "git",
                "url": "https://github.com/JetBrains/phpstorm-stubs.git",
                "reference": "db41c3271333c61447f4e862e57917fd9167a6b7"
            },
            "dist": {
                "type": "zip",
                "url": "https://api.github.com/repos/JetBrains/phpstorm-stubs/zipball/db41c3271333c61447f4e862e57917fd9167a6b7",
                "reference": "db41c3271333c61447f4e862e57917fd9167a6b7",
                "shasum": ""
            },
            "require-dev": {
                "friendsofphp/php-cs-fixer": "@stable",
                "nikic/php-parser": "@stable",
                "php": "^8.0",
                "phpdocumentor/reflection-docblock": "@stable",
                "phpunit/phpunit": "@stable"
            },
            "default-branch": true,
            "type": "library",
            "autoload": {
                "files": [
                    "PhpStormStubsMap.php"
                ]
            },
            "notification-url": "https://packagist.org/downloads/",
            "license": [
                "Apache-2.0"
            ],
            "description": "PHP runtime & extensions header files for PhpStorm",
            "homepage": "https://www.jetbrains.com/phpstorm",
            "keywords": [
                "autocomplete",
                "code",
                "inference",
                "inspection",
                "jetbrains",
                "phpstorm",
                "stubs",
                "type"
            ],
            "support": {
                "source": "https://github.com/JetBrains/phpstorm-stubs/tree/master"
            },
            "time": "2022-10-03T16:26:58+00:00"
        },
        {
            "name": "nette/bootstrap",
            "version": "v3.1.2",
            "source": {
                "type": "git",
                "url": "https://github.com/nette/bootstrap.git",
                "reference": "3ab4912a08af0c16d541c3709935c3478b5ee090"
            },
            "dist": {
                "type": "zip",
                "url": "https://api.github.com/repos/nette/bootstrap/zipball/3ab4912a08af0c16d541c3709935c3478b5ee090",
                "reference": "3ab4912a08af0c16d541c3709935c3478b5ee090",
                "shasum": ""
            },
            "require": {
                "nette/di": "^3.0.5",
                "nette/utils": "^3.2.1",
                "php": ">=7.2 <8.2"
            },
            "conflict": {
                "tracy/tracy": "<2.6"
            },
            "require-dev": {
                "latte/latte": "^2.8",
                "nette/application": "^3.1",
                "nette/caching": "^3.0",
                "nette/database": "^3.0",
                "nette/forms": "^3.0",
                "nette/http": "^3.0",
                "nette/mail": "^3.0",
                "nette/robot-loader": "^3.0",
                "nette/safe-stream": "^2.2",
                "nette/security": "^3.0",
                "nette/tester": "^2.0",
                "phpstan/phpstan-nette": "^0.12",
                "tracy/tracy": "^2.6"
            },
            "suggest": {
                "nette/robot-loader": "to use Configurator::createRobotLoader()",
                "tracy/tracy": "to use Configurator::enableTracy()"
            },
            "type": "library",
            "extra": {
                "branch-alias": {
                    "dev-master": "3.1-dev"
                }
            },
            "autoload": {
                "classmap": [
                    "src/"
                ]
            },
            "notification-url": "https://packagist.org/downloads/",
            "license": [
                "BSD-3-Clause",
                "GPL-2.0-only",
                "GPL-3.0-only"
            ],
            "authors": [
                {
                    "name": "David Grudl",
                    "homepage": "https://davidgrudl.com"
                },
                {
                    "name": "Nette Community",
                    "homepage": "https://nette.org/contributors"
                }
            ],
            "description": "🅱  Nette Bootstrap: the simple way to configure and bootstrap your Nette application.",
            "homepage": "https://nette.org",
            "keywords": [
                "bootstrapping",
                "configurator",
                "nette"
            ],
            "support": {
                "issues": "https://github.com/nette/bootstrap/issues",
                "source": "https://github.com/nette/bootstrap/tree/v3.1.2"
            },
            "time": "2021-11-24T16:51:46+00:00"
        },
        {
            "name": "nette/di",
            "version": "v3.0.11",
            "source": {
                "type": "git",
                "url": "https://github.com/nette/di.git",
                "reference": "942e406f63b88b57cb4e095ae0fd95c103d12c5b"
            },
            "dist": {
                "type": "zip",
                "url": "https://api.github.com/repos/nette/di/zipball/942e406f63b88b57cb4e095ae0fd95c103d12c5b",
                "reference": "942e406f63b88b57cb4e095ae0fd95c103d12c5b",
                "shasum": ""
            },
            "require": {
                "ext-tokenizer": "*",
                "nette/neon": "^3.3",
                "nette/php-generator": "^3.3.3",
                "nette/robot-loader": "^3.2",
                "nette/schema": "^1.1",
                "nette/utils": "^3.1.6",
                "php": ">=7.1 <8.2"
            },
            "conflict": {
                "nette/bootstrap": "<3.0"
            },
            "require-dev": {
                "nette/tester": "^2.2",
                "phpstan/phpstan": "^0.12",
                "tracy/tracy": "^2.3"
            },
            "type": "library",
            "extra": {
                "branch-alias": {
                    "dev-master": "3.0-dev"
                }
            },
            "autoload": {
                "classmap": [
                    "src/"
                ]
            },
            "notification-url": "https://packagist.org/downloads/",
            "license": [
                "BSD-3-Clause",
                "GPL-2.0-only",
                "GPL-3.0-only"
            ],
            "authors": [
                {
                    "name": "David Grudl",
                    "homepage": "https://davidgrudl.com"
                },
                {
                    "name": "Nette Community",
                    "homepage": "https://nette.org/contributors"
                }
            ],
            "description": "💎 Nette Dependency Injection Container: Flexible, compiled and full-featured DIC with perfectly usable autowiring and support for all new PHP features.",
            "homepage": "https://nette.org",
            "keywords": [
                "compiled",
                "di",
                "dic",
                "factory",
                "ioc",
                "nette",
                "static"
            ],
            "support": {
                "issues": "https://github.com/nette/di/issues",
                "source": "https://github.com/nette/di/tree/v3.0.11"
            },
            "time": "2021-10-26T11:44:44+00:00"
        },
        {
            "name": "nette/finder",
            "version": "v2.5.3",
            "source": {
                "type": "git",
                "url": "https://github.com/nette/finder.git",
                "reference": "64dc25b7929b731e72a1bc84a9e57727f5d5d3e8"
            },
            "dist": {
                "type": "zip",
                "url": "https://api.github.com/repos/nette/finder/zipball/64dc25b7929b731e72a1bc84a9e57727f5d5d3e8",
                "reference": "64dc25b7929b731e72a1bc84a9e57727f5d5d3e8",
                "shasum": ""
            },
            "require": {
                "nette/utils": "^2.4 || ^3.0",
                "php": ">=7.1"
            },
            "conflict": {
                "nette/nette": "<2.2"
            },
            "require-dev": {
                "nette/tester": "^2.0",
                "phpstan/phpstan": "^0.12",
                "tracy/tracy": "^2.3"
            },
            "type": "library",
            "extra": {
                "branch-alias": {
                    "dev-master": "2.5-dev"
                }
            },
            "autoload": {
                "classmap": [
                    "src/"
                ]
            },
            "notification-url": "https://packagist.org/downloads/",
            "license": [
                "BSD-3-Clause",
                "GPL-2.0-only",
                "GPL-3.0-only"
            ],
            "authors": [
                {
                    "name": "David Grudl",
                    "homepage": "https://davidgrudl.com"
                },
                {
                    "name": "Nette Community",
                    "homepage": "https://nette.org/contributors"
                }
            ],
            "description": "🔍 Nette Finder: find files and directories with an intuitive API.",
            "homepage": "https://nette.org",
            "keywords": [
                "filesystem",
                "glob",
                "iterator",
                "nette"
            ],
            "support": {
                "issues": "https://github.com/nette/finder/issues",
                "source": "https://github.com/nette/finder/tree/v2.5.3"
            },
            "time": "2021-12-12T17:43:24+00:00"
        },
        {
            "name": "nette/neon",
            "version": "v3.3.2",
            "source": {
                "type": "git",
                "url": "https://github.com/nette/neon.git",
                "reference": "54b287d8c2cdbe577b02e28ca1713e275b05ece2"
            },
            "dist": {
                "type": "zip",
                "url": "https://api.github.com/repos/nette/neon/zipball/54b287d8c2cdbe577b02e28ca1713e275b05ece2",
                "reference": "54b287d8c2cdbe577b02e28ca1713e275b05ece2",
                "shasum": ""
            },
            "require": {
                "ext-json": "*",
                "php": ">=7.1"
            },
            "require-dev": {
                "nette/tester": "^2.0",
                "phpstan/phpstan": "^0.12",
                "tracy/tracy": "^2.7"
            },
            "bin": [
                "bin/neon-lint"
            ],
            "type": "library",
            "extra": {
                "branch-alias": {
                    "dev-master": "3.3-dev"
                }
            },
            "autoload": {
                "classmap": [
                    "src/"
                ]
            },
            "notification-url": "https://packagist.org/downloads/",
            "license": [
                "BSD-3-Clause",
                "GPL-2.0-only",
                "GPL-3.0-only"
            ],
            "authors": [
                {
                    "name": "David Grudl",
                    "homepage": "https://davidgrudl.com"
                },
                {
                    "name": "Nette Community",
                    "homepage": "https://nette.org/contributors"
                }
            ],
            "description": "🍸 Nette NEON: encodes and decodes NEON file format.",
            "homepage": "https://ne-on.org",
            "keywords": [
                "export",
                "import",
                "neon",
                "nette",
                "yaml"
            ],
            "support": {
                "issues": "https://github.com/nette/neon/issues",
                "source": "https://github.com/nette/neon/tree/v3.3.2"
            },
            "time": "2021-11-25T15:57:41+00:00"
        },
        {
            "name": "nette/php-generator",
            "version": "v3.6.5",
            "source": {
                "type": "git",
                "url": "https://github.com/nette/php-generator.git",
                "reference": "9370403f9d9c25b51c4596ded1fbfe70347f7c82"
            },
            "dist": {
                "type": "zip",
                "url": "https://api.github.com/repos/nette/php-generator/zipball/9370403f9d9c25b51c4596ded1fbfe70347f7c82",
                "reference": "9370403f9d9c25b51c4596ded1fbfe70347f7c82",
                "shasum": ""
            },
            "require": {
                "nette/utils": "^3.1.2",
                "php": ">=7.2 <8.2"
            },
            "require-dev": {
                "nette/tester": "^2.4",
                "nikic/php-parser": "^4.13",
                "phpstan/phpstan": "^0.12",
                "tracy/tracy": "^2.8"
            },
            "suggest": {
                "nikic/php-parser": "to use ClassType::withBodiesFrom() & GlobalFunction::withBodyFrom()"
            },
            "type": "library",
            "extra": {
                "branch-alias": {
                    "dev-master": "3.6-dev"
                }
            },
            "autoload": {
                "classmap": [
                    "src/"
                ]
            },
            "notification-url": "https://packagist.org/downloads/",
            "license": [
                "BSD-3-Clause",
                "GPL-2.0-only",
                "GPL-3.0-only"
            ],
            "authors": [
                {
                    "name": "David Grudl",
                    "homepage": "https://davidgrudl.com"
                },
                {
                    "name": "Nette Community",
                    "homepage": "https://nette.org/contributors"
                }
            ],
            "description": "🐘 Nette PHP Generator: generates neat PHP code for you. Supports new PHP 8.1 features.",
            "homepage": "https://nette.org",
            "keywords": [
                "code",
                "nette",
                "php",
                "scaffolding"
            ],
            "support": {
                "issues": "https://github.com/nette/php-generator/issues",
                "source": "https://github.com/nette/php-generator/tree/v3.6.5"
            },
            "time": "2021-11-24T16:23:44+00:00"
        },
        {
            "name": "nette/robot-loader",
            "version": "v3.4.1",
            "source": {
                "type": "git",
                "url": "https://github.com/nette/robot-loader.git",
                "reference": "e2adc334cb958164c050f485d99c44c430f51fe2"
            },
            "dist": {
                "type": "zip",
                "url": "https://api.github.com/repos/nette/robot-loader/zipball/e2adc334cb958164c050f485d99c44c430f51fe2",
                "reference": "e2adc334cb958164c050f485d99c44c430f51fe2",
                "shasum": ""
            },
            "require": {
                "ext-tokenizer": "*",
                "nette/finder": "^2.5 || ^3.0",
                "nette/utils": "^3.0",
                "php": ">=7.1"
            },
            "require-dev": {
                "nette/tester": "^2.0",
                "phpstan/phpstan": "^0.12",
                "tracy/tracy": "^2.3"
            },
            "type": "library",
            "extra": {
                "branch-alias": {
                    "dev-master": "3.4-dev"
                }
            },
            "autoload": {
                "classmap": [
                    "src/"
                ]
            },
            "notification-url": "https://packagist.org/downloads/",
            "license": [
                "BSD-3-Clause",
                "GPL-2.0-only",
                "GPL-3.0-only"
            ],
            "authors": [
                {
                    "name": "David Grudl",
                    "homepage": "https://davidgrudl.com"
                },
                {
                    "name": "Nette Community",
                    "homepage": "https://nette.org/contributors"
                }
            ],
            "description": "🍀 Nette RobotLoader: high performance and comfortable autoloader that will search and autoload classes within your application.",
            "homepage": "https://nette.org",
            "keywords": [
                "autoload",
                "class",
                "interface",
                "nette",
                "trait"
            ],
            "support": {
                "issues": "https://github.com/nette/robot-loader/issues",
                "source": "https://github.com/nette/robot-loader/tree/v3.4.1"
            },
            "time": "2021-08-25T15:53:54+00:00"
        },
        {
            "name": "nette/schema",
            "version": "v1.2.2",
            "source": {
                "type": "git",
                "url": "https://github.com/nette/schema.git",
                "reference": "9a39cef03a5b34c7de64f551538cbba05c2be5df"
            },
            "dist": {
                "type": "zip",
                "url": "https://api.github.com/repos/nette/schema/zipball/9a39cef03a5b34c7de64f551538cbba05c2be5df",
                "reference": "9a39cef03a5b34c7de64f551538cbba05c2be5df",
                "shasum": ""
            },
            "require": {
                "nette/utils": "^2.5.7 || ^3.1.5 ||  ^4.0",
                "php": ">=7.1 <8.2"
            },
            "require-dev": {
                "nette/tester": "^2.3 || ^2.4",
                "phpstan/phpstan-nette": "^0.12",
                "tracy/tracy": "^2.7"
            },
            "type": "library",
            "extra": {
                "branch-alias": {
                    "dev-master": "1.2-dev"
                }
            },
            "autoload": {
                "classmap": [
                    "src/"
                ]
            },
            "notification-url": "https://packagist.org/downloads/",
            "license": [
                "BSD-3-Clause",
                "GPL-2.0-only",
                "GPL-3.0-only"
            ],
            "authors": [
                {
                    "name": "David Grudl",
                    "homepage": "https://davidgrudl.com"
                },
                {
                    "name": "Nette Community",
                    "homepage": "https://nette.org/contributors"
                }
            ],
            "description": "📐 Nette Schema: validating data structures against a given Schema.",
            "homepage": "https://nette.org",
            "keywords": [
                "config",
                "nette"
            ],
            "support": {
                "issues": "https://github.com/nette/schema/issues",
                "source": "https://github.com/nette/schema/tree/v1.2.2"
            },
            "time": "2021-10-15T11:40:02+00:00"
        },
        {
            "name": "nette/utils",
            "version": "v3.2.7",
            "source": {
                "type": "git",
                "url": "https://github.com/nette/utils.git",
                "reference": "0af4e3de4df9f1543534beab255ccf459e7a2c99"
            },
            "dist": {
                "type": "zip",
                "url": "https://api.github.com/repos/nette/utils/zipball/0af4e3de4df9f1543534beab255ccf459e7a2c99",
                "reference": "0af4e3de4df9f1543534beab255ccf459e7a2c99",
                "shasum": ""
            },
            "require": {
                "php": ">=7.2 <8.2"
            },
            "conflict": {
                "nette/di": "<3.0.6"
            },
            "require-dev": {
                "nette/tester": "~2.0",
                "phpstan/phpstan": "^1.0",
                "tracy/tracy": "^2.3"
            },
            "suggest": {
                "ext-gd": "to use Image",
                "ext-iconv": "to use Strings::webalize(), toAscii(), chr() and reverse()",
                "ext-intl": "to use Strings::webalize(), toAscii(), normalize() and compare()",
                "ext-json": "to use Nette\\Utils\\Json",
                "ext-mbstring": "to use Strings::lower() etc...",
                "ext-tokenizer": "to use Nette\\Utils\\Reflection::getUseStatements()",
                "ext-xml": "to use Strings::length() etc. when mbstring is not available"
            },
            "type": "library",
            "extra": {
                "branch-alias": {
                    "dev-master": "3.2-dev"
                }
            },
            "autoload": {
                "classmap": [
                    "src/"
                ]
            },
            "notification-url": "https://packagist.org/downloads/",
            "license": [
                "BSD-3-Clause",
                "GPL-2.0-only",
                "GPL-3.0-only"
            ],
            "authors": [
                {
                    "name": "David Grudl",
                    "homepage": "https://davidgrudl.com"
                },
                {
                    "name": "Nette Community",
                    "homepage": "https://nette.org/contributors"
                }
            ],
            "description": "🛠  Nette Utils: lightweight utilities for string & array manipulation, image handling, safe JSON encoding/decoding, validation, slug or strong password generating etc.",
            "homepage": "https://nette.org",
            "keywords": [
                "array",
                "core",
                "datetime",
                "images",
                "json",
                "nette",
                "paginator",
                "password",
                "slugify",
                "string",
                "unicode",
                "utf-8",
                "utility",
                "validation"
            ],
            "support": {
                "issues": "https://github.com/nette/utils/issues",
                "source": "https://github.com/nette/utils/tree/v3.2.7"
            },
            "time": "2022-01-24T11:29:14+00:00"
        },
        {
            "name": "nikic/php-parser",
            "version": "v4.15.1",
            "source": {
                "type": "git",
                "url": "https://github.com/nikic/PHP-Parser.git",
                "reference": "0ef6c55a3f47f89d7a374e6f835197a0b5fcf900"
            },
            "dist": {
                "type": "zip",
                "url": "https://api.github.com/repos/nikic/PHP-Parser/zipball/0ef6c55a3f47f89d7a374e6f835197a0b5fcf900",
                "reference": "0ef6c55a3f47f89d7a374e6f835197a0b5fcf900",
                "shasum": ""
            },
            "require": {
                "ext-tokenizer": "*",
                "php": ">=7.0"
            },
            "require-dev": {
                "ircmaxell/php-yacc": "^0.0.7",
                "phpunit/phpunit": "^6.5 || ^7.0 || ^8.0 || ^9.0"
            },
            "bin": [
                "bin/php-parse"
            ],
            "type": "library",
            "extra": {
                "branch-alias": {
                    "dev-master": "4.9-dev"
                }
            },
            "autoload": {
                "psr-4": {
                    "PhpParser\\": "lib/PhpParser"
                }
            },
            "notification-url": "https://packagist.org/downloads/",
            "license": [
                "BSD-3-Clause"
            ],
            "authors": [
                {
                    "name": "Nikita Popov"
                }
            ],
            "description": "A PHP parser written in PHP",
            "keywords": [
                "parser",
                "php"
            ],
            "support": {
                "issues": "https://github.com/nikic/PHP-Parser/issues",
                "source": "https://github.com/nikic/PHP-Parser/tree/v4.15.1"
            },
            "time": "2022-09-04T07:30:47+00:00"
        },
        {
            "name": "ondram/ci-detector",
            "version": "3.5.1",
            "source": {
                "type": "git",
                "url": "https://github.com/OndraM/ci-detector.git",
                "reference": "594e61252843b68998bddd48078c5058fe9028bd"
            },
            "dist": {
                "type": "zip",
                "url": "https://api.github.com/repos/OndraM/ci-detector/zipball/594e61252843b68998bddd48078c5058fe9028bd",
                "reference": "594e61252843b68998bddd48078c5058fe9028bd",
                "shasum": ""
            },
            "require": {
                "php": "^7.1 || ^8.0"
            },
            "require-dev": {
                "ergebnis/composer-normalize": "^2.2",
                "lmc/coding-standard": "^1.3 || ^2.0",
                "php-parallel-lint/php-parallel-lint": "^1.1",
                "phpstan/extension-installer": "^1.0.3",
                "phpstan/phpstan": "^0.12.0",
                "phpstan/phpstan-phpunit": "^0.12.1",
                "phpunit/phpunit": "^7.1 || ^8.0 || ^9.0"
            },
            "type": "library",
            "autoload": {
                "psr-4": {
                    "OndraM\\CiDetector\\": "src/"
                }
            },
            "notification-url": "https://packagist.org/downloads/",
            "license": [
                "MIT"
            ],
            "authors": [
                {
                    "name": "Ondřej Machulda",
                    "email": "ondrej.machulda@gmail.com"
                }
            ],
            "description": "Detect continuous integration environment and provide unified access to properties of current build",
            "keywords": [
                "CircleCI",
                "Codeship",
                "Wercker",
                "adapter",
                "appveyor",
                "aws",
                "aws codebuild",
                "bamboo",
                "bitbucket",
                "buddy",
                "ci-info",
                "codebuild",
                "continuous integration",
                "continuousphp",
                "drone",
                "github",
                "gitlab",
                "interface",
                "jenkins",
                "teamcity",
                "travis"
            ],
            "support": {
                "issues": "https://github.com/OndraM/ci-detector/issues",
                "source": "https://github.com/OndraM/ci-detector/tree/main"
            },
            "time": "2020-09-04T11:21:14+00:00"
        },
        {
            "name": "ondrejmirtes/better-reflection",
            "version": "6.1.0",
            "source": {
                "type": "git",
                "url": "https://github.com/ondrejmirtes/BetterReflection.git",
                "reference": "d67d19e9d4a991f2a121e37b662ea67332798e04"
            },
            "dist": {
                "type": "zip",
                "url": "https://api.github.com/repos/ondrejmirtes/BetterReflection/zipball/d67d19e9d4a991f2a121e37b662ea67332798e04",
                "reference": "d67d19e9d4a991f2a121e37b662ea67332798e04",
                "shasum": ""
            },
            "require": {
                "ext-json": "*",
                "jetbrains/phpstorm-stubs": "dev-master#9717ec39b211f2cef82a59c29c9eef0954647fac",
                "nikic/php-parser": "^4.15.1",
                "php": "^7.2 || ^8.0"
            },
            "conflict": {
                "thecodingmachine/safe": "<1.1.3"
            },
            "require-dev": {
                "doctrine/coding-standard": "^10.0.0",
                "phpstan/phpstan": "^1.8.6",
                "phpstan/phpstan-phpunit": "^1.1.1",
                "phpunit/phpunit": "^9.5.25",
                "rector/rector": "0.14.3"
            },
            "suggest": {
                "composer/composer": "Required to use the ComposerSourceLocator"
            },
            "type": "library",
            "autoload": {
                "psr-4": {
                    "PHPStan\\BetterReflection\\": "src"
                }
            },
            "notification-url": "https://packagist.org/downloads/",
            "license": [
                "MIT"
            ],
            "authors": [
                {
                    "name": "James Titcumb",
                    "email": "james@asgrim.com",
                    "homepage": "https://github.com/asgrim"
                },
                {
                    "name": "Marco Pivetta",
                    "email": "ocramius@gmail.com",
                    "homepage": "https://ocramius.github.io/"
                },
                {
                    "name": "Gary Hockin",
                    "email": "gary@roave.com",
                    "homepage": "https://github.com/geeh"
                },
                {
                    "name": "Jaroslav Hanslík",
                    "email": "kukulich@kukulich.cz",
                    "homepage": "https://github.com/kukulich"
                }
            ],
            "description": "Better Reflection - an improved code reflection API",
            "support": {
                "source": "https://github.com/ondrejmirtes/BetterReflection/tree/6.1.0"
            },
            "time": "2022-10-05T07:40:11+00:00"
        },
        {
            "name": "phpstan/php-8-stubs",
            "version": "0.3.38",
            "source": {
                "type": "git",
                "url": "https://github.com/phpstan/php-8-stubs.git",
                "reference": "ee7501b720e2660f6eb6e9d40ab48311ee9288f7"
            },
            "dist": {
                "type": "zip",
                "url": "https://api.github.com/repos/phpstan/php-8-stubs/zipball/ee7501b720e2660f6eb6e9d40ab48311ee9288f7",
                "reference": "ee7501b720e2660f6eb6e9d40ab48311ee9288f7",
                "shasum": ""
            },
            "type": "library",
            "autoload": {
                "classmap": [
                    "Php8StubsMap.php"
                ]
            },
            "notification-url": "https://packagist.org/downloads/",
            "license": [
                "MIT",
                "PHP-3.01"
            ],
            "description": "PHP stubs extracted from php-src",
            "support": {
                "issues": "https://github.com/phpstan/php-8-stubs/issues",
                "source": "https://github.com/phpstan/php-8-stubs/tree/0.3.38"
            },
            "time": "2022-09-24T00:21:31+00:00"
        },
        {
            "name": "phpstan/phpdoc-parser",
            "version": "1.9.0",
            "source": {
                "type": "git",
                "url": "https://github.com/phpstan/phpdoc-parser.git",
                "reference": "5f7eb9724b0ae386b922f34b62b3b55fee3b26cd"
            },
            "dist": {
                "type": "zip",
                "url": "https://api.github.com/repos/phpstan/phpdoc-parser/zipball/5f7eb9724b0ae386b922f34b62b3b55fee3b26cd",
                "reference": "5f7eb9724b0ae386b922f34b62b3b55fee3b26cd",
                "shasum": ""
            },
            "require": {
                "php": "^7.2 || ^8.0"
            },
            "require-dev": {
                "php-parallel-lint/php-parallel-lint": "^1.2",
                "phpstan/extension-installer": "^1.0",
                "phpstan/phpstan": "^1.5",
                "phpstan/phpstan-phpunit": "^1.1",
                "phpstan/phpstan-strict-rules": "^1.0",
                "phpunit/phpunit": "^9.5",
                "symfony/process": "^5.2"
            },
            "type": "library",
            "autoload": {
                "psr-4": {
                    "PHPStan\\PhpDocParser\\": [
                        "src/"
                    ]
                }
            },
            "notification-url": "https://packagist.org/downloads/",
            "license": [
                "MIT"
            ],
            "description": "PHPDoc parser with support for nullable, intersection and generic types",
            "support": {
                "issues": "https://github.com/phpstan/phpdoc-parser/issues",
                "source": "https://github.com/phpstan/phpdoc-parser/tree/1.9.0"
            },
            "time": "2022-10-06T11:32:36+00:00"
        },
        {
            "name": "psr/container",
            "version": "1.1.2",
            "source": {
                "type": "git",
                "url": "https://github.com/php-fig/container.git",
                "reference": "513e0666f7216c7459170d56df27dfcefe1689ea"
            },
            "dist": {
                "type": "zip",
                "url": "https://api.github.com/repos/php-fig/container/zipball/513e0666f7216c7459170d56df27dfcefe1689ea",
                "reference": "513e0666f7216c7459170d56df27dfcefe1689ea",
                "shasum": ""
            },
            "require": {
                "php": ">=7.4.0"
            },
            "type": "library",
            "autoload": {
                "psr-4": {
                    "Psr\\Container\\": "src/"
                }
            },
            "notification-url": "https://packagist.org/downloads/",
            "license": [
                "MIT"
            ],
            "authors": [
                {
                    "name": "PHP-FIG",
                    "homepage": "https://www.php-fig.org/"
                }
            ],
            "description": "Common Container Interface (PHP FIG PSR-11)",
            "homepage": "https://github.com/php-fig/container",
            "keywords": [
                "PSR-11",
                "container",
                "container-interface",
                "container-interop",
                "psr"
            ],
            "support": {
                "issues": "https://github.com/php-fig/container/issues",
                "source": "https://github.com/php-fig/container/tree/1.1.2"
            },
            "time": "2021-11-05T16:50:12+00:00"
        },
        {
            "name": "psr/http-message",
            "version": "1.0.1",
            "source": {
                "type": "git",
                "url": "https://github.com/php-fig/http-message.git",
                "reference": "f6561bf28d520154e4b0ec72be95418abe6d9363"
            },
            "dist": {
                "type": "zip",
                "url": "https://api.github.com/repos/php-fig/http-message/zipball/f6561bf28d520154e4b0ec72be95418abe6d9363",
                "reference": "f6561bf28d520154e4b0ec72be95418abe6d9363",
                "shasum": ""
            },
            "require": {
                "php": ">=5.3.0"
            },
            "type": "library",
            "extra": {
                "branch-alias": {
                    "dev-master": "1.0.x-dev"
                }
            },
            "autoload": {
                "psr-4": {
                    "Psr\\Http\\Message\\": "src/"
                }
            },
            "notification-url": "https://packagist.org/downloads/",
            "license": [
                "MIT"
            ],
            "authors": [
                {
                    "name": "PHP-FIG",
                    "homepage": "http://www.php-fig.org/"
                }
            ],
            "description": "Common interface for HTTP messages",
            "homepage": "https://github.com/php-fig/http-message",
            "keywords": [
                "http",
                "http-message",
                "psr",
                "psr-7",
                "request",
                "response"
            ],
            "support": {
                "source": "https://github.com/php-fig/http-message/tree/master"
            },
            "time": "2016-08-06T14:39:51+00:00"
        },
        {
            "name": "psr/log",
            "version": "1.1.3",
            "source": {
                "type": "git",
                "url": "https://github.com/php-fig/log.git",
                "reference": "0f73288fd15629204f9d42b7055f72dacbe811fc"
            },
            "dist": {
                "type": "zip",
                "url": "https://api.github.com/repos/php-fig/log/zipball/0f73288fd15629204f9d42b7055f72dacbe811fc",
                "reference": "0f73288fd15629204f9d42b7055f72dacbe811fc",
                "shasum": ""
            },
            "require": {
                "php": ">=5.3.0"
            },
            "type": "library",
            "extra": {
                "branch-alias": {
                    "dev-master": "1.1.x-dev"
                }
            },
            "autoload": {
                "psr-4": {
                    "Psr\\Log\\": "Psr/Log/"
                }
            },
            "notification-url": "https://packagist.org/downloads/",
            "license": [
                "MIT"
            ],
            "authors": [
                {
                    "name": "PHP-FIG",
                    "homepage": "http://www.php-fig.org/"
                }
            ],
            "description": "Common interface for logging libraries",
            "homepage": "https://github.com/php-fig/log",
            "keywords": [
                "log",
                "psr",
                "psr-3"
            ],
            "support": {
                "source": "https://github.com/php-fig/log/tree/1.1.3"
            },
            "time": "2020-03-23T09:12:05+00:00"
        },
        {
            "name": "react/async",
            "version": "v3.0.0",
            "source": {
                "type": "git",
                "url": "https://github.com/reactphp/async.git",
                "reference": "3c3b812be77aec14bf8300b052ba589c9a5bc95b"
            },
            "dist": {
                "type": "zip",
                "url": "https://api.github.com/repos/reactphp/async/zipball/3c3b812be77aec14bf8300b052ba589c9a5bc95b",
                "reference": "3c3b812be77aec14bf8300b052ba589c9a5bc95b",
                "shasum": ""
            },
            "require": {
                "php": ">=7.1",
                "react/event-loop": "^1.2",
                "react/promise": "^3.0 || ^2.8 || ^1.2.1"
            },
            "require-dev": {
                "phpunit/phpunit": "^9.3 || ^7.5"
            },
            "type": "library",
            "autoload": {
                "files": [
                    "src/functions_include.php"
                ]
            },
            "notification-url": "https://packagist.org/downloads/",
            "license": [
                "MIT"
            ],
            "authors": [
                {
                    "name": "Christian Lück",
                    "email": "christian@clue.engineering",
                    "homepage": "https://clue.engineering/"
                },
                {
                    "name": "Cees-Jan Kiewiet",
                    "email": "reactphp@ceesjankiewiet.nl",
                    "homepage": "https://wyrihaximus.net/"
                },
                {
                    "name": "Jan Sorgalla",
                    "email": "jsorgalla@gmail.com",
                    "homepage": "https://sorgalla.com/"
                },
                {
                    "name": "Chris Boden",
                    "email": "cboden@gmail.com",
                    "homepage": "https://cboden.dev/"
                }
            ],
            "description": "Async utilities for ReactPHP",
            "keywords": [
                "async",
                "reactphp"
            ],
            "support": {
                "issues": "https://github.com/reactphp/async/issues",
                "source": "https://github.com/reactphp/async/tree/v3.0.0"
            },
            "funding": [
                {
                    "url": "https://github.com/WyriHaximus",
                    "type": "github"
                },
                {
                    "url": "https://github.com/clue",
                    "type": "github"
                }
            ],
            "time": "2022-07-11T14:17:23+00:00"
        },
        {
            "name": "react/cache",
            "version": "v1.1.1",
            "source": {
                "type": "git",
                "url": "https://github.com/reactphp/cache.git",
                "reference": "4bf736a2cccec7298bdf745db77585966fc2ca7e"
            },
            "dist": {
                "type": "zip",
                "url": "https://api.github.com/repos/reactphp/cache/zipball/4bf736a2cccec7298bdf745db77585966fc2ca7e",
                "reference": "4bf736a2cccec7298bdf745db77585966fc2ca7e",
                "shasum": ""
            },
            "require": {
                "php": ">=5.3.0",
                "react/promise": "^3.0 || ^2.0 || ^1.1"
            },
            "require-dev": {
                "phpunit/phpunit": "^9.3 || ^5.7 || ^4.8.35"
            },
            "type": "library",
            "autoload": {
                "psr-4": {
                    "React\\Cache\\": "src/"
                }
            },
            "notification-url": "https://packagist.org/downloads/",
            "license": [
                "MIT"
            ],
            "authors": [
                {
                    "name": "Christian Lück",
                    "email": "christian@clue.engineering",
                    "homepage": "https://clue.engineering/"
                },
                {
                    "name": "Cees-Jan Kiewiet",
                    "email": "reactphp@ceesjankiewiet.nl",
                    "homepage": "https://wyrihaximus.net/"
                },
                {
                    "name": "Jan Sorgalla",
                    "email": "jsorgalla@gmail.com",
                    "homepage": "https://sorgalla.com/"
                },
                {
                    "name": "Chris Boden",
                    "email": "cboden@gmail.com",
                    "homepage": "https://cboden.dev/"
                }
            ],
            "description": "Async, Promise-based cache interface for ReactPHP",
            "keywords": [
                "cache",
                "caching",
                "promise",
                "reactphp"
            ],
            "support": {
                "issues": "https://github.com/reactphp/cache/issues",
                "source": "https://github.com/reactphp/cache/tree/v1.1.1"
            },
            "funding": [
                {
                    "url": "https://github.com/WyriHaximus",
                    "type": "github"
                },
                {
                    "url": "https://github.com/clue",
                    "type": "github"
                }
            ],
            "time": "2021-02-02T06:47:52+00:00"
        },
        {
            "name": "react/child-process",
            "version": "v0.6.5",
            "source": {
                "type": "git",
                "url": "https://github.com/reactphp/child-process.git",
                "reference": "e71eb1aa55f057c7a4a0d08d06b0b0a484bead43"
            },
            "dist": {
                "type": "zip",
                "url": "https://api.github.com/repos/reactphp/child-process/zipball/e71eb1aa55f057c7a4a0d08d06b0b0a484bead43",
                "reference": "e71eb1aa55f057c7a4a0d08d06b0b0a484bead43",
                "shasum": ""
            },
            "require": {
                "evenement/evenement": "^3.0 || ^2.0 || ^1.0",
                "php": ">=5.3.0",
                "react/event-loop": "^1.2",
                "react/stream": "^1.2"
            },
            "require-dev": {
                "phpunit/phpunit": "^9.3 || ^5.7 || ^4.8.35",
                "react/socket": "^1.8",
                "sebastian/environment": "^5.0 || ^3.0 || ^2.0 || ^1.0"
            },
            "type": "library",
            "autoload": {
                "psr-4": {
                    "React\\ChildProcess\\": "src"
                }
            },
            "notification-url": "https://packagist.org/downloads/",
            "license": [
                "MIT"
            ],
            "authors": [
                {
                    "name": "Christian Lück",
                    "email": "christian@clue.engineering",
                    "homepage": "https://clue.engineering/"
                },
                {
                    "name": "Cees-Jan Kiewiet",
                    "email": "reactphp@ceesjankiewiet.nl",
                    "homepage": "https://wyrihaximus.net/"
                },
                {
                    "name": "Jan Sorgalla",
                    "email": "jsorgalla@gmail.com",
                    "homepage": "https://sorgalla.com/"
                },
                {
                    "name": "Chris Boden",
                    "email": "cboden@gmail.com",
                    "homepage": "https://cboden.dev/"
                }
            ],
            "description": "Event-driven library for executing child processes with ReactPHP.",
            "keywords": [
                "event-driven",
                "process",
                "reactphp"
            ],
            "support": {
                "issues": "https://github.com/reactphp/child-process/issues",
                "source": "https://github.com/reactphp/child-process/tree/v0.6.5"
            },
            "funding": [
                {
                    "url": "https://github.com/WyriHaximus",
                    "type": "github"
                },
                {
                    "url": "https://github.com/clue",
                    "type": "github"
                }
            ],
            "time": "2022-09-16T13:41:56+00:00"
        },
        {
            "name": "react/dns",
            "version": "v1.10.0",
            "source": {
                "type": "git",
                "url": "https://github.com/reactphp/dns.git",
                "reference": "a5427e7dfa47713e438016905605819d101f238c"
            },
            "dist": {
                "type": "zip",
                "url": "https://api.github.com/repos/reactphp/dns/zipball/a5427e7dfa47713e438016905605819d101f238c",
                "reference": "a5427e7dfa47713e438016905605819d101f238c",
                "shasum": ""
            },
            "require": {
                "php": ">=5.3.0",
                "react/cache": "^1.0 || ^0.6 || ^0.5",
                "react/event-loop": "^1.2",
                "react/promise": "^3.0 || ^2.7 || ^1.2.1",
                "react/promise-timer": "^1.9"
            },
            "require-dev": {
                "phpunit/phpunit": "^9.3 || ^4.8.35",
                "react/async": "^4 || ^3 || ^2"
            },
            "type": "library",
            "autoload": {
                "psr-4": {
                    "React\\Dns\\": "src"
                }
            },
            "notification-url": "https://packagist.org/downloads/",
            "license": [
                "MIT"
            ],
            "authors": [
                {
                    "name": "Christian Lück",
                    "email": "christian@clue.engineering",
                    "homepage": "https://clue.engineering/"
                },
                {
                    "name": "Cees-Jan Kiewiet",
                    "email": "reactphp@ceesjankiewiet.nl",
                    "homepage": "https://wyrihaximus.net/"
                },
                {
                    "name": "Jan Sorgalla",
                    "email": "jsorgalla@gmail.com",
                    "homepage": "https://sorgalla.com/"
                },
                {
                    "name": "Chris Boden",
                    "email": "cboden@gmail.com",
                    "homepage": "https://cboden.dev/"
                }
            ],
            "description": "Async DNS resolver for ReactPHP",
            "keywords": [
                "async",
                "dns",
                "dns-resolver",
                "reactphp"
            ],
            "support": {
                "issues": "https://github.com/reactphp/dns/issues",
                "source": "https://github.com/reactphp/dns/tree/v1.10.0"
            },
            "funding": [
                {
                    "url": "https://github.com/WyriHaximus",
                    "type": "github"
                },
                {
                    "url": "https://github.com/clue",
                    "type": "github"
                }
            ],
            "time": "2022-09-08T12:22:46+00:00"
        },
        {
            "name": "react/event-loop",
            "version": "v1.3.0",
            "source": {
                "type": "git",
                "url": "https://github.com/reactphp/event-loop.git",
                "reference": "187fb56f46d424afb6ec4ad089269c72eec2e137"
            },
            "dist": {
                "type": "zip",
                "url": "https://api.github.com/repos/reactphp/event-loop/zipball/187fb56f46d424afb6ec4ad089269c72eec2e137",
                "reference": "187fb56f46d424afb6ec4ad089269c72eec2e137",
                "shasum": ""
            },
            "require": {
                "php": ">=5.3.0"
            },
            "require-dev": {
                "phpunit/phpunit": "^9.3 || ^5.7 || ^4.8.35"
            },
            "suggest": {
                "ext-event": "~1.0 for ExtEventLoop",
                "ext-pcntl": "For signal handling support when using the StreamSelectLoop",
                "ext-uv": "* for ExtUvLoop"
            },
            "type": "library",
            "autoload": {
                "psr-4": {
                    "React\\EventLoop\\": "src"
                }
            },
            "notification-url": "https://packagist.org/downloads/",
            "license": [
                "MIT"
            ],
            "authors": [
                {
                    "name": "Christian Lück",
                    "email": "christian@clue.engineering",
                    "homepage": "https://clue.engineering/"
                },
                {
                    "name": "Cees-Jan Kiewiet",
                    "email": "reactphp@ceesjankiewiet.nl",
                    "homepage": "https://wyrihaximus.net/"
                },
                {
                    "name": "Jan Sorgalla",
                    "email": "jsorgalla@gmail.com",
                    "homepage": "https://sorgalla.com/"
                },
                {
                    "name": "Chris Boden",
                    "email": "cboden@gmail.com",
                    "homepage": "https://cboden.dev/"
                }
            ],
            "description": "ReactPHP's core reactor event loop that libraries can use for evented I/O.",
            "keywords": [
                "asynchronous",
                "event-loop"
            ],
            "support": {
                "issues": "https://github.com/reactphp/event-loop/issues",
                "source": "https://github.com/reactphp/event-loop/tree/v1.3.0"
            },
            "funding": [
                {
                    "url": "https://github.com/WyriHaximus",
                    "type": "github"
                },
                {
                    "url": "https://github.com/clue",
                    "type": "github"
                }
            ],
            "time": "2022-03-17T11:10:22+00:00"
        },
        {
            "name": "react/http",
            "version": "v1.8.0",
            "source": {
                "type": "git",
                "url": "https://github.com/reactphp/http.git",
                "reference": "aa7512ee17258c88466de30f9cb44ec5f9df3ff3"
            },
            "dist": {
                "type": "zip",
                "url": "https://api.github.com/repos/reactphp/http/zipball/aa7512ee17258c88466de30f9cb44ec5f9df3ff3",
                "reference": "aa7512ee17258c88466de30f9cb44ec5f9df3ff3",
                "shasum": ""
            },
            "require": {
                "evenement/evenement": "^3.0 || ^2.0 || ^1.0",
                "fig/http-message-util": "^1.1",
                "php": ">=5.3.0",
                "psr/http-message": "^1.0",
                "react/event-loop": "^1.2",
                "react/promise": "^3 || ^2.3 || ^1.2.1",
                "react/promise-stream": "^1.4",
                "react/socket": "^1.12",
                "react/stream": "^1.2",
                "ringcentral/psr7": "^1.2"
            },
            "require-dev": {
                "clue/http-proxy-react": "^1.8",
                "clue/reactphp-ssh-proxy": "^1.4",
                "clue/socks-react": "^1.4",
                "phpunit/phpunit": "^9.3 || ^5.7 || ^4.8.35",
                "react/async": "^4 || ^3 || ^2",
                "react/promise-timer": "^1.9"
            },
            "type": "library",
            "autoload": {
                "psr-4": {
                    "React\\Http\\": "src"
                }
            },
            "notification-url": "https://packagist.org/downloads/",
            "license": [
                "MIT"
            ],
            "authors": [
                {
                    "name": "Christian Lück",
                    "email": "christian@clue.engineering",
                    "homepage": "https://clue.engineering/"
                },
                {
                    "name": "Cees-Jan Kiewiet",
                    "email": "reactphp@ceesjankiewiet.nl",
                    "homepage": "https://wyrihaximus.net/"
                },
                {
                    "name": "Jan Sorgalla",
                    "email": "jsorgalla@gmail.com",
                    "homepage": "https://sorgalla.com/"
                },
                {
                    "name": "Chris Boden",
                    "email": "cboden@gmail.com",
                    "homepage": "https://cboden.dev/"
                }
            ],
            "description": "Event-driven, streaming HTTP client and server implementation for ReactPHP",
            "keywords": [
                "async",
                "client",
                "event-driven",
                "http",
                "http client",
                "http server",
                "https",
                "psr-7",
                "reactphp",
                "server",
                "streaming"
            ],
            "support": {
                "issues": "https://github.com/reactphp/http/issues",
                "source": "https://github.com/reactphp/http/tree/v1.8.0"
            },
            "funding": [
                {
                    "url": "https://github.com/WyriHaximus",
                    "type": "github"
                },
                {
                    "url": "https://github.com/clue",
                    "type": "github"
                }
            ],
            "time": "2022-09-29T12:55:52+00:00"
        },
        {
            "name": "react/promise",
            "version": "v2.9.0",
            "source": {
                "type": "git",
                "url": "https://github.com/reactphp/promise.git",
                "reference": "234f8fd1023c9158e2314fa9d7d0e6a83db42910"
            },
            "dist": {
                "type": "zip",
                "url": "https://api.github.com/repos/reactphp/promise/zipball/234f8fd1023c9158e2314fa9d7d0e6a83db42910",
                "reference": "234f8fd1023c9158e2314fa9d7d0e6a83db42910",
                "shasum": ""
            },
            "require": {
                "php": ">=5.4.0"
            },
            "require-dev": {
                "phpunit/phpunit": "^9.3 || ^5.7 || ^4.8.36"
            },
            "type": "library",
            "autoload": {
                "files": [
                    "src/functions_include.php"
                ],
                "psr-4": {
                    "React\\Promise\\": "src/"
                }
            },
            "notification-url": "https://packagist.org/downloads/",
            "license": [
                "MIT"
            ],
            "authors": [
                {
                    "name": "Jan Sorgalla",
                    "email": "jsorgalla@gmail.com",
                    "homepage": "https://sorgalla.com/"
                },
                {
                    "name": "Christian Lück",
                    "email": "christian@clue.engineering",
                    "homepage": "https://clue.engineering/"
                },
                {
                    "name": "Cees-Jan Kiewiet",
                    "email": "reactphp@ceesjankiewiet.nl",
                    "homepage": "https://wyrihaximus.net/"
                },
                {
                    "name": "Chris Boden",
                    "email": "cboden@gmail.com",
                    "homepage": "https://cboden.dev/"
                }
            ],
            "description": "A lightweight implementation of CommonJS Promises/A for PHP",
            "keywords": [
                "promise",
                "promises"
            ],
            "support": {
                "issues": "https://github.com/reactphp/promise/issues",
                "source": "https://github.com/reactphp/promise/tree/v2.9.0"
            },
            "funding": [
                {
                    "url": "https://github.com/WyriHaximus",
                    "type": "github"
                },
                {
                    "url": "https://github.com/clue",
                    "type": "github"
                }
            ],
            "time": "2022-02-11T10:27:51+00:00"
        },
        {
            "name": "react/promise-stream",
            "version": "v1.5.0",
            "source": {
                "type": "git",
                "url": "https://github.com/reactphp/promise-stream.git",
                "reference": "e6d2805e09ad50c4896f65f5e8705fe4ee7731a3"
            },
            "dist": {
                "type": "zip",
                "url": "https://api.github.com/repos/reactphp/promise-stream/zipball/e6d2805e09ad50c4896f65f5e8705fe4ee7731a3",
                "reference": "e6d2805e09ad50c4896f65f5e8705fe4ee7731a3",
                "shasum": ""
            },
            "require": {
                "php": ">=5.3",
                "react/promise": "^3 || ^2.1 || ^1.2",
                "react/stream": "^1.0 || ^0.7 || ^0.6 || ^0.5 || ^0.4.6"
            },
            "require-dev": {
                "phpunit/phpunit": "^9.3 || ^5.7 || ^4.8.35"
            },
            "type": "library",
            "autoload": {
                "files": [
                    "src/functions_include.php"
                ],
                "psr-4": {
                    "React\\Promise\\Stream\\": "src/"
                }
            },
            "notification-url": "https://packagist.org/downloads/",
            "license": [
                "MIT"
            ],
            "authors": [
                {
                    "name": "Christian Lück",
                    "email": "christian@clue.engineering",
                    "homepage": "https://clue.engineering/"
                },
                {
                    "name": "Cees-Jan Kiewiet",
                    "email": "reactphp@ceesjankiewiet.nl",
                    "homepage": "https://wyrihaximus.net/"
                },
                {
                    "name": "Jan Sorgalla",
                    "email": "jsorgalla@gmail.com",
                    "homepage": "https://sorgalla.com/"
                },
                {
                    "name": "Chris Boden",
                    "email": "cboden@gmail.com",
                    "homepage": "https://cboden.dev/"
                }
            ],
            "description": "The missing link between Promise-land and Stream-land for ReactPHP",
            "homepage": "https://github.com/reactphp/promise-stream",
            "keywords": [
                "Buffer",
                "async",
                "promise",
                "reactphp",
                "stream",
                "unwrap"
            ],
            "support": {
                "issues": "https://github.com/reactphp/promise-stream/issues",
                "source": "https://github.com/reactphp/promise-stream/tree/v1.5.0"
            },
            "funding": [
                {
                    "url": "https://github.com/WyriHaximus",
                    "type": "github"
                },
                {
                    "url": "https://github.com/clue",
                    "type": "github"
                }
            ],
            "time": "2022-09-09T11:42:18+00:00"
        },
        {
            "name": "react/promise-timer",
            "version": "v1.9.0",
            "source": {
                "type": "git",
                "url": "https://github.com/reactphp/promise-timer.git",
                "reference": "aa7a73c74b8d8c0f622f5982ff7b0351bc29e495"
            },
            "dist": {
                "type": "zip",
                "url": "https://api.github.com/repos/reactphp/promise-timer/zipball/aa7a73c74b8d8c0f622f5982ff7b0351bc29e495",
                "reference": "aa7a73c74b8d8c0f622f5982ff7b0351bc29e495",
                "shasum": ""
            },
            "require": {
                "php": ">=5.3",
                "react/event-loop": "^1.2",
                "react/promise": "^3.0 || ^2.7.0 || ^1.2.1"
            },
            "require-dev": {
                "phpunit/phpunit": "^9.3 || ^5.7 || ^4.8.35"
            },
            "type": "library",
            "autoload": {
                "files": [
                    "src/functions_include.php"
                ],
                "psr-4": {
                    "React\\Promise\\Timer\\": "src/"
                }
            },
            "notification-url": "https://packagist.org/downloads/",
            "license": [
                "MIT"
            ],
            "authors": [
                {
                    "name": "Christian Lück",
                    "email": "christian@clue.engineering",
                    "homepage": "https://clue.engineering/"
                },
                {
                    "name": "Cees-Jan Kiewiet",
                    "email": "reactphp@ceesjankiewiet.nl",
                    "homepage": "https://wyrihaximus.net/"
                },
                {
                    "name": "Jan Sorgalla",
                    "email": "jsorgalla@gmail.com",
                    "homepage": "https://sorgalla.com/"
                },
                {
                    "name": "Chris Boden",
                    "email": "cboden@gmail.com",
                    "homepage": "https://cboden.dev/"
                }
            ],
            "description": "A trivial implementation of timeouts for Promises, built on top of ReactPHP.",
            "homepage": "https://github.com/reactphp/promise-timer",
            "keywords": [
                "async",
                "event-loop",
                "promise",
                "reactphp",
                "timeout",
                "timer"
            ],
            "support": {
                "issues": "https://github.com/reactphp/promise-timer/issues",
                "source": "https://github.com/reactphp/promise-timer/tree/v1.9.0"
            },
            "funding": [
                {
                    "url": "https://github.com/WyriHaximus",
                    "type": "github"
                },
                {
                    "url": "https://github.com/clue",
                    "type": "github"
                }
            ],
            "time": "2022-06-13T13:41:03+00:00"
        },
        {
            "name": "react/socket",
            "version": "v1.12.0",
            "source": {
                "type": "git",
                "url": "https://github.com/reactphp/socket.git",
                "reference": "81e1b4d7f5450ebd8d2e9a95bb008bb15ca95a7b"
            },
            "dist": {
                "type": "zip",
                "url": "https://api.github.com/repos/reactphp/socket/zipball/81e1b4d7f5450ebd8d2e9a95bb008bb15ca95a7b",
                "reference": "81e1b4d7f5450ebd8d2e9a95bb008bb15ca95a7b",
                "shasum": ""
            },
            "require": {
                "evenement/evenement": "^3.0 || ^2.0 || ^1.0",
                "php": ">=5.3.0",
                "react/dns": "^1.8",
                "react/event-loop": "^1.2",
                "react/promise": "^3 || ^2.6 || ^1.2.1",
                "react/promise-timer": "^1.9",
                "react/stream": "^1.2"
            },
            "require-dev": {
                "phpunit/phpunit": "^9.3 || ^5.7 || ^4.8.35",
                "react/async": "^4 || ^3 || ^2",
                "react/promise-stream": "^1.4"
            },
            "type": "library",
            "autoload": {
                "psr-4": {
                    "React\\Socket\\": "src"
                }
            },
            "notification-url": "https://packagist.org/downloads/",
            "license": [
                "MIT"
            ],
            "authors": [
                {
                    "name": "Christian Lück",
                    "email": "christian@clue.engineering",
                    "homepage": "https://clue.engineering/"
                },
                {
                    "name": "Cees-Jan Kiewiet",
                    "email": "reactphp@ceesjankiewiet.nl",
                    "homepage": "https://wyrihaximus.net/"
                },
                {
                    "name": "Jan Sorgalla",
                    "email": "jsorgalla@gmail.com",
                    "homepage": "https://sorgalla.com/"
                },
                {
                    "name": "Chris Boden",
                    "email": "cboden@gmail.com",
                    "homepage": "https://cboden.dev/"
                }
            ],
            "description": "Async, streaming plaintext TCP/IP and secure TLS socket server and client connections for ReactPHP",
            "keywords": [
                "Connection",
                "Socket",
                "async",
                "reactphp",
                "stream"
            ],
            "support": {
                "issues": "https://github.com/reactphp/socket/issues",
                "source": "https://github.com/reactphp/socket/tree/v1.12.0"
            },
            "funding": [
                {
                    "url": "https://github.com/WyriHaximus",
                    "type": "github"
                },
                {
                    "url": "https://github.com/clue",
                    "type": "github"
                }
            ],
            "time": "2022-08-25T12:32:25+00:00"
        },
        {
            "name": "react/stream",
            "version": "v1.2.0",
            "source": {
                "type": "git",
                "url": "https://github.com/reactphp/stream.git",
                "reference": "7a423506ee1903e89f1e08ec5f0ed430ff784ae9"
            },
            "dist": {
                "type": "zip",
                "url": "https://api.github.com/repos/reactphp/stream/zipball/7a423506ee1903e89f1e08ec5f0ed430ff784ae9",
                "reference": "7a423506ee1903e89f1e08ec5f0ed430ff784ae9",
                "shasum": ""
            },
            "require": {
                "evenement/evenement": "^3.0 || ^2.0 || ^1.0",
                "php": ">=5.3.8",
                "react/event-loop": "^1.2"
            },
            "require-dev": {
                "clue/stream-filter": "~1.2",
                "phpunit/phpunit": "^9.3 || ^5.7 || ^4.8.35"
            },
            "type": "library",
            "autoload": {
                "psr-4": {
                    "React\\Stream\\": "src"
                }
            },
            "notification-url": "https://packagist.org/downloads/",
            "license": [
                "MIT"
            ],
            "authors": [
                {
                    "name": "Christian Lück",
                    "email": "christian@clue.engineering",
                    "homepage": "https://clue.engineering/"
                },
                {
                    "name": "Cees-Jan Kiewiet",
                    "email": "reactphp@ceesjankiewiet.nl",
                    "homepage": "https://wyrihaximus.net/"
                },
                {
                    "name": "Jan Sorgalla",
                    "email": "jsorgalla@gmail.com",
                    "homepage": "https://sorgalla.com/"
                },
                {
                    "name": "Chris Boden",
                    "email": "cboden@gmail.com",
                    "homepage": "https://cboden.dev/"
                }
            ],
            "description": "Event-driven readable and writable streams for non-blocking I/O in ReactPHP",
            "keywords": [
                "event-driven",
                "io",
                "non-blocking",
                "pipe",
                "reactphp",
                "readable",
                "stream",
                "writable"
            ],
            "support": {
                "issues": "https://github.com/reactphp/stream/issues",
                "source": "https://github.com/reactphp/stream/tree/v1.2.0"
            },
            "funding": [
                {
                    "url": "https://github.com/WyriHaximus",
                    "type": "github"
                },
                {
                    "url": "https://github.com/clue",
                    "type": "github"
                }
            ],
            "time": "2021-07-11T12:37:55+00:00"
        },
        {
            "name": "ringcentral/psr7",
            "version": "1.3.0",
            "source": {
                "type": "git",
                "url": "https://github.com/ringcentral/psr7.git",
                "reference": "360faaec4b563958b673fb52bbe94e37f14bc686"
            },
            "dist": {
                "type": "zip",
                "url": "https://api.github.com/repos/ringcentral/psr7/zipball/360faaec4b563958b673fb52bbe94e37f14bc686",
                "reference": "360faaec4b563958b673fb52bbe94e37f14bc686",
                "shasum": ""
            },
            "require": {
                "php": ">=5.3",
                "psr/http-message": "~1.0"
            },
            "provide": {
                "psr/http-message-implementation": "1.0"
            },
            "require-dev": {
                "phpunit/phpunit": "~4.0"
            },
            "type": "library",
            "extra": {
                "branch-alias": {
                    "dev-master": "1.0-dev"
                }
            },
            "autoload": {
                "files": [
                    "src/functions_include.php"
                ],
                "psr-4": {
                    "RingCentral\\Psr7\\": "src/"
                }
            },
            "notification-url": "https://packagist.org/downloads/",
            "license": [
                "MIT"
            ],
            "authors": [
                {
                    "name": "Michael Dowling",
                    "email": "mtdowling@gmail.com",
                    "homepage": "https://github.com/mtdowling"
                }
            ],
            "description": "PSR-7 message implementation",
            "keywords": [
                "http",
                "message",
                "stream",
                "uri"
            ],
            "support": {
                "source": "https://github.com/ringcentral/psr7/tree/master"
            },
            "time": "2018-05-29T20:21:04+00:00"
        },
        {
            "name": "symfony/console",
            "version": "v5.4.13",
            "source": {
                "type": "git",
                "url": "https://github.com/symfony/console.git",
                "reference": "3f97f6c7b7e26848a90c0c0cfb91eeb2bb8618be"
            },
            "dist": {
                "type": "zip",
                "url": "https://api.github.com/repos/symfony/console/zipball/3f97f6c7b7e26848a90c0c0cfb91eeb2bb8618be",
                "reference": "3f97f6c7b7e26848a90c0c0cfb91eeb2bb8618be",
                "shasum": ""
            },
            "require": {
                "php": ">=7.2.5",
                "symfony/deprecation-contracts": "^2.1|^3",
                "symfony/polyfill-mbstring": "~1.0",
                "symfony/polyfill-php73": "^1.9",
                "symfony/polyfill-php80": "^1.16",
                "symfony/service-contracts": "^1.1|^2|^3",
                "symfony/string": "^5.1|^6.0"
            },
            "conflict": {
                "psr/log": ">=3",
                "symfony/dependency-injection": "<4.4",
                "symfony/dotenv": "<5.1",
                "symfony/event-dispatcher": "<4.4",
                "symfony/lock": "<4.4",
                "symfony/process": "<4.4"
            },
            "provide": {
                "psr/log-implementation": "1.0|2.0"
            },
            "require-dev": {
                "psr/log": "^1|^2",
                "symfony/config": "^4.4|^5.0|^6.0",
                "symfony/dependency-injection": "^4.4|^5.0|^6.0",
                "symfony/event-dispatcher": "^4.4|^5.0|^6.0",
                "symfony/lock": "^4.4|^5.0|^6.0",
                "symfony/process": "^4.4|^5.0|^6.0",
                "symfony/var-dumper": "^4.4|^5.0|^6.0"
            },
            "suggest": {
                "psr/log": "For using the console logger",
                "symfony/event-dispatcher": "",
                "symfony/lock": "",
                "symfony/process": ""
            },
            "type": "library",
            "autoload": {
                "psr-4": {
                    "Symfony\\Component\\Console\\": ""
                },
                "exclude-from-classmap": [
                    "/Tests/"
                ]
            },
            "notification-url": "https://packagist.org/downloads/",
            "license": [
                "MIT"
            ],
            "authors": [
                {
                    "name": "Fabien Potencier",
                    "email": "fabien@symfony.com"
                },
                {
                    "name": "Symfony Community",
                    "homepage": "https://symfony.com/contributors"
                }
            ],
            "description": "Eases the creation of beautiful and testable command line interfaces",
            "homepage": "https://symfony.com",
            "keywords": [
                "cli",
                "command line",
                "console",
                "terminal"
            ],
            "support": {
                "source": "https://github.com/symfony/console/tree/v5.4.13"
            },
            "funding": [
                {
                    "url": "https://symfony.com/sponsor",
                    "type": "custom"
                },
                {
                    "url": "https://github.com/fabpot",
                    "type": "github"
                },
                {
                    "url": "https://tidelift.com/funding/github/packagist/symfony/symfony",
                    "type": "tidelift"
                }
            ],
            "time": "2022-08-26T13:50:20+00:00"
        },
        {
            "name": "symfony/deprecation-contracts",
            "version": "v3.1.1",
            "source": {
                "type": "git",
                "url": "https://github.com/symfony/deprecation-contracts.git",
                "reference": "07f1b9cc2ffee6aaafcf4b710fbc38ff736bd918"
            },
            "dist": {
                "type": "zip",
                "url": "https://api.github.com/repos/symfony/deprecation-contracts/zipball/07f1b9cc2ffee6aaafcf4b710fbc38ff736bd918",
                "reference": "07f1b9cc2ffee6aaafcf4b710fbc38ff736bd918",
                "shasum": ""
            },
            "require": {
                "php": ">=8.1"
            },
            "type": "library",
            "extra": {
                "branch-alias": {
                    "dev-main": "3.1-dev"
                },
                "thanks": {
                    "name": "symfony/contracts",
                    "url": "https://github.com/symfony/contracts"
                }
            },
            "autoload": {
                "files": [
                    "function.php"
                ]
            },
            "notification-url": "https://packagist.org/downloads/",
            "license": [
                "MIT"
            ],
            "authors": [
                {
                    "name": "Nicolas Grekas",
                    "email": "p@tchwork.com"
                },
                {
                    "name": "Symfony Community",
                    "homepage": "https://symfony.com/contributors"
                }
            ],
            "description": "A generic function and convention to trigger deprecation notices",
            "homepage": "https://symfony.com",
            "support": {
                "source": "https://github.com/symfony/deprecation-contracts/tree/v3.1.1"
            },
            "funding": [
                {
                    "url": "https://symfony.com/sponsor",
                    "type": "custom"
                },
                {
                    "url": "https://github.com/fabpot",
                    "type": "github"
                },
                {
                    "url": "https://tidelift.com/funding/github/packagist/symfony/symfony",
                    "type": "tidelift"
                }
            ],
            "time": "2022-02-25T11:15:52+00:00"
        },
        {
            "name": "symfony/finder",
            "version": "v5.4.11",
            "source": {
                "type": "git",
                "url": "https://github.com/symfony/finder.git",
                "reference": "7872a66f57caffa2916a584db1aa7f12adc76f8c"
            },
            "dist": {
                "type": "zip",
                "url": "https://api.github.com/repos/symfony/finder/zipball/7872a66f57caffa2916a584db1aa7f12adc76f8c",
                "reference": "7872a66f57caffa2916a584db1aa7f12adc76f8c",
                "shasum": ""
            },
            "require": {
                "php": ">=7.2.5",
                "symfony/deprecation-contracts": "^2.1|^3",
                "symfony/polyfill-php80": "^1.16"
            },
            "type": "library",
            "autoload": {
                "psr-4": {
                    "Symfony\\Component\\Finder\\": ""
                },
                "exclude-from-classmap": [
                    "/Tests/"
                ]
            },
            "notification-url": "https://packagist.org/downloads/",
            "license": [
                "MIT"
            ],
            "authors": [
                {
                    "name": "Fabien Potencier",
                    "email": "fabien@symfony.com"
                },
                {
                    "name": "Symfony Community",
                    "homepage": "https://symfony.com/contributors"
                }
            ],
            "description": "Finds files and directories via an intuitive fluent interface",
            "homepage": "https://symfony.com",
            "support": {
                "source": "https://github.com/symfony/finder/tree/v5.4.11"
            },
            "funding": [
                {
                    "url": "https://symfony.com/sponsor",
                    "type": "custom"
                },
                {
                    "url": "https://github.com/fabpot",
                    "type": "github"
                },
                {
                    "url": "https://tidelift.com/funding/github/packagist/symfony/symfony",
                    "type": "tidelift"
                }
            ],
            "time": "2022-07-29T07:37:50+00:00"
        },
        {
            "name": "symfony/polyfill-ctype",
            "version": "v1.26.0",
            "source": {
                "type": "git",
                "url": "https://github.com/symfony/polyfill-ctype.git",
                "reference": "6fd1b9a79f6e3cf65f9e679b23af304cd9e010d4"
            },
            "dist": {
                "type": "zip",
                "url": "https://api.github.com/repos/symfony/polyfill-ctype/zipball/6fd1b9a79f6e3cf65f9e679b23af304cd9e010d4",
                "reference": "6fd1b9a79f6e3cf65f9e679b23af304cd9e010d4",
                "shasum": ""
            },
            "require": {
                "php": ">=7.1"
            },
            "provide": {
                "ext-ctype": "*"
            },
            "suggest": {
                "ext-ctype": "For best performance"
            },
            "type": "library",
            "extra": {
                "branch-alias": {
                    "dev-main": "1.26-dev"
                },
                "thanks": {
                    "name": "symfony/polyfill",
                    "url": "https://github.com/symfony/polyfill"
                }
            },
            "autoload": {
                "files": [
                    "bootstrap.php"
                ],
                "psr-4": {
                    "Symfony\\Polyfill\\Ctype\\": ""
                }
            },
            "notification-url": "https://packagist.org/downloads/",
            "license": [
                "MIT"
            ],
            "authors": [
                {
                    "name": "Gert de Pagter",
                    "email": "BackEndTea@gmail.com"
                },
                {
                    "name": "Symfony Community",
                    "homepage": "https://symfony.com/contributors"
                }
            ],
            "description": "Symfony polyfill for ctype functions",
            "homepage": "https://symfony.com",
            "keywords": [
                "compatibility",
                "ctype",
                "polyfill",
                "portable"
            ],
            "support": {
                "source": "https://github.com/symfony/polyfill-ctype/tree/v1.26.0"
            },
            "funding": [
                {
                    "url": "https://symfony.com/sponsor",
                    "type": "custom"
                },
                {
                    "url": "https://github.com/fabpot",
                    "type": "github"
                },
                {
                    "url": "https://tidelift.com/funding/github/packagist/symfony/symfony",
                    "type": "tidelift"
                }
            ],
            "time": "2022-05-24T11:49:31+00:00"
        },
        {
            "name": "symfony/polyfill-intl-grapheme",
            "version": "v1.26.0",
            "source": {
                "type": "git",
                "url": "https://github.com/symfony/polyfill-intl-grapheme.git",
                "reference": "433d05519ce6990bf3530fba6957499d327395c2"
            },
            "dist": {
                "type": "zip",
                "url": "https://api.github.com/repos/symfony/polyfill-intl-grapheme/zipball/433d05519ce6990bf3530fba6957499d327395c2",
                "reference": "433d05519ce6990bf3530fba6957499d327395c2",
                "shasum": ""
            },
            "require": {
                "php": ">=7.1"
            },
            "suggest": {
                "ext-intl": "For best performance"
            },
            "type": "library",
            "extra": {
                "branch-alias": {
                    "dev-main": "1.26-dev"
                },
                "thanks": {
                    "name": "symfony/polyfill",
                    "url": "https://github.com/symfony/polyfill"
                }
            },
            "autoload": {
                "files": [
                    "bootstrap.php"
                ],
                "psr-4": {
                    "Symfony\\Polyfill\\Intl\\Grapheme\\": ""
                }
            },
            "notification-url": "https://packagist.org/downloads/",
            "license": [
                "MIT"
            ],
            "authors": [
                {
                    "name": "Nicolas Grekas",
                    "email": "p@tchwork.com"
                },
                {
                    "name": "Symfony Community",
                    "homepage": "https://symfony.com/contributors"
                }
            ],
            "description": "Symfony polyfill for intl's grapheme_* functions",
            "homepage": "https://symfony.com",
            "keywords": [
                "compatibility",
                "grapheme",
                "intl",
                "polyfill",
                "portable",
                "shim"
            ],
            "support": {
                "source": "https://github.com/symfony/polyfill-intl-grapheme/tree/v1.26.0"
            },
            "funding": [
                {
                    "url": "https://symfony.com/sponsor",
                    "type": "custom"
                },
                {
                    "url": "https://github.com/fabpot",
                    "type": "github"
                },
                {
                    "url": "https://tidelift.com/funding/github/packagist/symfony/symfony",
                    "type": "tidelift"
                }
            ],
            "time": "2022-05-24T11:49:31+00:00"
        },
        {
            "name": "symfony/polyfill-intl-normalizer",
            "version": "v1.26.0",
            "source": {
                "type": "git",
                "url": "https://github.com/symfony/polyfill-intl-normalizer.git",
                "reference": "219aa369ceff116e673852dce47c3a41794c14bd"
            },
            "dist": {
                "type": "zip",
                "url": "https://api.github.com/repos/symfony/polyfill-intl-normalizer/zipball/219aa369ceff116e673852dce47c3a41794c14bd",
                "reference": "219aa369ceff116e673852dce47c3a41794c14bd",
                "shasum": ""
            },
            "require": {
                "php": ">=7.1"
            },
            "suggest": {
                "ext-intl": "For best performance"
            },
            "type": "library",
            "extra": {
                "branch-alias": {
                    "dev-main": "1.26-dev"
                },
                "thanks": {
                    "name": "symfony/polyfill",
                    "url": "https://github.com/symfony/polyfill"
                }
            },
            "autoload": {
                "files": [
                    "bootstrap.php"
                ],
                "psr-4": {
                    "Symfony\\Polyfill\\Intl\\Normalizer\\": ""
                },
                "classmap": [
                    "Resources/stubs"
                ]
            },
            "notification-url": "https://packagist.org/downloads/",
            "license": [
                "MIT"
            ],
            "authors": [
                {
                    "name": "Nicolas Grekas",
                    "email": "p@tchwork.com"
                },
                {
                    "name": "Symfony Community",
                    "homepage": "https://symfony.com/contributors"
                }
            ],
            "description": "Symfony polyfill for intl's Normalizer class and related functions",
            "homepage": "https://symfony.com",
            "keywords": [
                "compatibility",
                "intl",
                "normalizer",
                "polyfill",
                "portable",
                "shim"
            ],
            "support": {
                "source": "https://github.com/symfony/polyfill-intl-normalizer/tree/v1.26.0"
            },
            "funding": [
                {
                    "url": "https://symfony.com/sponsor",
                    "type": "custom"
                },
                {
                    "url": "https://github.com/fabpot",
                    "type": "github"
                },
                {
                    "url": "https://tidelift.com/funding/github/packagist/symfony/symfony",
                    "type": "tidelift"
                }
            ],
            "time": "2022-05-24T11:49:31+00:00"
        },
        {
            "name": "symfony/polyfill-mbstring",
            "version": "v1.26.0",
            "source": {
                "type": "git",
                "url": "https://github.com/symfony/polyfill-mbstring.git",
                "reference": "9344f9cb97f3b19424af1a21a3b0e75b0a7d8d7e"
            },
            "dist": {
                "type": "zip",
                "url": "https://api.github.com/repos/symfony/polyfill-mbstring/zipball/9344f9cb97f3b19424af1a21a3b0e75b0a7d8d7e",
                "reference": "9344f9cb97f3b19424af1a21a3b0e75b0a7d8d7e",
                "shasum": ""
            },
            "require": {
                "php": ">=7.1"
            },
            "provide": {
                "ext-mbstring": "*"
            },
            "suggest": {
                "ext-mbstring": "For best performance"
            },
            "type": "library",
            "extra": {
                "branch-alias": {
                    "dev-main": "1.26-dev"
                },
                "thanks": {
                    "name": "symfony/polyfill",
                    "url": "https://github.com/symfony/polyfill"
                }
            },
            "autoload": {
                "files": [
                    "bootstrap.php"
                ],
                "psr-4": {
                    "Symfony\\Polyfill\\Mbstring\\": ""
                }
            },
            "notification-url": "https://packagist.org/downloads/",
            "license": [
                "MIT"
            ],
            "authors": [
                {
                    "name": "Nicolas Grekas",
                    "email": "p@tchwork.com"
                },
                {
                    "name": "Symfony Community",
                    "homepage": "https://symfony.com/contributors"
                }
            ],
            "description": "Symfony polyfill for the Mbstring extension",
            "homepage": "https://symfony.com",
            "keywords": [
                "compatibility",
                "mbstring",
                "polyfill",
                "portable",
                "shim"
            ],
            "support": {
                "source": "https://github.com/symfony/polyfill-mbstring/tree/v1.26.0"
            },
            "funding": [
                {
                    "url": "https://symfony.com/sponsor",
                    "type": "custom"
                },
                {
                    "url": "https://github.com/fabpot",
                    "type": "github"
                },
                {
                    "url": "https://tidelift.com/funding/github/packagist/symfony/symfony",
                    "type": "tidelift"
                }
            ],
            "time": "2022-05-24T11:49:31+00:00"
        },
        {
            "name": "symfony/polyfill-php72",
            "version": "v1.26.0",
            "source": {
                "type": "git",
                "url": "https://github.com/symfony/polyfill-php72.git",
                "reference": "bf44a9fd41feaac72b074de600314a93e2ae78e2"
            },
            "dist": {
                "type": "zip",
                "url": "https://api.github.com/repos/symfony/polyfill-php72/zipball/bf44a9fd41feaac72b074de600314a93e2ae78e2",
                "reference": "bf44a9fd41feaac72b074de600314a93e2ae78e2",
                "shasum": ""
            },
            "require": {
                "php": ">=7.1"
            },
            "type": "library",
            "extra": {
                "branch-alias": {
                    "dev-main": "1.26-dev"
                },
                "thanks": {
                    "name": "symfony/polyfill",
                    "url": "https://github.com/symfony/polyfill"
                }
            },
            "autoload": {
                "files": [
                    "bootstrap.php"
                ],
                "psr-4": {
                    "Symfony\\Polyfill\\Php72\\": ""
                }
            },
            "notification-url": "https://packagist.org/downloads/",
            "license": [
                "MIT"
            ],
            "authors": [
                {
                    "name": "Nicolas Grekas",
                    "email": "p@tchwork.com"
                },
                {
                    "name": "Symfony Community",
                    "homepage": "https://symfony.com/contributors"
                }
            ],
            "description": "Symfony polyfill backporting some PHP 7.2+ features to lower PHP versions",
            "homepage": "https://symfony.com",
            "keywords": [
                "compatibility",
                "polyfill",
                "portable",
                "shim"
            ],
            "support": {
                "source": "https://github.com/symfony/polyfill-php72/tree/v1.26.0"
            },
            "funding": [
                {
                    "url": "https://symfony.com/sponsor",
                    "type": "custom"
                },
                {
                    "url": "https://github.com/fabpot",
                    "type": "github"
                },
                {
                    "url": "https://tidelift.com/funding/github/packagist/symfony/symfony",
                    "type": "tidelift"
                }
            ],
            "time": "2022-05-24T11:49:31+00:00"
        },
        {
            "name": "symfony/polyfill-php73",
            "version": "v1.26.0",
            "source": {
                "type": "git",
                "url": "https://github.com/symfony/polyfill-php73.git",
                "reference": "e440d35fa0286f77fb45b79a03fedbeda9307e85"
            },
            "dist": {
                "type": "zip",
                "url": "https://api.github.com/repos/symfony/polyfill-php73/zipball/e440d35fa0286f77fb45b79a03fedbeda9307e85",
                "reference": "e440d35fa0286f77fb45b79a03fedbeda9307e85",
                "shasum": ""
            },
            "require": {
                "php": ">=7.1"
            },
            "type": "library",
            "extra": {
                "branch-alias": {
                    "dev-main": "1.26-dev"
                },
                "thanks": {
                    "name": "symfony/polyfill",
                    "url": "https://github.com/symfony/polyfill"
                }
            },
            "autoload": {
                "files": [
                    "bootstrap.php"
                ],
                "psr-4": {
                    "Symfony\\Polyfill\\Php73\\": ""
                },
                "classmap": [
                    "Resources/stubs"
                ]
            },
            "notification-url": "https://packagist.org/downloads/",
            "license": [
                "MIT"
            ],
            "authors": [
                {
                    "name": "Nicolas Grekas",
                    "email": "p@tchwork.com"
                },
                {
                    "name": "Symfony Community",
                    "homepage": "https://symfony.com/contributors"
                }
            ],
            "description": "Symfony polyfill backporting some PHP 7.3+ features to lower PHP versions",
            "homepage": "https://symfony.com",
            "keywords": [
                "compatibility",
                "polyfill",
                "portable",
                "shim"
            ],
            "support": {
                "source": "https://github.com/symfony/polyfill-php73/tree/v1.26.0"
            },
            "funding": [
                {
                    "url": "https://symfony.com/sponsor",
                    "type": "custom"
                },
                {
                    "url": "https://github.com/fabpot",
                    "type": "github"
                },
                {
                    "url": "https://tidelift.com/funding/github/packagist/symfony/symfony",
                    "type": "tidelift"
                }
            ],
            "time": "2022-05-24T11:49:31+00:00"
        },
        {
            "name": "symfony/polyfill-php74",
            "version": "v1.26.0",
            "source": {
                "type": "git",
                "url": "https://github.com/symfony/polyfill-php74.git",
                "reference": "ad4f7d62a17b1187d9f381f0a662aab19ff3c033"
            },
            "dist": {
                "type": "zip",
                "url": "https://api.github.com/repos/symfony/polyfill-php74/zipball/ad4f7d62a17b1187d9f381f0a662aab19ff3c033",
                "reference": "ad4f7d62a17b1187d9f381f0a662aab19ff3c033",
                "shasum": ""
            },
            "require": {
                "php": ">=7.1"
            },
            "type": "library",
            "extra": {
                "branch-alias": {
                    "dev-main": "1.26-dev"
                },
                "thanks": {
                    "name": "symfony/polyfill",
                    "url": "https://github.com/symfony/polyfill"
                }
            },
            "autoload": {
                "files": [
                    "bootstrap.php"
                ],
                "psr-4": {
                    "Symfony\\Polyfill\\Php74\\": ""
                }
            },
            "notification-url": "https://packagist.org/downloads/",
            "license": [
                "MIT"
            ],
            "authors": [
                {
                    "name": "Ion Bazan",
                    "email": "ion.bazan@gmail.com"
                },
                {
                    "name": "Nicolas Grekas",
                    "email": "p@tchwork.com"
                },
                {
                    "name": "Symfony Community",
                    "homepage": "https://symfony.com/contributors"
                }
            ],
            "description": "Symfony polyfill backporting some PHP 7.4+ features to lower PHP versions",
            "homepage": "https://symfony.com",
            "keywords": [
                "compatibility",
                "polyfill",
                "portable",
                "shim"
            ],
            "support": {
                "source": "https://github.com/symfony/polyfill-php74/tree/v1.26.0"
            },
            "funding": [
                {
                    "url": "https://symfony.com/sponsor",
                    "type": "custom"
                },
                {
                    "url": "https://github.com/fabpot",
                    "type": "github"
                },
                {
                    "url": "https://tidelift.com/funding/github/packagist/symfony/symfony",
                    "type": "tidelift"
                }
            ],
            "time": "2022-05-24T11:49:31+00:00"
        },
        {
            "name": "symfony/polyfill-php80",
            "version": "v1.26.0",
            "source": {
                "type": "git",
                "url": "https://github.com/symfony/polyfill-php80.git",
                "reference": "cfa0ae98841b9e461207c13ab093d76b0fa7bace"
            },
            "dist": {
                "type": "zip",
                "url": "https://api.github.com/repos/symfony/polyfill-php80/zipball/cfa0ae98841b9e461207c13ab093d76b0fa7bace",
                "reference": "cfa0ae98841b9e461207c13ab093d76b0fa7bace",
                "shasum": ""
            },
            "require": {
                "php": ">=7.1"
            },
            "type": "library",
            "extra": {
                "branch-alias": {
                    "dev-main": "1.26-dev"
                },
                "thanks": {
                    "name": "symfony/polyfill",
                    "url": "https://github.com/symfony/polyfill"
                }
            },
            "autoload": {
                "files": [
                    "bootstrap.php"
                ],
                "psr-4": {
                    "Symfony\\Polyfill\\Php80\\": ""
                },
                "classmap": [
                    "Resources/stubs"
                ]
            },
            "notification-url": "https://packagist.org/downloads/",
            "license": [
                "MIT"
            ],
            "authors": [
                {
                    "name": "Ion Bazan",
                    "email": "ion.bazan@gmail.com"
                },
                {
                    "name": "Nicolas Grekas",
                    "email": "p@tchwork.com"
                },
                {
                    "name": "Symfony Community",
                    "homepage": "https://symfony.com/contributors"
                }
            ],
            "description": "Symfony polyfill backporting some PHP 8.0+ features to lower PHP versions",
            "homepage": "https://symfony.com",
            "keywords": [
                "compatibility",
                "polyfill",
                "portable",
                "shim"
            ],
            "support": {
                "source": "https://github.com/symfony/polyfill-php80/tree/v1.26.0"
            },
            "funding": [
                {
                    "url": "https://symfony.com/sponsor",
                    "type": "custom"
                },
                {
                    "url": "https://github.com/fabpot",
                    "type": "github"
                },
                {
                    "url": "https://tidelift.com/funding/github/packagist/symfony/symfony",
                    "type": "tidelift"
                }
            ],
            "time": "2022-05-10T07:21:04+00:00"
        },
        {
            "name": "symfony/process",
            "version": "v5.4.11",
            "source": {
                "type": "git",
                "url": "https://github.com/symfony/process.git",
                "reference": "6e75fe6874cbc7e4773d049616ab450eff537bf1"
            },
            "dist": {
                "type": "zip",
                "url": "https://api.github.com/repos/symfony/process/zipball/6e75fe6874cbc7e4773d049616ab450eff537bf1",
                "reference": "6e75fe6874cbc7e4773d049616ab450eff537bf1",
                "shasum": ""
            },
            "require": {
                "php": ">=7.2.5",
                "symfony/polyfill-php80": "^1.16"
            },
            "type": "library",
            "autoload": {
                "psr-4": {
                    "Symfony\\Component\\Process\\": ""
                },
                "exclude-from-classmap": [
                    "/Tests/"
                ]
            },
            "notification-url": "https://packagist.org/downloads/",
            "license": [
                "MIT"
            ],
            "authors": [
                {
                    "name": "Fabien Potencier",
                    "email": "fabien@symfony.com"
                },
                {
                    "name": "Symfony Community",
                    "homepage": "https://symfony.com/contributors"
                }
            ],
            "description": "Executes commands in sub-processes",
            "homepage": "https://symfony.com",
            "support": {
                "source": "https://github.com/symfony/process/tree/v5.4.11"
            },
            "funding": [
                {
                    "url": "https://symfony.com/sponsor",
                    "type": "custom"
                },
                {
                    "url": "https://github.com/fabpot",
                    "type": "github"
                },
                {
                    "url": "https://tidelift.com/funding/github/packagist/symfony/symfony",
                    "type": "tidelift"
                }
            ],
            "time": "2022-06-27T16:58:25+00:00"
        },
        {
            "name": "symfony/service-contracts",
            "version": "v2.5.2",
            "source": {
                "type": "git",
                "url": "https://github.com/symfony/service-contracts.git",
                "reference": "4b426aac47d6427cc1a1d0f7e2ac724627f5966c"
            },
            "dist": {
                "type": "zip",
                "url": "https://api.github.com/repos/symfony/service-contracts/zipball/4b426aac47d6427cc1a1d0f7e2ac724627f5966c",
                "reference": "4b426aac47d6427cc1a1d0f7e2ac724627f5966c",
                "shasum": ""
            },
            "require": {
                "php": ">=7.2.5",
                "psr/container": "^1.1",
                "symfony/deprecation-contracts": "^2.1|^3"
            },
            "conflict": {
                "ext-psr": "<1.1|>=2"
            },
            "suggest": {
                "symfony/service-implementation": ""
            },
            "type": "library",
            "extra": {
                "branch-alias": {
                    "dev-main": "2.5-dev"
                },
                "thanks": {
                    "name": "symfony/contracts",
                    "url": "https://github.com/symfony/contracts"
                }
            },
            "autoload": {
                "psr-4": {
                    "Symfony\\Contracts\\Service\\": ""
                }
            },
            "notification-url": "https://packagist.org/downloads/",
            "license": [
                "MIT"
            ],
            "authors": [
                {
                    "name": "Nicolas Grekas",
                    "email": "p@tchwork.com"
                },
                {
                    "name": "Symfony Community",
                    "homepage": "https://symfony.com/contributors"
                }
            ],
            "description": "Generic abstractions related to writing services",
            "homepage": "https://symfony.com",
            "keywords": [
                "abstractions",
                "contracts",
                "decoupling",
                "interfaces",
                "interoperability",
                "standards"
            ],
            "support": {
                "source": "https://github.com/symfony/service-contracts/tree/v2.5.2"
            },
            "funding": [
                {
                    "url": "https://symfony.com/sponsor",
                    "type": "custom"
                },
                {
                    "url": "https://github.com/fabpot",
                    "type": "github"
                },
                {
                    "url": "https://tidelift.com/funding/github/packagist/symfony/symfony",
                    "type": "tidelift"
                }
            ],
            "time": "2022-05-30T19:17:29+00:00"
        },
        {
            "name": "symfony/string",
            "version": "v5.4.13",
            "source": {
                "type": "git",
                "url": "https://github.com/symfony/string.git",
                "reference": "2900c668a32138a34118740de3e4d5a701801f53"
            },
            "dist": {
                "type": "zip",
                "url": "https://api.github.com/repos/symfony/string/zipball/2900c668a32138a34118740de3e4d5a701801f53",
                "reference": "2900c668a32138a34118740de3e4d5a701801f53",
                "shasum": ""
            },
            "require": {
                "php": ">=7.2.5",
                "symfony/polyfill-ctype": "~1.8",
                "symfony/polyfill-intl-grapheme": "~1.0",
                "symfony/polyfill-intl-normalizer": "~1.0",
                "symfony/polyfill-mbstring": "~1.0",
                "symfony/polyfill-php80": "~1.15"
            },
            "conflict": {
                "symfony/translation-contracts": ">=3.0"
            },
            "require-dev": {
                "symfony/error-handler": "^4.4|^5.0|^6.0",
                "symfony/http-client": "^4.4|^5.0|^6.0",
                "symfony/translation-contracts": "^1.1|^2",
                "symfony/var-exporter": "^4.4|^5.0|^6.0"
            },
            "type": "library",
            "autoload": {
                "files": [
                    "Resources/functions.php"
                ],
                "psr-4": {
                    "Symfony\\Component\\String\\": ""
                },
                "exclude-from-classmap": [
                    "/Tests/"
                ]
            },
            "notification-url": "https://packagist.org/downloads/",
            "license": [
                "MIT"
            ],
            "authors": [
                {
                    "name": "Nicolas Grekas",
                    "email": "p@tchwork.com"
                },
                {
                    "name": "Symfony Community",
                    "homepage": "https://symfony.com/contributors"
                }
            ],
            "description": "Provides an object-oriented API to strings and deals with bytes, UTF-8 code points and grapheme clusters in a unified way",
            "homepage": "https://symfony.com",
            "keywords": [
                "grapheme",
                "i18n",
                "string",
                "unicode",
                "utf-8",
                "utf8"
            ],
            "support": {
                "source": "https://github.com/symfony/string/tree/v5.4.13"
            },
            "funding": [
                {
                    "url": "https://symfony.com/sponsor",
                    "type": "custom"
                },
                {
                    "url": "https://github.com/fabpot",
                    "type": "github"
                },
                {
                    "url": "https://tidelift.com/funding/github/packagist/symfony/symfony",
                    "type": "tidelift"
                }
            ],
            "time": "2022-09-01T01:52:16+00:00"
        }
    ],
    "packages-dev": [
        {
            "name": "brianium/paratest",
            "version": "v6.6.2",
            "source": {
                "type": "git",
                "url": "https://github.com/paratestphp/paratest.git",
                "reference": "5249af4e25e79da66d1ec3b54b474047999c10b8"
            },
            "dist": {
                "type": "zip",
                "url": "https://api.github.com/repos/paratestphp/paratest/zipball/5249af4e25e79da66d1ec3b54b474047999c10b8",
                "reference": "5249af4e25e79da66d1ec3b54b474047999c10b8",
                "shasum": ""
            },
            "require": {
                "ext-dom": "*",
                "ext-pcre": "*",
                "ext-reflection": "*",
                "ext-simplexml": "*",
                "jean85/pretty-package-versions": "^2.0.5",
                "php": "^7.3 || ^8.0",
                "phpunit/php-code-coverage": "^9.2.15",
                "phpunit/php-file-iterator": "^3.0.6",
                "phpunit/php-timer": "^5.0.3",
                "phpunit/phpunit": "^9.5.21",
                "sebastian/environment": "^5.1.4",
                "symfony/console": "^5.4.9 || ^6.1.2",
                "symfony/polyfill-php80": "^v1.26.0",
                "symfony/process": "^5.4.8 || ^6.1.0"
            },
            "require-dev": {
                "doctrine/coding-standard": "^9.0.0",
                "ext-pcov": "*",
                "ext-posix": "*",
                "infection/infection": "^0.26.13",
                "malukenho/mcbumpface": "^1.1.5",
                "squizlabs/php_codesniffer": "^3.7.1",
                "symfony/filesystem": "^5.4.9 || ^6.1.0",
                "vimeo/psalm": "^4.26.0"
            },
            "bin": [
                "bin/paratest",
                "bin/paratest.bat",
                "bin/paratest_for_phpstorm"
            ],
            "type": "library",
            "autoload": {
                "psr-4": {
                    "ParaTest\\": [
                        "src/"
                    ]
                }
            },
            "notification-url": "https://packagist.org/downloads/",
            "license": [
                "MIT"
            ],
            "authors": [
                {
                    "name": "Brian Scaturro",
                    "email": "scaturrob@gmail.com",
                    "role": "Developer"
                },
                {
                    "name": "Filippo Tessarotto",
                    "email": "zoeslam@gmail.com",
                    "role": "Developer"
                }
            ],
            "description": "Parallel testing for PHP",
            "homepage": "https://github.com/paratestphp/paratest",
            "keywords": [
                "concurrent",
                "parallel",
                "phpunit",
                "testing"
            ],
            "support": {
                "issues": "https://github.com/paratestphp/paratest/issues",
                "source": "https://github.com/paratestphp/paratest/tree/v6.6.2"
            },
            "funding": [
                {
                    "url": "https://github.com/sponsors/Slamdunk",
                    "type": "github"
                },
                {
                    "url": "https://paypal.me/filippotessarotto",
                    "type": "paypal"
                }
            ],
            "time": "2022-08-22T10:45:51+00:00"
        },
        {
            "name": "doctrine/instantiator",
            "version": "1.4.1",
            "source": {
                "type": "git",
                "url": "https://github.com/doctrine/instantiator.git",
                "reference": "10dcfce151b967d20fde1b34ae6640712c3891bc"
            },
            "dist": {
                "type": "zip",
                "url": "https://api.github.com/repos/doctrine/instantiator/zipball/10dcfce151b967d20fde1b34ae6640712c3891bc",
                "reference": "10dcfce151b967d20fde1b34ae6640712c3891bc",
                "shasum": ""
            },
            "require": {
                "php": "^7.1 || ^8.0"
            },
            "require-dev": {
                "doctrine/coding-standard": "^9",
                "ext-pdo": "*",
                "ext-phar": "*",
                "phpbench/phpbench": "^0.16 || ^1",
                "phpstan/phpstan": "^1.4",
                "phpstan/phpstan-phpunit": "^1",
                "phpunit/phpunit": "^7.5 || ^8.5 || ^9.5",
                "vimeo/psalm": "^4.22"
            },
            "type": "library",
            "autoload": {
                "psr-4": {
                    "Doctrine\\Instantiator\\": "src/Doctrine/Instantiator/"
                }
            },
            "notification-url": "https://packagist.org/downloads/",
            "license": [
                "MIT"
            ],
            "authors": [
                {
                    "name": "Marco Pivetta",
                    "email": "ocramius@gmail.com",
                    "homepage": "https://ocramius.github.io/"
                }
            ],
            "description": "A small, lightweight utility to instantiate objects in PHP without invoking their constructors",
            "homepage": "https://www.doctrine-project.org/projects/instantiator.html",
            "keywords": [
                "constructor",
                "instantiate"
            ],
            "support": {
                "issues": "https://github.com/doctrine/instantiator/issues",
                "source": "https://github.com/doctrine/instantiator/tree/1.4.1"
            },
            "funding": [
                {
                    "url": "https://www.doctrine-project.org/sponsorship.html",
                    "type": "custom"
                },
                {
                    "url": "https://www.patreon.com/phpdoctrine",
                    "type": "patreon"
                },
                {
                    "url": "https://tidelift.com/funding/github/packagist/doctrine%2Finstantiator",
                    "type": "tidelift"
                }
            ],
            "time": "2022-03-03T08:28:38+00:00"
        },
        {
            "name": "drupol/phposinfo",
            "version": "1.6.5",
            "source": {
                "type": "git",
                "url": "https://github.com/drupol/phposinfo.git",
                "reference": "36b0250d38279c8a131a1898a31e359606024507"
            },
            "dist": {
                "type": "zip",
                "url": "https://api.github.com/repos/drupol/phposinfo/zipball/36b0250d38279c8a131a1898a31e359606024507",
                "reference": "36b0250d38279c8a131a1898a31e359606024507",
                "shasum": ""
            },
            "require": {
                "php": ">= 7.1.3"
            },
            "require-dev": {
                "drupol/php-conventions": "^1.7.1",
                "friends-of-phpspec/phpspec-code-coverage": "^4.3.2",
                "infection/infection": "^0.13.6 || ^0.15.0",
                "phpspec/phpspec": "^5.1.2 || ^6.1.1"
            },
            "type": "library",
            "autoload": {
                "psr-4": {
                    "drupol\\phposinfo\\": "src/"
                }
            },
            "notification-url": "https://packagist.org/downloads/",
            "license": [
                "MIT"
            ],
            "authors": [
                {
                    "name": "Pol Dellaiera",
                    "email": "pol.dellaiera@protonmail.com"
                }
            ],
            "description": "Try to guess the host operating system.",
            "keywords": [
                "operating system detection"
            ],
            "support": {
                "issues": "https://github.com/drupol/phposinfo/issues",
                "source": "https://github.com/drupol/phposinfo/tree/master"
            },
            "funding": [
                {
                    "url": "https://github.com/drupol",
                    "type": "github"
                }
            ],
            "abandoned": "loophp/phposinfo",
            "time": "2020-05-19T14:14:28+00:00"
        },
        {
            "name": "jean85/pretty-package-versions",
            "version": "2.0.5",
            "source": {
                "type": "git",
                "url": "https://github.com/Jean85/pretty-package-versions.git",
                "reference": "ae547e455a3d8babd07b96966b17d7fd21d9c6af"
            },
            "dist": {
                "type": "zip",
                "url": "https://api.github.com/repos/Jean85/pretty-package-versions/zipball/ae547e455a3d8babd07b96966b17d7fd21d9c6af",
                "reference": "ae547e455a3d8babd07b96966b17d7fd21d9c6af",
                "shasum": ""
            },
            "require": {
                "composer-runtime-api": "^2.0.0",
                "php": "^7.1|^8.0"
            },
            "require-dev": {
                "friendsofphp/php-cs-fixer": "^2.17",
                "jean85/composer-provided-replaced-stub-package": "^1.0",
                "phpstan/phpstan": "^0.12.66",
                "phpunit/phpunit": "^7.5|^8.5|^9.4",
                "vimeo/psalm": "^4.3"
            },
            "type": "library",
            "extra": {
                "branch-alias": {
                    "dev-master": "1.x-dev"
                }
            },
            "autoload": {
                "psr-4": {
                    "Jean85\\": "src/"
                }
            },
            "notification-url": "https://packagist.org/downloads/",
            "license": [
                "MIT"
            ],
            "authors": [
                {
                    "name": "Alessandro Lai",
                    "email": "alessandro.lai85@gmail.com"
                }
            ],
            "description": "A library to get pretty versions strings of installed dependencies",
            "keywords": [
                "composer",
                "package",
                "release",
                "versions"
            ],
            "support": {
                "issues": "https://github.com/Jean85/pretty-package-versions/issues",
                "source": "https://github.com/Jean85/pretty-package-versions/tree/2.0.5"
            },
            "time": "2021-10-08T21:21:46+00:00"
        },
        {
            "name": "loophp/phposinfo",
            "version": "1.7.2",
            "source": {
                "type": "git",
                "url": "https://github.com/loophp/phposinfo.git",
                "reference": "106e7b3f00849dce1787ebf38da493ba586b48f2"
            },
            "dist": {
                "type": "zip",
                "url": "https://api.github.com/repos/loophp/phposinfo/zipball/106e7b3f00849dce1787ebf38da493ba586b48f2",
                "reference": "106e7b3f00849dce1787ebf38da493ba586b48f2",
                "shasum": ""
            },
            "require": {
                "php": ">= 7.3"
            },
            "require-dev": {
                "drupol/php-conventions": "^3.0.2",
                "friends-of-phpspec/phpspec-code-coverage": "^5",
                "infection/infection": "^0.18",
                "infection/phpspec-adapter": "^0.1.1",
                "phpspec/phpspec": "^6",
                "vimeo/psalm": "^4.6"
            },
            "type": "library",
            "autoload": {
                "psr-4": {
                    "loophp\\phposinfo\\": "src/"
                }
            },
            "notification-url": "https://packagist.org/downloads/",
            "license": [
                "MIT"
            ],
            "authors": [
                {
                    "name": "Pol Dellaiera",
                    "email": "pol.dellaiera@protonmail.com"
                }
            ],
            "description": "Try to guess the host operating system.",
            "keywords": [
                "operating system detection"
            ],
            "support": {
                "docs": "https://loophp-collection.rtfd.io",
                "issues": "https://github.com/loophp/collection/issues",
                "source": "https://github.com/loophp/collection"
            },
            "funding": [
                {
                    "url": "https://github.com/drupol",
                    "type": "github"
                },
                {
                    "url": "https://www.paypal.me/drupol",
                    "type": "paypal"
                }
            ],
            "time": "2021-06-29T07:18:36+00:00"
        },
        {
            "name": "myclabs/deep-copy",
            "version": "1.11.0",
            "source": {
                "type": "git",
                "url": "https://github.com/myclabs/DeepCopy.git",
                "reference": "14daed4296fae74d9e3201d2c4925d1acb7aa614"
            },
            "dist": {
                "type": "zip",
                "url": "https://api.github.com/repos/myclabs/DeepCopy/zipball/14daed4296fae74d9e3201d2c4925d1acb7aa614",
                "reference": "14daed4296fae74d9e3201d2c4925d1acb7aa614",
                "shasum": ""
            },
            "require": {
                "php": "^7.1 || ^8.0"
            },
            "conflict": {
                "doctrine/collections": "<1.6.8",
                "doctrine/common": "<2.13.3 || >=3,<3.2.2"
            },
            "require-dev": {
                "doctrine/collections": "^1.6.8",
                "doctrine/common": "^2.13.3 || ^3.2.2",
                "phpunit/phpunit": "^7.5.20 || ^8.5.23 || ^9.5.13"
            },
            "type": "library",
            "autoload": {
                "files": [
                    "src/DeepCopy/deep_copy.php"
                ],
                "psr-4": {
                    "DeepCopy\\": "src/DeepCopy/"
                }
            },
            "notification-url": "https://packagist.org/downloads/",
            "license": [
                "MIT"
            ],
            "description": "Create deep copies (clones) of your objects",
            "keywords": [
                "clone",
                "copy",
                "duplicate",
                "object",
                "object graph"
            ],
            "support": {
                "issues": "https://github.com/myclabs/DeepCopy/issues",
                "source": "https://github.com/myclabs/DeepCopy/tree/1.11.0"
            },
            "funding": [
                {
                    "url": "https://tidelift.com/funding/github/packagist/myclabs/deep-copy",
                    "type": "tidelift"
                }
            ],
            "time": "2022-03-03T13:19:32+00:00"
        },
        {
            "name": "phar-io/manifest",
            "version": "2.0.3",
            "source": {
                "type": "git",
                "url": "https://github.com/phar-io/manifest.git",
                "reference": "97803eca37d319dfa7826cc2437fc020857acb53"
            },
            "dist": {
                "type": "zip",
                "url": "https://api.github.com/repos/phar-io/manifest/zipball/97803eca37d319dfa7826cc2437fc020857acb53",
                "reference": "97803eca37d319dfa7826cc2437fc020857acb53",
                "shasum": ""
            },
            "require": {
                "ext-dom": "*",
                "ext-phar": "*",
                "ext-xmlwriter": "*",
                "phar-io/version": "^3.0.1",
                "php": "^7.2 || ^8.0"
            },
            "type": "library",
            "extra": {
                "branch-alias": {
                    "dev-master": "2.0.x-dev"
                }
            },
            "autoload": {
                "classmap": [
                    "src/"
                ]
            },
            "notification-url": "https://packagist.org/downloads/",
            "license": [
                "BSD-3-Clause"
            ],
            "authors": [
                {
                    "name": "Arne Blankerts",
                    "email": "arne@blankerts.de",
                    "role": "Developer"
                },
                {
                    "name": "Sebastian Heuer",
                    "email": "sebastian@phpeople.de",
                    "role": "Developer"
                },
                {
                    "name": "Sebastian Bergmann",
                    "email": "sebastian@phpunit.de",
                    "role": "Developer"
                }
            ],
            "description": "Component for reading phar.io manifest information from a PHP Archive (PHAR)",
            "support": {
                "issues": "https://github.com/phar-io/manifest/issues",
                "source": "https://github.com/phar-io/manifest/tree/2.0.3"
            },
            "time": "2021-07-20T11:28:43+00:00"
        },
        {
            "name": "phar-io/version",
            "version": "3.2.1",
            "source": {
                "type": "git",
                "url": "https://github.com/phar-io/version.git",
                "reference": "4f7fd7836c6f332bb2933569e566a0d6c4cbed74"
            },
            "dist": {
                "type": "zip",
                "url": "https://api.github.com/repos/phar-io/version/zipball/4f7fd7836c6f332bb2933569e566a0d6c4cbed74",
                "reference": "4f7fd7836c6f332bb2933569e566a0d6c4cbed74",
                "shasum": ""
            },
            "require": {
                "php": "^7.2 || ^8.0"
            },
            "type": "library",
            "autoload": {
                "classmap": [
                    "src/"
                ]
            },
            "notification-url": "https://packagist.org/downloads/",
            "license": [
                "BSD-3-Clause"
            ],
            "authors": [
                {
                    "name": "Arne Blankerts",
                    "email": "arne@blankerts.de",
                    "role": "Developer"
                },
                {
                    "name": "Sebastian Heuer",
                    "email": "sebastian@phpeople.de",
                    "role": "Developer"
                },
                {
                    "name": "Sebastian Bergmann",
                    "email": "sebastian@phpunit.de",
                    "role": "Developer"
                }
            ],
            "description": "Library for handling version information and constraints",
            "support": {
                "issues": "https://github.com/phar-io/version/issues",
                "source": "https://github.com/phar-io/version/tree/3.2.1"
            },
            "time": "2022-02-21T01:04:05+00:00"
        },
        {
            "name": "php-parallel-lint/php-parallel-lint",
            "version": "v1.3.2",
            "source": {
                "type": "git",
                "url": "https://github.com/php-parallel-lint/PHP-Parallel-Lint.git",
                "reference": "6483c9832e71973ed29cf71bd6b3f4fde438a9de"
            },
            "dist": {
                "type": "zip",
                "url": "https://api.github.com/repos/php-parallel-lint/PHP-Parallel-Lint/zipball/6483c9832e71973ed29cf71bd6b3f4fde438a9de",
                "reference": "6483c9832e71973ed29cf71bd6b3f4fde438a9de",
                "shasum": ""
            },
            "require": {
                "ext-json": "*",
                "php": ">=5.3.0"
            },
            "replace": {
                "grogy/php-parallel-lint": "*",
                "jakub-onderka/php-parallel-lint": "*"
            },
            "require-dev": {
                "nette/tester": "^1.3 || ^2.0",
                "php-parallel-lint/php-console-highlighter": "0.* || ^1.0",
                "squizlabs/php_codesniffer": "^3.6"
            },
            "suggest": {
                "php-parallel-lint/php-console-highlighter": "Highlight syntax in code snippet"
            },
            "bin": [
                "parallel-lint"
            ],
            "type": "library",
            "autoload": {
                "classmap": [
                    "./src/"
                ]
            },
            "notification-url": "https://packagist.org/downloads/",
            "license": [
                "BSD-2-Clause"
            ],
            "authors": [
                {
                    "name": "Jakub Onderka",
                    "email": "ahoj@jakubonderka.cz"
                }
            ],
            "description": "This tool check syntax of PHP files about 20x faster than serial check.",
            "homepage": "https://github.com/php-parallel-lint/PHP-Parallel-Lint",
            "support": {
                "issues": "https://github.com/php-parallel-lint/PHP-Parallel-Lint/issues",
                "source": "https://github.com/php-parallel-lint/PHP-Parallel-Lint/tree/v1.3.2"
            },
            "time": "2022-02-21T12:50:22+00:00"
        },
        {
            "name": "phpstan/phpstan-deprecation-rules",
            "version": "1.0.0",
            "source": {
                "type": "git",
                "url": "https://github.com/phpstan/phpstan-deprecation-rules.git",
                "reference": "e5ccafb0dd8d835dd65d8d7a1a0d2b1b75414682"
            },
            "dist": {
                "type": "zip",
                "url": "https://api.github.com/repos/phpstan/phpstan-deprecation-rules/zipball/e5ccafb0dd8d835dd65d8d7a1a0d2b1b75414682",
                "reference": "e5ccafb0dd8d835dd65d8d7a1a0d2b1b75414682",
                "shasum": ""
            },
            "require": {
                "php": "^7.1 || ^8.0",
                "phpstan/phpstan": "^1.0"
            },
            "require-dev": {
                "php-parallel-lint/php-parallel-lint": "^1.2",
                "phpstan/phpstan-phpunit": "^1.0",
                "phpunit/phpunit": "^9.5"
            },
            "type": "phpstan-extension",
            "extra": {
                "branch-alias": {
                    "dev-master": "1.0-dev"
                },
                "phpstan": {
                    "includes": [
                        "rules.neon"
                    ]
                }
            },
            "autoload": {
                "psr-4": {
                    "PHPStan\\": "src/"
                }
            },
            "notification-url": "https://packagist.org/downloads/",
            "license": [
                "MIT"
            ],
            "description": "PHPStan rules for detecting usage of deprecated classes, methods, properties, constants and traits.",
            "support": {
                "issues": "https://github.com/phpstan/phpstan-deprecation-rules/issues",
                "source": "https://github.com/phpstan/phpstan-deprecation-rules/tree/1.0.0"
            },
            "time": "2021-09-23T11:02:21+00:00"
        },
        {
            "name": "phpstan/phpstan-nette",
            "version": "1.1.0",
            "source": {
                "type": "git",
                "url": "https://github.com/phpstan/phpstan-nette.git",
                "reference": "8dddb884521d282b85af7d4a8221e21827df426a"
            },
            "dist": {
                "type": "zip",
                "url": "https://api.github.com/repos/phpstan/phpstan-nette/zipball/8dddb884521d282b85af7d4a8221e21827df426a",
                "reference": "8dddb884521d282b85af7d4a8221e21827df426a",
                "shasum": ""
            },
            "require": {
                "php": "^7.2 || ^8.0",
                "phpstan/phpstan": "^1.7"
            },
            "conflict": {
                "nette/application": "<2.3.0",
                "nette/component-model": "<2.3.0",
                "nette/di": "<2.3.0",
                "nette/forms": "<2.3.0",
                "nette/http": "<2.3.0",
                "nette/utils": "<2.3.0"
            },
            "require-dev": {
                "nette/forms": "^3.0",
                "nette/utils": "^2.3.0 || ^3.0.0",
                "nikic/php-parser": "^4.13.2",
                "php-parallel-lint/php-parallel-lint": "^1.2",
                "phpstan/phpstan-php-parser": "^1.1",
                "phpstan/phpstan-phpunit": "^1.0",
                "phpstan/phpstan-strict-rules": "^1.0",
                "phpunit/phpunit": "^9.5"
            },
            "type": "phpstan-extension",
            "extra": {
                "phpstan": {
                    "includes": [
                        "extension.neon",
                        "rules.neon"
                    ]
                }
            },
            "autoload": {
                "psr-4": {
                    "PHPStan\\": "src/"
                }
            },
            "notification-url": "https://packagist.org/downloads/",
            "license": [
                "MIT"
            ],
            "description": "Nette Framework class reflection extension for PHPStan",
            "support": {
                "issues": "https://github.com/phpstan/phpstan-nette/issues",
                "source": "https://github.com/phpstan/phpstan-nette/tree/1.1.0"
            },
            "time": "2022-09-21T14:29:42+00:00"
        },
        {
            "name": "phpstan/phpstan-php-parser",
            "version": "1.1.0",
            "source": {
                "type": "git",
                "url": "https://github.com/phpstan/phpstan-php-parser.git",
                "reference": "1c7670dd92da864b5d019f22d9f512a6ae18b78e"
            },
            "dist": {
                "type": "zip",
                "url": "https://api.github.com/repos/phpstan/phpstan-php-parser/zipball/1c7670dd92da864b5d019f22d9f512a6ae18b78e",
                "reference": "1c7670dd92da864b5d019f22d9f512a6ae18b78e",
                "shasum": ""
            },
            "require": {
                "php": "^7.1 || ^8.0",
                "phpstan/phpstan": "^1.3"
            },
            "require-dev": {
                "php-parallel-lint/php-parallel-lint": "^1.2",
                "phpstan/phpstan-phpunit": "^1.0",
                "phpstan/phpstan-strict-rules": "^1.0",
                "phpunit/phpunit": "^9.5"
            },
            "type": "phpstan-extension",
            "extra": {
                "branch-alias": {
                    "dev-master": "1.1-dev"
                },
                "phpstan": {
                    "includes": [
                        "extension.neon"
                    ]
                }
            },
            "autoload": {
                "psr-4": {
                    "PHPStan\\": "src/"
                }
            },
            "notification-url": "https://packagist.org/downloads/",
            "license": [
                "MIT"
            ],
            "description": "PHP-Parser extensions for PHPStan",
            "support": {
                "issues": "https://github.com/phpstan/phpstan-php-parser/issues",
                "source": "https://github.com/phpstan/phpstan-php-parser/tree/1.1.0"
            },
            "time": "2021-12-16T19:43:32+00:00"
        },
        {
            "name": "phpstan/phpstan-phpunit",
            "version": "1.1.1",
            "source": {
                "type": "git",
                "url": "https://github.com/phpstan/phpstan-phpunit.git",
                "reference": "4a3c437c09075736285d1cabb5c75bf27ed0bc84"
            },
            "dist": {
                "type": "zip",
                "url": "https://api.github.com/repos/phpstan/phpstan-phpunit/zipball/4a3c437c09075736285d1cabb5c75bf27ed0bc84",
                "reference": "4a3c437c09075736285d1cabb5c75bf27ed0bc84",
                "shasum": ""
            },
            "require": {
                "php": "^7.2 || ^8.0",
                "phpstan/phpstan": "^1.5.0"
            },
            "conflict": {
                "phpunit/phpunit": "<7.0"
            },
            "require-dev": {
                "nikic/php-parser": "^4.13.0",
                "php-parallel-lint/php-parallel-lint": "^1.2",
                "phpstan/phpstan-strict-rules": "^1.0",
                "phpunit/phpunit": "^9.5"
            },
            "type": "phpstan-extension",
            "extra": {
                "phpstan": {
                    "includes": [
                        "extension.neon",
                        "rules.neon"
                    ]
                }
            },
            "autoload": {
                "psr-4": {
                    "PHPStan\\": "src/"
                }
            },
            "notification-url": "https://packagist.org/downloads/",
            "license": [
                "MIT"
            ],
            "description": "PHPUnit extensions and rules for PHPStan",
            "support": {
                "issues": "https://github.com/phpstan/phpstan-phpunit/issues",
                "source": "https://github.com/phpstan/phpstan-phpunit/tree/1.1.1"
            },
            "time": "2022-04-20T15:24:25+00:00"
        },
        {
            "name": "phpstan/phpstan-strict-rules",
            "version": "1.4.4",
            "source": {
                "type": "git",
                "url": "https://github.com/phpstan/phpstan-strict-rules.git",
                "reference": "23e5f377ee6395a1a04842d3d6ed4bd25e7b44a6"
            },
            "dist": {
                "type": "zip",
                "url": "https://api.github.com/repos/phpstan/phpstan-strict-rules/zipball/23e5f377ee6395a1a04842d3d6ed4bd25e7b44a6",
                "reference": "23e5f377ee6395a1a04842d3d6ed4bd25e7b44a6",
                "shasum": ""
            },
            "require": {
                "php": "^7.2 || ^8.0",
                "phpstan/phpstan": "^1.8.6"
            },
            "require-dev": {
                "nikic/php-parser": "^4.13.0",
                "php-parallel-lint/php-parallel-lint": "^1.2",
                "phpstan/phpstan-phpunit": "^1.0",
                "phpunit/phpunit": "^9.5"
            },
            "type": "phpstan-extension",
            "extra": {
                "phpstan": {
                    "includes": [
                        "rules.neon"
                    ]
                }
            },
            "autoload": {
                "psr-4": {
                    "PHPStan\\": "src/"
                }
            },
            "notification-url": "https://packagist.org/downloads/",
            "license": [
                "MIT"
            ],
            "description": "Extra strict and opinionated rules for PHPStan",
            "support": {
                "issues": "https://github.com/phpstan/phpstan-strict-rules/issues",
                "source": "https://github.com/phpstan/phpstan-strict-rules/tree/1.4.4"
            },
            "time": "2022-09-21T11:38:17+00:00"
        },
        {
            "name": "phpunit/php-code-coverage",
            "version": "9.2.15",
            "source": {
                "type": "git",
                "url": "https://github.com/sebastianbergmann/php-code-coverage.git",
                "reference": "2e9da11878c4202f97915c1cb4bb1ca318a63f5f"
            },
            "dist": {
                "type": "zip",
                "url": "https://api.github.com/repos/sebastianbergmann/php-code-coverage/zipball/2e9da11878c4202f97915c1cb4bb1ca318a63f5f",
                "reference": "2e9da11878c4202f97915c1cb4bb1ca318a63f5f",
                "shasum": ""
            },
            "require": {
                "ext-dom": "*",
                "ext-libxml": "*",
                "ext-xmlwriter": "*",
                "nikic/php-parser": "^4.13.0",
                "php": ">=7.3",
                "phpunit/php-file-iterator": "^3.0.3",
                "phpunit/php-text-template": "^2.0.2",
                "sebastian/code-unit-reverse-lookup": "^2.0.2",
                "sebastian/complexity": "^2.0",
                "sebastian/environment": "^5.1.2",
                "sebastian/lines-of-code": "^1.0.3",
                "sebastian/version": "^3.0.1",
                "theseer/tokenizer": "^1.2.0"
            },
            "require-dev": {
                "phpunit/phpunit": "^9.3"
            },
            "suggest": {
                "ext-pcov": "*",
                "ext-xdebug": "*"
            },
            "type": "library",
            "extra": {
                "branch-alias": {
                    "dev-master": "9.2-dev"
                }
            },
            "autoload": {
                "classmap": [
                    "src/"
                ]
            },
            "notification-url": "https://packagist.org/downloads/",
            "license": [
                "BSD-3-Clause"
            ],
            "authors": [
                {
                    "name": "Sebastian Bergmann",
                    "email": "sebastian@phpunit.de",
                    "role": "lead"
                }
            ],
            "description": "Library that provides collection, processing, and rendering functionality for PHP code coverage information.",
            "homepage": "https://github.com/sebastianbergmann/php-code-coverage",
            "keywords": [
                "coverage",
                "testing",
                "xunit"
            ],
            "support": {
                "issues": "https://github.com/sebastianbergmann/php-code-coverage/issues",
                "source": "https://github.com/sebastianbergmann/php-code-coverage/tree/9.2.15"
            },
            "funding": [
                {
                    "url": "https://github.com/sebastianbergmann",
                    "type": "github"
                }
            ],
            "time": "2022-03-07T09:28:20+00:00"
        },
        {
            "name": "phpunit/php-file-iterator",
            "version": "3.0.6",
            "source": {
                "type": "git",
                "url": "https://github.com/sebastianbergmann/php-file-iterator.git",
                "reference": "cf1c2e7c203ac650e352f4cc675a7021e7d1b3cf"
            },
            "dist": {
                "type": "zip",
                "url": "https://api.github.com/repos/sebastianbergmann/php-file-iterator/zipball/cf1c2e7c203ac650e352f4cc675a7021e7d1b3cf",
                "reference": "cf1c2e7c203ac650e352f4cc675a7021e7d1b3cf",
                "shasum": ""
            },
            "require": {
                "php": ">=7.3"
            },
            "require-dev": {
                "phpunit/phpunit": "^9.3"
            },
            "type": "library",
            "extra": {
                "branch-alias": {
                    "dev-master": "3.0-dev"
                }
            },
            "autoload": {
                "classmap": [
                    "src/"
                ]
            },
            "notification-url": "https://packagist.org/downloads/",
            "license": [
                "BSD-3-Clause"
            ],
            "authors": [
                {
                    "name": "Sebastian Bergmann",
                    "email": "sebastian@phpunit.de",
                    "role": "lead"
                }
            ],
            "description": "FilterIterator implementation that filters files based on a list of suffixes.",
            "homepage": "https://github.com/sebastianbergmann/php-file-iterator/",
            "keywords": [
                "filesystem",
                "iterator"
            ],
            "support": {
                "issues": "https://github.com/sebastianbergmann/php-file-iterator/issues",
                "source": "https://github.com/sebastianbergmann/php-file-iterator/tree/3.0.6"
            },
            "funding": [
                {
                    "url": "https://github.com/sebastianbergmann",
                    "type": "github"
                }
            ],
            "time": "2021-12-02T12:48:52+00:00"
        },
        {
            "name": "phpunit/php-invoker",
            "version": "3.1.1",
            "source": {
                "type": "git",
                "url": "https://github.com/sebastianbergmann/php-invoker.git",
                "reference": "5a10147d0aaf65b58940a0b72f71c9ac0423cc67"
            },
            "dist": {
                "type": "zip",
                "url": "https://api.github.com/repos/sebastianbergmann/php-invoker/zipball/5a10147d0aaf65b58940a0b72f71c9ac0423cc67",
                "reference": "5a10147d0aaf65b58940a0b72f71c9ac0423cc67",
                "shasum": ""
            },
            "require": {
                "php": ">=7.3"
            },
            "require-dev": {
                "ext-pcntl": "*",
                "phpunit/phpunit": "^9.3"
            },
            "suggest": {
                "ext-pcntl": "*"
            },
            "type": "library",
            "extra": {
                "branch-alias": {
                    "dev-master": "3.1-dev"
                }
            },
            "autoload": {
                "classmap": [
                    "src/"
                ]
            },
            "notification-url": "https://packagist.org/downloads/",
            "license": [
                "BSD-3-Clause"
            ],
            "authors": [
                {
                    "name": "Sebastian Bergmann",
                    "email": "sebastian@phpunit.de",
                    "role": "lead"
                }
            ],
            "description": "Invoke callables with a timeout",
            "homepage": "https://github.com/sebastianbergmann/php-invoker/",
            "keywords": [
                "process"
            ],
            "support": {
                "issues": "https://github.com/sebastianbergmann/php-invoker/issues",
                "source": "https://github.com/sebastianbergmann/php-invoker/tree/3.1.1"
            },
            "funding": [
                {
                    "url": "https://github.com/sebastianbergmann",
                    "type": "github"
                }
            ],
            "time": "2020-09-28T05:58:55+00:00"
        },
        {
            "name": "phpunit/php-text-template",
            "version": "2.0.4",
            "source": {
                "type": "git",
                "url": "https://github.com/sebastianbergmann/php-text-template.git",
                "reference": "5da5f67fc95621df9ff4c4e5a84d6a8a2acf7c28"
            },
            "dist": {
                "type": "zip",
                "url": "https://api.github.com/repos/sebastianbergmann/php-text-template/zipball/5da5f67fc95621df9ff4c4e5a84d6a8a2acf7c28",
                "reference": "5da5f67fc95621df9ff4c4e5a84d6a8a2acf7c28",
                "shasum": ""
            },
            "require": {
                "php": ">=7.3"
            },
            "require-dev": {
                "phpunit/phpunit": "^9.3"
            },
            "type": "library",
            "extra": {
                "branch-alias": {
                    "dev-master": "2.0-dev"
                }
            },
            "autoload": {
                "classmap": [
                    "src/"
                ]
            },
            "notification-url": "https://packagist.org/downloads/",
            "license": [
                "BSD-3-Clause"
            ],
            "authors": [
                {
                    "name": "Sebastian Bergmann",
                    "email": "sebastian@phpunit.de",
                    "role": "lead"
                }
            ],
            "description": "Simple template engine.",
            "homepage": "https://github.com/sebastianbergmann/php-text-template/",
            "keywords": [
                "template"
            ],
            "support": {
                "issues": "https://github.com/sebastianbergmann/php-text-template/issues",
                "source": "https://github.com/sebastianbergmann/php-text-template/tree/2.0.4"
            },
            "funding": [
                {
                    "url": "https://github.com/sebastianbergmann",
                    "type": "github"
                }
            ],
            "time": "2020-10-26T05:33:50+00:00"
        },
        {
            "name": "phpunit/php-timer",
            "version": "5.0.3",
            "source": {
                "type": "git",
                "url": "https://github.com/sebastianbergmann/php-timer.git",
                "reference": "5a63ce20ed1b5bf577850e2c4e87f4aa902afbd2"
            },
            "dist": {
                "type": "zip",
                "url": "https://api.github.com/repos/sebastianbergmann/php-timer/zipball/5a63ce20ed1b5bf577850e2c4e87f4aa902afbd2",
                "reference": "5a63ce20ed1b5bf577850e2c4e87f4aa902afbd2",
                "shasum": ""
            },
            "require": {
                "php": ">=7.3"
            },
            "require-dev": {
                "phpunit/phpunit": "^9.3"
            },
            "type": "library",
            "extra": {
                "branch-alias": {
                    "dev-master": "5.0-dev"
                }
            },
            "autoload": {
                "classmap": [
                    "src/"
                ]
            },
            "notification-url": "https://packagist.org/downloads/",
            "license": [
                "BSD-3-Clause"
            ],
            "authors": [
                {
                    "name": "Sebastian Bergmann",
                    "email": "sebastian@phpunit.de",
                    "role": "lead"
                }
            ],
            "description": "Utility class for timing",
            "homepage": "https://github.com/sebastianbergmann/php-timer/",
            "keywords": [
                "timer"
            ],
            "support": {
                "issues": "https://github.com/sebastianbergmann/php-timer/issues",
                "source": "https://github.com/sebastianbergmann/php-timer/tree/5.0.3"
            },
            "funding": [
                {
                    "url": "https://github.com/sebastianbergmann",
                    "type": "github"
                }
            ],
            "time": "2020-10-26T13:16:10+00:00"
        },
        {
            "name": "phpunit/phpunit",
            "version": "9.5.23",
            "source": {
                "type": "git",
                "url": "https://github.com/sebastianbergmann/phpunit.git",
                "reference": "888556852e7e9bbeeedb9656afe46118765ade34"
            },
            "dist": {
                "type": "zip",
                "url": "https://api.github.com/repos/sebastianbergmann/phpunit/zipball/888556852e7e9bbeeedb9656afe46118765ade34",
                "reference": "888556852e7e9bbeeedb9656afe46118765ade34",
                "shasum": ""
            },
            "require": {
                "doctrine/instantiator": "^1.3.1",
                "ext-dom": "*",
                "ext-json": "*",
                "ext-libxml": "*",
                "ext-mbstring": "*",
                "ext-xml": "*",
                "ext-xmlwriter": "*",
                "myclabs/deep-copy": "^1.10.1",
                "phar-io/manifest": "^2.0.3",
                "phar-io/version": "^3.0.2",
                "php": ">=7.3",
                "phpunit/php-code-coverage": "^9.2.13",
                "phpunit/php-file-iterator": "^3.0.5",
                "phpunit/php-invoker": "^3.1.1",
                "phpunit/php-text-template": "^2.0.3",
                "phpunit/php-timer": "^5.0.2",
                "sebastian/cli-parser": "^1.0.1",
                "sebastian/code-unit": "^1.0.6",
                "sebastian/comparator": "^4.0.5",
                "sebastian/diff": "^4.0.3",
                "sebastian/environment": "^5.1.3",
                "sebastian/exporter": "^4.0.3",
                "sebastian/global-state": "^5.0.1",
                "sebastian/object-enumerator": "^4.0.3",
                "sebastian/resource-operations": "^3.0.3",
                "sebastian/type": "^3.0",
                "sebastian/version": "^3.0.2"
            },
            "suggest": {
                "ext-soap": "*",
                "ext-xdebug": "*"
            },
            "bin": [
                "phpunit"
            ],
            "type": "library",
            "extra": {
                "branch-alias": {
                    "dev-master": "9.5-dev"
                }
            },
            "autoload": {
                "files": [
                    "src/Framework/Assert/Functions.php"
                ],
                "classmap": [
                    "src/"
                ]
            },
            "notification-url": "https://packagist.org/downloads/",
            "license": [
                "BSD-3-Clause"
            ],
            "authors": [
                {
                    "name": "Sebastian Bergmann",
                    "email": "sebastian@phpunit.de",
                    "role": "lead"
                }
            ],
            "description": "The PHP Unit Testing framework.",
            "homepage": "https://phpunit.de/",
            "keywords": [
                "phpunit",
                "testing",
                "xunit"
            ],
            "support": {
                "issues": "https://github.com/sebastianbergmann/phpunit/issues",
                "source": "https://github.com/sebastianbergmann/phpunit/tree/9.5.23"
            },
            "funding": [
                {
                    "url": "https://phpunit.de/sponsors.html",
                    "type": "custom"
                },
                {
                    "url": "https://github.com/sebastianbergmann",
                    "type": "github"
                }
            ],
            "time": "2022-08-22T14:01:36+00:00"
        },
        {
            "name": "rector/rector",
            "version": "0.14.5",
            "source": {
                "type": "git",
                "url": "https://github.com/rectorphp/rector.git",
                "reference": "f7fd87b2435835f481e6a94ee28e09af412bd3cc"
            },
            "dist": {
                "type": "zip",
                "url": "https://api.github.com/repos/rectorphp/rector/zipball/f7fd87b2435835f481e6a94ee28e09af412bd3cc",
                "reference": "f7fd87b2435835f481e6a94ee28e09af412bd3cc",
                "shasum": ""
            },
            "require": {
                "php": "^7.2|^8.0",
                "phpstan/phpstan": "^1.8.6"
            },
            "conflict": {
                "rector/rector-cakephp": "*",
                "rector/rector-doctrine": "*",
                "rector/rector-laravel": "*",
                "rector/rector-php-parser": "*",
                "rector/rector-phpoffice": "*",
                "rector/rector-phpunit": "*",
                "rector/rector-symfony": "*"
            },
            "bin": [
                "bin/rector"
            ],
            "type": "library",
            "extra": {
                "branch-alias": {
                    "dev-main": "0.14-dev"
                }
            },
            "autoload": {
                "files": [
                    "bootstrap.php"
                ]
            },
            "notification-url": "https://packagist.org/downloads/",
            "license": [
                "MIT"
            ],
            "description": "Instant Upgrade and Automated Refactoring of any PHP code",
            "support": {
                "issues": "https://github.com/rectorphp/rector/issues",
                "source": "https://github.com/rectorphp/rector/tree/0.14.5"
            },
            "funding": [
                {
                    "url": "https://github.com/tomasvotruba",
                    "type": "github"
                }
            ],
            "time": "2022-09-29T11:05:42+00:00"
        },
        {
            "name": "sebastian/cli-parser",
            "version": "1.0.1",
            "source": {
                "type": "git",
                "url": "https://github.com/sebastianbergmann/cli-parser.git",
                "reference": "442e7c7e687e42adc03470c7b668bc4b2402c0b2"
            },
            "dist": {
                "type": "zip",
                "url": "https://api.github.com/repos/sebastianbergmann/cli-parser/zipball/442e7c7e687e42adc03470c7b668bc4b2402c0b2",
                "reference": "442e7c7e687e42adc03470c7b668bc4b2402c0b2",
                "shasum": ""
            },
            "require": {
                "php": ">=7.3"
            },
            "require-dev": {
                "phpunit/phpunit": "^9.3"
            },
            "type": "library",
            "extra": {
                "branch-alias": {
                    "dev-master": "1.0-dev"
                }
            },
            "autoload": {
                "classmap": [
                    "src/"
                ]
            },
            "notification-url": "https://packagist.org/downloads/",
            "license": [
                "BSD-3-Clause"
            ],
            "authors": [
                {
                    "name": "Sebastian Bergmann",
                    "email": "sebastian@phpunit.de",
                    "role": "lead"
                }
            ],
            "description": "Library for parsing CLI options",
            "homepage": "https://github.com/sebastianbergmann/cli-parser",
            "support": {
                "issues": "https://github.com/sebastianbergmann/cli-parser/issues",
                "source": "https://github.com/sebastianbergmann/cli-parser/tree/1.0.1"
            },
            "funding": [
                {
                    "url": "https://github.com/sebastianbergmann",
                    "type": "github"
                }
            ],
            "time": "2020-09-28T06:08:49+00:00"
        },
        {
            "name": "sebastian/code-unit",
            "version": "1.0.8",
            "source": {
                "type": "git",
                "url": "https://github.com/sebastianbergmann/code-unit.git",
                "reference": "1fc9f64c0927627ef78ba436c9b17d967e68e120"
            },
            "dist": {
                "type": "zip",
                "url": "https://api.github.com/repos/sebastianbergmann/code-unit/zipball/1fc9f64c0927627ef78ba436c9b17d967e68e120",
                "reference": "1fc9f64c0927627ef78ba436c9b17d967e68e120",
                "shasum": ""
            },
            "require": {
                "php": ">=7.3"
            },
            "require-dev": {
                "phpunit/phpunit": "^9.3"
            },
            "type": "library",
            "extra": {
                "branch-alias": {
                    "dev-master": "1.0-dev"
                }
            },
            "autoload": {
                "classmap": [
                    "src/"
                ]
            },
            "notification-url": "https://packagist.org/downloads/",
            "license": [
                "BSD-3-Clause"
            ],
            "authors": [
                {
                    "name": "Sebastian Bergmann",
                    "email": "sebastian@phpunit.de",
                    "role": "lead"
                }
            ],
            "description": "Collection of value objects that represent the PHP code units",
            "homepage": "https://github.com/sebastianbergmann/code-unit",
            "support": {
                "issues": "https://github.com/sebastianbergmann/code-unit/issues",
                "source": "https://github.com/sebastianbergmann/code-unit/tree/1.0.8"
            },
            "funding": [
                {
                    "url": "https://github.com/sebastianbergmann",
                    "type": "github"
                }
            ],
            "time": "2020-10-26T13:08:54+00:00"
        },
        {
            "name": "sebastian/code-unit-reverse-lookup",
            "version": "2.0.3",
            "source": {
                "type": "git",
                "url": "https://github.com/sebastianbergmann/code-unit-reverse-lookup.git",
                "reference": "ac91f01ccec49fb77bdc6fd1e548bc70f7faa3e5"
            },
            "dist": {
                "type": "zip",
                "url": "https://api.github.com/repos/sebastianbergmann/code-unit-reverse-lookup/zipball/ac91f01ccec49fb77bdc6fd1e548bc70f7faa3e5",
                "reference": "ac91f01ccec49fb77bdc6fd1e548bc70f7faa3e5",
                "shasum": ""
            },
            "require": {
                "php": ">=7.3"
            },
            "require-dev": {
                "phpunit/phpunit": "^9.3"
            },
            "type": "library",
            "extra": {
                "branch-alias": {
                    "dev-master": "2.0-dev"
                }
            },
            "autoload": {
                "classmap": [
                    "src/"
                ]
            },
            "notification-url": "https://packagist.org/downloads/",
            "license": [
                "BSD-3-Clause"
            ],
            "authors": [
                {
                    "name": "Sebastian Bergmann",
                    "email": "sebastian@phpunit.de"
                }
            ],
            "description": "Looks up which function or method a line of code belongs to",
            "homepage": "https://github.com/sebastianbergmann/code-unit-reverse-lookup/",
            "support": {
                "issues": "https://github.com/sebastianbergmann/code-unit-reverse-lookup/issues",
                "source": "https://github.com/sebastianbergmann/code-unit-reverse-lookup/tree/2.0.3"
            },
            "funding": [
                {
                    "url": "https://github.com/sebastianbergmann",
                    "type": "github"
                }
            ],
            "time": "2020-09-28T05:30:19+00:00"
        },
        {
            "name": "sebastian/comparator",
            "version": "4.0.6",
            "source": {
                "type": "git",
                "url": "https://github.com/sebastianbergmann/comparator.git",
                "reference": "55f4261989e546dc112258c7a75935a81a7ce382"
            },
            "dist": {
                "type": "zip",
                "url": "https://api.github.com/repos/sebastianbergmann/comparator/zipball/55f4261989e546dc112258c7a75935a81a7ce382",
                "reference": "55f4261989e546dc112258c7a75935a81a7ce382",
                "shasum": ""
            },
            "require": {
                "php": ">=7.3",
                "sebastian/diff": "^4.0",
                "sebastian/exporter": "^4.0"
            },
            "require-dev": {
                "phpunit/phpunit": "^9.3"
            },
            "type": "library",
            "extra": {
                "branch-alias": {
                    "dev-master": "4.0-dev"
                }
            },
            "autoload": {
                "classmap": [
                    "src/"
                ]
            },
            "notification-url": "https://packagist.org/downloads/",
            "license": [
                "BSD-3-Clause"
            ],
            "authors": [
                {
                    "name": "Sebastian Bergmann",
                    "email": "sebastian@phpunit.de"
                },
                {
                    "name": "Jeff Welch",
                    "email": "whatthejeff@gmail.com"
                },
                {
                    "name": "Volker Dusch",
                    "email": "github@wallbash.com"
                },
                {
                    "name": "Bernhard Schussek",
                    "email": "bschussek@2bepublished.at"
                }
            ],
            "description": "Provides the functionality to compare PHP values for equality",
            "homepage": "https://github.com/sebastianbergmann/comparator",
            "keywords": [
                "comparator",
                "compare",
                "equality"
            ],
            "support": {
                "issues": "https://github.com/sebastianbergmann/comparator/issues",
                "source": "https://github.com/sebastianbergmann/comparator/tree/4.0.6"
            },
            "funding": [
                {
                    "url": "https://github.com/sebastianbergmann",
                    "type": "github"
                }
            ],
            "time": "2020-10-26T15:49:45+00:00"
        },
        {
            "name": "sebastian/complexity",
            "version": "2.0.2",
            "source": {
                "type": "git",
                "url": "https://github.com/sebastianbergmann/complexity.git",
                "reference": "739b35e53379900cc9ac327b2147867b8b6efd88"
            },
            "dist": {
                "type": "zip",
                "url": "https://api.github.com/repos/sebastianbergmann/complexity/zipball/739b35e53379900cc9ac327b2147867b8b6efd88",
                "reference": "739b35e53379900cc9ac327b2147867b8b6efd88",
                "shasum": ""
            },
            "require": {
                "nikic/php-parser": "^4.7",
                "php": ">=7.3"
            },
            "require-dev": {
                "phpunit/phpunit": "^9.3"
            },
            "type": "library",
            "extra": {
                "branch-alias": {
                    "dev-master": "2.0-dev"
                }
            },
            "autoload": {
                "classmap": [
                    "src/"
                ]
            },
            "notification-url": "https://packagist.org/downloads/",
            "license": [
                "BSD-3-Clause"
            ],
            "authors": [
                {
                    "name": "Sebastian Bergmann",
                    "email": "sebastian@phpunit.de",
                    "role": "lead"
                }
            ],
            "description": "Library for calculating the complexity of PHP code units",
            "homepage": "https://github.com/sebastianbergmann/complexity",
            "support": {
                "issues": "https://github.com/sebastianbergmann/complexity/issues",
                "source": "https://github.com/sebastianbergmann/complexity/tree/2.0.2"
            },
            "funding": [
                {
                    "url": "https://github.com/sebastianbergmann",
                    "type": "github"
                }
            ],
            "time": "2020-10-26T15:52:27+00:00"
        },
        {
            "name": "sebastian/diff",
            "version": "4.0.4",
            "source": {
                "type": "git",
                "url": "https://github.com/sebastianbergmann/diff.git",
                "reference": "3461e3fccc7cfdfc2720be910d3bd73c69be590d"
            },
            "dist": {
                "type": "zip",
                "url": "https://api.github.com/repos/sebastianbergmann/diff/zipball/3461e3fccc7cfdfc2720be910d3bd73c69be590d",
                "reference": "3461e3fccc7cfdfc2720be910d3bd73c69be590d",
                "shasum": ""
            },
            "require": {
                "php": ">=7.3"
            },
            "require-dev": {
                "phpunit/phpunit": "^9.3",
                "symfony/process": "^4.2 || ^5"
            },
            "type": "library",
            "extra": {
                "branch-alias": {
                    "dev-master": "4.0-dev"
                }
            },
            "autoload": {
                "classmap": [
                    "src/"
                ]
            },
            "notification-url": "https://packagist.org/downloads/",
            "license": [
                "BSD-3-Clause"
            ],
            "authors": [
                {
                    "name": "Sebastian Bergmann",
                    "email": "sebastian@phpunit.de"
                },
                {
                    "name": "Kore Nordmann",
                    "email": "mail@kore-nordmann.de"
                }
            ],
            "description": "Diff implementation",
            "homepage": "https://github.com/sebastianbergmann/diff",
            "keywords": [
                "diff",
                "udiff",
                "unidiff",
                "unified diff"
            ],
            "support": {
                "issues": "https://github.com/sebastianbergmann/diff/issues",
                "source": "https://github.com/sebastianbergmann/diff/tree/4.0.4"
            },
            "funding": [
                {
                    "url": "https://github.com/sebastianbergmann",
                    "type": "github"
                }
            ],
            "time": "2020-10-26T13:10:38+00:00"
        },
        {
            "name": "sebastian/environment",
            "version": "5.1.4",
            "source": {
                "type": "git",
                "url": "https://github.com/sebastianbergmann/environment.git",
                "reference": "1b5dff7bb151a4db11d49d90e5408e4e938270f7"
            },
            "dist": {
                "type": "zip",
                "url": "https://api.github.com/repos/sebastianbergmann/environment/zipball/1b5dff7bb151a4db11d49d90e5408e4e938270f7",
                "reference": "1b5dff7bb151a4db11d49d90e5408e4e938270f7",
                "shasum": ""
            },
            "require": {
                "php": ">=7.3"
            },
            "require-dev": {
                "phpunit/phpunit": "^9.3"
            },
            "suggest": {
                "ext-posix": "*"
            },
            "type": "library",
            "extra": {
                "branch-alias": {
                    "dev-master": "5.1-dev"
                }
            },
            "autoload": {
                "classmap": [
                    "src/"
                ]
            },
            "notification-url": "https://packagist.org/downloads/",
            "license": [
                "BSD-3-Clause"
            ],
            "authors": [
                {
                    "name": "Sebastian Bergmann",
                    "email": "sebastian@phpunit.de"
                }
            ],
            "description": "Provides functionality to handle HHVM/PHP environments",
            "homepage": "http://www.github.com/sebastianbergmann/environment",
            "keywords": [
                "Xdebug",
                "environment",
                "hhvm"
            ],
            "support": {
                "issues": "https://github.com/sebastianbergmann/environment/issues",
                "source": "https://github.com/sebastianbergmann/environment/tree/5.1.4"
            },
            "funding": [
                {
                    "url": "https://github.com/sebastianbergmann",
                    "type": "github"
                }
            ],
            "time": "2022-04-03T09:37:03+00:00"
        },
        {
            "name": "sebastian/exporter",
            "version": "4.0.4",
            "source": {
                "type": "git",
                "url": "https://github.com/sebastianbergmann/exporter.git",
                "reference": "65e8b7db476c5dd267e65eea9cab77584d3cfff9"
            },
            "dist": {
                "type": "zip",
                "url": "https://api.github.com/repos/sebastianbergmann/exporter/zipball/65e8b7db476c5dd267e65eea9cab77584d3cfff9",
                "reference": "65e8b7db476c5dd267e65eea9cab77584d3cfff9",
                "shasum": ""
            },
            "require": {
                "php": ">=7.3",
                "sebastian/recursion-context": "^4.0"
            },
            "require-dev": {
                "ext-mbstring": "*",
                "phpunit/phpunit": "^9.3"
            },
            "type": "library",
            "extra": {
                "branch-alias": {
                    "dev-master": "4.0-dev"
                }
            },
            "autoload": {
                "classmap": [
                    "src/"
                ]
            },
            "notification-url": "https://packagist.org/downloads/",
            "license": [
                "BSD-3-Clause"
            ],
            "authors": [
                {
                    "name": "Sebastian Bergmann",
                    "email": "sebastian@phpunit.de"
                },
                {
                    "name": "Jeff Welch",
                    "email": "whatthejeff@gmail.com"
                },
                {
                    "name": "Volker Dusch",
                    "email": "github@wallbash.com"
                },
                {
                    "name": "Adam Harvey",
                    "email": "aharvey@php.net"
                },
                {
                    "name": "Bernhard Schussek",
                    "email": "bschussek@gmail.com"
                }
            ],
            "description": "Provides the functionality to export PHP variables for visualization",
            "homepage": "https://www.github.com/sebastianbergmann/exporter",
            "keywords": [
                "export",
                "exporter"
            ],
            "support": {
                "issues": "https://github.com/sebastianbergmann/exporter/issues",
                "source": "https://github.com/sebastianbergmann/exporter/tree/4.0.4"
            },
            "funding": [
                {
                    "url": "https://github.com/sebastianbergmann",
                    "type": "github"
                }
            ],
            "time": "2021-11-11T14:18:36+00:00"
        },
        {
            "name": "sebastian/global-state",
            "version": "5.0.5",
            "source": {
                "type": "git",
                "url": "https://github.com/sebastianbergmann/global-state.git",
                "reference": "0ca8db5a5fc9c8646244e629625ac486fa286bf2"
            },
            "dist": {
                "type": "zip",
                "url": "https://api.github.com/repos/sebastianbergmann/global-state/zipball/0ca8db5a5fc9c8646244e629625ac486fa286bf2",
                "reference": "0ca8db5a5fc9c8646244e629625ac486fa286bf2",
                "shasum": ""
            },
            "require": {
                "php": ">=7.3",
                "sebastian/object-reflector": "^2.0",
                "sebastian/recursion-context": "^4.0"
            },
            "require-dev": {
                "ext-dom": "*",
                "phpunit/phpunit": "^9.3"
            },
            "suggest": {
                "ext-uopz": "*"
            },
            "type": "library",
            "extra": {
                "branch-alias": {
                    "dev-master": "5.0-dev"
                }
            },
            "autoload": {
                "classmap": [
                    "src/"
                ]
            },
            "notification-url": "https://packagist.org/downloads/",
            "license": [
                "BSD-3-Clause"
            ],
            "authors": [
                {
                    "name": "Sebastian Bergmann",
                    "email": "sebastian@phpunit.de"
                }
            ],
            "description": "Snapshotting of global state",
            "homepage": "http://www.github.com/sebastianbergmann/global-state",
            "keywords": [
                "global state"
            ],
            "support": {
                "issues": "https://github.com/sebastianbergmann/global-state/issues",
                "source": "https://github.com/sebastianbergmann/global-state/tree/5.0.5"
            },
            "funding": [
                {
                    "url": "https://github.com/sebastianbergmann",
                    "type": "github"
                }
            ],
            "time": "2022-02-14T08:28:10+00:00"
        },
        {
            "name": "sebastian/lines-of-code",
            "version": "1.0.3",
            "source": {
                "type": "git",
                "url": "https://github.com/sebastianbergmann/lines-of-code.git",
                "reference": "c1c2e997aa3146983ed888ad08b15470a2e22ecc"
            },
            "dist": {
                "type": "zip",
                "url": "https://api.github.com/repos/sebastianbergmann/lines-of-code/zipball/c1c2e997aa3146983ed888ad08b15470a2e22ecc",
                "reference": "c1c2e997aa3146983ed888ad08b15470a2e22ecc",
                "shasum": ""
            },
            "require": {
                "nikic/php-parser": "^4.6",
                "php": ">=7.3"
            },
            "require-dev": {
                "phpunit/phpunit": "^9.3"
            },
            "type": "library",
            "extra": {
                "branch-alias": {
                    "dev-master": "1.0-dev"
                }
            },
            "autoload": {
                "classmap": [
                    "src/"
                ]
            },
            "notification-url": "https://packagist.org/downloads/",
            "license": [
                "BSD-3-Clause"
            ],
            "authors": [
                {
                    "name": "Sebastian Bergmann",
                    "email": "sebastian@phpunit.de",
                    "role": "lead"
                }
            ],
            "description": "Library for counting the lines of code in PHP source code",
            "homepage": "https://github.com/sebastianbergmann/lines-of-code",
            "support": {
                "issues": "https://github.com/sebastianbergmann/lines-of-code/issues",
                "source": "https://github.com/sebastianbergmann/lines-of-code/tree/1.0.3"
            },
            "funding": [
                {
                    "url": "https://github.com/sebastianbergmann",
                    "type": "github"
                }
            ],
            "time": "2020-11-28T06:42:11+00:00"
        },
        {
            "name": "sebastian/object-enumerator",
            "version": "4.0.4",
            "source": {
                "type": "git",
                "url": "https://github.com/sebastianbergmann/object-enumerator.git",
                "reference": "5c9eeac41b290a3712d88851518825ad78f45c71"
            },
            "dist": {
                "type": "zip",
                "url": "https://api.github.com/repos/sebastianbergmann/object-enumerator/zipball/5c9eeac41b290a3712d88851518825ad78f45c71",
                "reference": "5c9eeac41b290a3712d88851518825ad78f45c71",
                "shasum": ""
            },
            "require": {
                "php": ">=7.3",
                "sebastian/object-reflector": "^2.0",
                "sebastian/recursion-context": "^4.0"
            },
            "require-dev": {
                "phpunit/phpunit": "^9.3"
            },
            "type": "library",
            "extra": {
                "branch-alias": {
                    "dev-master": "4.0-dev"
                }
            },
            "autoload": {
                "classmap": [
                    "src/"
                ]
            },
            "notification-url": "https://packagist.org/downloads/",
            "license": [
                "BSD-3-Clause"
            ],
            "authors": [
                {
                    "name": "Sebastian Bergmann",
                    "email": "sebastian@phpunit.de"
                }
            ],
            "description": "Traverses array structures and object graphs to enumerate all referenced objects",
            "homepage": "https://github.com/sebastianbergmann/object-enumerator/",
            "support": {
                "issues": "https://github.com/sebastianbergmann/object-enumerator/issues",
                "source": "https://github.com/sebastianbergmann/object-enumerator/tree/4.0.4"
            },
            "funding": [
                {
                    "url": "https://github.com/sebastianbergmann",
                    "type": "github"
                }
            ],
            "time": "2020-10-26T13:12:34+00:00"
        },
        {
            "name": "sebastian/object-reflector",
            "version": "2.0.4",
            "source": {
                "type": "git",
                "url": "https://github.com/sebastianbergmann/object-reflector.git",
                "reference": "b4f479ebdbf63ac605d183ece17d8d7fe49c15c7"
            },
            "dist": {
                "type": "zip",
                "url": "https://api.github.com/repos/sebastianbergmann/object-reflector/zipball/b4f479ebdbf63ac605d183ece17d8d7fe49c15c7",
                "reference": "b4f479ebdbf63ac605d183ece17d8d7fe49c15c7",
                "shasum": ""
            },
            "require": {
                "php": ">=7.3"
            },
            "require-dev": {
                "phpunit/phpunit": "^9.3"
            },
            "type": "library",
            "extra": {
                "branch-alias": {
                    "dev-master": "2.0-dev"
                }
            },
            "autoload": {
                "classmap": [
                    "src/"
                ]
            },
            "notification-url": "https://packagist.org/downloads/",
            "license": [
                "BSD-3-Clause"
            ],
            "authors": [
                {
                    "name": "Sebastian Bergmann",
                    "email": "sebastian@phpunit.de"
                }
            ],
            "description": "Allows reflection of object attributes, including inherited and non-public ones",
            "homepage": "https://github.com/sebastianbergmann/object-reflector/",
            "support": {
                "issues": "https://github.com/sebastianbergmann/object-reflector/issues",
                "source": "https://github.com/sebastianbergmann/object-reflector/tree/2.0.4"
            },
            "funding": [
                {
                    "url": "https://github.com/sebastianbergmann",
                    "type": "github"
                }
            ],
            "time": "2020-10-26T13:14:26+00:00"
        },
        {
            "name": "sebastian/recursion-context",
            "version": "4.0.4",
            "source": {
                "type": "git",
                "url": "https://github.com/sebastianbergmann/recursion-context.git",
                "reference": "cd9d8cf3c5804de4341c283ed787f099f5506172"
            },
            "dist": {
                "type": "zip",
                "url": "https://api.github.com/repos/sebastianbergmann/recursion-context/zipball/cd9d8cf3c5804de4341c283ed787f099f5506172",
                "reference": "cd9d8cf3c5804de4341c283ed787f099f5506172",
                "shasum": ""
            },
            "require": {
                "php": ">=7.3"
            },
            "require-dev": {
                "phpunit/phpunit": "^9.3"
            },
            "type": "library",
            "extra": {
                "branch-alias": {
                    "dev-master": "4.0-dev"
                }
            },
            "autoload": {
                "classmap": [
                    "src/"
                ]
            },
            "notification-url": "https://packagist.org/downloads/",
            "license": [
                "BSD-3-Clause"
            ],
            "authors": [
                {
                    "name": "Sebastian Bergmann",
                    "email": "sebastian@phpunit.de"
                },
                {
                    "name": "Jeff Welch",
                    "email": "whatthejeff@gmail.com"
                },
                {
                    "name": "Adam Harvey",
                    "email": "aharvey@php.net"
                }
            ],
            "description": "Provides functionality to recursively process PHP variables",
            "homepage": "http://www.github.com/sebastianbergmann/recursion-context",
            "support": {
                "issues": "https://github.com/sebastianbergmann/recursion-context/issues",
                "source": "https://github.com/sebastianbergmann/recursion-context/tree/4.0.4"
            },
            "funding": [
                {
                    "url": "https://github.com/sebastianbergmann",
                    "type": "github"
                }
            ],
            "time": "2020-10-26T13:17:30+00:00"
        },
        {
            "name": "sebastian/resource-operations",
            "version": "3.0.3",
            "source": {
                "type": "git",
                "url": "https://github.com/sebastianbergmann/resource-operations.git",
                "reference": "0f4443cb3a1d92ce809899753bc0d5d5a8dd19a8"
            },
            "dist": {
                "type": "zip",
                "url": "https://api.github.com/repos/sebastianbergmann/resource-operations/zipball/0f4443cb3a1d92ce809899753bc0d5d5a8dd19a8",
                "reference": "0f4443cb3a1d92ce809899753bc0d5d5a8dd19a8",
                "shasum": ""
            },
            "require": {
                "php": ">=7.3"
            },
            "require-dev": {
                "phpunit/phpunit": "^9.0"
            },
            "type": "library",
            "extra": {
                "branch-alias": {
                    "dev-master": "3.0-dev"
                }
            },
            "autoload": {
                "classmap": [
                    "src/"
                ]
            },
            "notification-url": "https://packagist.org/downloads/",
            "license": [
                "BSD-3-Clause"
            ],
            "authors": [
                {
                    "name": "Sebastian Bergmann",
                    "email": "sebastian@phpunit.de"
                }
            ],
            "description": "Provides a list of PHP built-in functions that operate on resources",
            "homepage": "https://www.github.com/sebastianbergmann/resource-operations",
            "support": {
                "issues": "https://github.com/sebastianbergmann/resource-operations/issues",
                "source": "https://github.com/sebastianbergmann/resource-operations/tree/3.0.3"
            },
            "funding": [
                {
                    "url": "https://github.com/sebastianbergmann",
                    "type": "github"
                }
            ],
            "time": "2020-09-28T06:45:17+00:00"
        },
        {
            "name": "sebastian/type",
            "version": "3.0.0",
            "source": {
                "type": "git",
                "url": "https://github.com/sebastianbergmann/type.git",
                "reference": "b233b84bc4465aff7b57cf1c4bc75c86d00d6dad"
            },
            "dist": {
                "type": "zip",
                "url": "https://api.github.com/repos/sebastianbergmann/type/zipball/b233b84bc4465aff7b57cf1c4bc75c86d00d6dad",
                "reference": "b233b84bc4465aff7b57cf1c4bc75c86d00d6dad",
                "shasum": ""
            },
            "require": {
                "php": ">=7.3"
            },
            "require-dev": {
                "phpunit/phpunit": "^9.5"
            },
            "type": "library",
            "extra": {
                "branch-alias": {
                    "dev-master": "3.0-dev"
                }
            },
            "autoload": {
                "classmap": [
                    "src/"
                ]
            },
            "notification-url": "https://packagist.org/downloads/",
            "license": [
                "BSD-3-Clause"
            ],
            "authors": [
                {
                    "name": "Sebastian Bergmann",
                    "email": "sebastian@phpunit.de",
                    "role": "lead"
                }
            ],
            "description": "Collection of value objects that represent the types of the PHP type system",
            "homepage": "https://github.com/sebastianbergmann/type",
            "support": {
                "issues": "https://github.com/sebastianbergmann/type/issues",
                "source": "https://github.com/sebastianbergmann/type/tree/3.0.0"
            },
            "funding": [
                {
                    "url": "https://github.com/sebastianbergmann",
                    "type": "github"
                }
            ],
            "time": "2022-03-15T09:54:48+00:00"
        },
        {
            "name": "sebastian/version",
            "version": "3.0.2",
            "source": {
                "type": "git",
                "url": "https://github.com/sebastianbergmann/version.git",
                "reference": "c6c1022351a901512170118436c764e473f6de8c"
            },
            "dist": {
                "type": "zip",
                "url": "https://api.github.com/repos/sebastianbergmann/version/zipball/c6c1022351a901512170118436c764e473f6de8c",
                "reference": "c6c1022351a901512170118436c764e473f6de8c",
                "shasum": ""
            },
            "require": {
                "php": ">=7.3"
            },
            "type": "library",
            "extra": {
                "branch-alias": {
                    "dev-master": "3.0-dev"
                }
            },
            "autoload": {
                "classmap": [
                    "src/"
                ]
            },
            "notification-url": "https://packagist.org/downloads/",
            "license": [
                "BSD-3-Clause"
            ],
            "authors": [
                {
                    "name": "Sebastian Bergmann",
                    "email": "sebastian@phpunit.de",
                    "role": "lead"
                }
            ],
            "description": "Library that helps with managing the version number of Git-hosted PHP projects",
            "homepage": "https://github.com/sebastianbergmann/version",
            "support": {
                "issues": "https://github.com/sebastianbergmann/version/issues",
                "source": "https://github.com/sebastianbergmann/version/tree/3.0.2"
            },
            "funding": [
                {
                    "url": "https://github.com/sebastianbergmann",
                    "type": "github"
                }
            ],
            "time": "2020-09-28T06:39:44+00:00"
        },
        {
            "name": "seld/jsonlint",
            "version": "1.8.3",
            "source": {
                "type": "git",
                "url": "https://github.com/Seldaek/jsonlint.git",
                "reference": "9ad6ce79c342fbd44df10ea95511a1b24dee5b57"
            },
            "dist": {
                "type": "zip",
                "url": "https://api.github.com/repos/Seldaek/jsonlint/zipball/9ad6ce79c342fbd44df10ea95511a1b24dee5b57",
                "reference": "9ad6ce79c342fbd44df10ea95511a1b24dee5b57",
                "shasum": ""
            },
            "require": {
                "php": "^5.3 || ^7.0 || ^8.0"
            },
            "require-dev": {
                "phpunit/phpunit": "^4.8.35 || ^5.7 || ^6.0"
            },
            "bin": [
                "bin/jsonlint"
            ],
            "type": "library",
            "autoload": {
                "psr-4": {
                    "Seld\\JsonLint\\": "src/Seld/JsonLint/"
                }
            },
            "notification-url": "https://packagist.org/downloads/",
            "license": [
                "MIT"
            ],
            "authors": [
                {
                    "name": "Jordi Boggiano",
                    "email": "j.boggiano@seld.be",
                    "homepage": "http://seld.be"
                }
            ],
            "description": "JSON Linter",
            "keywords": [
                "json",
                "linter",
                "parser",
                "validator"
            ],
            "support": {
                "issues": "https://github.com/Seldaek/jsonlint/issues",
                "source": "https://github.com/Seldaek/jsonlint/tree/1.8.3"
            },
            "funding": [
                {
                    "url": "https://github.com/Seldaek",
                    "type": "github"
                },
                {
                    "url": "https://tidelift.com/funding/github/packagist/seld/jsonlint",
                    "type": "tidelift"
                }
            ],
            "time": "2020-11-11T09:19:24+00:00"
        },
        {
            "name": "theseer/tokenizer",
            "version": "1.2.1",
            "source": {
                "type": "git",
                "url": "https://github.com/theseer/tokenizer.git",
                "reference": "34a41e998c2183e22995f158c581e7b5e755ab9e"
            },
            "dist": {
                "type": "zip",
                "url": "https://api.github.com/repos/theseer/tokenizer/zipball/34a41e998c2183e22995f158c581e7b5e755ab9e",
                "reference": "34a41e998c2183e22995f158c581e7b5e755ab9e",
                "shasum": ""
            },
            "require": {
                "ext-dom": "*",
                "ext-tokenizer": "*",
                "ext-xmlwriter": "*",
                "php": "^7.2 || ^8.0"
            },
            "type": "library",
            "autoload": {
                "classmap": [
                    "src/"
                ]
            },
            "notification-url": "https://packagist.org/downloads/",
            "license": [
                "BSD-3-Clause"
            ],
            "authors": [
                {
                    "name": "Arne Blankerts",
                    "email": "arne@blankerts.de",
                    "role": "Developer"
                }
            ],
            "description": "A small library for converting tokenized PHP source code into XML and potentially other formats",
            "support": {
                "issues": "https://github.com/theseer/tokenizer/issues",
                "source": "https://github.com/theseer/tokenizer/tree/1.2.1"
            },
            "funding": [
                {
                    "url": "https://github.com/theseer",
                    "type": "github"
                }
            ],
            "time": "2021-07-28T10:34:58+00:00"
        },
        {
            "name": "vaimo/composer-patches",
            "version": "4.22.4",
            "source": {
                "type": "git",
                "url": "https://github.com/vaimo/composer-patches.git",
                "reference": "3da4cdf03fb4dc8d92b3d435de183f6044d679d6"
            },
            "dist": {
                "type": "zip",
                "url": "https://api.github.com/repos/vaimo/composer-patches/zipball/3da4cdf03fb4dc8d92b3d435de183f6044d679d6",
                "reference": "3da4cdf03fb4dc8d92b3d435de183f6044d679d6",
                "shasum": ""
            },
            "require": {
                "composer-plugin-api": "^1.0 || ^2.0",
                "drupol/phposinfo": "^1.6",
                "ext-json": "*",
                "php": ">=5.3.0",
                "seld/jsonlint": "^1.7.1",
                "vaimo/topological-sort": "^1.0"
            },
            "require-dev": {
                "composer/composer": "^1.0 || ^2.0",
                "phpcompatibility/php-compatibility": ">=9.1.1",
                "phpmd/phpmd": ">=2.6.0",
                "sebastian/phpcpd": ">=1.4.3",
                "squizlabs/php_codesniffer": ">=2.9.2",
                "vaimo/composer-changelogs": "^0.17.0",
                "vaimo/composer-patches-proxy": "1.0.0"
            },
            "type": "composer-plugin",
            "extra": {
                "class": "Vaimo\\ComposerPatches\\Plugin",
                "changelog": {
                    "source": "changelog.json",
                    "output": {
                        "md": "CHANGELOG.md"
                    }
                }
            },
            "autoload": {
                "psr-4": {
                    "Vaimo\\ComposerPatches\\": "src"
                }
            },
            "notification-url": "https://packagist.org/downloads/",
            "license": [
                "MIT"
            ],
            "authors": [
                {
                    "name": "Allan Paiste",
                    "email": "allan.paiste@vaimo.com"
                }
            ],
            "description": "Applies a patch from a local or remote file to any package that is part of a given composer project. Patches can be defined both on project and on package level. Optional support for patch versioning, sequencing, custom patch applier configuration and patch command for testing/troubleshooting added patches.",
            "keywords": [
                "Fixes",
                "back-ports",
                "backports",
                "bulk patches",
                "bundled patches",
                "composer command",
                "composer plugin",
                "configurable patch applier",
                "development patches",
                "downloaded patches",
                "environment flags",
                "hot-fixes",
                "hotfixes",
                "indirect restrictions",
                "maintenance",
                "maintenance tools",
                "multi-version patches",
                "multiple formats",
                "os-specific config",
                "package bug-fix",
                "package patches",
                "patch branching",
                "patch command",
                "patch description",
                "patch exclusion",
                "patch header",
                "patch meta-data",
                "patch resolve",
                "patch search",
                "patch skipping",
                "patcher",
                "patching",
                "plugin",
                "remote patch files",
                "resolve patches",
                "skipped packages",
                "tools",
                "utilities",
                "utility",
                "utils",
                "version restriction"
            ],
            "support": {
                "docs": "https://github.com/vaimo/composer-patches",
                "issues": "https://github.com/vaimo/composer-patches/issues",
                "source": "https://github.com/vaimo/composer-patches"
            },
            "time": "2021-02-25T11:24:50+00:00"
        },
        {
            "name": "vaimo/topological-sort",
            "version": "1.0.0",
            "source": {
                "type": "git",
                "url": "https://github.com/vaimo/topological-sort.git",
                "reference": "e19b93df2bac0e995ecd4b982ec4ea2fb1131e64"
            },
            "dist": {
                "type": "zip",
                "url": "https://api.github.com/repos/vaimo/topological-sort/zipball/e19b93df2bac0e995ecd4b982ec4ea2fb1131e64",
                "reference": "e19b93df2bac0e995ecd4b982ec4ea2fb1131e64",
                "shasum": ""
            },
            "require": {
                "php": ">=5.3"
            },
            "require-dev": {
                "codeclimate/php-test-reporter": "dev-master",
                "phpcompatibility/php-compatibility": "^9.1.1",
                "phpmd/phpmd": "^2.6.0",
                "phpunit/phpunit": "~4.0",
                "squizlabs/php_codesniffer": "^2.9.2",
                "symfony/console": "~2.5 || ~3.0 || ~4.0"
            },
            "type": "library",
            "autoload": {
                "psr-4": {
                    "Vaimo\\TopSort\\": "src/",
                    "Vaimo\\TopSort\\Tests\\": "tests/Tests/"
                }
            },
            "notification-url": "https://packagist.org/downloads/",
            "license": [
                "MIT"
            ],
            "authors": [
                {
                    "name": "Marc J. Schmidt",
                    "email": "marc@marcjschmidt.de"
                }
            ],
            "description": "High-Performance TopSort/Dependency resolving algorithm (compatibility version to work with 5.3)",
            "keywords": [
                "dependency resolving",
                "topological sort",
                "topsort"
            ],
            "support": {
                "source": "https://github.com/vaimo/topological-sort/tree/1.0.0"
            },
            "time": "2019-04-13T14:15:06+00:00"
        }
    ],
    "aliases": [],
    "minimum-stability": "dev",
    "stability-flags": {
        "jetbrains/phpstorm-stubs": 20
    },
    "prefer-stable": true,
    "prefer-lowest": false,
    "platform": {
        "php": "^8.1",
        "composer-runtime-api": "^2.0"
    },
    "platform-dev": [],
    "platform-overrides": {
        "php": "8.1.99"
    },
    "plugin-api-version": "2.3.0"
}<|MERGE_RESOLUTION|>--- conflicted
+++ resolved
@@ -4,11 +4,7 @@
         "Read more about it at https://getcomposer.org/doc/01-basic-usage.md#installing-dependencies",
         "This file is @generated automatically"
     ],
-<<<<<<< HEAD
-    "content-hash": "98c2e17e3bd7dd38b9314b7a321f55be",
-=======
-    "content-hash": "10bdd776bed355369b4b9e76f41b0297",
->>>>>>> fd94186e
+    "content-hash": "e0e1689d442198e1c106e20de96c5fae",
     "packages": [
         {
             "name": "clue/ndjson-react",
