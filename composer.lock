--- conflicted
+++ resolved
@@ -4,11 +4,7 @@
         "Read more about it at https://getcomposer.org/doc/01-basic-usage.md#installing-dependencies",
         "This file is @generated automatically"
     ],
-<<<<<<< HEAD
-    "content-hash": "969729c4cfd878dd9360db2badc08883",
-=======
-    "content-hash": "f36a75e5e7aa9d1b180158b713c87d0b",
->>>>>>> 942afbf0
+    "content-hash": "4df379afc3fe8830c88b96f0ef9267d8",
     "packages": [
         {
             "name": "clue/ndjson-react",
@@ -1398,7 +1394,7 @@
             "support": {
                 "source": "https://github.com/JetBrains/phpstorm-stubs/tree/master"
             },
-            "time": "2023-12-01T11:49:33+00:00"
+            "time": "2023-12-05T10:38:27+00:00"
         },
         {
             "name": "nette/bootstrap",
