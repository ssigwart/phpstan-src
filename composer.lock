--- conflicted
+++ resolved
@@ -4,11 +4,7 @@
         "Read more about it at https://getcomposer.org/doc/01-basic-usage.md#installing-dependencies",
         "This file is @generated automatically"
     ],
-<<<<<<< HEAD
     "content-hash": "ddab32f3535ecbbdc17fdb667fc69344",
-=======
-    "content-hash": "07635a5e2bdedfa64a641735fba09971",
->>>>>>> 107a7e38
     "packages": [
         {
             "name": "clue/ndjson-react",
@@ -2294,29 +2290,16 @@
         },
         {
             "name": "phpstan/phpdoc-parser",
-<<<<<<< HEAD
             "version": "2.0.x-dev",
             "source": {
                 "type": "git",
                 "url": "https://github.com/phpstan/phpdoc-parser.git",
-                "reference": "e104033df04ecfdf99e1923d13a1478143bac5a1"
-            },
-            "dist": {
-                "type": "zip",
-                "url": "https://api.github.com/repos/phpstan/phpdoc-parser/zipball/e104033df04ecfdf99e1923d13a1478143bac5a1",
-                "reference": "e104033df04ecfdf99e1923d13a1478143bac5a1",
-=======
-            "version": "1.33.0",
-            "source": {
-                "type": "git",
-                "url": "https://github.com/phpstan/phpdoc-parser.git",
-                "reference": "82a311fd3690fb2bf7b64d5c98f912b3dd746140"
-            },
-            "dist": {
-                "type": "zip",
-                "url": "https://api.github.com/repos/phpstan/phpdoc-parser/zipball/82a311fd3690fb2bf7b64d5c98f912b3dd746140",
-                "reference": "82a311fd3690fb2bf7b64d5c98f912b3dd746140",
->>>>>>> 107a7e38
+                "reference": "c00d78fb6b29658347f9d37ebe104bffadf36299"
+            },
+            "dist": {
+                "type": "zip",
+                "url": "https://api.github.com/repos/phpstan/phpdoc-parser/zipball/c00d78fb6b29658347f9d37ebe104bffadf36299",
+                "reference": "c00d78fb6b29658347f9d37ebe104bffadf36299",
                 "shasum": ""
             },
             "require": {
@@ -2324,7 +2307,7 @@
             },
             "require-dev": {
                 "doctrine/annotations": "^2.0",
-                "nikic/php-parser": "^5.1",
+                "nikic/php-parser": "^5.3.0",
                 "php-parallel-lint/php-parallel-lint": "^1.2",
                 "phpstan/extension-installer": "^1.0",
                 "phpstan/phpstan": "^2.0",
@@ -2349,15 +2332,9 @@
             "description": "PHPDoc parser with support for nullable, intersection and generic types",
             "support": {
                 "issues": "https://github.com/phpstan/phpdoc-parser/issues",
-<<<<<<< HEAD
                 "source": "https://github.com/phpstan/phpdoc-parser/tree/2.0.x"
             },
-            "time": "2024-09-26T07:29:34+00:00"
-=======
-                "source": "https://github.com/phpstan/phpdoc-parser/tree/1.33.0"
-            },
-            "time": "2024-10-13T11:25:22+00:00"
->>>>>>> 107a7e38
+            "time": "2024-10-13T11:29:49+00:00"
         },
         {
             "name": "psr/container",
