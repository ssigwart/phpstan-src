{
    "_readme": [
        "This file locks the dependencies of your project to a known state",
        "Read more about it at https://getcomposer.org/doc/01-basic-usage.md#installing-dependencies",
        "This file is @generated automatically"
    ],
<<<<<<< HEAD
    "content-hash": "ea77be52b553d672cf9d67dc41ce8d67",
=======
    "content-hash": "615896d4e8b3445be5420fc017b90e1a",
>>>>>>> b89742cc
    "packages": [
        {
            "name": "clue/ndjson-react",
            "version": "v1.3.0",
            "source": {
                "type": "git",
                "url": "https://github.com/clue/reactphp-ndjson.git",
                "reference": "392dc165fce93b5bb5c637b67e59619223c931b0"
            },
            "dist": {
                "type": "zip",
                "url": "https://api.github.com/repos/clue/reactphp-ndjson/zipball/392dc165fce93b5bb5c637b67e59619223c931b0",
                "reference": "392dc165fce93b5bb5c637b67e59619223c931b0",
                "shasum": ""
            },
            "require": {
                "php": ">=5.3",
                "react/stream": "^1.2"
            },
            "require-dev": {
                "phpunit/phpunit": "^9.5 || ^5.7 || ^4.8.35",
                "react/event-loop": "^1.2"
            },
            "type": "library",
            "autoload": {
                "psr-4": {
                    "Clue\\React\\NDJson\\": "src/"
                }
            },
            "notification-url": "https://packagist.org/downloads/",
            "license": [
                "MIT"
            ],
            "authors": [
                {
                    "name": "Christian Lück",
                    "email": "christian@clue.engineering"
                }
            ],
            "description": "Streaming newline-delimited JSON (NDJSON) parser and encoder for ReactPHP.",
            "homepage": "https://github.com/clue/reactphp-ndjson",
            "keywords": [
                "NDJSON",
                "json",
                "jsonlines",
                "newline",
                "reactphp",
                "streaming"
            ],
            "support": {
                "issues": "https://github.com/clue/reactphp-ndjson/issues",
                "source": "https://github.com/clue/reactphp-ndjson/tree/v1.3.0"
            },
            "funding": [
                {
                    "url": "https://clue.engineering/support",
                    "type": "custom"
                },
                {
                    "url": "https://github.com/clue",
                    "type": "github"
                }
            ],
            "time": "2022-12-23T10:58:28+00:00"
        },
        {
            "name": "composer/ca-bundle",
            "version": "1.3.7",
            "source": {
                "type": "git",
                "url": "https://github.com/composer/ca-bundle.git",
                "reference": "76e46335014860eec1aa5a724799a00a2e47cc85"
            },
            "dist": {
                "type": "zip",
                "url": "https://api.github.com/repos/composer/ca-bundle/zipball/76e46335014860eec1aa5a724799a00a2e47cc85",
                "reference": "76e46335014860eec1aa5a724799a00a2e47cc85",
                "shasum": ""
            },
            "require": {
                "ext-openssl": "*",
                "ext-pcre": "*",
                "php": "^5.3.2 || ^7.0 || ^8.0"
            },
            "require-dev": {
                "phpstan/phpstan": "^0.12.55",
                "psr/log": "^1.0",
                "symfony/phpunit-bridge": "^4.2 || ^5",
                "symfony/process": "^2.5 || ^3.0 || ^4.0 || ^5.0 || ^6.0"
            },
            "type": "library",
            "extra": {
                "branch-alias": {
                    "dev-main": "1.x-dev"
                }
            },
            "autoload": {
                "psr-4": {
                    "Composer\\CaBundle\\": "src"
                }
            },
            "notification-url": "https://packagist.org/downloads/",
            "license": [
                "MIT"
            ],
            "authors": [
                {
                    "name": "Jordi Boggiano",
                    "email": "j.boggiano@seld.be",
                    "homepage": "http://seld.be"
                }
            ],
            "description": "Lets you find a path to the system CA bundle, and includes a fallback to the Mozilla CA bundle.",
            "keywords": [
                "cabundle",
                "cacert",
                "certificate",
                "ssl",
                "tls"
            ],
            "support": {
                "irc": "irc://irc.freenode.org/composer",
                "issues": "https://github.com/composer/ca-bundle/issues",
                "source": "https://github.com/composer/ca-bundle/tree/1.3.7"
            },
            "funding": [
                {
                    "url": "https://packagist.com",
                    "type": "custom"
                },
                {
                    "url": "https://github.com/composer",
                    "type": "github"
                },
                {
                    "url": "https://tidelift.com/funding/github/packagist/composer/composer",
                    "type": "tidelift"
                }
            ],
            "time": "2023-08-30T09:31:38+00:00"
        },
        {
            "name": "composer/pcre",
            "version": "3.1.0",
            "source": {
                "type": "git",
                "url": "https://github.com/composer/pcre.git",
                "reference": "4bff79ddd77851fe3cdd11616ed3f92841ba5bd2"
            },
            "dist": {
                "type": "zip",
                "url": "https://api.github.com/repos/composer/pcre/zipball/4bff79ddd77851fe3cdd11616ed3f92841ba5bd2",
                "reference": "4bff79ddd77851fe3cdd11616ed3f92841ba5bd2",
                "shasum": ""
            },
            "require": {
                "php": "^7.4 || ^8.0"
            },
            "require-dev": {
                "phpstan/phpstan": "^1.3",
                "phpstan/phpstan-strict-rules": "^1.1",
                "symfony/phpunit-bridge": "^5"
            },
            "type": "library",
            "extra": {
                "branch-alias": {
                    "dev-main": "3.x-dev"
                }
            },
            "autoload": {
                "psr-4": {
                    "Composer\\Pcre\\": "src"
                }
            },
            "notification-url": "https://packagist.org/downloads/",
            "license": [
                "MIT"
            ],
            "authors": [
                {
                    "name": "Jordi Boggiano",
                    "email": "j.boggiano@seld.be",
                    "homepage": "http://seld.be"
                }
            ],
            "description": "PCRE wrapping library that offers type-safe preg_* replacements.",
            "keywords": [
                "PCRE",
                "preg",
                "regex",
                "regular expression"
            ],
            "support": {
                "issues": "https://github.com/composer/pcre/issues",
                "source": "https://github.com/composer/pcre/tree/3.1.0"
            },
            "funding": [
                {
                    "url": "https://packagist.com",
                    "type": "custom"
                },
                {
                    "url": "https://github.com/composer",
                    "type": "github"
                },
                {
                    "url": "https://tidelift.com/funding/github/packagist/composer/composer",
                    "type": "tidelift"
                }
            ],
            "time": "2022-11-17T09:50:14+00:00"
        },
        {
            "name": "composer/xdebug-handler",
            "version": "3.0.3",
            "source": {
                "type": "git",
                "url": "https://github.com/composer/xdebug-handler.git",
                "reference": "ced299686f41dce890debac69273b47ffe98a40c"
            },
            "dist": {
                "type": "zip",
                "url": "https://api.github.com/repos/composer/xdebug-handler/zipball/ced299686f41dce890debac69273b47ffe98a40c",
                "reference": "ced299686f41dce890debac69273b47ffe98a40c",
                "shasum": ""
            },
            "require": {
                "composer/pcre": "^1 || ^2 || ^3",
                "php": "^7.2.5 || ^8.0",
                "psr/log": "^1 || ^2 || ^3"
            },
            "require-dev": {
                "phpstan/phpstan": "^1.0",
                "phpstan/phpstan-strict-rules": "^1.1",
                "symfony/phpunit-bridge": "^6.0"
            },
            "type": "library",
            "autoload": {
                "psr-4": {
                    "Composer\\XdebugHandler\\": "src"
                }
            },
            "notification-url": "https://packagist.org/downloads/",
            "license": [
                "MIT"
            ],
            "authors": [
                {
                    "name": "John Stevenson",
                    "email": "john-stevenson@blueyonder.co.uk"
                }
            ],
            "description": "Restarts a process without Xdebug.",
            "keywords": [
                "Xdebug",
                "performance"
            ],
            "support": {
                "irc": "irc://irc.freenode.org/composer",
                "issues": "https://github.com/composer/xdebug-handler/issues",
                "source": "https://github.com/composer/xdebug-handler/tree/3.0.3"
            },
            "funding": [
                {
                    "url": "https://packagist.com",
                    "type": "custom"
                },
                {
                    "url": "https://github.com/composer",
                    "type": "github"
                },
                {
                    "url": "https://tidelift.com/funding/github/packagist/composer/composer",
                    "type": "tidelift"
                }
            ],
            "time": "2022-02-25T21:32:43+00:00"
        },
        {
            "name": "evenement/evenement",
            "version": "v3.0.1",
            "source": {
                "type": "git",
                "url": "https://github.com/igorw/evenement.git",
                "reference": "531bfb9d15f8aa57454f5f0285b18bec903b8fb7"
            },
            "dist": {
                "type": "zip",
                "url": "https://api.github.com/repos/igorw/evenement/zipball/531bfb9d15f8aa57454f5f0285b18bec903b8fb7",
                "reference": "531bfb9d15f8aa57454f5f0285b18bec903b8fb7",
                "shasum": ""
            },
            "require": {
                "php": ">=7.0"
            },
            "require-dev": {
                "phpunit/phpunit": "^6.0"
            },
            "type": "library",
            "autoload": {
                "psr-0": {
                    "Evenement": "src"
                }
            },
            "notification-url": "https://packagist.org/downloads/",
            "license": [
                "MIT"
            ],
            "authors": [
                {
                    "name": "Igor Wiedler",
                    "email": "igor@wiedler.ch"
                }
            ],
            "description": "Événement is a very simple event dispatching library for PHP",
            "keywords": [
                "event-dispatcher",
                "event-emitter"
            ],
            "support": {
                "issues": "https://github.com/igorw/evenement/issues",
                "source": "https://github.com/igorw/evenement/tree/master"
            },
            "time": "2017-07-23T21:35:13+00:00"
        },
        {
            "name": "fidry/cpu-core-counter",
            "version": "0.5.1",
            "source": {
                "type": "git",
                "url": "https://github.com/theofidry/cpu-core-counter.git",
                "reference": "b58e5a3933e541dc286cc91fc4f3898bbc6f1623"
            },
            "dist": {
                "type": "zip",
                "url": "https://api.github.com/repos/theofidry/cpu-core-counter/zipball/b58e5a3933e541dc286cc91fc4f3898bbc6f1623",
                "reference": "b58e5a3933e541dc286cc91fc4f3898bbc6f1623",
                "shasum": ""
            },
            "require": {
                "php": "^7.2 || ^8.0"
            },
            "require-dev": {
                "fidry/makefile": "^0.2.0",
                "phpstan/extension-installer": "^1.2.0",
                "phpstan/phpstan": "^1.9.2",
                "phpstan/phpstan-deprecation-rules": "^1.0.0",
                "phpstan/phpstan-phpunit": "^1.2.2",
                "phpstan/phpstan-strict-rules": "^1.4.4",
                "phpunit/phpunit": "^9.5.26 || ^8.5.31",
                "theofidry/php-cs-fixer-config": "^1.0",
                "webmozarts/strict-phpunit": "^7.5"
            },
            "type": "library",
            "autoload": {
                "psr-4": {
                    "Fidry\\CpuCoreCounter\\": "src/"
                }
            },
            "notification-url": "https://packagist.org/downloads/",
            "license": [
                "MIT"
            ],
            "authors": [
                {
                    "name": "Théo FIDRY",
                    "email": "theo.fidry@gmail.com"
                }
            ],
            "description": "Tiny utility to get the number of CPU cores.",
            "keywords": [
                "CPU",
                "core"
            ],
            "support": {
                "issues": "https://github.com/theofidry/cpu-core-counter/issues",
                "source": "https://github.com/theofidry/cpu-core-counter/tree/0.5.1"
            },
            "funding": [
                {
                    "url": "https://github.com/theofidry",
                    "type": "github"
                }
            ],
            "time": "2022-12-24T12:35:10+00:00"
        },
        {
            "name": "fig/http-message-util",
            "version": "1.1.5",
            "source": {
                "type": "git",
                "url": "https://github.com/php-fig/http-message-util.git",
                "reference": "9d94dc0154230ac39e5bf89398b324a86f63f765"
            },
            "dist": {
                "type": "zip",
                "url": "https://api.github.com/repos/php-fig/http-message-util/zipball/9d94dc0154230ac39e5bf89398b324a86f63f765",
                "reference": "9d94dc0154230ac39e5bf89398b324a86f63f765",
                "shasum": ""
            },
            "require": {
                "php": "^5.3 || ^7.0 || ^8.0"
            },
            "suggest": {
                "psr/http-message": "The package containing the PSR-7 interfaces"
            },
            "type": "library",
            "extra": {
                "branch-alias": {
                    "dev-master": "1.1.x-dev"
                }
            },
            "autoload": {
                "psr-4": {
                    "Fig\\Http\\Message\\": "src/"
                }
            },
            "notification-url": "https://packagist.org/downloads/",
            "license": [
                "MIT"
            ],
            "authors": [
                {
                    "name": "PHP-FIG",
                    "homepage": "https://www.php-fig.org/"
                }
            ],
            "description": "Utility classes and constants for use with PSR-7 (psr/http-message)",
            "keywords": [
                "http",
                "http-message",
                "psr",
                "psr-7",
                "request",
                "response"
            ],
            "support": {
                "issues": "https://github.com/php-fig/http-message-util/issues",
                "source": "https://github.com/php-fig/http-message-util/tree/1.1.5"
            },
            "time": "2020-11-24T22:02:12+00:00"
        },
        {
            "name": "hoa/compiler",
            "version": "3.17.08.08",
            "source": {
                "type": "git",
                "url": "https://github.com/hoaproject/Compiler.git",
                "reference": "aa09caf0bf28adae6654ca6ee415ee2f522672de"
            },
            "dist": {
                "type": "zip",
                "url": "https://api.github.com/repos/hoaproject/Compiler/zipball/aa09caf0bf28adae6654ca6ee415ee2f522672de",
                "reference": "aa09caf0bf28adae6654ca6ee415ee2f522672de",
                "shasum": ""
            },
            "require": {
                "hoa/consistency": "~1.0",
                "hoa/exception": "~1.0",
                "hoa/file": "~1.0",
                "hoa/iterator": "~2.0",
                "hoa/math": "~1.0",
                "hoa/protocol": "~1.0",
                "hoa/regex": "~1.0",
                "hoa/visitor": "~2.0"
            },
            "require-dev": {
                "hoa/json": "~2.0",
                "hoa/test": "~2.0"
            },
            "type": "library",
            "extra": {
                "branch-alias": {
                    "dev-master": "3.x-dev"
                }
            },
            "autoload": {
                "psr-4": {
                    "Hoa\\Compiler\\": "."
                }
            },
            "notification-url": "https://packagist.org/downloads/",
            "license": [
                "BSD-3-Clause"
            ],
            "authors": [
                {
                    "name": "Ivan Enderlin",
                    "email": "ivan.enderlin@hoa-project.net"
                },
                {
                    "name": "Hoa community",
                    "homepage": "https://hoa-project.net/"
                }
            ],
            "description": "The Hoa\\Compiler library.",
            "homepage": "https://hoa-project.net/",
            "keywords": [
                "algebraic",
                "ast",
                "compiler",
                "context-free",
                "coverage",
                "exhaustive",
                "grammar",
                "isotropic",
                "language",
                "lexer",
                "library",
                "ll1",
                "llk",
                "parser",
                "pp",
                "random",
                "regular",
                "rule",
                "sampler",
                "syntax",
                "token",
                "trace",
                "uniform"
            ],
            "support": {
                "docs": "https://central.hoa-project.net/Documentation/Library/Compiler",
                "email": "support@hoa-project.net",
                "forum": "https://users.hoa-project.net/",
                "irc": "irc://chat.freenode.net/hoaproject",
                "issues": "https://github.com/hoaproject/Compiler/issues",
                "source": "https://central.hoa-project.net/Resource/Library/Compiler"
            },
            "abandoned": true,
            "time": "2017-08-08T07:44:07+00:00"
        },
        {
            "name": "hoa/consistency",
            "version": "1.17.05.02",
            "source": {
                "type": "git",
                "url": "https://github.com/hoaproject/Consistency.git",
                "reference": "fd7d0adc82410507f332516faf655b6ed22e4c2f"
            },
            "dist": {
                "type": "zip",
                "url": "https://api.github.com/repos/hoaproject/Consistency/zipball/fd7d0adc82410507f332516faf655b6ed22e4c2f",
                "reference": "fd7d0adc82410507f332516faf655b6ed22e4c2f",
                "shasum": ""
            },
            "require": {
                "hoa/exception": "~1.0",
                "php": ">=5.5.0"
            },
            "require-dev": {
                "hoa/stream": "~1.0",
                "hoa/test": "~2.0"
            },
            "type": "library",
            "extra": {
                "branch-alias": {
                    "dev-master": "1.x-dev"
                }
            },
            "autoload": {
                "files": [
                    "Prelude.php"
                ],
                "psr-4": {
                    "Hoa\\Consistency\\": "."
                }
            },
            "notification-url": "https://packagist.org/downloads/",
            "license": [
                "BSD-3-Clause"
            ],
            "authors": [
                {
                    "name": "Ivan Enderlin",
                    "email": "ivan.enderlin@hoa-project.net"
                },
                {
                    "name": "Hoa community",
                    "homepage": "https://hoa-project.net/"
                }
            ],
            "description": "The Hoa\\Consistency library.",
            "homepage": "https://hoa-project.net/",
            "keywords": [
                "autoloader",
                "callable",
                "consistency",
                "entity",
                "flex",
                "keyword",
                "library"
            ],
            "support": {
                "docs": "https://central.hoa-project.net/Documentation/Library/Consistency",
                "email": "support@hoa-project.net",
                "forum": "https://users.hoa-project.net/",
                "irc": "irc://chat.freenode.net/hoaproject",
                "issues": "https://github.com/hoaproject/Consistency/issues",
                "source": "https://central.hoa-project.net/Resource/Library/Consistency"
            },
            "abandoned": true,
            "time": "2017-05-02T12:18:12+00:00"
        },
        {
            "name": "hoa/event",
            "version": "1.17.01.13",
            "source": {
                "type": "git",
                "url": "https://github.com/hoaproject/Event.git",
                "reference": "6c0060dced212ffa3af0e34bb46624f990b29c54"
            },
            "dist": {
                "type": "zip",
                "url": "https://api.github.com/repos/hoaproject/Event/zipball/6c0060dced212ffa3af0e34bb46624f990b29c54",
                "reference": "6c0060dced212ffa3af0e34bb46624f990b29c54",
                "shasum": ""
            },
            "require": {
                "hoa/consistency": "~1.0",
                "hoa/exception": "~1.0"
            },
            "require-dev": {
                "hoa/test": "~2.0"
            },
            "type": "library",
            "extra": {
                "branch-alias": {
                    "dev-master": "1.x-dev"
                }
            },
            "autoload": {
                "psr-4": {
                    "Hoa\\Event\\": "."
                }
            },
            "notification-url": "https://packagist.org/downloads/",
            "license": [
                "BSD-3-Clause"
            ],
            "authors": [
                {
                    "name": "Ivan Enderlin",
                    "email": "ivan.enderlin@hoa-project.net"
                },
                {
                    "name": "Hoa community",
                    "homepage": "https://hoa-project.net/"
                }
            ],
            "description": "The Hoa\\Event library.",
            "homepage": "https://hoa-project.net/",
            "keywords": [
                "event",
                "library",
                "listener",
                "observer"
            ],
            "support": {
                "docs": "https://central.hoa-project.net/Documentation/Library/Event",
                "email": "support@hoa-project.net",
                "forum": "https://users.hoa-project.net/",
                "irc": "irc://chat.freenode.net/hoaproject",
                "issues": "https://github.com/hoaproject/Event/issues",
                "source": "https://central.hoa-project.net/Resource/Library/Event"
            },
            "abandoned": true,
            "time": "2017-01-13T15:30:50+00:00"
        },
        {
            "name": "hoa/exception",
            "version": "1.17.01.16",
            "source": {
                "type": "git",
                "url": "https://github.com/hoaproject/Exception.git",
                "reference": "091727d46420a3d7468ef0595651488bfc3a458f"
            },
            "dist": {
                "type": "zip",
                "url": "https://api.github.com/repos/hoaproject/Exception/zipball/091727d46420a3d7468ef0595651488bfc3a458f",
                "reference": "091727d46420a3d7468ef0595651488bfc3a458f",
                "shasum": ""
            },
            "require": {
                "hoa/consistency": "~1.0",
                "hoa/event": "~1.0"
            },
            "require-dev": {
                "hoa/test": "~2.0"
            },
            "type": "library",
            "extra": {
                "branch-alias": {
                    "dev-master": "1.x-dev"
                }
            },
            "autoload": {
                "psr-4": {
                    "Hoa\\Exception\\": "."
                }
            },
            "notification-url": "https://packagist.org/downloads/",
            "license": [
                "BSD-3-Clause"
            ],
            "authors": [
                {
                    "name": "Ivan Enderlin",
                    "email": "ivan.enderlin@hoa-project.net"
                },
                {
                    "name": "Hoa community",
                    "homepage": "https://hoa-project.net/"
                }
            ],
            "description": "The Hoa\\Exception library.",
            "homepage": "https://hoa-project.net/",
            "keywords": [
                "exception",
                "library"
            ],
            "support": {
                "docs": "https://central.hoa-project.net/Documentation/Library/Exception",
                "email": "support@hoa-project.net",
                "forum": "https://users.hoa-project.net/",
                "irc": "irc://chat.freenode.net/hoaproject",
                "issues": "https://github.com/hoaproject/Exception/issues",
                "source": "https://central.hoa-project.net/Resource/Library/Exception"
            },
            "abandoned": true,
            "time": "2017-01-16T07:53:27+00:00"
        },
        {
            "name": "hoa/file",
            "version": "1.17.07.11",
            "source": {
                "type": "git",
                "url": "https://github.com/hoaproject/File.git",
                "reference": "35cb979b779bc54918d2f9a4e02ed6c7a1fa67ca"
            },
            "dist": {
                "type": "zip",
                "url": "https://api.github.com/repos/hoaproject/File/zipball/35cb979b779bc54918d2f9a4e02ed6c7a1fa67ca",
                "reference": "35cb979b779bc54918d2f9a4e02ed6c7a1fa67ca",
                "shasum": ""
            },
            "require": {
                "hoa/consistency": "~1.0",
                "hoa/event": "~1.0",
                "hoa/exception": "~1.0",
                "hoa/iterator": "~2.0",
                "hoa/stream": "~1.0"
            },
            "require-dev": {
                "hoa/test": "~2.0"
            },
            "type": "library",
            "extra": {
                "branch-alias": {
                    "dev-master": "1.x-dev"
                }
            },
            "autoload": {
                "psr-4": {
                    "Hoa\\File\\": "."
                }
            },
            "notification-url": "https://packagist.org/downloads/",
            "license": [
                "BSD-3-Clause"
            ],
            "authors": [
                {
                    "name": "Ivan Enderlin",
                    "email": "ivan.enderlin@hoa-project.net"
                },
                {
                    "name": "Hoa community",
                    "homepage": "https://hoa-project.net/"
                }
            ],
            "description": "The Hoa\\File library.",
            "homepage": "https://hoa-project.net/",
            "keywords": [
                "Socket",
                "directory",
                "file",
                "finder",
                "library",
                "link",
                "temporary"
            ],
            "support": {
                "docs": "https://central.hoa-project.net/Documentation/Library/File",
                "email": "support@hoa-project.net",
                "forum": "https://users.hoa-project.net/",
                "irc": "irc://chat.freenode.net/hoaproject",
                "issues": "https://github.com/hoaproject/File/issues",
                "source": "https://central.hoa-project.net/Resource/Library/File"
            },
            "abandoned": true,
            "time": "2017-07-11T07:42:15+00:00"
        },
        {
            "name": "hoa/iterator",
            "version": "2.17.01.10",
            "source": {
                "type": "git",
                "url": "https://github.com/hoaproject/Iterator.git",
                "reference": "d1120ba09cb4ccd049c86d10058ab94af245f0cc"
            },
            "dist": {
                "type": "zip",
                "url": "https://api.github.com/repos/hoaproject/Iterator/zipball/d1120ba09cb4ccd049c86d10058ab94af245f0cc",
                "reference": "d1120ba09cb4ccd049c86d10058ab94af245f0cc",
                "shasum": ""
            },
            "require": {
                "hoa/consistency": "~1.0",
                "hoa/exception": "~1.0"
            },
            "require-dev": {
                "hoa/test": "~2.0"
            },
            "type": "library",
            "extra": {
                "branch-alias": {
                    "dev-master": "2.x-dev"
                }
            },
            "autoload": {
                "psr-4": {
                    "Hoa\\Iterator\\": "."
                }
            },
            "notification-url": "https://packagist.org/downloads/",
            "license": [
                "BSD-3-Clause"
            ],
            "authors": [
                {
                    "name": "Ivan Enderlin",
                    "email": "ivan.enderlin@hoa-project.net"
                },
                {
                    "name": "Hoa community",
                    "homepage": "https://hoa-project.net/"
                }
            ],
            "description": "The Hoa\\Iterator library.",
            "homepage": "https://hoa-project.net/",
            "keywords": [
                "iterator",
                "library"
            ],
            "support": {
                "docs": "https://central.hoa-project.net/Documentation/Library/Iterator",
                "email": "support@hoa-project.net",
                "forum": "https://users.hoa-project.net/",
                "irc": "irc://chat.freenode.net/hoaproject",
                "issues": "https://github.com/hoaproject/Iterator/issues",
                "source": "https://central.hoa-project.net/Resource/Library/Iterator"
            },
            "abandoned": true,
            "time": "2017-01-10T10:34:47+00:00"
        },
        {
            "name": "hoa/math",
            "version": "1.17.05.16",
            "source": {
                "type": "git",
                "url": "https://github.com/hoaproject/Math.git",
                "reference": "7150785d30f5d565704912116a462e9f5bc83a0c"
            },
            "dist": {
                "type": "zip",
                "url": "https://api.github.com/repos/hoaproject/Math/zipball/7150785d30f5d565704912116a462e9f5bc83a0c",
                "reference": "7150785d30f5d565704912116a462e9f5bc83a0c",
                "shasum": ""
            },
            "require": {
                "hoa/compiler": "~3.0",
                "hoa/consistency": "~1.0",
                "hoa/exception": "~1.0",
                "hoa/iterator": "~2.0",
                "hoa/protocol": "~1.0",
                "hoa/zformat": "~1.0"
            },
            "require-dev": {
                "hoa/test": "~2.0"
            },
            "type": "library",
            "extra": {
                "branch-alias": {
                    "dev-master": "1.x-dev"
                }
            },
            "autoload": {
                "psr-4": {
                    "Hoa\\Math\\": "."
                }
            },
            "notification-url": "https://packagist.org/downloads/",
            "license": [
                "BSD-3-Clause"
            ],
            "authors": [
                {
                    "name": "Ivan Enderlin",
                    "email": "ivan.enderlin@hoa-project.net"
                },
                {
                    "name": "Hoa community",
                    "homepage": "https://hoa-project.net/"
                }
            ],
            "description": "The Hoa\\Math library.",
            "homepage": "https://hoa-project.net/",
            "keywords": [
                "arrangement",
                "combination",
                "combinatorics",
                "counting",
                "library",
                "math",
                "permutation",
                "sampler",
                "set"
            ],
            "support": {
                "docs": "https://central.hoa-project.net/Documentation/Library/Math",
                "email": "support@hoa-project.net",
                "forum": "https://users.hoa-project.net/",
                "irc": "irc://chat.freenode.net/hoaproject",
                "issues": "https://github.com/hoaproject/Math/issues",
                "source": "https://central.hoa-project.net/Resource/Library/Math"
            },
            "abandoned": true,
            "time": "2017-05-16T08:02:17+00:00"
        },
        {
            "name": "hoa/protocol",
            "version": "1.17.01.14",
            "source": {
                "type": "git",
                "url": "https://github.com/hoaproject/Protocol.git",
                "reference": "5c2cf972151c45f373230da170ea015deecf19e2"
            },
            "dist": {
                "type": "zip",
                "url": "https://api.github.com/repos/hoaproject/Protocol/zipball/5c2cf972151c45f373230da170ea015deecf19e2",
                "reference": "5c2cf972151c45f373230da170ea015deecf19e2",
                "shasum": ""
            },
            "require": {
                "hoa/consistency": "~1.0",
                "hoa/exception": "~1.0"
            },
            "require-dev": {
                "hoa/test": "~2.0"
            },
            "type": "library",
            "extra": {
                "branch-alias": {
                    "dev-master": "1.x-dev"
                }
            },
            "autoload": {
                "files": [
                    "Wrapper.php"
                ],
                "psr-4": {
                    "Hoa\\Protocol\\": "."
                }
            },
            "notification-url": "https://packagist.org/downloads/",
            "license": [
                "BSD-3-Clause"
            ],
            "authors": [
                {
                    "name": "Ivan Enderlin",
                    "email": "ivan.enderlin@hoa-project.net"
                },
                {
                    "name": "Hoa community",
                    "homepage": "https://hoa-project.net/"
                }
            ],
            "description": "The Hoa\\Protocol library.",
            "homepage": "https://hoa-project.net/",
            "keywords": [
                "library",
                "protocol",
                "resource",
                "stream",
                "wrapper"
            ],
            "support": {
                "docs": "https://central.hoa-project.net/Documentation/Library/Protocol",
                "email": "support@hoa-project.net",
                "forum": "https://users.hoa-project.net/",
                "irc": "irc://chat.freenode.net/hoaproject",
                "issues": "https://github.com/hoaproject/Protocol/issues",
                "source": "https://central.hoa-project.net/Resource/Library/Protocol"
            },
            "abandoned": true,
            "time": "2017-01-14T12:26:10+00:00"
        },
        {
            "name": "hoa/regex",
            "version": "1.17.01.13",
            "source": {
                "type": "git",
                "url": "https://github.com/hoaproject/Regex.git",
                "reference": "7e263a61b6fb45c1d03d8e5ef77668518abd5bec"
            },
            "dist": {
                "type": "zip",
                "url": "https://api.github.com/repos/hoaproject/Regex/zipball/7e263a61b6fb45c1d03d8e5ef77668518abd5bec",
                "reference": "7e263a61b6fb45c1d03d8e5ef77668518abd5bec",
                "shasum": ""
            },
            "require": {
                "hoa/consistency": "~1.0",
                "hoa/exception": "~1.0",
                "hoa/math": "~1.0",
                "hoa/protocol": "~1.0",
                "hoa/ustring": "~4.0",
                "hoa/visitor": "~2.0"
            },
            "type": "library",
            "extra": {
                "branch-alias": {
                    "dev-master": "1.x-dev"
                }
            },
            "autoload": {
                "psr-4": {
                    "Hoa\\Regex\\": "."
                }
            },
            "notification-url": "https://packagist.org/downloads/",
            "license": [
                "BSD-3-Clause"
            ],
            "authors": [
                {
                    "name": "Ivan Enderlin",
                    "email": "ivan.enderlin@hoa-project.net"
                },
                {
                    "name": "Hoa community",
                    "homepage": "https://hoa-project.net/"
                }
            ],
            "description": "The Hoa\\Regex library.",
            "homepage": "https://hoa-project.net/",
            "keywords": [
                "compiler",
                "library",
                "regex"
            ],
            "support": {
                "docs": "https://central.hoa-project.net/Documentation/Library/Regex",
                "email": "support@hoa-project.net",
                "forum": "https://users.hoa-project.net/",
                "irc": "irc://chat.freenode.net/hoaproject",
                "issues": "https://github.com/hoaproject/Regex/issues",
                "source": "https://central.hoa-project.net/Resource/Library/Regex"
            },
            "abandoned": true,
            "time": "2017-01-13T16:10:24+00:00"
        },
        {
            "name": "hoa/stream",
            "version": "1.17.02.21",
            "source": {
                "type": "git",
                "url": "https://github.com/hoaproject/Stream.git",
                "reference": "3293cfffca2de10525df51436adf88a559151d82"
            },
            "dist": {
                "type": "zip",
                "url": "https://api.github.com/repos/hoaproject/Stream/zipball/3293cfffca2de10525df51436adf88a559151d82",
                "reference": "3293cfffca2de10525df51436adf88a559151d82",
                "shasum": ""
            },
            "require": {
                "hoa/consistency": "~1.0",
                "hoa/event": "~1.0",
                "hoa/exception": "~1.0",
                "hoa/protocol": "~1.0"
            },
            "require-dev": {
                "hoa/test": "~2.0"
            },
            "type": "library",
            "extra": {
                "branch-alias": {
                    "dev-master": "1.x-dev"
                }
            },
            "autoload": {
                "psr-4": {
                    "Hoa\\Stream\\": "."
                }
            },
            "notification-url": "https://packagist.org/downloads/",
            "license": [
                "BSD-3-Clause"
            ],
            "authors": [
                {
                    "name": "Ivan Enderlin",
                    "email": "ivan.enderlin@hoa-project.net"
                },
                {
                    "name": "Hoa community",
                    "homepage": "https://hoa-project.net/"
                }
            ],
            "description": "The Hoa\\Stream library.",
            "homepage": "https://hoa-project.net/",
            "keywords": [
                "Context",
                "bucket",
                "composite",
                "filter",
                "in",
                "library",
                "out",
                "protocol",
                "stream",
                "wrapper"
            ],
            "support": {
                "docs": "https://central.hoa-project.net/Documentation/Library/Stream",
                "email": "support@hoa-project.net",
                "forum": "https://users.hoa-project.net/",
                "irc": "irc://chat.freenode.net/hoaproject",
                "issues": "https://github.com/hoaproject/Stream/issues",
                "source": "https://central.hoa-project.net/Resource/Library/Stream"
            },
            "abandoned": true,
            "time": "2017-02-21T16:01:06+00:00"
        },
        {
            "name": "hoa/ustring",
            "version": "4.17.01.16",
            "source": {
                "type": "git",
                "url": "https://github.com/hoaproject/Ustring.git",
                "reference": "e6326e2739178799b1fe3fdd92029f9517fa17a0"
            },
            "dist": {
                "type": "zip",
                "url": "https://api.github.com/repos/hoaproject/Ustring/zipball/e6326e2739178799b1fe3fdd92029f9517fa17a0",
                "reference": "e6326e2739178799b1fe3fdd92029f9517fa17a0",
                "shasum": ""
            },
            "require": {
                "hoa/consistency": "~1.0",
                "hoa/exception": "~1.0"
            },
            "require-dev": {
                "hoa/test": "~2.0"
            },
            "suggest": {
                "ext-iconv": "ext/iconv must be present (or a third implementation) to use Hoa\\Ustring::transcode().",
                "ext-intl": "To get a better Hoa\\Ustring::toAscii() and Hoa\\Ustring::compareTo()."
            },
            "type": "library",
            "extra": {
                "branch-alias": {
                    "dev-master": "4.x-dev"
                }
            },
            "autoload": {
                "psr-4": {
                    "Hoa\\Ustring\\": "."
                }
            },
            "notification-url": "https://packagist.org/downloads/",
            "license": [
                "BSD-3-Clause"
            ],
            "authors": [
                {
                    "name": "Ivan Enderlin",
                    "email": "ivan.enderlin@hoa-project.net"
                },
                {
                    "name": "Hoa community",
                    "homepage": "https://hoa-project.net/"
                }
            ],
            "description": "The Hoa\\Ustring library.",
            "homepage": "https://hoa-project.net/",
            "keywords": [
                "library",
                "search",
                "string",
                "unicode"
            ],
            "support": {
                "docs": "https://central.hoa-project.net/Documentation/Library/Ustring",
                "email": "support@hoa-project.net",
                "forum": "https://users.hoa-project.net/",
                "irc": "irc://chat.freenode.net/hoaproject",
                "issues": "https://github.com/hoaproject/Ustring/issues",
                "source": "https://central.hoa-project.net/Resource/Library/Ustring"
            },
            "abandoned": true,
            "time": "2017-01-16T07:08:25+00:00"
        },
        {
            "name": "hoa/visitor",
            "version": "2.17.01.16",
            "source": {
                "type": "git",
                "url": "https://github.com/hoaproject/Visitor.git",
                "reference": "c18fe1cbac98ae449e0d56e87469103ba08f224a"
            },
            "dist": {
                "type": "zip",
                "url": "https://api.github.com/repos/hoaproject/Visitor/zipball/c18fe1cbac98ae449e0d56e87469103ba08f224a",
                "reference": "c18fe1cbac98ae449e0d56e87469103ba08f224a",
                "shasum": ""
            },
            "require": {
                "hoa/consistency": "~1.0"
            },
            "require-dev": {
                "hoa/test": "~2.0"
            },
            "type": "library",
            "extra": {
                "branch-alias": {
                    "dev-master": "2.x-dev"
                }
            },
            "autoload": {
                "psr-4": {
                    "Hoa\\Visitor\\": "."
                }
            },
            "notification-url": "https://packagist.org/downloads/",
            "license": [
                "BSD-3-Clause"
            ],
            "authors": [
                {
                    "name": "Ivan Enderlin",
                    "email": "ivan.enderlin@hoa-project.net"
                },
                {
                    "name": "Hoa community",
                    "homepage": "https://hoa-project.net/"
                }
            ],
            "description": "The Hoa\\Visitor library.",
            "homepage": "https://hoa-project.net/",
            "keywords": [
                "library",
                "structure",
                "visit",
                "visitor"
            ],
            "support": {
                "docs": "https://central.hoa-project.net/Documentation/Library/Visitor",
                "email": "support@hoa-project.net",
                "forum": "https://users.hoa-project.net/",
                "irc": "irc://chat.freenode.net/hoaproject",
                "issues": "https://github.com/hoaproject/Visitor/issues",
                "source": "https://central.hoa-project.net/Resource/Library/Visitor"
            },
            "abandoned": true,
            "time": "2017-01-16T07:02:03+00:00"
        },
        {
            "name": "hoa/zformat",
            "version": "1.17.01.10",
            "source": {
                "type": "git",
                "url": "https://github.com/hoaproject/Zformat.git",
                "reference": "522c381a2a075d4b9dbb42eb4592dd09520e4ac2"
            },
            "dist": {
                "type": "zip",
                "url": "https://api.github.com/repos/hoaproject/Zformat/zipball/522c381a2a075d4b9dbb42eb4592dd09520e4ac2",
                "reference": "522c381a2a075d4b9dbb42eb4592dd09520e4ac2",
                "shasum": ""
            },
            "require": {
                "hoa/consistency": "~1.0",
                "hoa/exception": "~1.0"
            },
            "type": "library",
            "extra": {
                "branch-alias": {
                    "dev-master": "1.x-dev"
                }
            },
            "autoload": {
                "psr-4": {
                    "Hoa\\Zformat\\": "."
                }
            },
            "notification-url": "https://packagist.org/downloads/",
            "license": [
                "BSD-3-Clause"
            ],
            "authors": [
                {
                    "name": "Ivan Enderlin",
                    "email": "ivan.enderlin@hoa-project.net"
                },
                {
                    "name": "Hoa community",
                    "homepage": "https://hoa-project.net/"
                }
            ],
            "description": "The Hoa\\Zformat library.",
            "homepage": "https://hoa-project.net/",
            "keywords": [
                "library",
                "parameter",
                "zformat"
            ],
            "support": {
                "docs": "https://central.hoa-project.net/Documentation/Library/Zformat",
                "email": "support@hoa-project.net",
                "forum": "https://users.hoa-project.net/",
                "irc": "irc://chat.freenode.net/hoaproject",
                "issues": "https://github.com/hoaproject/Zformat/issues",
                "source": "https://central.hoa-project.net/Resource/Library/Zformat"
            },
            "abandoned": true,
            "time": "2017-01-10T10:39:54+00:00"
        },
        {
            "name": "jetbrains/phpstorm-stubs",
            "version": "dev-master",
            "source": {
                "type": "git",
                "url": "https://github.com/JetBrains/phpstorm-stubs.git",
                "reference": "b0e68128846d14ecc886fb53479e39db5453f7f3"
            },
            "dist": {
                "type": "zip",
                "url": "https://api.github.com/repos/JetBrains/phpstorm-stubs/zipball/b0e68128846d14ecc886fb53479e39db5453f7f3",
                "reference": "b0e68128846d14ecc886fb53479e39db5453f7f3",
                "shasum": ""
            },
            "require-dev": {
                "friendsofphp/php-cs-fixer": "v3.46.0",
                "nikic/php-parser": "v5.0.0",
                "phpdocumentor/reflection-docblock": "5.3.0",
                "phpunit/phpunit": "10.5.5"
            },
            "default-branch": true,
            "type": "library",
            "autoload": {
                "files": [
                    "PhpStormStubsMap.php"
                ]
            },
            "notification-url": "https://packagist.org/downloads/",
            "license": [
                "Apache-2.0"
            ],
            "description": "PHP runtime & extensions header files for PhpStorm",
            "homepage": "https://www.jetbrains.com/phpstorm",
            "keywords": [
                "autocomplete",
                "code",
                "inference",
                "inspection",
                "jetbrains",
                "phpstorm",
                "stubs",
                "type"
            ],
            "support": {
                "source": "https://github.com/JetBrains/phpstorm-stubs/tree/master"
            },
            "time": "2024-04-01T17:45:10+00:00"
        },
        {
            "name": "nette/bootstrap",
            "version": "v3.1.4",
            "source": {
                "type": "git",
                "url": "https://github.com/nette/bootstrap.git",
                "reference": "1a7965b4ee401ad0e3f673b9c016d2481afdc280"
            },
            "dist": {
                "type": "zip",
                "url": "https://api.github.com/repos/nette/bootstrap/zipball/1a7965b4ee401ad0e3f673b9c016d2481afdc280",
                "reference": "1a7965b4ee401ad0e3f673b9c016d2481afdc280",
                "shasum": ""
            },
            "require": {
                "nette/di": "^3.0.5",
                "nette/utils": "^3.2.1 || ^4.0",
                "php": ">=7.2 <8.3"
            },
            "conflict": {
                "tracy/tracy": "<2.6"
            },
            "require-dev": {
                "latte/latte": "^2.8",
                "nette/application": "^3.1",
                "nette/caching": "^3.0",
                "nette/database": "^3.0",
                "nette/forms": "^3.0",
                "nette/http": "^3.0",
                "nette/mail": "^3.0",
                "nette/robot-loader": "^3.0",
                "nette/safe-stream": "^2.2",
                "nette/security": "^3.0",
                "nette/tester": "^2.0",
                "phpstan/phpstan-nette": "^0.12",
                "tracy/tracy": "^2.6"
            },
            "suggest": {
                "nette/robot-loader": "to use Configurator::createRobotLoader()",
                "tracy/tracy": "to use Configurator::enableTracy()"
            },
            "type": "library",
            "extra": {
                "branch-alias": {
                    "dev-master": "3.1-dev"
                }
            },
            "autoload": {
                "classmap": [
                    "src/"
                ]
            },
            "notification-url": "https://packagist.org/downloads/",
            "license": [
                "BSD-3-Clause",
                "GPL-2.0-only",
                "GPL-3.0-only"
            ],
            "authors": [
                {
                    "name": "David Grudl",
                    "homepage": "https://davidgrudl.com"
                },
                {
                    "name": "Nette Community",
                    "homepage": "https://nette.org/contributors"
                }
            ],
            "description": "🅱  Nette Bootstrap: the simple way to configure and bootstrap your Nette application.",
            "homepage": "https://nette.org",
            "keywords": [
                "bootstrapping",
                "configurator",
                "nette"
            ],
            "support": {
                "issues": "https://github.com/nette/bootstrap/issues",
                "source": "https://github.com/nette/bootstrap/tree/v3.1.4"
            },
            "time": "2022-12-14T15:23:02+00:00"
        },
        {
            "name": "nette/di",
            "version": "v3.1.5",
            "source": {
                "type": "git",
                "url": "https://github.com/nette/di.git",
                "reference": "00ea0afa643b3b4383a5cd1a322656c989ade498"
            },
            "dist": {
                "type": "zip",
                "url": "https://api.github.com/repos/nette/di/zipball/00ea0afa643b3b4383a5cd1a322656c989ade498",
                "reference": "00ea0afa643b3b4383a5cd1a322656c989ade498",
                "shasum": ""
            },
            "require": {
                "ext-tokenizer": "*",
                "nette/neon": "^3.3 || ^4.0",
                "nette/php-generator": "^3.5.4 || ^4.0",
                "nette/robot-loader": "^3.2 || ~4.0.0",
                "nette/schema": "^1.2",
                "nette/utils": "^3.2.5 || ~4.0.0",
                "php": "7.2 - 8.3"
            },
            "require-dev": {
                "nette/tester": "^2.4",
                "phpstan/phpstan": "^1.0",
                "tracy/tracy": "^2.9"
            },
            "type": "library",
            "extra": {
                "branch-alias": {
                    "dev-master": "3.1-dev"
                }
            },
            "autoload": {
                "classmap": [
                    "src/"
                ]
            },
            "notification-url": "https://packagist.org/downloads/",
            "license": [
                "BSD-3-Clause",
                "GPL-2.0-only",
                "GPL-3.0-only"
            ],
            "authors": [
                {
                    "name": "David Grudl",
                    "homepage": "https://davidgrudl.com"
                },
                {
                    "name": "Nette Community",
                    "homepage": "https://nette.org/contributors"
                }
            ],
            "description": "💎 Nette Dependency Injection Container: Flexible, compiled and full-featured DIC with perfectly usable autowiring and support for all new PHP features.",
            "homepage": "https://nette.org",
            "keywords": [
                "compiled",
                "di",
                "dic",
                "factory",
                "ioc",
                "nette",
                "static"
            ],
            "support": {
                "issues": "https://github.com/nette/di/issues",
                "source": "https://github.com/nette/di/tree/v3.1.5"
            },
            "time": "2023-10-02T19:58:38+00:00"
        },
        {
            "name": "nette/finder",
            "version": "v2.6.0",
            "source": {
                "type": "git",
                "url": "https://github.com/nette/finder.git",
                "reference": "991aefb42860abeab8e003970c3809a9d83cb932"
            },
            "dist": {
                "type": "zip",
                "url": "https://api.github.com/repos/nette/finder/zipball/991aefb42860abeab8e003970c3809a9d83cb932",
                "reference": "991aefb42860abeab8e003970c3809a9d83cb932",
                "shasum": ""
            },
            "require": {
                "nette/utils": "^2.4 || ^3.0",
                "php": ">=7.1"
            },
            "conflict": {
                "nette/nette": "<2.2"
            },
            "require-dev": {
                "nette/tester": "^2.0",
                "phpstan/phpstan": "^0.12",
                "tracy/tracy": "^2.3"
            },
            "type": "library",
            "extra": {
                "branch-alias": {
                    "dev-master": "2.6-dev"
                }
            },
            "autoload": {
                "classmap": [
                    "src/"
                ]
            },
            "notification-url": "https://packagist.org/downloads/",
            "license": [
                "BSD-3-Clause",
                "GPL-2.0-only",
                "GPL-3.0-only"
            ],
            "authors": [
                {
                    "name": "David Grudl",
                    "homepage": "https://davidgrudl.com"
                },
                {
                    "name": "Nette Community",
                    "homepage": "https://nette.org/contributors"
                }
            ],
            "description": "🔍 Nette Finder: find files and directories with an intuitive API.",
            "homepage": "https://nette.org",
            "keywords": [
                "filesystem",
                "glob",
                "iterator",
                "nette"
            ],
            "support": {
                "issues": "https://github.com/nette/finder/issues",
                "source": "https://github.com/nette/finder/tree/v2.6.0"
            },
            "time": "2022-10-13T01:31:15+00:00"
        },
        {
            "name": "nette/neon",
            "version": "v3.3.2",
            "source": {
                "type": "git",
                "url": "https://github.com/nette/neon.git",
                "reference": "54b287d8c2cdbe577b02e28ca1713e275b05ece2"
            },
            "dist": {
                "type": "zip",
                "url": "https://api.github.com/repos/nette/neon/zipball/54b287d8c2cdbe577b02e28ca1713e275b05ece2",
                "reference": "54b287d8c2cdbe577b02e28ca1713e275b05ece2",
                "shasum": ""
            },
            "require": {
                "ext-json": "*",
                "php": ">=7.1"
            },
            "require-dev": {
                "nette/tester": "^2.0",
                "phpstan/phpstan": "^0.12",
                "tracy/tracy": "^2.7"
            },
            "bin": [
                "bin/neon-lint"
            ],
            "type": "library",
            "extra": {
                "branch-alias": {
                    "dev-master": "3.3-dev"
                }
            },
            "autoload": {
                "classmap": [
                    "src/"
                ]
            },
            "notification-url": "https://packagist.org/downloads/",
            "license": [
                "BSD-3-Clause",
                "GPL-2.0-only",
                "GPL-3.0-only"
            ],
            "authors": [
                {
                    "name": "David Grudl",
                    "homepage": "https://davidgrudl.com"
                },
                {
                    "name": "Nette Community",
                    "homepage": "https://nette.org/contributors"
                }
            ],
            "description": "🍸 Nette NEON: encodes and decodes NEON file format.",
            "homepage": "https://ne-on.org",
            "keywords": [
                "export",
                "import",
                "neon",
                "nette",
                "yaml"
            ],
            "support": {
                "issues": "https://github.com/nette/neon/issues",
                "source": "https://github.com/nette/neon/tree/v3.3.2"
            },
            "time": "2021-11-25T15:57:41+00:00"
        },
        {
            "name": "nette/php-generator",
            "version": "v3.6.5",
            "source": {
                "type": "git",
                "url": "https://github.com/nette/php-generator.git",
                "reference": "9370403f9d9c25b51c4596ded1fbfe70347f7c82"
            },
            "dist": {
                "type": "zip",
                "url": "https://api.github.com/repos/nette/php-generator/zipball/9370403f9d9c25b51c4596ded1fbfe70347f7c82",
                "reference": "9370403f9d9c25b51c4596ded1fbfe70347f7c82",
                "shasum": ""
            },
            "require": {
                "nette/utils": "^3.1.2",
                "php": ">=7.2 <8.2"
            },
            "require-dev": {
                "nette/tester": "^2.4",
                "nikic/php-parser": "^4.13",
                "phpstan/phpstan": "^0.12",
                "tracy/tracy": "^2.8"
            },
            "suggest": {
                "nikic/php-parser": "to use ClassType::withBodiesFrom() & GlobalFunction::withBodyFrom()"
            },
            "type": "library",
            "extra": {
                "branch-alias": {
                    "dev-master": "3.6-dev"
                }
            },
            "autoload": {
                "classmap": [
                    "src/"
                ]
            },
            "notification-url": "https://packagist.org/downloads/",
            "license": [
                "BSD-3-Clause",
                "GPL-2.0-only",
                "GPL-3.0-only"
            ],
            "authors": [
                {
                    "name": "David Grudl",
                    "homepage": "https://davidgrudl.com"
                },
                {
                    "name": "Nette Community",
                    "homepage": "https://nette.org/contributors"
                }
            ],
            "description": "🐘 Nette PHP Generator: generates neat PHP code for you. Supports new PHP 8.1 features.",
            "homepage": "https://nette.org",
            "keywords": [
                "code",
                "nette",
                "php",
                "scaffolding"
            ],
            "support": {
                "issues": "https://github.com/nette/php-generator/issues",
                "source": "https://github.com/nette/php-generator/tree/v3.6.5"
            },
            "time": "2021-11-24T16:23:44+00:00"
        },
        {
            "name": "nette/robot-loader",
            "version": "v3.4.1",
            "source": {
                "type": "git",
                "url": "https://github.com/nette/robot-loader.git",
                "reference": "e2adc334cb958164c050f485d99c44c430f51fe2"
            },
            "dist": {
                "type": "zip",
                "url": "https://api.github.com/repos/nette/robot-loader/zipball/e2adc334cb958164c050f485d99c44c430f51fe2",
                "reference": "e2adc334cb958164c050f485d99c44c430f51fe2",
                "shasum": ""
            },
            "require": {
                "ext-tokenizer": "*",
                "nette/finder": "^2.5 || ^3.0",
                "nette/utils": "^3.0",
                "php": ">=7.1"
            },
            "require-dev": {
                "nette/tester": "^2.0",
                "phpstan/phpstan": "^0.12",
                "tracy/tracy": "^2.3"
            },
            "type": "library",
            "extra": {
                "branch-alias": {
                    "dev-master": "3.4-dev"
                }
            },
            "autoload": {
                "classmap": [
                    "src/"
                ]
            },
            "notification-url": "https://packagist.org/downloads/",
            "license": [
                "BSD-3-Clause",
                "GPL-2.0-only",
                "GPL-3.0-only"
            ],
            "authors": [
                {
                    "name": "David Grudl",
                    "homepage": "https://davidgrudl.com"
                },
                {
                    "name": "Nette Community",
                    "homepage": "https://nette.org/contributors"
                }
            ],
            "description": "🍀 Nette RobotLoader: high performance and comfortable autoloader that will search and autoload classes within your application.",
            "homepage": "https://nette.org",
            "keywords": [
                "autoload",
                "class",
                "interface",
                "nette",
                "trait"
            ],
            "support": {
                "issues": "https://github.com/nette/robot-loader/issues",
                "source": "https://github.com/nette/robot-loader/tree/v3.4.1"
            },
            "time": "2021-08-25T15:53:54+00:00"
        },
        {
            "name": "nette/schema",
            "version": "v1.2.5",
            "source": {
                "type": "git",
                "url": "https://github.com/nette/schema.git",
                "reference": "0462f0166e823aad657c9224d0f849ecac1ba10a"
            },
            "dist": {
                "type": "zip",
                "url": "https://api.github.com/repos/nette/schema/zipball/0462f0166e823aad657c9224d0f849ecac1ba10a",
                "reference": "0462f0166e823aad657c9224d0f849ecac1ba10a",
                "shasum": ""
            },
            "require": {
                "nette/utils": "^2.5.7 || ^3.1.5 ||  ^4.0",
                "php": "7.1 - 8.3"
            },
            "require-dev": {
                "nette/tester": "^2.3 || ^2.4",
                "phpstan/phpstan-nette": "^1.0",
                "tracy/tracy": "^2.7"
            },
            "type": "library",
            "extra": {
                "branch-alias": {
                    "dev-master": "1.2-dev"
                }
            },
            "autoload": {
                "classmap": [
                    "src/"
                ]
            },
            "notification-url": "https://packagist.org/downloads/",
            "license": [
                "BSD-3-Clause",
                "GPL-2.0-only",
                "GPL-3.0-only"
            ],
            "authors": [
                {
                    "name": "David Grudl",
                    "homepage": "https://davidgrudl.com"
                },
                {
                    "name": "Nette Community",
                    "homepage": "https://nette.org/contributors"
                }
            ],
            "description": "📐 Nette Schema: validating data structures against a given Schema.",
            "homepage": "https://nette.org",
            "keywords": [
                "config",
                "nette"
            ],
            "support": {
                "issues": "https://github.com/nette/schema/issues",
                "source": "https://github.com/nette/schema/tree/v1.2.5"
            },
            "time": "2023-10-05T20:37:59+00:00"
        },
        {
            "name": "nette/utils",
            "version": "v3.2.7",
            "source": {
                "type": "git",
                "url": "https://github.com/nette/utils.git",
                "reference": "0af4e3de4df9f1543534beab255ccf459e7a2c99"
            },
            "dist": {
                "type": "zip",
                "url": "https://api.github.com/repos/nette/utils/zipball/0af4e3de4df9f1543534beab255ccf459e7a2c99",
                "reference": "0af4e3de4df9f1543534beab255ccf459e7a2c99",
                "shasum": ""
            },
            "require": {
                "php": ">=7.2 <8.2"
            },
            "conflict": {
                "nette/di": "<3.0.6"
            },
            "require-dev": {
                "nette/tester": "~2.0",
                "phpstan/phpstan": "^1.0",
                "tracy/tracy": "^2.3"
            },
            "suggest": {
                "ext-gd": "to use Image",
                "ext-iconv": "to use Strings::webalize(), toAscii(), chr() and reverse()",
                "ext-intl": "to use Strings::webalize(), toAscii(), normalize() and compare()",
                "ext-json": "to use Nette\\Utils\\Json",
                "ext-mbstring": "to use Strings::lower() etc...",
                "ext-tokenizer": "to use Nette\\Utils\\Reflection::getUseStatements()",
                "ext-xml": "to use Strings::length() etc. when mbstring is not available"
            },
            "type": "library",
            "extra": {
                "branch-alias": {
                    "dev-master": "3.2-dev"
                }
            },
            "autoload": {
                "classmap": [
                    "src/"
                ]
            },
            "notification-url": "https://packagist.org/downloads/",
            "license": [
                "BSD-3-Clause",
                "GPL-2.0-only",
                "GPL-3.0-only"
            ],
            "authors": [
                {
                    "name": "David Grudl",
                    "homepage": "https://davidgrudl.com"
                },
                {
                    "name": "Nette Community",
                    "homepage": "https://nette.org/contributors"
                }
            ],
            "description": "🛠  Nette Utils: lightweight utilities for string & array manipulation, image handling, safe JSON encoding/decoding, validation, slug or strong password generating etc.",
            "homepage": "https://nette.org",
            "keywords": [
                "array",
                "core",
                "datetime",
                "images",
                "json",
                "nette",
                "paginator",
                "password",
                "slugify",
                "string",
                "unicode",
                "utf-8",
                "utility",
                "validation"
            ],
            "support": {
                "issues": "https://github.com/nette/utils/issues",
                "source": "https://github.com/nette/utils/tree/v3.2.7"
            },
            "time": "2022-01-24T11:29:14+00:00"
        },
        {
            "name": "nikic/php-parser",
            "version": "v4.19.1",
            "source": {
                "type": "git",
                "url": "https://github.com/nikic/PHP-Parser.git",
                "reference": "4e1b88d21c69391150ace211e9eaf05810858d0b"
            },
            "dist": {
                "type": "zip",
                "url": "https://api.github.com/repos/nikic/PHP-Parser/zipball/4e1b88d21c69391150ace211e9eaf05810858d0b",
                "reference": "4e1b88d21c69391150ace211e9eaf05810858d0b",
                "shasum": ""
            },
            "require": {
                "ext-tokenizer": "*",
                "php": ">=7.1"
            },
            "require-dev": {
                "ircmaxell/php-yacc": "^0.0.7",
                "phpunit/phpunit": "^6.5 || ^7.0 || ^8.0 || ^9.0"
            },
            "bin": [
                "bin/php-parse"
            ],
            "type": "library",
            "extra": {
                "branch-alias": {
                    "dev-master": "4.9-dev"
                }
            },
            "autoload": {
                "psr-4": {
                    "PhpParser\\": "lib/PhpParser"
                }
            },
            "notification-url": "https://packagist.org/downloads/",
            "license": [
                "BSD-3-Clause"
            ],
            "authors": [
                {
                    "name": "Nikita Popov"
                }
            ],
            "description": "A PHP parser written in PHP",
            "keywords": [
                "parser",
                "php"
            ],
            "support": {
                "issues": "https://github.com/nikic/PHP-Parser/issues",
                "source": "https://github.com/nikic/PHP-Parser/tree/v4.19.1"
            },
            "time": "2024-03-17T08:10:35+00:00"
        },
        {
            "name": "ondram/ci-detector",
            "version": "3.5.1",
            "source": {
                "type": "git",
                "url": "https://github.com/OndraM/ci-detector.git",
                "reference": "594e61252843b68998bddd48078c5058fe9028bd"
            },
            "dist": {
                "type": "zip",
                "url": "https://api.github.com/repos/OndraM/ci-detector/zipball/594e61252843b68998bddd48078c5058fe9028bd",
                "reference": "594e61252843b68998bddd48078c5058fe9028bd",
                "shasum": ""
            },
            "require": {
                "php": "^7.1 || ^8.0"
            },
            "require-dev": {
                "ergebnis/composer-normalize": "^2.2",
                "lmc/coding-standard": "^1.3 || ^2.0",
                "php-parallel-lint/php-parallel-lint": "^1.1",
                "phpstan/extension-installer": "^1.0.3",
                "phpstan/phpstan": "^0.12.0",
                "phpstan/phpstan-phpunit": "^0.12.1",
                "phpunit/phpunit": "^7.1 || ^8.0 || ^9.0"
            },
            "type": "library",
            "autoload": {
                "psr-4": {
                    "OndraM\\CiDetector\\": "src/"
                }
            },
            "notification-url": "https://packagist.org/downloads/",
            "license": [
                "MIT"
            ],
            "authors": [
                {
                    "name": "Ondřej Machulda",
                    "email": "ondrej.machulda@gmail.com"
                }
            ],
            "description": "Detect continuous integration environment and provide unified access to properties of current build",
            "keywords": [
                "CircleCI",
                "Codeship",
                "Wercker",
                "adapter",
                "appveyor",
                "aws",
                "aws codebuild",
                "bamboo",
                "bitbucket",
                "buddy",
                "ci-info",
                "codebuild",
                "continuous integration",
                "continuousphp",
                "drone",
                "github",
                "gitlab",
                "interface",
                "jenkins",
                "teamcity",
                "travis"
            ],
            "support": {
                "issues": "https://github.com/OndraM/ci-detector/issues",
                "source": "https://github.com/OndraM/ci-detector/tree/main"
            },
            "time": "2020-09-04T11:21:14+00:00"
        },
        {
            "name": "ondrejmirtes/better-reflection",
            "version": "6.25.0.7",
            "source": {
                "type": "git",
                "url": "https://github.com/ondrejmirtes/BetterReflection.git",
                "reference": "9f33397c409cfc29e90ece9b7e07e2550f5a3dea"
            },
            "dist": {
                "type": "zip",
                "url": "https://api.github.com/repos/ondrejmirtes/BetterReflection/zipball/9f33397c409cfc29e90ece9b7e07e2550f5a3dea",
                "reference": "9f33397c409cfc29e90ece9b7e07e2550f5a3dea",
                "shasum": ""
            },
            "require": {
                "ext-json": "*",
                "jetbrains/phpstorm-stubs": "dev-master#217ed9356d07ef89109d3cd7d8c5df10aab4b0d4",
                "nikic/php-parser": "^4.18.0",
                "php": "^7.2 || ^8.0"
            },
            "conflict": {
                "thecodingmachine/safe": "<1.1.3"
            },
            "require-dev": {
                "doctrine/coding-standard": "^12.0.0",
                "phpstan/phpstan": "^1.10.60",
                "phpstan/phpstan-phpunit": "^1.3.16",
                "phpunit/phpunit": "^10.5.12",
                "rector/rector": "0.14.3",
                "vimeo/psalm": "5.23.0"
            },
            "suggest": {
                "composer/composer": "Required to use the ComposerSourceLocator"
            },
            "type": "library",
            "autoload": {
                "psr-4": {
                    "PHPStan\\BetterReflection\\": "src"
                }
            },
            "notification-url": "https://packagist.org/downloads/",
            "license": [
                "MIT"
            ],
            "authors": [
                {
                    "name": "James Titcumb",
                    "email": "james@asgrim.com",
                    "homepage": "https://github.com/asgrim"
                },
                {
                    "name": "Marco Pivetta",
                    "email": "ocramius@gmail.com",
                    "homepage": "https://ocramius.github.io/"
                },
                {
                    "name": "Gary Hockin",
                    "email": "gary@roave.com",
                    "homepage": "https://github.com/geeh"
                },
                {
                    "name": "Jaroslav Hanslík",
                    "email": "kukulich@kukulich.cz",
                    "homepage": "https://github.com/kukulich"
                }
            ],
            "description": "Better Reflection - an improved code reflection API",
            "support": {
                "source": "https://github.com/ondrejmirtes/BetterReflection/tree/6.25.0.7"
            },
            "time": "2024-04-02T08:30:06+00:00"
        },
        {
            "name": "phpstan/php-8-stubs",
            "version": "0.3.84",
            "source": {
                "type": "git",
                "url": "https://github.com/phpstan/php-8-stubs.git",
                "reference": "d713e9c3f6f8223d323efe9558b477ae92e989df"
            },
            "dist": {
                "type": "zip",
                "url": "https://api.github.com/repos/phpstan/php-8-stubs/zipball/d713e9c3f6f8223d323efe9558b477ae92e989df",
                "reference": "d713e9c3f6f8223d323efe9558b477ae92e989df",
                "shasum": ""
            },
            "type": "library",
            "autoload": {
                "classmap": [
                    "Php8StubsMap.php"
                ]
            },
            "notification-url": "https://packagist.org/downloads/",
            "license": [
                "MIT",
                "PHP-3.01"
            ],
            "description": "PHP stubs extracted from php-src",
            "support": {
                "issues": "https://github.com/phpstan/php-8-stubs/issues",
                "source": "https://github.com/phpstan/php-8-stubs/tree/0.3.84"
            },
            "time": "2023-12-30T11:29:15+00:00"
        },
        {
            "name": "phpstan/phpdoc-parser",
            "version": "1.27.0",
            "source": {
                "type": "git",
                "url": "https://github.com/phpstan/phpdoc-parser.git",
                "reference": "86e4d5a4b036f8f0be1464522f4c6b584c452757"
            },
            "dist": {
                "type": "zip",
                "url": "https://api.github.com/repos/phpstan/phpdoc-parser/zipball/86e4d5a4b036f8f0be1464522f4c6b584c452757",
                "reference": "86e4d5a4b036f8f0be1464522f4c6b584c452757",
                "shasum": ""
            },
            "require": {
                "php": "^7.2 || ^8.0"
            },
            "require-dev": {
                "doctrine/annotations": "^2.0",
                "nikic/php-parser": "^4.15",
                "php-parallel-lint/php-parallel-lint": "^1.2",
                "phpstan/extension-installer": "^1.0",
                "phpstan/phpstan": "^1.5",
                "phpstan/phpstan-phpunit": "^1.1",
                "phpstan/phpstan-strict-rules": "^1.0",
                "phpunit/phpunit": "^9.5",
                "symfony/process": "^5.2"
            },
            "type": "library",
            "autoload": {
                "psr-4": {
                    "PHPStan\\PhpDocParser\\": [
                        "src/"
                    ]
                }
            },
            "notification-url": "https://packagist.org/downloads/",
            "license": [
                "MIT"
            ],
            "description": "PHPDoc parser with support for nullable, intersection and generic types",
            "support": {
                "issues": "https://github.com/phpstan/phpdoc-parser/issues",
                "source": "https://github.com/phpstan/phpdoc-parser/tree/1.27.0"
            },
            "time": "2024-03-21T13:14:53+00:00"
        },
        {
            "name": "psr/container",
            "version": "1.1.2",
            "source": {
                "type": "git",
                "url": "https://github.com/php-fig/container.git",
                "reference": "513e0666f7216c7459170d56df27dfcefe1689ea"
            },
            "dist": {
                "type": "zip",
                "url": "https://api.github.com/repos/php-fig/container/zipball/513e0666f7216c7459170d56df27dfcefe1689ea",
                "reference": "513e0666f7216c7459170d56df27dfcefe1689ea",
                "shasum": ""
            },
            "require": {
                "php": ">=7.4.0"
            },
            "type": "library",
            "autoload": {
                "psr-4": {
                    "Psr\\Container\\": "src/"
                }
            },
            "notification-url": "https://packagist.org/downloads/",
            "license": [
                "MIT"
            ],
            "authors": [
                {
                    "name": "PHP-FIG",
                    "homepage": "https://www.php-fig.org/"
                }
            ],
            "description": "Common Container Interface (PHP FIG PSR-11)",
            "homepage": "https://github.com/php-fig/container",
            "keywords": [
                "PSR-11",
                "container",
                "container-interface",
                "container-interop",
                "psr"
            ],
            "support": {
                "issues": "https://github.com/php-fig/container/issues",
                "source": "https://github.com/php-fig/container/tree/1.1.2"
            },
            "time": "2021-11-05T16:50:12+00:00"
        },
        {
            "name": "psr/http-message",
            "version": "1.1",
            "source": {
                "type": "git",
                "url": "https://github.com/php-fig/http-message.git",
                "reference": "cb6ce4845ce34a8ad9e68117c10ee90a29919eba"
            },
            "dist": {
                "type": "zip",
                "url": "https://api.github.com/repos/php-fig/http-message/zipball/cb6ce4845ce34a8ad9e68117c10ee90a29919eba",
                "reference": "cb6ce4845ce34a8ad9e68117c10ee90a29919eba",
                "shasum": ""
            },
            "require": {
                "php": "^7.2 || ^8.0"
            },
            "type": "library",
            "extra": {
                "branch-alias": {
                    "dev-master": "1.1.x-dev"
                }
            },
            "autoload": {
                "psr-4": {
                    "Psr\\Http\\Message\\": "src/"
                }
            },
            "notification-url": "https://packagist.org/downloads/",
            "license": [
                "MIT"
            ],
            "authors": [
                {
                    "name": "PHP-FIG",
                    "homepage": "http://www.php-fig.org/"
                }
            ],
            "description": "Common interface for HTTP messages",
            "homepage": "https://github.com/php-fig/http-message",
            "keywords": [
                "http",
                "http-message",
                "psr",
                "psr-7",
                "request",
                "response"
            ],
            "support": {
                "source": "https://github.com/php-fig/http-message/tree/1.1"
            },
            "time": "2023-04-04T09:50:52+00:00"
        },
        {
            "name": "psr/log",
            "version": "1.1.3",
            "source": {
                "type": "git",
                "url": "https://github.com/php-fig/log.git",
                "reference": "0f73288fd15629204f9d42b7055f72dacbe811fc"
            },
            "dist": {
                "type": "zip",
                "url": "https://api.github.com/repos/php-fig/log/zipball/0f73288fd15629204f9d42b7055f72dacbe811fc",
                "reference": "0f73288fd15629204f9d42b7055f72dacbe811fc",
                "shasum": ""
            },
            "require": {
                "php": ">=5.3.0"
            },
            "type": "library",
            "extra": {
                "branch-alias": {
                    "dev-master": "1.1.x-dev"
                }
            },
            "autoload": {
                "psr-4": {
                    "Psr\\Log\\": "Psr/Log/"
                }
            },
            "notification-url": "https://packagist.org/downloads/",
            "license": [
                "MIT"
            ],
            "authors": [
                {
                    "name": "PHP-FIG",
                    "homepage": "http://www.php-fig.org/"
                }
            ],
            "description": "Common interface for logging libraries",
            "homepage": "https://github.com/php-fig/log",
            "keywords": [
                "log",
                "psr",
                "psr-3"
            ],
            "support": {
                "source": "https://github.com/php-fig/log/tree/1.1.3"
            },
            "time": "2020-03-23T09:12:05+00:00"
        },
        {
            "name": "react/async",
            "version": "v3.0.0",
            "source": {
                "type": "git",
                "url": "https://github.com/reactphp/async.git",
                "reference": "3c3b812be77aec14bf8300b052ba589c9a5bc95b"
            },
            "dist": {
                "type": "zip",
                "url": "https://api.github.com/repos/reactphp/async/zipball/3c3b812be77aec14bf8300b052ba589c9a5bc95b",
                "reference": "3c3b812be77aec14bf8300b052ba589c9a5bc95b",
                "shasum": ""
            },
            "require": {
                "php": ">=7.1",
                "react/event-loop": "^1.2",
                "react/promise": "^3.0 || ^2.8 || ^1.2.1"
            },
            "require-dev": {
                "phpunit/phpunit": "^9.3 || ^7.5"
            },
            "type": "library",
            "autoload": {
                "files": [
                    "src/functions_include.php"
                ]
            },
            "notification-url": "https://packagist.org/downloads/",
            "license": [
                "MIT"
            ],
            "authors": [
                {
                    "name": "Christian Lück",
                    "email": "christian@clue.engineering",
                    "homepage": "https://clue.engineering/"
                },
                {
                    "name": "Cees-Jan Kiewiet",
                    "email": "reactphp@ceesjankiewiet.nl",
                    "homepage": "https://wyrihaximus.net/"
                },
                {
                    "name": "Jan Sorgalla",
                    "email": "jsorgalla@gmail.com",
                    "homepage": "https://sorgalla.com/"
                },
                {
                    "name": "Chris Boden",
                    "email": "cboden@gmail.com",
                    "homepage": "https://cboden.dev/"
                }
            ],
            "description": "Async utilities for ReactPHP",
            "keywords": [
                "async",
                "reactphp"
            ],
            "support": {
                "issues": "https://github.com/reactphp/async/issues",
                "source": "https://github.com/reactphp/async/tree/v3.0.0"
            },
            "funding": [
                {
                    "url": "https://github.com/WyriHaximus",
                    "type": "github"
                },
                {
                    "url": "https://github.com/clue",
                    "type": "github"
                }
            ],
            "time": "2022-07-11T14:17:23+00:00"
        },
        {
            "name": "react/cache",
            "version": "v1.2.0",
            "source": {
                "type": "git",
                "url": "https://github.com/reactphp/cache.git",
                "reference": "d47c472b64aa5608225f47965a484b75c7817d5b"
            },
            "dist": {
                "type": "zip",
                "url": "https://api.github.com/repos/reactphp/cache/zipball/d47c472b64aa5608225f47965a484b75c7817d5b",
                "reference": "d47c472b64aa5608225f47965a484b75c7817d5b",
                "shasum": ""
            },
            "require": {
                "php": ">=5.3.0",
                "react/promise": "^3.0 || ^2.0 || ^1.1"
            },
            "require-dev": {
                "phpunit/phpunit": "^9.5 || ^5.7 || ^4.8.35"
            },
            "type": "library",
            "autoload": {
                "psr-4": {
                    "React\\Cache\\": "src/"
                }
            },
            "notification-url": "https://packagist.org/downloads/",
            "license": [
                "MIT"
            ],
            "authors": [
                {
                    "name": "Christian Lück",
                    "email": "christian@clue.engineering",
                    "homepage": "https://clue.engineering/"
                },
                {
                    "name": "Cees-Jan Kiewiet",
                    "email": "reactphp@ceesjankiewiet.nl",
                    "homepage": "https://wyrihaximus.net/"
                },
                {
                    "name": "Jan Sorgalla",
                    "email": "jsorgalla@gmail.com",
                    "homepage": "https://sorgalla.com/"
                },
                {
                    "name": "Chris Boden",
                    "email": "cboden@gmail.com",
                    "homepage": "https://cboden.dev/"
                }
            ],
            "description": "Async, Promise-based cache interface for ReactPHP",
            "keywords": [
                "cache",
                "caching",
                "promise",
                "reactphp"
            ],
            "support": {
                "issues": "https://github.com/reactphp/cache/issues",
                "source": "https://github.com/reactphp/cache/tree/v1.2.0"
            },
            "funding": [
                {
                    "url": "https://opencollective.com/reactphp",
                    "type": "open_collective"
                }
            ],
            "time": "2022-11-30T15:59:55+00:00"
        },
        {
            "name": "react/child-process",
            "version": "v0.6.5",
            "source": {
                "type": "git",
                "url": "https://github.com/reactphp/child-process.git",
                "reference": "e71eb1aa55f057c7a4a0d08d06b0b0a484bead43"
            },
            "dist": {
                "type": "zip",
                "url": "https://api.github.com/repos/reactphp/child-process/zipball/e71eb1aa55f057c7a4a0d08d06b0b0a484bead43",
                "reference": "e71eb1aa55f057c7a4a0d08d06b0b0a484bead43",
                "shasum": ""
            },
            "require": {
                "evenement/evenement": "^3.0 || ^2.0 || ^1.0",
                "php": ">=5.3.0",
                "react/event-loop": "^1.2",
                "react/stream": "^1.2"
            },
            "require-dev": {
                "phpunit/phpunit": "^9.3 || ^5.7 || ^4.8.35",
                "react/socket": "^1.8",
                "sebastian/environment": "^5.0 || ^3.0 || ^2.0 || ^1.0"
            },
            "type": "library",
            "autoload": {
                "psr-4": {
                    "React\\ChildProcess\\": "src"
                }
            },
            "notification-url": "https://packagist.org/downloads/",
            "license": [
                "MIT"
            ],
            "authors": [
                {
                    "name": "Christian Lück",
                    "email": "christian@clue.engineering",
                    "homepage": "https://clue.engineering/"
                },
                {
                    "name": "Cees-Jan Kiewiet",
                    "email": "reactphp@ceesjankiewiet.nl",
                    "homepage": "https://wyrihaximus.net/"
                },
                {
                    "name": "Jan Sorgalla",
                    "email": "jsorgalla@gmail.com",
                    "homepage": "https://sorgalla.com/"
                },
                {
                    "name": "Chris Boden",
                    "email": "cboden@gmail.com",
                    "homepage": "https://cboden.dev/"
                }
            ],
            "description": "Event-driven library for executing child processes with ReactPHP.",
            "keywords": [
                "event-driven",
                "process",
                "reactphp"
            ],
            "support": {
                "issues": "https://github.com/reactphp/child-process/issues",
                "source": "https://github.com/reactphp/child-process/tree/v0.6.5"
            },
            "funding": [
                {
                    "url": "https://github.com/WyriHaximus",
                    "type": "github"
                },
                {
                    "url": "https://github.com/clue",
                    "type": "github"
                }
            ],
            "time": "2022-09-16T13:41:56+00:00"
        },
        {
            "name": "react/dns",
            "version": "v1.10.0",
            "source": {
                "type": "git",
                "url": "https://github.com/reactphp/dns.git",
                "reference": "a5427e7dfa47713e438016905605819d101f238c"
            },
            "dist": {
                "type": "zip",
                "url": "https://api.github.com/repos/reactphp/dns/zipball/a5427e7dfa47713e438016905605819d101f238c",
                "reference": "a5427e7dfa47713e438016905605819d101f238c",
                "shasum": ""
            },
            "require": {
                "php": ">=5.3.0",
                "react/cache": "^1.0 || ^0.6 || ^0.5",
                "react/event-loop": "^1.2",
                "react/promise": "^3.0 || ^2.7 || ^1.2.1",
                "react/promise-timer": "^1.9"
            },
            "require-dev": {
                "phpunit/phpunit": "^9.3 || ^4.8.35",
                "react/async": "^4 || ^3 || ^2"
            },
            "type": "library",
            "autoload": {
                "psr-4": {
                    "React\\Dns\\": "src"
                }
            },
            "notification-url": "https://packagist.org/downloads/",
            "license": [
                "MIT"
            ],
            "authors": [
                {
                    "name": "Christian Lück",
                    "email": "christian@clue.engineering",
                    "homepage": "https://clue.engineering/"
                },
                {
                    "name": "Cees-Jan Kiewiet",
                    "email": "reactphp@ceesjankiewiet.nl",
                    "homepage": "https://wyrihaximus.net/"
                },
                {
                    "name": "Jan Sorgalla",
                    "email": "jsorgalla@gmail.com",
                    "homepage": "https://sorgalla.com/"
                },
                {
                    "name": "Chris Boden",
                    "email": "cboden@gmail.com",
                    "homepage": "https://cboden.dev/"
                }
            ],
            "description": "Async DNS resolver for ReactPHP",
            "keywords": [
                "async",
                "dns",
                "dns-resolver",
                "reactphp"
            ],
            "support": {
                "issues": "https://github.com/reactphp/dns/issues",
                "source": "https://github.com/reactphp/dns/tree/v1.10.0"
            },
            "funding": [
                {
                    "url": "https://github.com/WyriHaximus",
                    "type": "github"
                },
                {
                    "url": "https://github.com/clue",
                    "type": "github"
                }
            ],
            "time": "2022-09-08T12:22:46+00:00"
        },
        {
            "name": "react/event-loop",
            "version": "v1.4.0",
            "source": {
                "type": "git",
                "url": "https://github.com/reactphp/event-loop.git",
                "reference": "6e7e587714fff7a83dcc7025aee42ab3b265ae05"
            },
            "dist": {
                "type": "zip",
                "url": "https://api.github.com/repos/reactphp/event-loop/zipball/6e7e587714fff7a83dcc7025aee42ab3b265ae05",
                "reference": "6e7e587714fff7a83dcc7025aee42ab3b265ae05",
                "shasum": ""
            },
            "require": {
                "php": ">=5.3.0"
            },
            "require-dev": {
                "phpunit/phpunit": "^9.6 || ^5.7 || ^4.8.36"
            },
            "suggest": {
                "ext-pcntl": "For signal handling support when using the StreamSelectLoop"
            },
            "type": "library",
            "autoload": {
                "psr-4": {
                    "React\\EventLoop\\": "src/"
                }
            },
            "notification-url": "https://packagist.org/downloads/",
            "license": [
                "MIT"
            ],
            "authors": [
                {
                    "name": "Christian Lück",
                    "email": "christian@clue.engineering",
                    "homepage": "https://clue.engineering/"
                },
                {
                    "name": "Cees-Jan Kiewiet",
                    "email": "reactphp@ceesjankiewiet.nl",
                    "homepage": "https://wyrihaximus.net/"
                },
                {
                    "name": "Jan Sorgalla",
                    "email": "jsorgalla@gmail.com",
                    "homepage": "https://sorgalla.com/"
                },
                {
                    "name": "Chris Boden",
                    "email": "cboden@gmail.com",
                    "homepage": "https://cboden.dev/"
                }
            ],
            "description": "ReactPHP's core reactor event loop that libraries can use for evented I/O.",
            "keywords": [
                "asynchronous",
                "event-loop"
            ],
            "support": {
                "issues": "https://github.com/reactphp/event-loop/issues",
                "source": "https://github.com/reactphp/event-loop/tree/v1.4.0"
            },
            "funding": [
                {
                    "url": "https://opencollective.com/reactphp",
                    "type": "open_collective"
                }
            ],
            "time": "2023-05-05T10:11:24+00:00"
        },
        {
            "name": "react/http",
            "version": "v1.9.0",
            "source": {
                "type": "git",
                "url": "https://github.com/reactphp/http.git",
                "reference": "bb3154dbaf2dfe3f0467f956a05f614a69d5f1d0"
            },
            "dist": {
                "type": "zip",
                "url": "https://api.github.com/repos/reactphp/http/zipball/bb3154dbaf2dfe3f0467f956a05f614a69d5f1d0",
                "reference": "bb3154dbaf2dfe3f0467f956a05f614a69d5f1d0",
                "shasum": ""
            },
            "require": {
                "evenement/evenement": "^3.0 || ^2.0 || ^1.0",
                "fig/http-message-util": "^1.1",
                "php": ">=5.3.0",
                "psr/http-message": "^1.0",
                "react/event-loop": "^1.2",
                "react/promise": "^3 || ^2.3 || ^1.2.1",
                "react/socket": "^1.12",
                "react/stream": "^1.2",
                "ringcentral/psr7": "^1.2"
            },
            "require-dev": {
                "clue/http-proxy-react": "^1.8",
                "clue/reactphp-ssh-proxy": "^1.4",
                "clue/socks-react": "^1.4",
                "phpunit/phpunit": "^9.5 || ^5.7 || ^4.8.35",
                "react/async": "^4 || ^3 || ^2",
                "react/promise-stream": "^1.4",
                "react/promise-timer": "^1.9"
            },
            "type": "library",
            "autoload": {
                "psr-4": {
                    "React\\Http\\": "src/"
                }
            },
            "notification-url": "https://packagist.org/downloads/",
            "license": [
                "MIT"
            ],
            "authors": [
                {
                    "name": "Christian Lück",
                    "email": "christian@clue.engineering",
                    "homepage": "https://clue.engineering/"
                },
                {
                    "name": "Cees-Jan Kiewiet",
                    "email": "reactphp@ceesjankiewiet.nl",
                    "homepage": "https://wyrihaximus.net/"
                },
                {
                    "name": "Jan Sorgalla",
                    "email": "jsorgalla@gmail.com",
                    "homepage": "https://sorgalla.com/"
                },
                {
                    "name": "Chris Boden",
                    "email": "cboden@gmail.com",
                    "homepage": "https://cboden.dev/"
                }
            ],
            "description": "Event-driven, streaming HTTP client and server implementation for ReactPHP",
            "keywords": [
                "async",
                "client",
                "event-driven",
                "http",
                "http client",
                "http server",
                "https",
                "psr-7",
                "reactphp",
                "server",
                "streaming"
            ],
            "support": {
                "issues": "https://github.com/reactphp/http/issues",
                "source": "https://github.com/reactphp/http/tree/v1.9.0"
            },
            "funding": [
                {
                    "url": "https://opencollective.com/reactphp",
                    "type": "open_collective"
                }
            ],
            "time": "2023-04-26T10:29:24+00:00"
        },
        {
            "name": "react/promise",
            "version": "v2.10.0",
            "source": {
                "type": "git",
                "url": "https://github.com/reactphp/promise.git",
                "reference": "f913fb8cceba1e6644b7b90c4bfb678ed8a3ef38"
            },
            "dist": {
                "type": "zip",
                "url": "https://api.github.com/repos/reactphp/promise/zipball/f913fb8cceba1e6644b7b90c4bfb678ed8a3ef38",
                "reference": "f913fb8cceba1e6644b7b90c4bfb678ed8a3ef38",
                "shasum": ""
            },
            "require": {
                "php": ">=5.4.0"
            },
            "require-dev": {
                "phpunit/phpunit": "^9.5 || ^5.7 || ^4.8.36"
            },
            "type": "library",
            "autoload": {
                "files": [
                    "src/functions_include.php"
                ],
                "psr-4": {
                    "React\\Promise\\": "src/"
                }
            },
            "notification-url": "https://packagist.org/downloads/",
            "license": [
                "MIT"
            ],
            "authors": [
                {
                    "name": "Jan Sorgalla",
                    "email": "jsorgalla@gmail.com",
                    "homepage": "https://sorgalla.com/"
                },
                {
                    "name": "Christian Lück",
                    "email": "christian@clue.engineering",
                    "homepage": "https://clue.engineering/"
                },
                {
                    "name": "Cees-Jan Kiewiet",
                    "email": "reactphp@ceesjankiewiet.nl",
                    "homepage": "https://wyrihaximus.net/"
                },
                {
                    "name": "Chris Boden",
                    "email": "cboden@gmail.com",
                    "homepage": "https://cboden.dev/"
                }
            ],
            "description": "A lightweight implementation of CommonJS Promises/A for PHP",
            "keywords": [
                "promise",
                "promises"
            ],
            "support": {
                "issues": "https://github.com/reactphp/promise/issues",
                "source": "https://github.com/reactphp/promise/tree/v2.10.0"
            },
            "funding": [
                {
                    "url": "https://opencollective.com/reactphp",
                    "type": "open_collective"
                }
            ],
            "time": "2023-05-02T15:15:43+00:00"
        },
        {
            "name": "react/promise-timer",
            "version": "v1.9.0",
            "source": {
                "type": "git",
                "url": "https://github.com/reactphp/promise-timer.git",
                "reference": "aa7a73c74b8d8c0f622f5982ff7b0351bc29e495"
            },
            "dist": {
                "type": "zip",
                "url": "https://api.github.com/repos/reactphp/promise-timer/zipball/aa7a73c74b8d8c0f622f5982ff7b0351bc29e495",
                "reference": "aa7a73c74b8d8c0f622f5982ff7b0351bc29e495",
                "shasum": ""
            },
            "require": {
                "php": ">=5.3",
                "react/event-loop": "^1.2",
                "react/promise": "^3.0 || ^2.7.0 || ^1.2.1"
            },
            "require-dev": {
                "phpunit/phpunit": "^9.3 || ^5.7 || ^4.8.35"
            },
            "type": "library",
            "autoload": {
                "files": [
                    "src/functions_include.php"
                ],
                "psr-4": {
                    "React\\Promise\\Timer\\": "src/"
                }
            },
            "notification-url": "https://packagist.org/downloads/",
            "license": [
                "MIT"
            ],
            "authors": [
                {
                    "name": "Christian Lück",
                    "email": "christian@clue.engineering",
                    "homepage": "https://clue.engineering/"
                },
                {
                    "name": "Cees-Jan Kiewiet",
                    "email": "reactphp@ceesjankiewiet.nl",
                    "homepage": "https://wyrihaximus.net/"
                },
                {
                    "name": "Jan Sorgalla",
                    "email": "jsorgalla@gmail.com",
                    "homepage": "https://sorgalla.com/"
                },
                {
                    "name": "Chris Boden",
                    "email": "cboden@gmail.com",
                    "homepage": "https://cboden.dev/"
                }
            ],
            "description": "A trivial implementation of timeouts for Promises, built on top of ReactPHP.",
            "homepage": "https://github.com/reactphp/promise-timer",
            "keywords": [
                "async",
                "event-loop",
                "promise",
                "reactphp",
                "timeout",
                "timer"
            ],
            "support": {
                "issues": "https://github.com/reactphp/promise-timer/issues",
                "source": "https://github.com/reactphp/promise-timer/tree/v1.9.0"
            },
            "funding": [
                {
                    "url": "https://github.com/WyriHaximus",
                    "type": "github"
                },
                {
                    "url": "https://github.com/clue",
                    "type": "github"
                }
            ],
            "time": "2022-06-13T13:41:03+00:00"
        },
        {
            "name": "react/socket",
            "version": "v1.12.0",
            "source": {
                "type": "git",
                "url": "https://github.com/reactphp/socket.git",
                "reference": "81e1b4d7f5450ebd8d2e9a95bb008bb15ca95a7b"
            },
            "dist": {
                "type": "zip",
                "url": "https://api.github.com/repos/reactphp/socket/zipball/81e1b4d7f5450ebd8d2e9a95bb008bb15ca95a7b",
                "reference": "81e1b4d7f5450ebd8d2e9a95bb008bb15ca95a7b",
                "shasum": ""
            },
            "require": {
                "evenement/evenement": "^3.0 || ^2.0 || ^1.0",
                "php": ">=5.3.0",
                "react/dns": "^1.8",
                "react/event-loop": "^1.2",
                "react/promise": "^3 || ^2.6 || ^1.2.1",
                "react/promise-timer": "^1.9",
                "react/stream": "^1.2"
            },
            "require-dev": {
                "phpunit/phpunit": "^9.3 || ^5.7 || ^4.8.35",
                "react/async": "^4 || ^3 || ^2",
                "react/promise-stream": "^1.4"
            },
            "type": "library",
            "autoload": {
                "psr-4": {
                    "React\\Socket\\": "src"
                }
            },
            "notification-url": "https://packagist.org/downloads/",
            "license": [
                "MIT"
            ],
            "authors": [
                {
                    "name": "Christian Lück",
                    "email": "christian@clue.engineering",
                    "homepage": "https://clue.engineering/"
                },
                {
                    "name": "Cees-Jan Kiewiet",
                    "email": "reactphp@ceesjankiewiet.nl",
                    "homepage": "https://wyrihaximus.net/"
                },
                {
                    "name": "Jan Sorgalla",
                    "email": "jsorgalla@gmail.com",
                    "homepage": "https://sorgalla.com/"
                },
                {
                    "name": "Chris Boden",
                    "email": "cboden@gmail.com",
                    "homepage": "https://cboden.dev/"
                }
            ],
            "description": "Async, streaming plaintext TCP/IP and secure TLS socket server and client connections for ReactPHP",
            "keywords": [
                "Connection",
                "Socket",
                "async",
                "reactphp",
                "stream"
            ],
            "support": {
                "issues": "https://github.com/reactphp/socket/issues",
                "source": "https://github.com/reactphp/socket/tree/v1.12.0"
            },
            "funding": [
                {
                    "url": "https://github.com/WyriHaximus",
                    "type": "github"
                },
                {
                    "url": "https://github.com/clue",
                    "type": "github"
                }
            ],
            "time": "2022-08-25T12:32:25+00:00"
        },
        {
            "name": "react/stream",
            "version": "v1.2.0",
            "source": {
                "type": "git",
                "url": "https://github.com/reactphp/stream.git",
                "reference": "7a423506ee1903e89f1e08ec5f0ed430ff784ae9"
            },
            "dist": {
                "type": "zip",
                "url": "https://api.github.com/repos/reactphp/stream/zipball/7a423506ee1903e89f1e08ec5f0ed430ff784ae9",
                "reference": "7a423506ee1903e89f1e08ec5f0ed430ff784ae9",
                "shasum": ""
            },
            "require": {
                "evenement/evenement": "^3.0 || ^2.0 || ^1.0",
                "php": ">=5.3.8",
                "react/event-loop": "^1.2"
            },
            "require-dev": {
                "clue/stream-filter": "~1.2",
                "phpunit/phpunit": "^9.3 || ^5.7 || ^4.8.35"
            },
            "type": "library",
            "autoload": {
                "psr-4": {
                    "React\\Stream\\": "src"
                }
            },
            "notification-url": "https://packagist.org/downloads/",
            "license": [
                "MIT"
            ],
            "authors": [
                {
                    "name": "Christian Lück",
                    "email": "christian@clue.engineering",
                    "homepage": "https://clue.engineering/"
                },
                {
                    "name": "Cees-Jan Kiewiet",
                    "email": "reactphp@ceesjankiewiet.nl",
                    "homepage": "https://wyrihaximus.net/"
                },
                {
                    "name": "Jan Sorgalla",
                    "email": "jsorgalla@gmail.com",
                    "homepage": "https://sorgalla.com/"
                },
                {
                    "name": "Chris Boden",
                    "email": "cboden@gmail.com",
                    "homepage": "https://cboden.dev/"
                }
            ],
            "description": "Event-driven readable and writable streams for non-blocking I/O in ReactPHP",
            "keywords": [
                "event-driven",
                "io",
                "non-blocking",
                "pipe",
                "reactphp",
                "readable",
                "stream",
                "writable"
            ],
            "support": {
                "issues": "https://github.com/reactphp/stream/issues",
                "source": "https://github.com/reactphp/stream/tree/v1.2.0"
            },
            "funding": [
                {
                    "url": "https://github.com/WyriHaximus",
                    "type": "github"
                },
                {
                    "url": "https://github.com/clue",
                    "type": "github"
                }
            ],
            "time": "2021-07-11T12:37:55+00:00"
        },
        {
            "name": "ringcentral/psr7",
            "version": "1.3.0",
            "source": {
                "type": "git",
                "url": "https://github.com/ringcentral/psr7.git",
                "reference": "360faaec4b563958b673fb52bbe94e37f14bc686"
            },
            "dist": {
                "type": "zip",
                "url": "https://api.github.com/repos/ringcentral/psr7/zipball/360faaec4b563958b673fb52bbe94e37f14bc686",
                "reference": "360faaec4b563958b673fb52bbe94e37f14bc686",
                "shasum": ""
            },
            "require": {
                "php": ">=5.3",
                "psr/http-message": "~1.0"
            },
            "provide": {
                "psr/http-message-implementation": "1.0"
            },
            "require-dev": {
                "phpunit/phpunit": "~4.0"
            },
            "type": "library",
            "extra": {
                "branch-alias": {
                    "dev-master": "1.0-dev"
                }
            },
            "autoload": {
                "files": [
                    "src/functions_include.php"
                ],
                "psr-4": {
                    "RingCentral\\Psr7\\": "src/"
                }
            },
            "notification-url": "https://packagist.org/downloads/",
            "license": [
                "MIT"
            ],
            "authors": [
                {
                    "name": "Michael Dowling",
                    "email": "mtdowling@gmail.com",
                    "homepage": "https://github.com/mtdowling"
                }
            ],
            "description": "PSR-7 message implementation",
            "keywords": [
                "http",
                "message",
                "stream",
                "uri"
            ],
            "support": {
                "source": "https://github.com/ringcentral/psr7/tree/master"
            },
            "time": "2018-05-29T20:21:04+00:00"
        },
        {
            "name": "symfony/console",
            "version": "v5.4.28",
            "source": {
                "type": "git",
                "url": "https://github.com/symfony/console.git",
                "reference": "f4f71842f24c2023b91237c72a365306f3c58827"
            },
            "dist": {
                "type": "zip",
                "url": "https://api.github.com/repos/symfony/console/zipball/f4f71842f24c2023b91237c72a365306f3c58827",
                "reference": "f4f71842f24c2023b91237c72a365306f3c58827",
                "shasum": ""
            },
            "require": {
                "php": ">=7.2.5",
                "symfony/deprecation-contracts": "^2.1|^3",
                "symfony/polyfill-mbstring": "~1.0",
                "symfony/polyfill-php73": "^1.9",
                "symfony/polyfill-php80": "^1.16",
                "symfony/service-contracts": "^1.1|^2|^3",
                "symfony/string": "^5.1|^6.0"
            },
            "conflict": {
                "psr/log": ">=3",
                "symfony/dependency-injection": "<4.4",
                "symfony/dotenv": "<5.1",
                "symfony/event-dispatcher": "<4.4",
                "symfony/lock": "<4.4",
                "symfony/process": "<4.4"
            },
            "provide": {
                "psr/log-implementation": "1.0|2.0"
            },
            "require-dev": {
                "psr/log": "^1|^2",
                "symfony/config": "^4.4|^5.0|^6.0",
                "symfony/dependency-injection": "^4.4|^5.0|^6.0",
                "symfony/event-dispatcher": "^4.4|^5.0|^6.0",
                "symfony/lock": "^4.4|^5.0|^6.0",
                "symfony/process": "^4.4|^5.0|^6.0",
                "symfony/var-dumper": "^4.4|^5.0|^6.0"
            },
            "suggest": {
                "psr/log": "For using the console logger",
                "symfony/event-dispatcher": "",
                "symfony/lock": "",
                "symfony/process": ""
            },
            "type": "library",
            "autoload": {
                "psr-4": {
                    "Symfony\\Component\\Console\\": ""
                },
                "exclude-from-classmap": [
                    "/Tests/"
                ]
            },
            "notification-url": "https://packagist.org/downloads/",
            "license": [
                "MIT"
            ],
            "authors": [
                {
                    "name": "Fabien Potencier",
                    "email": "fabien@symfony.com"
                },
                {
                    "name": "Symfony Community",
                    "homepage": "https://symfony.com/contributors"
                }
            ],
            "description": "Eases the creation of beautiful and testable command line interfaces",
            "homepage": "https://symfony.com",
            "keywords": [
                "cli",
                "command-line",
                "console",
                "terminal"
            ],
            "support": {
                "source": "https://github.com/symfony/console/tree/v5.4.28"
            },
            "funding": [
                {
                    "url": "https://symfony.com/sponsor",
                    "type": "custom"
                },
                {
                    "url": "https://github.com/fabpot",
                    "type": "github"
                },
                {
                    "url": "https://tidelift.com/funding/github/packagist/symfony/symfony",
                    "type": "tidelift"
                }
            ],
            "time": "2023-08-07T06:12:30+00:00"
        },
        {
            "name": "symfony/deprecation-contracts",
            "version": "v3.3.0",
            "source": {
                "type": "git",
                "url": "https://github.com/symfony/deprecation-contracts.git",
                "reference": "7c3aff79d10325257a001fcf92d991f24fc967cf"
            },
            "dist": {
                "type": "zip",
                "url": "https://api.github.com/repos/symfony/deprecation-contracts/zipball/7c3aff79d10325257a001fcf92d991f24fc967cf",
                "reference": "7c3aff79d10325257a001fcf92d991f24fc967cf",
                "shasum": ""
            },
            "require": {
                "php": ">=8.1"
            },
            "type": "library",
            "extra": {
                "branch-alias": {
                    "dev-main": "3.4-dev"
                },
                "thanks": {
                    "name": "symfony/contracts",
                    "url": "https://github.com/symfony/contracts"
                }
            },
            "autoload": {
                "files": [
                    "function.php"
                ]
            },
            "notification-url": "https://packagist.org/downloads/",
            "license": [
                "MIT"
            ],
            "authors": [
                {
                    "name": "Nicolas Grekas",
                    "email": "p@tchwork.com"
                },
                {
                    "name": "Symfony Community",
                    "homepage": "https://symfony.com/contributors"
                }
            ],
            "description": "A generic function and convention to trigger deprecation notices",
            "homepage": "https://symfony.com",
            "support": {
                "source": "https://github.com/symfony/deprecation-contracts/tree/v3.3.0"
            },
            "funding": [
                {
                    "url": "https://symfony.com/sponsor",
                    "type": "custom"
                },
                {
                    "url": "https://github.com/fabpot",
                    "type": "github"
                },
                {
                    "url": "https://tidelift.com/funding/github/packagist/symfony/symfony",
                    "type": "tidelift"
                }
            ],
            "time": "2023-05-23T14:45:45+00:00"
        },
        {
            "name": "symfony/finder",
            "version": "v5.4.27",
            "source": {
                "type": "git",
                "url": "https://github.com/symfony/finder.git",
                "reference": "ff4bce3c33451e7ec778070e45bd23f74214cd5d"
            },
            "dist": {
                "type": "zip",
                "url": "https://api.github.com/repos/symfony/finder/zipball/ff4bce3c33451e7ec778070e45bd23f74214cd5d",
                "reference": "ff4bce3c33451e7ec778070e45bd23f74214cd5d",
                "shasum": ""
            },
            "require": {
                "php": ">=7.2.5",
                "symfony/deprecation-contracts": "^2.1|^3",
                "symfony/polyfill-php80": "^1.16"
            },
            "type": "library",
            "autoload": {
                "psr-4": {
                    "Symfony\\Component\\Finder\\": ""
                },
                "exclude-from-classmap": [
                    "/Tests/"
                ]
            },
            "notification-url": "https://packagist.org/downloads/",
            "license": [
                "MIT"
            ],
            "authors": [
                {
                    "name": "Fabien Potencier",
                    "email": "fabien@symfony.com"
                },
                {
                    "name": "Symfony Community",
                    "homepage": "https://symfony.com/contributors"
                }
            ],
            "description": "Finds files and directories via an intuitive fluent interface",
            "homepage": "https://symfony.com",
            "support": {
                "source": "https://github.com/symfony/finder/tree/v5.4.27"
            },
            "funding": [
                {
                    "url": "https://symfony.com/sponsor",
                    "type": "custom"
                },
                {
                    "url": "https://github.com/fabpot",
                    "type": "github"
                },
                {
                    "url": "https://tidelift.com/funding/github/packagist/symfony/symfony",
                    "type": "tidelift"
                }
            ],
            "time": "2023-07-31T08:02:31+00:00"
        },
        {
            "name": "symfony/polyfill-ctype",
            "version": "v1.28.0",
            "source": {
                "type": "git",
                "url": "https://github.com/symfony/polyfill-ctype.git",
                "reference": "ea208ce43cbb04af6867b4fdddb1bdbf84cc28cb"
            },
            "dist": {
                "type": "zip",
                "url": "https://api.github.com/repos/symfony/polyfill-ctype/zipball/ea208ce43cbb04af6867b4fdddb1bdbf84cc28cb",
                "reference": "ea208ce43cbb04af6867b4fdddb1bdbf84cc28cb",
                "shasum": ""
            },
            "require": {
                "php": ">=7.1"
            },
            "provide": {
                "ext-ctype": "*"
            },
            "suggest": {
                "ext-ctype": "For best performance"
            },
            "type": "library",
            "extra": {
                "branch-alias": {
                    "dev-main": "1.28-dev"
                },
                "thanks": {
                    "name": "symfony/polyfill",
                    "url": "https://github.com/symfony/polyfill"
                }
            },
            "autoload": {
                "files": [
                    "bootstrap.php"
                ],
                "psr-4": {
                    "Symfony\\Polyfill\\Ctype\\": ""
                }
            },
            "notification-url": "https://packagist.org/downloads/",
            "license": [
                "MIT"
            ],
            "authors": [
                {
                    "name": "Gert de Pagter",
                    "email": "BackEndTea@gmail.com"
                },
                {
                    "name": "Symfony Community",
                    "homepage": "https://symfony.com/contributors"
                }
            ],
            "description": "Symfony polyfill for ctype functions",
            "homepage": "https://symfony.com",
            "keywords": [
                "compatibility",
                "ctype",
                "polyfill",
                "portable"
            ],
            "support": {
                "source": "https://github.com/symfony/polyfill-ctype/tree/v1.28.0"
            },
            "funding": [
                {
                    "url": "https://symfony.com/sponsor",
                    "type": "custom"
                },
                {
                    "url": "https://github.com/fabpot",
                    "type": "github"
                },
                {
                    "url": "https://tidelift.com/funding/github/packagist/symfony/symfony",
                    "type": "tidelift"
                }
            ],
            "time": "2023-01-26T09:26:14+00:00"
        },
        {
            "name": "symfony/polyfill-intl-grapheme",
            "version": "v1.28.0",
            "source": {
                "type": "git",
                "url": "https://github.com/symfony/polyfill-intl-grapheme.git",
                "reference": "875e90aeea2777b6f135677f618529449334a612"
            },
            "dist": {
                "type": "zip",
                "url": "https://api.github.com/repos/symfony/polyfill-intl-grapheme/zipball/875e90aeea2777b6f135677f618529449334a612",
                "reference": "875e90aeea2777b6f135677f618529449334a612",
                "shasum": ""
            },
            "require": {
                "php": ">=7.1"
            },
            "suggest": {
                "ext-intl": "For best performance"
            },
            "type": "library",
            "extra": {
                "branch-alias": {
                    "dev-main": "1.28-dev"
                },
                "thanks": {
                    "name": "symfony/polyfill",
                    "url": "https://github.com/symfony/polyfill"
                }
            },
            "autoload": {
                "files": [
                    "bootstrap.php"
                ],
                "psr-4": {
                    "Symfony\\Polyfill\\Intl\\Grapheme\\": ""
                }
            },
            "notification-url": "https://packagist.org/downloads/",
            "license": [
                "MIT"
            ],
            "authors": [
                {
                    "name": "Nicolas Grekas",
                    "email": "p@tchwork.com"
                },
                {
                    "name": "Symfony Community",
                    "homepage": "https://symfony.com/contributors"
                }
            ],
            "description": "Symfony polyfill for intl's grapheme_* functions",
            "homepage": "https://symfony.com",
            "keywords": [
                "compatibility",
                "grapheme",
                "intl",
                "polyfill",
                "portable",
                "shim"
            ],
            "support": {
                "source": "https://github.com/symfony/polyfill-intl-grapheme/tree/v1.28.0"
            },
            "funding": [
                {
                    "url": "https://symfony.com/sponsor",
                    "type": "custom"
                },
                {
                    "url": "https://github.com/fabpot",
                    "type": "github"
                },
                {
                    "url": "https://tidelift.com/funding/github/packagist/symfony/symfony",
                    "type": "tidelift"
                }
            ],
            "time": "2023-01-26T09:26:14+00:00"
        },
        {
            "name": "symfony/polyfill-intl-normalizer",
            "version": "v1.28.0",
            "source": {
                "type": "git",
                "url": "https://github.com/symfony/polyfill-intl-normalizer.git",
                "reference": "8c4ad05dd0120b6a53c1ca374dca2ad0a1c4ed92"
            },
            "dist": {
                "type": "zip",
                "url": "https://api.github.com/repos/symfony/polyfill-intl-normalizer/zipball/8c4ad05dd0120b6a53c1ca374dca2ad0a1c4ed92",
                "reference": "8c4ad05dd0120b6a53c1ca374dca2ad0a1c4ed92",
                "shasum": ""
            },
            "require": {
                "php": ">=7.1"
            },
            "suggest": {
                "ext-intl": "For best performance"
            },
            "type": "library",
            "extra": {
                "branch-alias": {
                    "dev-main": "1.28-dev"
                },
                "thanks": {
                    "name": "symfony/polyfill",
                    "url": "https://github.com/symfony/polyfill"
                }
            },
            "autoload": {
                "files": [
                    "bootstrap.php"
                ],
                "psr-4": {
                    "Symfony\\Polyfill\\Intl\\Normalizer\\": ""
                },
                "classmap": [
                    "Resources/stubs"
                ]
            },
            "notification-url": "https://packagist.org/downloads/",
            "license": [
                "MIT"
            ],
            "authors": [
                {
                    "name": "Nicolas Grekas",
                    "email": "p@tchwork.com"
                },
                {
                    "name": "Symfony Community",
                    "homepage": "https://symfony.com/contributors"
                }
            ],
            "description": "Symfony polyfill for intl's Normalizer class and related functions",
            "homepage": "https://symfony.com",
            "keywords": [
                "compatibility",
                "intl",
                "normalizer",
                "polyfill",
                "portable",
                "shim"
            ],
            "support": {
                "source": "https://github.com/symfony/polyfill-intl-normalizer/tree/v1.28.0"
            },
            "funding": [
                {
                    "url": "https://symfony.com/sponsor",
                    "type": "custom"
                },
                {
                    "url": "https://github.com/fabpot",
                    "type": "github"
                },
                {
                    "url": "https://tidelift.com/funding/github/packagist/symfony/symfony",
                    "type": "tidelift"
                }
            ],
            "time": "2023-01-26T09:26:14+00:00"
        },
        {
            "name": "symfony/polyfill-mbstring",
            "version": "v1.28.0",
            "source": {
                "type": "git",
                "url": "https://github.com/symfony/polyfill-mbstring.git",
                "reference": "42292d99c55abe617799667f454222c54c60e229"
            },
            "dist": {
                "type": "zip",
                "url": "https://api.github.com/repos/symfony/polyfill-mbstring/zipball/42292d99c55abe617799667f454222c54c60e229",
                "reference": "42292d99c55abe617799667f454222c54c60e229",
                "shasum": ""
            },
            "require": {
                "php": ">=7.1"
            },
            "provide": {
                "ext-mbstring": "*"
            },
            "suggest": {
                "ext-mbstring": "For best performance"
            },
            "type": "library",
            "extra": {
                "branch-alias": {
                    "dev-main": "1.28-dev"
                },
                "thanks": {
                    "name": "symfony/polyfill",
                    "url": "https://github.com/symfony/polyfill"
                }
            },
            "autoload": {
                "files": [
                    "bootstrap.php"
                ],
                "psr-4": {
                    "Symfony\\Polyfill\\Mbstring\\": ""
                }
            },
            "notification-url": "https://packagist.org/downloads/",
            "license": [
                "MIT"
            ],
            "authors": [
                {
                    "name": "Nicolas Grekas",
                    "email": "p@tchwork.com"
                },
                {
                    "name": "Symfony Community",
                    "homepage": "https://symfony.com/contributors"
                }
            ],
            "description": "Symfony polyfill for the Mbstring extension",
            "homepage": "https://symfony.com",
            "keywords": [
                "compatibility",
                "mbstring",
                "polyfill",
                "portable",
                "shim"
            ],
            "support": {
                "source": "https://github.com/symfony/polyfill-mbstring/tree/v1.28.0"
            },
            "funding": [
                {
                    "url": "https://symfony.com/sponsor",
                    "type": "custom"
                },
                {
                    "url": "https://github.com/fabpot",
                    "type": "github"
                },
                {
                    "url": "https://tidelift.com/funding/github/packagist/symfony/symfony",
                    "type": "tidelift"
                }
            ],
            "time": "2023-07-28T09:04:16+00:00"
        },
        {
            "name": "symfony/polyfill-php73",
            "version": "v1.28.0",
            "source": {
                "type": "git",
                "url": "https://github.com/symfony/polyfill-php73.git",
                "reference": "fe2f306d1d9d346a7fee353d0d5012e401e984b5"
            },
            "dist": {
                "type": "zip",
                "url": "https://api.github.com/repos/symfony/polyfill-php73/zipball/fe2f306d1d9d346a7fee353d0d5012e401e984b5",
                "reference": "fe2f306d1d9d346a7fee353d0d5012e401e984b5",
                "shasum": ""
            },
            "require": {
                "php": ">=7.1"
            },
            "type": "library",
            "extra": {
                "branch-alias": {
                    "dev-main": "1.28-dev"
                },
                "thanks": {
                    "name": "symfony/polyfill",
                    "url": "https://github.com/symfony/polyfill"
                }
            },
            "autoload": {
                "files": [
                    "bootstrap.php"
                ],
                "psr-4": {
                    "Symfony\\Polyfill\\Php73\\": ""
                },
                "classmap": [
                    "Resources/stubs"
                ]
            },
            "notification-url": "https://packagist.org/downloads/",
            "license": [
                "MIT"
            ],
            "authors": [
                {
                    "name": "Nicolas Grekas",
                    "email": "p@tchwork.com"
                },
                {
                    "name": "Symfony Community",
                    "homepage": "https://symfony.com/contributors"
                }
            ],
            "description": "Symfony polyfill backporting some PHP 7.3+ features to lower PHP versions",
            "homepage": "https://symfony.com",
            "keywords": [
                "compatibility",
                "polyfill",
                "portable",
                "shim"
            ],
            "support": {
                "source": "https://github.com/symfony/polyfill-php73/tree/v1.28.0"
            },
            "funding": [
                {
                    "url": "https://symfony.com/sponsor",
                    "type": "custom"
                },
                {
                    "url": "https://github.com/fabpot",
                    "type": "github"
                },
                {
                    "url": "https://tidelift.com/funding/github/packagist/symfony/symfony",
                    "type": "tidelift"
                }
            ],
            "time": "2023-01-26T09:26:14+00:00"
        },
        {
            "name": "symfony/polyfill-php74",
            "version": "v1.28.0",
            "source": {
                "type": "git",
                "url": "https://github.com/symfony/polyfill-php74.git",
                "reference": "8b755b41a155c89f1af29cc33305538499fa05ea"
            },
            "dist": {
                "type": "zip",
                "url": "https://api.github.com/repos/symfony/polyfill-php74/zipball/8b755b41a155c89f1af29cc33305538499fa05ea",
                "reference": "8b755b41a155c89f1af29cc33305538499fa05ea",
                "shasum": ""
            },
            "require": {
                "php": ">=7.1"
            },
            "type": "library",
            "extra": {
                "branch-alias": {
                    "dev-main": "1.28-dev"
                },
                "thanks": {
                    "name": "symfony/polyfill",
                    "url": "https://github.com/symfony/polyfill"
                }
            },
            "autoload": {
                "files": [
                    "bootstrap.php"
                ],
                "psr-4": {
                    "Symfony\\Polyfill\\Php74\\": ""
                }
            },
            "notification-url": "https://packagist.org/downloads/",
            "license": [
                "MIT"
            ],
            "authors": [
                {
                    "name": "Ion Bazan",
                    "email": "ion.bazan@gmail.com"
                },
                {
                    "name": "Nicolas Grekas",
                    "email": "p@tchwork.com"
                },
                {
                    "name": "Symfony Community",
                    "homepage": "https://symfony.com/contributors"
                }
            ],
            "description": "Symfony polyfill backporting some PHP 7.4+ features to lower PHP versions",
            "homepage": "https://symfony.com",
            "keywords": [
                "compatibility",
                "polyfill",
                "portable",
                "shim"
            ],
            "support": {
                "source": "https://github.com/symfony/polyfill-php74/tree/v1.28.0"
            },
            "funding": [
                {
                    "url": "https://symfony.com/sponsor",
                    "type": "custom"
                },
                {
                    "url": "https://github.com/fabpot",
                    "type": "github"
                },
                {
                    "url": "https://tidelift.com/funding/github/packagist/symfony/symfony",
                    "type": "tidelift"
                }
            ],
            "time": "2023-01-26T09:26:14+00:00"
        },
        {
            "name": "symfony/polyfill-php80",
            "version": "v1.28.0",
            "source": {
                "type": "git",
                "url": "https://github.com/symfony/polyfill-php80.git",
                "reference": "6caa57379c4aec19c0a12a38b59b26487dcfe4b5"
            },
            "dist": {
                "type": "zip",
                "url": "https://api.github.com/repos/symfony/polyfill-php80/zipball/6caa57379c4aec19c0a12a38b59b26487dcfe4b5",
                "reference": "6caa57379c4aec19c0a12a38b59b26487dcfe4b5",
                "shasum": ""
            },
            "require": {
                "php": ">=7.1"
            },
            "type": "library",
            "extra": {
                "branch-alias": {
                    "dev-main": "1.28-dev"
                },
                "thanks": {
                    "name": "symfony/polyfill",
                    "url": "https://github.com/symfony/polyfill"
                }
            },
            "autoload": {
                "files": [
                    "bootstrap.php"
                ],
                "psr-4": {
                    "Symfony\\Polyfill\\Php80\\": ""
                },
                "classmap": [
                    "Resources/stubs"
                ]
            },
            "notification-url": "https://packagist.org/downloads/",
            "license": [
                "MIT"
            ],
            "authors": [
                {
                    "name": "Ion Bazan",
                    "email": "ion.bazan@gmail.com"
                },
                {
                    "name": "Nicolas Grekas",
                    "email": "p@tchwork.com"
                },
                {
                    "name": "Symfony Community",
                    "homepage": "https://symfony.com/contributors"
                }
            ],
            "description": "Symfony polyfill backporting some PHP 8.0+ features to lower PHP versions",
            "homepage": "https://symfony.com",
            "keywords": [
                "compatibility",
                "polyfill",
                "portable",
                "shim"
            ],
            "support": {
                "source": "https://github.com/symfony/polyfill-php80/tree/v1.28.0"
            },
            "funding": [
                {
                    "url": "https://symfony.com/sponsor",
                    "type": "custom"
                },
                {
                    "url": "https://github.com/fabpot",
                    "type": "github"
                },
                {
                    "url": "https://tidelift.com/funding/github/packagist/symfony/symfony",
                    "type": "tidelift"
                }
            ],
            "time": "2023-01-26T09:26:14+00:00"
        },
        {
            "name": "symfony/polyfill-php81",
            "version": "v1.28.0",
            "source": {
                "type": "git",
                "url": "https://github.com/symfony/polyfill-php81.git",
                "reference": "7581cd600fa9fd681b797d00b02f068e2f13263b"
            },
            "dist": {
                "type": "zip",
                "url": "https://api.github.com/repos/symfony/polyfill-php81/zipball/7581cd600fa9fd681b797d00b02f068e2f13263b",
                "reference": "7581cd600fa9fd681b797d00b02f068e2f13263b",
                "shasum": ""
            },
            "require": {
                "php": ">=7.1"
            },
            "type": "library",
            "extra": {
                "branch-alias": {
                    "dev-main": "1.28-dev"
                },
                "thanks": {
                    "name": "symfony/polyfill",
                    "url": "https://github.com/symfony/polyfill"
                }
            },
            "autoload": {
                "files": [
                    "bootstrap.php"
                ],
                "psr-4": {
                    "Symfony\\Polyfill\\Php81\\": ""
                },
                "classmap": [
                    "Resources/stubs"
                ]
            },
            "notification-url": "https://packagist.org/downloads/",
            "license": [
                "MIT"
            ],
            "authors": [
                {
                    "name": "Nicolas Grekas",
                    "email": "p@tchwork.com"
                },
                {
                    "name": "Symfony Community",
                    "homepage": "https://symfony.com/contributors"
                }
            ],
            "description": "Symfony polyfill backporting some PHP 8.1+ features to lower PHP versions",
            "homepage": "https://symfony.com",
            "keywords": [
                "compatibility",
                "polyfill",
                "portable",
                "shim"
            ],
            "support": {
                "source": "https://github.com/symfony/polyfill-php81/tree/v1.28.0"
            },
            "funding": [
                {
                    "url": "https://symfony.com/sponsor",
                    "type": "custom"
                },
                {
                    "url": "https://github.com/fabpot",
                    "type": "github"
                },
                {
                    "url": "https://tidelift.com/funding/github/packagist/symfony/symfony",
                    "type": "tidelift"
                }
            ],
            "time": "2023-01-26T09:26:14+00:00"
        },
        {
            "name": "symfony/process",
            "version": "v5.4.28",
            "source": {
                "type": "git",
                "url": "https://github.com/symfony/process.git",
                "reference": "45261e1fccad1b5447a8d7a8e67aa7b4a9798b7b"
            },
            "dist": {
                "type": "zip",
                "url": "https://api.github.com/repos/symfony/process/zipball/45261e1fccad1b5447a8d7a8e67aa7b4a9798b7b",
                "reference": "45261e1fccad1b5447a8d7a8e67aa7b4a9798b7b",
                "shasum": ""
            },
            "require": {
                "php": ">=7.2.5",
                "symfony/polyfill-php80": "^1.16"
            },
            "type": "library",
            "autoload": {
                "psr-4": {
                    "Symfony\\Component\\Process\\": ""
                },
                "exclude-from-classmap": [
                    "/Tests/"
                ]
            },
            "notification-url": "https://packagist.org/downloads/",
            "license": [
                "MIT"
            ],
            "authors": [
                {
                    "name": "Fabien Potencier",
                    "email": "fabien@symfony.com"
                },
                {
                    "name": "Symfony Community",
                    "homepage": "https://symfony.com/contributors"
                }
            ],
            "description": "Executes commands in sub-processes",
            "homepage": "https://symfony.com",
            "support": {
                "source": "https://github.com/symfony/process/tree/v5.4.28"
            },
            "funding": [
                {
                    "url": "https://symfony.com/sponsor",
                    "type": "custom"
                },
                {
                    "url": "https://github.com/fabpot",
                    "type": "github"
                },
                {
                    "url": "https://tidelift.com/funding/github/packagist/symfony/symfony",
                    "type": "tidelift"
                }
            ],
            "time": "2023-08-07T10:36:04+00:00"
        },
        {
            "name": "symfony/service-contracts",
            "version": "v2.5.2",
            "source": {
                "type": "git",
                "url": "https://github.com/symfony/service-contracts.git",
                "reference": "4b426aac47d6427cc1a1d0f7e2ac724627f5966c"
            },
            "dist": {
                "type": "zip",
                "url": "https://api.github.com/repos/symfony/service-contracts/zipball/4b426aac47d6427cc1a1d0f7e2ac724627f5966c",
                "reference": "4b426aac47d6427cc1a1d0f7e2ac724627f5966c",
                "shasum": ""
            },
            "require": {
                "php": ">=7.2.5",
                "psr/container": "^1.1",
                "symfony/deprecation-contracts": "^2.1|^3"
            },
            "conflict": {
                "ext-psr": "<1.1|>=2"
            },
            "suggest": {
                "symfony/service-implementation": ""
            },
            "type": "library",
            "extra": {
                "branch-alias": {
                    "dev-main": "2.5-dev"
                },
                "thanks": {
                    "name": "symfony/contracts",
                    "url": "https://github.com/symfony/contracts"
                }
            },
            "autoload": {
                "psr-4": {
                    "Symfony\\Contracts\\Service\\": ""
                }
            },
            "notification-url": "https://packagist.org/downloads/",
            "license": [
                "MIT"
            ],
            "authors": [
                {
                    "name": "Nicolas Grekas",
                    "email": "p@tchwork.com"
                },
                {
                    "name": "Symfony Community",
                    "homepage": "https://symfony.com/contributors"
                }
            ],
            "description": "Generic abstractions related to writing services",
            "homepage": "https://symfony.com",
            "keywords": [
                "abstractions",
                "contracts",
                "decoupling",
                "interfaces",
                "interoperability",
                "standards"
            ],
            "support": {
                "source": "https://github.com/symfony/service-contracts/tree/v2.5.2"
            },
            "funding": [
                {
                    "url": "https://symfony.com/sponsor",
                    "type": "custom"
                },
                {
                    "url": "https://github.com/fabpot",
                    "type": "github"
                },
                {
                    "url": "https://tidelift.com/funding/github/packagist/symfony/symfony",
                    "type": "tidelift"
                }
            ],
            "time": "2022-05-30T19:17:29+00:00"
        },
        {
            "name": "symfony/string",
            "version": "v5.4.26",
            "source": {
                "type": "git",
                "url": "https://github.com/symfony/string.git",
                "reference": "1181fe9270e373537475e826873b5867b863883c"
            },
            "dist": {
                "type": "zip",
                "url": "https://api.github.com/repos/symfony/string/zipball/1181fe9270e373537475e826873b5867b863883c",
                "reference": "1181fe9270e373537475e826873b5867b863883c",
                "shasum": ""
            },
            "require": {
                "php": ">=7.2.5",
                "symfony/polyfill-ctype": "~1.8",
                "symfony/polyfill-intl-grapheme": "~1.0",
                "symfony/polyfill-intl-normalizer": "~1.0",
                "symfony/polyfill-mbstring": "~1.0",
                "symfony/polyfill-php80": "~1.15"
            },
            "conflict": {
                "symfony/translation-contracts": ">=3.0"
            },
            "require-dev": {
                "symfony/error-handler": "^4.4|^5.0|^6.0",
                "symfony/http-client": "^4.4|^5.0|^6.0",
                "symfony/translation-contracts": "^1.1|^2",
                "symfony/var-exporter": "^4.4|^5.0|^6.0"
            },
            "type": "library",
            "autoload": {
                "files": [
                    "Resources/functions.php"
                ],
                "psr-4": {
                    "Symfony\\Component\\String\\": ""
                },
                "exclude-from-classmap": [
                    "/Tests/"
                ]
            },
            "notification-url": "https://packagist.org/downloads/",
            "license": [
                "MIT"
            ],
            "authors": [
                {
                    "name": "Nicolas Grekas",
                    "email": "p@tchwork.com"
                },
                {
                    "name": "Symfony Community",
                    "homepage": "https://symfony.com/contributors"
                }
            ],
            "description": "Provides an object-oriented API to strings and deals with bytes, UTF-8 code points and grapheme clusters in a unified way",
            "homepage": "https://symfony.com",
            "keywords": [
                "grapheme",
                "i18n",
                "string",
                "unicode",
                "utf-8",
                "utf8"
            ],
            "support": {
                "source": "https://github.com/symfony/string/tree/v5.4.26"
            },
            "funding": [
                {
                    "url": "https://symfony.com/sponsor",
                    "type": "custom"
                },
                {
                    "url": "https://github.com/fabpot",
                    "type": "github"
                },
                {
                    "url": "https://tidelift.com/funding/github/packagist/symfony/symfony",
                    "type": "tidelift"
                }
            ],
            "time": "2023-06-28T12:46:07+00:00"
        }
    ],
    "packages-dev": [
        {
            "name": "brianium/paratest",
            "version": "v6.6.3",
            "source": {
                "type": "git",
                "url": "https://github.com/paratestphp/paratest.git",
                "reference": "f2d781bb9136cda2f5e73ee778049e80ba681cf6"
            },
            "dist": {
                "type": "zip",
                "url": "https://api.github.com/repos/paratestphp/paratest/zipball/f2d781bb9136cda2f5e73ee778049e80ba681cf6",
                "reference": "f2d781bb9136cda2f5e73ee778049e80ba681cf6",
                "shasum": ""
            },
            "require": {
                "ext-dom": "*",
                "ext-pcre": "*",
                "ext-reflection": "*",
                "ext-simplexml": "*",
                "jean85/pretty-package-versions": "^2.0.5",
                "php": "^7.3 || ^8.0",
                "phpunit/php-code-coverage": "^9.2.16",
                "phpunit/php-file-iterator": "^3.0.6",
                "phpunit/php-timer": "^5.0.3",
                "phpunit/phpunit": "^9.5.23",
                "sebastian/environment": "^5.1.4",
                "symfony/console": "^5.4.9 || ^6.1.2",
                "symfony/polyfill-php80": "^v1.26.0",
                "symfony/process": "^5.4.8 || ^6.1.0"
            },
            "require-dev": {
                "doctrine/coding-standard": "^9.0.0",
                "ext-pcov": "*",
                "ext-posix": "*",
                "infection/infection": "^0.26.13",
                "malukenho/mcbumpface": "^1.1.5",
                "squizlabs/php_codesniffer": "^3.7.1",
                "symfony/filesystem": "^5.4.9 || ^6.1.0",
                "vimeo/psalm": "^4.26.0"
            },
            "bin": [
                "bin/paratest",
                "bin/paratest.bat",
                "bin/paratest_for_phpstorm"
            ],
            "type": "library",
            "autoload": {
                "psr-4": {
                    "ParaTest\\": [
                        "src/"
                    ]
                }
            },
            "notification-url": "https://packagist.org/downloads/",
            "license": [
                "MIT"
            ],
            "authors": [
                {
                    "name": "Brian Scaturro",
                    "email": "scaturrob@gmail.com",
                    "role": "Developer"
                },
                {
                    "name": "Filippo Tessarotto",
                    "email": "zoeslam@gmail.com",
                    "role": "Developer"
                }
            ],
            "description": "Parallel testing for PHP",
            "homepage": "https://github.com/paratestphp/paratest",
            "keywords": [
                "concurrent",
                "parallel",
                "phpunit",
                "testing"
            ],
            "support": {
                "issues": "https://github.com/paratestphp/paratest/issues",
                "source": "https://github.com/paratestphp/paratest/tree/v6.6.3"
            },
            "funding": [
                {
                    "url": "https://github.com/sponsors/Slamdunk",
                    "type": "github"
                },
                {
                    "url": "https://paypal.me/filippotessarotto",
                    "type": "paypal"
                }
            ],
            "time": "2022-08-25T05:44:14+00:00"
        },
        {
            "name": "cweagans/composer-patches",
            "version": "1.7.3",
            "source": {
                "type": "git",
                "url": "https://github.com/cweagans/composer-patches.git",
                "reference": "e190d4466fe2b103a55467dfa83fc2fecfcaf2db"
            },
            "dist": {
                "type": "zip",
                "url": "https://api.github.com/repos/cweagans/composer-patches/zipball/e190d4466fe2b103a55467dfa83fc2fecfcaf2db",
                "reference": "e190d4466fe2b103a55467dfa83fc2fecfcaf2db",
                "shasum": ""
            },
            "require": {
                "composer-plugin-api": "^1.0 || ^2.0",
                "php": ">=5.3.0"
            },
            "require-dev": {
                "composer/composer": "~1.0 || ~2.0",
                "phpunit/phpunit": "~4.6"
            },
            "type": "composer-plugin",
            "extra": {
                "class": "cweagans\\Composer\\Patches"
            },
            "autoload": {
                "psr-4": {
                    "cweagans\\Composer\\": "src"
                }
            },
            "notification-url": "https://packagist.org/downloads/",
            "license": [
                "BSD-3-Clause"
            ],
            "authors": [
                {
                    "name": "Cameron Eagans",
                    "email": "me@cweagans.net"
                }
            ],
            "description": "Provides a way to patch Composer packages.",
            "support": {
                "issues": "https://github.com/cweagans/composer-patches/issues",
                "source": "https://github.com/cweagans/composer-patches/tree/1.7.3"
            },
            "time": "2022-12-20T22:53:13+00:00"
        },
        {
            "name": "doctrine/instantiator",
            "version": "1.4.1",
            "source": {
                "type": "git",
                "url": "https://github.com/doctrine/instantiator.git",
                "reference": "10dcfce151b967d20fde1b34ae6640712c3891bc"
            },
            "dist": {
                "type": "zip",
                "url": "https://api.github.com/repos/doctrine/instantiator/zipball/10dcfce151b967d20fde1b34ae6640712c3891bc",
                "reference": "10dcfce151b967d20fde1b34ae6640712c3891bc",
                "shasum": ""
            },
            "require": {
                "php": "^7.1 || ^8.0"
            },
            "require-dev": {
                "doctrine/coding-standard": "^9",
                "ext-pdo": "*",
                "ext-phar": "*",
                "phpbench/phpbench": "^0.16 || ^1",
                "phpstan/phpstan": "^1.4",
                "phpstan/phpstan-phpunit": "^1",
                "phpunit/phpunit": "^7.5 || ^8.5 || ^9.5",
                "vimeo/psalm": "^4.22"
            },
            "type": "library",
            "autoload": {
                "psr-4": {
                    "Doctrine\\Instantiator\\": "src/Doctrine/Instantiator/"
                }
            },
            "notification-url": "https://packagist.org/downloads/",
            "license": [
                "MIT"
            ],
            "authors": [
                {
                    "name": "Marco Pivetta",
                    "email": "ocramius@gmail.com",
                    "homepage": "https://ocramius.github.io/"
                }
            ],
            "description": "A small, lightweight utility to instantiate objects in PHP without invoking their constructors",
            "homepage": "https://www.doctrine-project.org/projects/instantiator.html",
            "keywords": [
                "constructor",
                "instantiate"
            ],
            "support": {
                "issues": "https://github.com/doctrine/instantiator/issues",
                "source": "https://github.com/doctrine/instantiator/tree/1.4.1"
            },
            "funding": [
                {
                    "url": "https://www.doctrine-project.org/sponsorship.html",
                    "type": "custom"
                },
                {
                    "url": "https://www.patreon.com/phpdoctrine",
                    "type": "patreon"
                },
                {
                    "url": "https://tidelift.com/funding/github/packagist/doctrine%2Finstantiator",
                    "type": "tidelift"
                }
            ],
            "time": "2022-03-03T08:28:38+00:00"
        },
        {
            "name": "jean85/pretty-package-versions",
            "version": "2.0.5",
            "source": {
                "type": "git",
                "url": "https://github.com/Jean85/pretty-package-versions.git",
                "reference": "ae547e455a3d8babd07b96966b17d7fd21d9c6af"
            },
            "dist": {
                "type": "zip",
                "url": "https://api.github.com/repos/Jean85/pretty-package-versions/zipball/ae547e455a3d8babd07b96966b17d7fd21d9c6af",
                "reference": "ae547e455a3d8babd07b96966b17d7fd21d9c6af",
                "shasum": ""
            },
            "require": {
                "composer-runtime-api": "^2.0.0",
                "php": "^7.1|^8.0"
            },
            "require-dev": {
                "friendsofphp/php-cs-fixer": "^2.17",
                "jean85/composer-provided-replaced-stub-package": "^1.0",
                "phpstan/phpstan": "^0.12.66",
                "phpunit/phpunit": "^7.5|^8.5|^9.4",
                "vimeo/psalm": "^4.3"
            },
            "type": "library",
            "extra": {
                "branch-alias": {
                    "dev-master": "1.x-dev"
                }
            },
            "autoload": {
                "psr-4": {
                    "Jean85\\": "src/"
                }
            },
            "notification-url": "https://packagist.org/downloads/",
            "license": [
                "MIT"
            ],
            "authors": [
                {
                    "name": "Alessandro Lai",
                    "email": "alessandro.lai85@gmail.com"
                }
            ],
            "description": "A library to get pretty versions strings of installed dependencies",
            "keywords": [
                "composer",
                "package",
                "release",
                "versions"
            ],
            "support": {
                "issues": "https://github.com/Jean85/pretty-package-versions/issues",
                "source": "https://github.com/Jean85/pretty-package-versions/tree/2.0.5"
            },
            "time": "2021-10-08T21:21:46+00:00"
        },
        {
            "name": "myclabs/deep-copy",
            "version": "1.11.0",
            "source": {
                "type": "git",
                "url": "https://github.com/myclabs/DeepCopy.git",
                "reference": "14daed4296fae74d9e3201d2c4925d1acb7aa614"
            },
            "dist": {
                "type": "zip",
                "url": "https://api.github.com/repos/myclabs/DeepCopy/zipball/14daed4296fae74d9e3201d2c4925d1acb7aa614",
                "reference": "14daed4296fae74d9e3201d2c4925d1acb7aa614",
                "shasum": ""
            },
            "require": {
                "php": "^7.1 || ^8.0"
            },
            "conflict": {
                "doctrine/collections": "<1.6.8",
                "doctrine/common": "<2.13.3 || >=3,<3.2.2"
            },
            "require-dev": {
                "doctrine/collections": "^1.6.8",
                "doctrine/common": "^2.13.3 || ^3.2.2",
                "phpunit/phpunit": "^7.5.20 || ^8.5.23 || ^9.5.13"
            },
            "type": "library",
            "autoload": {
                "files": [
                    "src/DeepCopy/deep_copy.php"
                ],
                "psr-4": {
                    "DeepCopy\\": "src/DeepCopy/"
                }
            },
            "notification-url": "https://packagist.org/downloads/",
            "license": [
                "MIT"
            ],
            "description": "Create deep copies (clones) of your objects",
            "keywords": [
                "clone",
                "copy",
                "duplicate",
                "object",
                "object graph"
            ],
            "support": {
                "issues": "https://github.com/myclabs/DeepCopy/issues",
                "source": "https://github.com/myclabs/DeepCopy/tree/1.11.0"
            },
            "funding": [
                {
                    "url": "https://tidelift.com/funding/github/packagist/myclabs/deep-copy",
                    "type": "tidelift"
                }
            ],
            "time": "2022-03-03T13:19:32+00:00"
        },
        {
            "name": "ondrejmirtes/simple-downgrader",
            "version": "1.0.2",
            "source": {
                "type": "git",
                "url": "https://github.com/ondrejmirtes/simple-downgrader.git",
                "reference": "832aaae53dcfe358f63180494de8734244773d46"
            },
            "dist": {
                "type": "zip",
                "url": "https://api.github.com/repos/ondrejmirtes/simple-downgrader/zipball/832aaae53dcfe358f63180494de8734244773d46",
                "reference": "832aaae53dcfe358f63180494de8734244773d46",
                "shasum": ""
            },
            "require": {
                "nette/utils": "^3.2.5",
                "nikic/php-parser": "^4.18",
                "php": "^7.2|^8.0",
                "phpstan/phpdoc-parser": "^1.24.5",
                "symfony/console": "^5.4",
                "symfony/finder": "^5.4"
            },
            "require-dev": {
                "php-parallel-lint/php-parallel-lint": "^1.3",
                "phpstan/phpstan": "^1.10",
                "phpunit/phpunit": "^8.5.36"
            },
            "bin": [
                "bin/simple-downgrade"
            ],
            "type": "library",
            "autoload": {
                "psr-4": {
                    "SimpleDowngrader\\": [
                        "src/"
                    ]
                }
            },
            "notification-url": "https://packagist.org/downloads/",
            "license": [
                "MIT"
            ],
            "description": "Simple Downgrader",
            "support": {
                "issues": "https://github.com/ondrejmirtes/simple-downgrader/issues",
                "source": "https://github.com/ondrejmirtes/simple-downgrader/tree/1.0.2"
            },
            "time": "2024-02-12T19:22:32+00:00"
        },
        {
            "name": "phar-io/manifest",
            "version": "2.0.3",
            "source": {
                "type": "git",
                "url": "https://github.com/phar-io/manifest.git",
                "reference": "97803eca37d319dfa7826cc2437fc020857acb53"
            },
            "dist": {
                "type": "zip",
                "url": "https://api.github.com/repos/phar-io/manifest/zipball/97803eca37d319dfa7826cc2437fc020857acb53",
                "reference": "97803eca37d319dfa7826cc2437fc020857acb53",
                "shasum": ""
            },
            "require": {
                "ext-dom": "*",
                "ext-phar": "*",
                "ext-xmlwriter": "*",
                "phar-io/version": "^3.0.1",
                "php": "^7.2 || ^8.0"
            },
            "type": "library",
            "extra": {
                "branch-alias": {
                    "dev-master": "2.0.x-dev"
                }
            },
            "autoload": {
                "classmap": [
                    "src/"
                ]
            },
            "notification-url": "https://packagist.org/downloads/",
            "license": [
                "BSD-3-Clause"
            ],
            "authors": [
                {
                    "name": "Arne Blankerts",
                    "email": "arne@blankerts.de",
                    "role": "Developer"
                },
                {
                    "name": "Sebastian Heuer",
                    "email": "sebastian@phpeople.de",
                    "role": "Developer"
                },
                {
                    "name": "Sebastian Bergmann",
                    "email": "sebastian@phpunit.de",
                    "role": "Developer"
                }
            ],
            "description": "Component for reading phar.io manifest information from a PHP Archive (PHAR)",
            "support": {
                "issues": "https://github.com/phar-io/manifest/issues",
                "source": "https://github.com/phar-io/manifest/tree/2.0.3"
            },
            "time": "2021-07-20T11:28:43+00:00"
        },
        {
            "name": "phar-io/version",
            "version": "3.2.1",
            "source": {
                "type": "git",
                "url": "https://github.com/phar-io/version.git",
                "reference": "4f7fd7836c6f332bb2933569e566a0d6c4cbed74"
            },
            "dist": {
                "type": "zip",
                "url": "https://api.github.com/repos/phar-io/version/zipball/4f7fd7836c6f332bb2933569e566a0d6c4cbed74",
                "reference": "4f7fd7836c6f332bb2933569e566a0d6c4cbed74",
                "shasum": ""
            },
            "require": {
                "php": "^7.2 || ^8.0"
            },
            "type": "library",
            "autoload": {
                "classmap": [
                    "src/"
                ]
            },
            "notification-url": "https://packagist.org/downloads/",
            "license": [
                "BSD-3-Clause"
            ],
            "authors": [
                {
                    "name": "Arne Blankerts",
                    "email": "arne@blankerts.de",
                    "role": "Developer"
                },
                {
                    "name": "Sebastian Heuer",
                    "email": "sebastian@phpeople.de",
                    "role": "Developer"
                },
                {
                    "name": "Sebastian Bergmann",
                    "email": "sebastian@phpunit.de",
                    "role": "Developer"
                }
            ],
            "description": "Library for handling version information and constraints",
            "support": {
                "issues": "https://github.com/phar-io/version/issues",
                "source": "https://github.com/phar-io/version/tree/3.2.1"
            },
            "time": "2022-02-21T01:04:05+00:00"
        },
        {
            "name": "php-parallel-lint/php-parallel-lint",
            "version": "v1.3.2",
            "source": {
                "type": "git",
                "url": "https://github.com/php-parallel-lint/PHP-Parallel-Lint.git",
                "reference": "6483c9832e71973ed29cf71bd6b3f4fde438a9de"
            },
            "dist": {
                "type": "zip",
                "url": "https://api.github.com/repos/php-parallel-lint/PHP-Parallel-Lint/zipball/6483c9832e71973ed29cf71bd6b3f4fde438a9de",
                "reference": "6483c9832e71973ed29cf71bd6b3f4fde438a9de",
                "shasum": ""
            },
            "require": {
                "ext-json": "*",
                "php": ">=5.3.0"
            },
            "replace": {
                "grogy/php-parallel-lint": "*",
                "jakub-onderka/php-parallel-lint": "*"
            },
            "require-dev": {
                "nette/tester": "^1.3 || ^2.0",
                "php-parallel-lint/php-console-highlighter": "0.* || ^1.0",
                "squizlabs/php_codesniffer": "^3.6"
            },
            "suggest": {
                "php-parallel-lint/php-console-highlighter": "Highlight syntax in code snippet"
            },
            "bin": [
                "parallel-lint"
            ],
            "type": "library",
            "autoload": {
                "classmap": [
                    "./src/"
                ]
            },
            "notification-url": "https://packagist.org/downloads/",
            "license": [
                "BSD-2-Clause"
            ],
            "authors": [
                {
                    "name": "Jakub Onderka",
                    "email": "ahoj@jakubonderka.cz"
                }
            ],
            "description": "This tool check syntax of PHP files about 20x faster than serial check.",
            "homepage": "https://github.com/php-parallel-lint/PHP-Parallel-Lint",
            "support": {
                "issues": "https://github.com/php-parallel-lint/PHP-Parallel-Lint/issues",
                "source": "https://github.com/php-parallel-lint/PHP-Parallel-Lint/tree/v1.3.2"
            },
            "time": "2022-02-21T12:50:22+00:00"
        },
        {
            "name": "phpstan/phpstan-deprecation-rules",
            "version": "1.2.x-dev",
            "source": {
                "type": "git",
                "url": "https://github.com/phpstan/phpstan-deprecation-rules.git",
                "reference": "788ea1bd84f7848abf27ba29b92c6c9d285dfc95"
            },
            "dist": {
                "type": "zip",
                "url": "https://api.github.com/repos/phpstan/phpstan-deprecation-rules/zipball/788ea1bd84f7848abf27ba29b92c6c9d285dfc95",
                "reference": "788ea1bd84f7848abf27ba29b92c6c9d285dfc95",
                "shasum": ""
            },
            "require": {
                "php": "^7.2 || ^8.0",
                "phpstan/phpstan": "^1.11"
            },
            "require-dev": {
                "php-parallel-lint/php-parallel-lint": "^1.2",
                "phpstan/phpstan-phpunit": "^1.0",
                "phpunit/phpunit": "^9.5"
            },
            "default-branch": true,
            "type": "phpstan-extension",
            "extra": {
                "phpstan": {
                    "includes": [
                        "rules.neon"
                    ]
                }
            },
            "autoload": {
                "psr-4": {
                    "PHPStan\\": "src/"
                }
            },
            "notification-url": "https://packagist.org/downloads/",
            "license": [
                "MIT"
            ],
            "description": "PHPStan rules for detecting usage of deprecated classes, methods, properties, constants and traits.",
            "support": {
                "issues": "https://github.com/phpstan/phpstan-deprecation-rules/issues",
                "source": "https://github.com/phpstan/phpstan-deprecation-rules/tree/1.2.x"
            },
            "time": "2023-09-19T08:17:29+00:00"
        },
        {
            "name": "phpstan/phpstan-nette",
            "version": "1.2.9",
            "source": {
                "type": "git",
                "url": "https://github.com/phpstan/phpstan-nette.git",
                "reference": "0e3a6805917811d685e59bb83c2286315f2f6d78"
            },
            "dist": {
                "type": "zip",
                "url": "https://api.github.com/repos/phpstan/phpstan-nette/zipball/0e3a6805917811d685e59bb83c2286315f2f6d78",
                "reference": "0e3a6805917811d685e59bb83c2286315f2f6d78",
                "shasum": ""
            },
            "require": {
                "php": "^7.2 || ^8.0",
                "phpstan/phpstan": "^1.10"
            },
            "conflict": {
                "nette/application": "<2.3.0",
                "nette/component-model": "<2.3.0",
                "nette/di": "<2.3.0",
                "nette/forms": "<2.3.0",
                "nette/http": "<2.3.0",
                "nette/utils": "<2.3.0"
            },
            "require-dev": {
                "nette/application": "^3.0",
                "nette/forms": "^3.0",
                "nette/utils": "^2.3.0 || ^3.0.0",
                "nikic/php-parser": "^4.13.2",
                "php-parallel-lint/php-parallel-lint": "^1.2",
                "phpstan/phpstan-php-parser": "^1.1",
                "phpstan/phpstan-phpunit": "^1.0",
                "phpstan/phpstan-strict-rules": "^1.0",
                "phpunit/phpunit": "^9.5"
            },
            "type": "phpstan-extension",
            "extra": {
                "phpstan": {
                    "includes": [
                        "extension.neon",
                        "rules.neon"
                    ]
                }
            },
            "autoload": {
                "psr-4": {
                    "PHPStan\\": "src/"
                }
            },
            "notification-url": "https://packagist.org/downloads/",
            "license": [
                "MIT"
            ],
            "description": "Nette Framework class reflection extension for PHPStan",
            "support": {
                "issues": "https://github.com/phpstan/phpstan-nette/issues",
                "source": "https://github.com/phpstan/phpstan-nette/tree/1.2.9"
            },
            "time": "2023-04-12T14:11:53+00:00"
        },
        {
            "name": "phpstan/phpstan-phpunit",
            "version": "1.3.15",
            "source": {
                "type": "git",
                "url": "https://github.com/phpstan/phpstan-phpunit.git",
                "reference": "70ecacc64fe8090d8d2a33db5a51fe8e88acd93a"
            },
            "dist": {
                "type": "zip",
                "url": "https://api.github.com/repos/phpstan/phpstan-phpunit/zipball/70ecacc64fe8090d8d2a33db5a51fe8e88acd93a",
                "reference": "70ecacc64fe8090d8d2a33db5a51fe8e88acd93a",
                "shasum": ""
            },
            "require": {
                "php": "^7.2 || ^8.0",
                "phpstan/phpstan": "^1.10"
            },
            "conflict": {
                "phpunit/phpunit": "<7.0"
            },
            "require-dev": {
                "nikic/php-parser": "^4.13.0",
                "php-parallel-lint/php-parallel-lint": "^1.2",
                "phpstan/phpstan-strict-rules": "^1.5.1",
                "phpunit/phpunit": "^9.5"
            },
            "type": "phpstan-extension",
            "extra": {
                "phpstan": {
                    "includes": [
                        "extension.neon",
                        "rules.neon"
                    ]
                }
            },
            "autoload": {
                "psr-4": {
                    "PHPStan\\": "src/"
                }
            },
            "notification-url": "https://packagist.org/downloads/",
            "license": [
                "MIT"
            ],
            "description": "PHPUnit extensions and rules for PHPStan",
            "support": {
                "issues": "https://github.com/phpstan/phpstan-phpunit/issues",
                "source": "https://github.com/phpstan/phpstan-phpunit/tree/1.3.15"
            },
            "time": "2023-10-09T18:58:39+00:00"
        },
        {
            "name": "phpstan/phpstan-strict-rules",
            "version": "1.6.x-dev",
            "source": {
                "type": "git",
                "url": "https://github.com/phpstan/phpstan-strict-rules.git",
                "reference": "a3b0404c40197996b6ed32b2613e5a337fcbefd4"
            },
            "dist": {
                "type": "zip",
                "url": "https://api.github.com/repos/phpstan/phpstan-strict-rules/zipball/a3b0404c40197996b6ed32b2613e5a337fcbefd4",
                "reference": "a3b0404c40197996b6ed32b2613e5a337fcbefd4",
                "shasum": ""
            },
            "require": {
                "php": "^7.2 || ^8.0",
                "phpstan/phpstan": "^1.11"
            },
            "require-dev": {
                "nikic/php-parser": "^4.13.0",
                "php-parallel-lint/php-parallel-lint": "^1.2",
                "phpstan/phpstan-deprecation-rules": "^1.1",
                "phpstan/phpstan-phpunit": "^1.0",
                "phpunit/phpunit": "^9.5"
            },
            "default-branch": true,
            "type": "phpstan-extension",
            "extra": {
                "phpstan": {
                    "includes": [
                        "rules.neon"
                    ]
                }
            },
            "autoload": {
                "psr-4": {
                    "PHPStan\\": "src/"
                }
            },
            "notification-url": "https://packagist.org/downloads/",
            "license": [
                "MIT"
            ],
            "description": "Extra strict and opinionated rules for PHPStan",
            "support": {
                "issues": "https://github.com/phpstan/phpstan-strict-rules/issues",
                "source": "https://github.com/phpstan/phpstan-strict-rules/tree/1.6.x"
            },
            "time": "2023-10-30T14:35:14+00:00"
        },
        {
            "name": "phpunit/php-code-coverage",
            "version": "9.2.30",
            "source": {
                "type": "git",
                "url": "https://github.com/sebastianbergmann/php-code-coverage.git",
                "reference": "ca2bd87d2f9215904682a9cb9bb37dda98e76089"
            },
            "dist": {
                "type": "zip",
                "url": "https://api.github.com/repos/sebastianbergmann/php-code-coverage/zipball/ca2bd87d2f9215904682a9cb9bb37dda98e76089",
                "reference": "ca2bd87d2f9215904682a9cb9bb37dda98e76089",
                "shasum": ""
            },
            "require": {
                "ext-dom": "*",
                "ext-libxml": "*",
                "ext-xmlwriter": "*",
                "nikic/php-parser": "^4.18 || ^5.0",
                "php": ">=7.3",
                "phpunit/php-file-iterator": "^3.0.3",
                "phpunit/php-text-template": "^2.0.2",
                "sebastian/code-unit-reverse-lookup": "^2.0.2",
                "sebastian/complexity": "^2.0",
                "sebastian/environment": "^5.1.2",
                "sebastian/lines-of-code": "^1.0.3",
                "sebastian/version": "^3.0.1",
                "theseer/tokenizer": "^1.2.0"
            },
            "require-dev": {
                "phpunit/phpunit": "^9.3"
            },
            "suggest": {
                "ext-pcov": "PHP extension that provides line coverage",
                "ext-xdebug": "PHP extension that provides line coverage as well as branch and path coverage"
            },
            "type": "library",
            "extra": {
                "branch-alias": {
                    "dev-master": "9.2-dev"
                }
            },
            "autoload": {
                "classmap": [
                    "src/"
                ]
            },
            "notification-url": "https://packagist.org/downloads/",
            "license": [
                "BSD-3-Clause"
            ],
            "authors": [
                {
                    "name": "Sebastian Bergmann",
                    "email": "sebastian@phpunit.de",
                    "role": "lead"
                }
            ],
            "description": "Library that provides collection, processing, and rendering functionality for PHP code coverage information.",
            "homepage": "https://github.com/sebastianbergmann/php-code-coverage",
            "keywords": [
                "coverage",
                "testing",
                "xunit"
            ],
            "support": {
                "issues": "https://github.com/sebastianbergmann/php-code-coverage/issues",
                "security": "https://github.com/sebastianbergmann/php-code-coverage/security/policy",
                "source": "https://github.com/sebastianbergmann/php-code-coverage/tree/9.2.30"
            },
            "funding": [
                {
                    "url": "https://github.com/sebastianbergmann",
                    "type": "github"
                }
            ],
            "time": "2023-12-22T06:47:57+00:00"
        },
        {
            "name": "phpunit/php-file-iterator",
            "version": "3.0.6",
            "source": {
                "type": "git",
                "url": "https://github.com/sebastianbergmann/php-file-iterator.git",
                "reference": "cf1c2e7c203ac650e352f4cc675a7021e7d1b3cf"
            },
            "dist": {
                "type": "zip",
                "url": "https://api.github.com/repos/sebastianbergmann/php-file-iterator/zipball/cf1c2e7c203ac650e352f4cc675a7021e7d1b3cf",
                "reference": "cf1c2e7c203ac650e352f4cc675a7021e7d1b3cf",
                "shasum": ""
            },
            "require": {
                "php": ">=7.3"
            },
            "require-dev": {
                "phpunit/phpunit": "^9.3"
            },
            "type": "library",
            "extra": {
                "branch-alias": {
                    "dev-master": "3.0-dev"
                }
            },
            "autoload": {
                "classmap": [
                    "src/"
                ]
            },
            "notification-url": "https://packagist.org/downloads/",
            "license": [
                "BSD-3-Clause"
            ],
            "authors": [
                {
                    "name": "Sebastian Bergmann",
                    "email": "sebastian@phpunit.de",
                    "role": "lead"
                }
            ],
            "description": "FilterIterator implementation that filters files based on a list of suffixes.",
            "homepage": "https://github.com/sebastianbergmann/php-file-iterator/",
            "keywords": [
                "filesystem",
                "iterator"
            ],
            "support": {
                "issues": "https://github.com/sebastianbergmann/php-file-iterator/issues",
                "source": "https://github.com/sebastianbergmann/php-file-iterator/tree/3.0.6"
            },
            "funding": [
                {
                    "url": "https://github.com/sebastianbergmann",
                    "type": "github"
                }
            ],
            "time": "2021-12-02T12:48:52+00:00"
        },
        {
            "name": "phpunit/php-invoker",
            "version": "3.1.1",
            "source": {
                "type": "git",
                "url": "https://github.com/sebastianbergmann/php-invoker.git",
                "reference": "5a10147d0aaf65b58940a0b72f71c9ac0423cc67"
            },
            "dist": {
                "type": "zip",
                "url": "https://api.github.com/repos/sebastianbergmann/php-invoker/zipball/5a10147d0aaf65b58940a0b72f71c9ac0423cc67",
                "reference": "5a10147d0aaf65b58940a0b72f71c9ac0423cc67",
                "shasum": ""
            },
            "require": {
                "php": ">=7.3"
            },
            "require-dev": {
                "ext-pcntl": "*",
                "phpunit/phpunit": "^9.3"
            },
            "suggest": {
                "ext-pcntl": "*"
            },
            "type": "library",
            "extra": {
                "branch-alias": {
                    "dev-master": "3.1-dev"
                }
            },
            "autoload": {
                "classmap": [
                    "src/"
                ]
            },
            "notification-url": "https://packagist.org/downloads/",
            "license": [
                "BSD-3-Clause"
            ],
            "authors": [
                {
                    "name": "Sebastian Bergmann",
                    "email": "sebastian@phpunit.de",
                    "role": "lead"
                }
            ],
            "description": "Invoke callables with a timeout",
            "homepage": "https://github.com/sebastianbergmann/php-invoker/",
            "keywords": [
                "process"
            ],
            "support": {
                "issues": "https://github.com/sebastianbergmann/php-invoker/issues",
                "source": "https://github.com/sebastianbergmann/php-invoker/tree/3.1.1"
            },
            "funding": [
                {
                    "url": "https://github.com/sebastianbergmann",
                    "type": "github"
                }
            ],
            "time": "2020-09-28T05:58:55+00:00"
        },
        {
            "name": "phpunit/php-text-template",
            "version": "2.0.4",
            "source": {
                "type": "git",
                "url": "https://github.com/sebastianbergmann/php-text-template.git",
                "reference": "5da5f67fc95621df9ff4c4e5a84d6a8a2acf7c28"
            },
            "dist": {
                "type": "zip",
                "url": "https://api.github.com/repos/sebastianbergmann/php-text-template/zipball/5da5f67fc95621df9ff4c4e5a84d6a8a2acf7c28",
                "reference": "5da5f67fc95621df9ff4c4e5a84d6a8a2acf7c28",
                "shasum": ""
            },
            "require": {
                "php": ">=7.3"
            },
            "require-dev": {
                "phpunit/phpunit": "^9.3"
            },
            "type": "library",
            "extra": {
                "branch-alias": {
                    "dev-master": "2.0-dev"
                }
            },
            "autoload": {
                "classmap": [
                    "src/"
                ]
            },
            "notification-url": "https://packagist.org/downloads/",
            "license": [
                "BSD-3-Clause"
            ],
            "authors": [
                {
                    "name": "Sebastian Bergmann",
                    "email": "sebastian@phpunit.de",
                    "role": "lead"
                }
            ],
            "description": "Simple template engine.",
            "homepage": "https://github.com/sebastianbergmann/php-text-template/",
            "keywords": [
                "template"
            ],
            "support": {
                "issues": "https://github.com/sebastianbergmann/php-text-template/issues",
                "source": "https://github.com/sebastianbergmann/php-text-template/tree/2.0.4"
            },
            "funding": [
                {
                    "url": "https://github.com/sebastianbergmann",
                    "type": "github"
                }
            ],
            "time": "2020-10-26T05:33:50+00:00"
        },
        {
            "name": "phpunit/php-timer",
            "version": "5.0.3",
            "source": {
                "type": "git",
                "url": "https://github.com/sebastianbergmann/php-timer.git",
                "reference": "5a63ce20ed1b5bf577850e2c4e87f4aa902afbd2"
            },
            "dist": {
                "type": "zip",
                "url": "https://api.github.com/repos/sebastianbergmann/php-timer/zipball/5a63ce20ed1b5bf577850e2c4e87f4aa902afbd2",
                "reference": "5a63ce20ed1b5bf577850e2c4e87f4aa902afbd2",
                "shasum": ""
            },
            "require": {
                "php": ">=7.3"
            },
            "require-dev": {
                "phpunit/phpunit": "^9.3"
            },
            "type": "library",
            "extra": {
                "branch-alias": {
                    "dev-master": "5.0-dev"
                }
            },
            "autoload": {
                "classmap": [
                    "src/"
                ]
            },
            "notification-url": "https://packagist.org/downloads/",
            "license": [
                "BSD-3-Clause"
            ],
            "authors": [
                {
                    "name": "Sebastian Bergmann",
                    "email": "sebastian@phpunit.de",
                    "role": "lead"
                }
            ],
            "description": "Utility class for timing",
            "homepage": "https://github.com/sebastianbergmann/php-timer/",
            "keywords": [
                "timer"
            ],
            "support": {
                "issues": "https://github.com/sebastianbergmann/php-timer/issues",
                "source": "https://github.com/sebastianbergmann/php-timer/tree/5.0.3"
            },
            "funding": [
                {
                    "url": "https://github.com/sebastianbergmann",
                    "type": "github"
                }
            ],
            "time": "2020-10-26T13:16:10+00:00"
        },
        {
            "name": "phpunit/phpunit",
            "version": "9.5.23",
            "source": {
                "type": "git",
                "url": "https://github.com/sebastianbergmann/phpunit.git",
                "reference": "888556852e7e9bbeeedb9656afe46118765ade34"
            },
            "dist": {
                "type": "zip",
                "url": "https://api.github.com/repos/sebastianbergmann/phpunit/zipball/888556852e7e9bbeeedb9656afe46118765ade34",
                "reference": "888556852e7e9bbeeedb9656afe46118765ade34",
                "shasum": ""
            },
            "require": {
                "doctrine/instantiator": "^1.3.1",
                "ext-dom": "*",
                "ext-json": "*",
                "ext-libxml": "*",
                "ext-mbstring": "*",
                "ext-xml": "*",
                "ext-xmlwriter": "*",
                "myclabs/deep-copy": "^1.10.1",
                "phar-io/manifest": "^2.0.3",
                "phar-io/version": "^3.0.2",
                "php": ">=7.3",
                "phpunit/php-code-coverage": "^9.2.13",
                "phpunit/php-file-iterator": "^3.0.5",
                "phpunit/php-invoker": "^3.1.1",
                "phpunit/php-text-template": "^2.0.3",
                "phpunit/php-timer": "^5.0.2",
                "sebastian/cli-parser": "^1.0.1",
                "sebastian/code-unit": "^1.0.6",
                "sebastian/comparator": "^4.0.5",
                "sebastian/diff": "^4.0.3",
                "sebastian/environment": "^5.1.3",
                "sebastian/exporter": "^4.0.3",
                "sebastian/global-state": "^5.0.1",
                "sebastian/object-enumerator": "^4.0.3",
                "sebastian/resource-operations": "^3.0.3",
                "sebastian/type": "^3.0",
                "sebastian/version": "^3.0.2"
            },
            "suggest": {
                "ext-soap": "*",
                "ext-xdebug": "*"
            },
            "bin": [
                "phpunit"
            ],
            "type": "library",
            "extra": {
                "branch-alias": {
                    "dev-master": "9.5-dev"
                }
            },
            "autoload": {
                "files": [
                    "src/Framework/Assert/Functions.php"
                ],
                "classmap": [
                    "src/"
                ]
            },
            "notification-url": "https://packagist.org/downloads/",
            "license": [
                "BSD-3-Clause"
            ],
            "authors": [
                {
                    "name": "Sebastian Bergmann",
                    "email": "sebastian@phpunit.de",
                    "role": "lead"
                }
            ],
            "description": "The PHP Unit Testing framework.",
            "homepage": "https://phpunit.de/",
            "keywords": [
                "phpunit",
                "testing",
                "xunit"
            ],
            "support": {
                "issues": "https://github.com/sebastianbergmann/phpunit/issues",
                "source": "https://github.com/sebastianbergmann/phpunit/tree/9.5.23"
            },
            "funding": [
                {
                    "url": "https://phpunit.de/sponsors.html",
                    "type": "custom"
                },
                {
                    "url": "https://github.com/sebastianbergmann",
                    "type": "github"
                }
            ],
            "time": "2022-08-22T14:01:36+00:00"
        },
        {
            "name": "sebastian/cli-parser",
            "version": "1.0.1",
            "source": {
                "type": "git",
                "url": "https://github.com/sebastianbergmann/cli-parser.git",
                "reference": "442e7c7e687e42adc03470c7b668bc4b2402c0b2"
            },
            "dist": {
                "type": "zip",
                "url": "https://api.github.com/repos/sebastianbergmann/cli-parser/zipball/442e7c7e687e42adc03470c7b668bc4b2402c0b2",
                "reference": "442e7c7e687e42adc03470c7b668bc4b2402c0b2",
                "shasum": ""
            },
            "require": {
                "php": ">=7.3"
            },
            "require-dev": {
                "phpunit/phpunit": "^9.3"
            },
            "type": "library",
            "extra": {
                "branch-alias": {
                    "dev-master": "1.0-dev"
                }
            },
            "autoload": {
                "classmap": [
                    "src/"
                ]
            },
            "notification-url": "https://packagist.org/downloads/",
            "license": [
                "BSD-3-Clause"
            ],
            "authors": [
                {
                    "name": "Sebastian Bergmann",
                    "email": "sebastian@phpunit.de",
                    "role": "lead"
                }
            ],
            "description": "Library for parsing CLI options",
            "homepage": "https://github.com/sebastianbergmann/cli-parser",
            "support": {
                "issues": "https://github.com/sebastianbergmann/cli-parser/issues",
                "source": "https://github.com/sebastianbergmann/cli-parser/tree/1.0.1"
            },
            "funding": [
                {
                    "url": "https://github.com/sebastianbergmann",
                    "type": "github"
                }
            ],
            "time": "2020-09-28T06:08:49+00:00"
        },
        {
            "name": "sebastian/code-unit",
            "version": "1.0.8",
            "source": {
                "type": "git",
                "url": "https://github.com/sebastianbergmann/code-unit.git",
                "reference": "1fc9f64c0927627ef78ba436c9b17d967e68e120"
            },
            "dist": {
                "type": "zip",
                "url": "https://api.github.com/repos/sebastianbergmann/code-unit/zipball/1fc9f64c0927627ef78ba436c9b17d967e68e120",
                "reference": "1fc9f64c0927627ef78ba436c9b17d967e68e120",
                "shasum": ""
            },
            "require": {
                "php": ">=7.3"
            },
            "require-dev": {
                "phpunit/phpunit": "^9.3"
            },
            "type": "library",
            "extra": {
                "branch-alias": {
                    "dev-master": "1.0-dev"
                }
            },
            "autoload": {
                "classmap": [
                    "src/"
                ]
            },
            "notification-url": "https://packagist.org/downloads/",
            "license": [
                "BSD-3-Clause"
            ],
            "authors": [
                {
                    "name": "Sebastian Bergmann",
                    "email": "sebastian@phpunit.de",
                    "role": "lead"
                }
            ],
            "description": "Collection of value objects that represent the PHP code units",
            "homepage": "https://github.com/sebastianbergmann/code-unit",
            "support": {
                "issues": "https://github.com/sebastianbergmann/code-unit/issues",
                "source": "https://github.com/sebastianbergmann/code-unit/tree/1.0.8"
            },
            "funding": [
                {
                    "url": "https://github.com/sebastianbergmann",
                    "type": "github"
                }
            ],
            "time": "2020-10-26T13:08:54+00:00"
        },
        {
            "name": "sebastian/code-unit-reverse-lookup",
            "version": "2.0.3",
            "source": {
                "type": "git",
                "url": "https://github.com/sebastianbergmann/code-unit-reverse-lookup.git",
                "reference": "ac91f01ccec49fb77bdc6fd1e548bc70f7faa3e5"
            },
            "dist": {
                "type": "zip",
                "url": "https://api.github.com/repos/sebastianbergmann/code-unit-reverse-lookup/zipball/ac91f01ccec49fb77bdc6fd1e548bc70f7faa3e5",
                "reference": "ac91f01ccec49fb77bdc6fd1e548bc70f7faa3e5",
                "shasum": ""
            },
            "require": {
                "php": ">=7.3"
            },
            "require-dev": {
                "phpunit/phpunit": "^9.3"
            },
            "type": "library",
            "extra": {
                "branch-alias": {
                    "dev-master": "2.0-dev"
                }
            },
            "autoload": {
                "classmap": [
                    "src/"
                ]
            },
            "notification-url": "https://packagist.org/downloads/",
            "license": [
                "BSD-3-Clause"
            ],
            "authors": [
                {
                    "name": "Sebastian Bergmann",
                    "email": "sebastian@phpunit.de"
                }
            ],
            "description": "Looks up which function or method a line of code belongs to",
            "homepage": "https://github.com/sebastianbergmann/code-unit-reverse-lookup/",
            "support": {
                "issues": "https://github.com/sebastianbergmann/code-unit-reverse-lookup/issues",
                "source": "https://github.com/sebastianbergmann/code-unit-reverse-lookup/tree/2.0.3"
            },
            "funding": [
                {
                    "url": "https://github.com/sebastianbergmann",
                    "type": "github"
                }
            ],
            "time": "2020-09-28T05:30:19+00:00"
        },
        {
            "name": "sebastian/comparator",
            "version": "4.0.6",
            "source": {
                "type": "git",
                "url": "https://github.com/sebastianbergmann/comparator.git",
                "reference": "55f4261989e546dc112258c7a75935a81a7ce382"
            },
            "dist": {
                "type": "zip",
                "url": "https://api.github.com/repos/sebastianbergmann/comparator/zipball/55f4261989e546dc112258c7a75935a81a7ce382",
                "reference": "55f4261989e546dc112258c7a75935a81a7ce382",
                "shasum": ""
            },
            "require": {
                "php": ">=7.3",
                "sebastian/diff": "^4.0",
                "sebastian/exporter": "^4.0"
            },
            "require-dev": {
                "phpunit/phpunit": "^9.3"
            },
            "type": "library",
            "extra": {
                "branch-alias": {
                    "dev-master": "4.0-dev"
                }
            },
            "autoload": {
                "classmap": [
                    "src/"
                ]
            },
            "notification-url": "https://packagist.org/downloads/",
            "license": [
                "BSD-3-Clause"
            ],
            "authors": [
                {
                    "name": "Sebastian Bergmann",
                    "email": "sebastian@phpunit.de"
                },
                {
                    "name": "Jeff Welch",
                    "email": "whatthejeff@gmail.com"
                },
                {
                    "name": "Volker Dusch",
                    "email": "github@wallbash.com"
                },
                {
                    "name": "Bernhard Schussek",
                    "email": "bschussek@2bepublished.at"
                }
            ],
            "description": "Provides the functionality to compare PHP values for equality",
            "homepage": "https://github.com/sebastianbergmann/comparator",
            "keywords": [
                "comparator",
                "compare",
                "equality"
            ],
            "support": {
                "issues": "https://github.com/sebastianbergmann/comparator/issues",
                "source": "https://github.com/sebastianbergmann/comparator/tree/4.0.6"
            },
            "funding": [
                {
                    "url": "https://github.com/sebastianbergmann",
                    "type": "github"
                }
            ],
            "time": "2020-10-26T15:49:45+00:00"
        },
        {
            "name": "sebastian/complexity",
            "version": "2.0.3",
            "source": {
                "type": "git",
                "url": "https://github.com/sebastianbergmann/complexity.git",
                "reference": "25f207c40d62b8b7aa32f5ab026c53561964053a"
            },
            "dist": {
                "type": "zip",
                "url": "https://api.github.com/repos/sebastianbergmann/complexity/zipball/25f207c40d62b8b7aa32f5ab026c53561964053a",
                "reference": "25f207c40d62b8b7aa32f5ab026c53561964053a",
                "shasum": ""
            },
            "require": {
                "nikic/php-parser": "^4.18 || ^5.0",
                "php": ">=7.3"
            },
            "require-dev": {
                "phpunit/phpunit": "^9.3"
            },
            "type": "library",
            "extra": {
                "branch-alias": {
                    "dev-master": "2.0-dev"
                }
            },
            "autoload": {
                "classmap": [
                    "src/"
                ]
            },
            "notification-url": "https://packagist.org/downloads/",
            "license": [
                "BSD-3-Clause"
            ],
            "authors": [
                {
                    "name": "Sebastian Bergmann",
                    "email": "sebastian@phpunit.de",
                    "role": "lead"
                }
            ],
            "description": "Library for calculating the complexity of PHP code units",
            "homepage": "https://github.com/sebastianbergmann/complexity",
            "support": {
                "issues": "https://github.com/sebastianbergmann/complexity/issues",
                "source": "https://github.com/sebastianbergmann/complexity/tree/2.0.3"
            },
            "funding": [
                {
                    "url": "https://github.com/sebastianbergmann",
                    "type": "github"
                }
            ],
            "time": "2023-12-22T06:19:30+00:00"
        },
        {
            "name": "sebastian/diff",
            "version": "4.0.4",
            "source": {
                "type": "git",
                "url": "https://github.com/sebastianbergmann/diff.git",
                "reference": "3461e3fccc7cfdfc2720be910d3bd73c69be590d"
            },
            "dist": {
                "type": "zip",
                "url": "https://api.github.com/repos/sebastianbergmann/diff/zipball/3461e3fccc7cfdfc2720be910d3bd73c69be590d",
                "reference": "3461e3fccc7cfdfc2720be910d3bd73c69be590d",
                "shasum": ""
            },
            "require": {
                "php": ">=7.3"
            },
            "require-dev": {
                "phpunit/phpunit": "^9.3",
                "symfony/process": "^4.2 || ^5"
            },
            "type": "library",
            "extra": {
                "branch-alias": {
                    "dev-master": "4.0-dev"
                }
            },
            "autoload": {
                "classmap": [
                    "src/"
                ]
            },
            "notification-url": "https://packagist.org/downloads/",
            "license": [
                "BSD-3-Clause"
            ],
            "authors": [
                {
                    "name": "Sebastian Bergmann",
                    "email": "sebastian@phpunit.de"
                },
                {
                    "name": "Kore Nordmann",
                    "email": "mail@kore-nordmann.de"
                }
            ],
            "description": "Diff implementation",
            "homepage": "https://github.com/sebastianbergmann/diff",
            "keywords": [
                "diff",
                "udiff",
                "unidiff",
                "unified diff"
            ],
            "support": {
                "issues": "https://github.com/sebastianbergmann/diff/issues",
                "source": "https://github.com/sebastianbergmann/diff/tree/4.0.4"
            },
            "funding": [
                {
                    "url": "https://github.com/sebastianbergmann",
                    "type": "github"
                }
            ],
            "time": "2020-10-26T13:10:38+00:00"
        },
        {
            "name": "sebastian/environment",
            "version": "5.1.5",
            "source": {
                "type": "git",
                "url": "https://github.com/sebastianbergmann/environment.git",
                "reference": "830c43a844f1f8d5b7a1f6d6076b784454d8b7ed"
            },
            "dist": {
                "type": "zip",
                "url": "https://api.github.com/repos/sebastianbergmann/environment/zipball/830c43a844f1f8d5b7a1f6d6076b784454d8b7ed",
                "reference": "830c43a844f1f8d5b7a1f6d6076b784454d8b7ed",
                "shasum": ""
            },
            "require": {
                "php": ">=7.3"
            },
            "require-dev": {
                "phpunit/phpunit": "^9.3"
            },
            "suggest": {
                "ext-posix": "*"
            },
            "type": "library",
            "extra": {
                "branch-alias": {
                    "dev-master": "5.1-dev"
                }
            },
            "autoload": {
                "classmap": [
                    "src/"
                ]
            },
            "notification-url": "https://packagist.org/downloads/",
            "license": [
                "BSD-3-Clause"
            ],
            "authors": [
                {
                    "name": "Sebastian Bergmann",
                    "email": "sebastian@phpunit.de"
                }
            ],
            "description": "Provides functionality to handle HHVM/PHP environments",
            "homepage": "http://www.github.com/sebastianbergmann/environment",
            "keywords": [
                "Xdebug",
                "environment",
                "hhvm"
            ],
            "support": {
                "issues": "https://github.com/sebastianbergmann/environment/issues",
                "source": "https://github.com/sebastianbergmann/environment/tree/5.1.5"
            },
            "funding": [
                {
                    "url": "https://github.com/sebastianbergmann",
                    "type": "github"
                }
            ],
            "time": "2023-02-03T06:03:51+00:00"
        },
        {
            "name": "sebastian/exporter",
            "version": "4.0.4",
            "source": {
                "type": "git",
                "url": "https://github.com/sebastianbergmann/exporter.git",
                "reference": "65e8b7db476c5dd267e65eea9cab77584d3cfff9"
            },
            "dist": {
                "type": "zip",
                "url": "https://api.github.com/repos/sebastianbergmann/exporter/zipball/65e8b7db476c5dd267e65eea9cab77584d3cfff9",
                "reference": "65e8b7db476c5dd267e65eea9cab77584d3cfff9",
                "shasum": ""
            },
            "require": {
                "php": ">=7.3",
                "sebastian/recursion-context": "^4.0"
            },
            "require-dev": {
                "ext-mbstring": "*",
                "phpunit/phpunit": "^9.3"
            },
            "type": "library",
            "extra": {
                "branch-alias": {
                    "dev-master": "4.0-dev"
                }
            },
            "autoload": {
                "classmap": [
                    "src/"
                ]
            },
            "notification-url": "https://packagist.org/downloads/",
            "license": [
                "BSD-3-Clause"
            ],
            "authors": [
                {
                    "name": "Sebastian Bergmann",
                    "email": "sebastian@phpunit.de"
                },
                {
                    "name": "Jeff Welch",
                    "email": "whatthejeff@gmail.com"
                },
                {
                    "name": "Volker Dusch",
                    "email": "github@wallbash.com"
                },
                {
                    "name": "Adam Harvey",
                    "email": "aharvey@php.net"
                },
                {
                    "name": "Bernhard Schussek",
                    "email": "bschussek@gmail.com"
                }
            ],
            "description": "Provides the functionality to export PHP variables for visualization",
            "homepage": "https://www.github.com/sebastianbergmann/exporter",
            "keywords": [
                "export",
                "exporter"
            ],
            "support": {
                "issues": "https://github.com/sebastianbergmann/exporter/issues",
                "source": "https://github.com/sebastianbergmann/exporter/tree/4.0.4"
            },
            "funding": [
                {
                    "url": "https://github.com/sebastianbergmann",
                    "type": "github"
                }
            ],
            "time": "2021-11-11T14:18:36+00:00"
        },
        {
            "name": "sebastian/global-state",
            "version": "5.0.5",
            "source": {
                "type": "git",
                "url": "https://github.com/sebastianbergmann/global-state.git",
                "reference": "0ca8db5a5fc9c8646244e629625ac486fa286bf2"
            },
            "dist": {
                "type": "zip",
                "url": "https://api.github.com/repos/sebastianbergmann/global-state/zipball/0ca8db5a5fc9c8646244e629625ac486fa286bf2",
                "reference": "0ca8db5a5fc9c8646244e629625ac486fa286bf2",
                "shasum": ""
            },
            "require": {
                "php": ">=7.3",
                "sebastian/object-reflector": "^2.0",
                "sebastian/recursion-context": "^4.0"
            },
            "require-dev": {
                "ext-dom": "*",
                "phpunit/phpunit": "^9.3"
            },
            "suggest": {
                "ext-uopz": "*"
            },
            "type": "library",
            "extra": {
                "branch-alias": {
                    "dev-master": "5.0-dev"
                }
            },
            "autoload": {
                "classmap": [
                    "src/"
                ]
            },
            "notification-url": "https://packagist.org/downloads/",
            "license": [
                "BSD-3-Clause"
            ],
            "authors": [
                {
                    "name": "Sebastian Bergmann",
                    "email": "sebastian@phpunit.de"
                }
            ],
            "description": "Snapshotting of global state",
            "homepage": "http://www.github.com/sebastianbergmann/global-state",
            "keywords": [
                "global state"
            ],
            "support": {
                "issues": "https://github.com/sebastianbergmann/global-state/issues",
                "source": "https://github.com/sebastianbergmann/global-state/tree/5.0.5"
            },
            "funding": [
                {
                    "url": "https://github.com/sebastianbergmann",
                    "type": "github"
                }
            ],
            "time": "2022-02-14T08:28:10+00:00"
        },
        {
            "name": "sebastian/lines-of-code",
            "version": "1.0.4",
            "source": {
                "type": "git",
                "url": "https://github.com/sebastianbergmann/lines-of-code.git",
                "reference": "e1e4a170560925c26d424b6a03aed157e7dcc5c5"
            },
            "dist": {
                "type": "zip",
                "url": "https://api.github.com/repos/sebastianbergmann/lines-of-code/zipball/e1e4a170560925c26d424b6a03aed157e7dcc5c5",
                "reference": "e1e4a170560925c26d424b6a03aed157e7dcc5c5",
                "shasum": ""
            },
            "require": {
                "nikic/php-parser": "^4.18 || ^5.0",
                "php": ">=7.3"
            },
            "require-dev": {
                "phpunit/phpunit": "^9.3"
            },
            "type": "library",
            "extra": {
                "branch-alias": {
                    "dev-master": "1.0-dev"
                }
            },
            "autoload": {
                "classmap": [
                    "src/"
                ]
            },
            "notification-url": "https://packagist.org/downloads/",
            "license": [
                "BSD-3-Clause"
            ],
            "authors": [
                {
                    "name": "Sebastian Bergmann",
                    "email": "sebastian@phpunit.de",
                    "role": "lead"
                }
            ],
            "description": "Library for counting the lines of code in PHP source code",
            "homepage": "https://github.com/sebastianbergmann/lines-of-code",
            "support": {
                "issues": "https://github.com/sebastianbergmann/lines-of-code/issues",
                "source": "https://github.com/sebastianbergmann/lines-of-code/tree/1.0.4"
            },
            "funding": [
                {
                    "url": "https://github.com/sebastianbergmann",
                    "type": "github"
                }
            ],
            "time": "2023-12-22T06:20:34+00:00"
        },
        {
            "name": "sebastian/object-enumerator",
            "version": "4.0.4",
            "source": {
                "type": "git",
                "url": "https://github.com/sebastianbergmann/object-enumerator.git",
                "reference": "5c9eeac41b290a3712d88851518825ad78f45c71"
            },
            "dist": {
                "type": "zip",
                "url": "https://api.github.com/repos/sebastianbergmann/object-enumerator/zipball/5c9eeac41b290a3712d88851518825ad78f45c71",
                "reference": "5c9eeac41b290a3712d88851518825ad78f45c71",
                "shasum": ""
            },
            "require": {
                "php": ">=7.3",
                "sebastian/object-reflector": "^2.0",
                "sebastian/recursion-context": "^4.0"
            },
            "require-dev": {
                "phpunit/phpunit": "^9.3"
            },
            "type": "library",
            "extra": {
                "branch-alias": {
                    "dev-master": "4.0-dev"
                }
            },
            "autoload": {
                "classmap": [
                    "src/"
                ]
            },
            "notification-url": "https://packagist.org/downloads/",
            "license": [
                "BSD-3-Clause"
            ],
            "authors": [
                {
                    "name": "Sebastian Bergmann",
                    "email": "sebastian@phpunit.de"
                }
            ],
            "description": "Traverses array structures and object graphs to enumerate all referenced objects",
            "homepage": "https://github.com/sebastianbergmann/object-enumerator/",
            "support": {
                "issues": "https://github.com/sebastianbergmann/object-enumerator/issues",
                "source": "https://github.com/sebastianbergmann/object-enumerator/tree/4.0.4"
            },
            "funding": [
                {
                    "url": "https://github.com/sebastianbergmann",
                    "type": "github"
                }
            ],
            "time": "2020-10-26T13:12:34+00:00"
        },
        {
            "name": "sebastian/object-reflector",
            "version": "2.0.4",
            "source": {
                "type": "git",
                "url": "https://github.com/sebastianbergmann/object-reflector.git",
                "reference": "b4f479ebdbf63ac605d183ece17d8d7fe49c15c7"
            },
            "dist": {
                "type": "zip",
                "url": "https://api.github.com/repos/sebastianbergmann/object-reflector/zipball/b4f479ebdbf63ac605d183ece17d8d7fe49c15c7",
                "reference": "b4f479ebdbf63ac605d183ece17d8d7fe49c15c7",
                "shasum": ""
            },
            "require": {
                "php": ">=7.3"
            },
            "require-dev": {
                "phpunit/phpunit": "^9.3"
            },
            "type": "library",
            "extra": {
                "branch-alias": {
                    "dev-master": "2.0-dev"
                }
            },
            "autoload": {
                "classmap": [
                    "src/"
                ]
            },
            "notification-url": "https://packagist.org/downloads/",
            "license": [
                "BSD-3-Clause"
            ],
            "authors": [
                {
                    "name": "Sebastian Bergmann",
                    "email": "sebastian@phpunit.de"
                }
            ],
            "description": "Allows reflection of object attributes, including inherited and non-public ones",
            "homepage": "https://github.com/sebastianbergmann/object-reflector/",
            "support": {
                "issues": "https://github.com/sebastianbergmann/object-reflector/issues",
                "source": "https://github.com/sebastianbergmann/object-reflector/tree/2.0.4"
            },
            "funding": [
                {
                    "url": "https://github.com/sebastianbergmann",
                    "type": "github"
                }
            ],
            "time": "2020-10-26T13:14:26+00:00"
        },
        {
            "name": "sebastian/recursion-context",
            "version": "4.0.4",
            "source": {
                "type": "git",
                "url": "https://github.com/sebastianbergmann/recursion-context.git",
                "reference": "cd9d8cf3c5804de4341c283ed787f099f5506172"
            },
            "dist": {
                "type": "zip",
                "url": "https://api.github.com/repos/sebastianbergmann/recursion-context/zipball/cd9d8cf3c5804de4341c283ed787f099f5506172",
                "reference": "cd9d8cf3c5804de4341c283ed787f099f5506172",
                "shasum": ""
            },
            "require": {
                "php": ">=7.3"
            },
            "require-dev": {
                "phpunit/phpunit": "^9.3"
            },
            "type": "library",
            "extra": {
                "branch-alias": {
                    "dev-master": "4.0-dev"
                }
            },
            "autoload": {
                "classmap": [
                    "src/"
                ]
            },
            "notification-url": "https://packagist.org/downloads/",
            "license": [
                "BSD-3-Clause"
            ],
            "authors": [
                {
                    "name": "Sebastian Bergmann",
                    "email": "sebastian@phpunit.de"
                },
                {
                    "name": "Jeff Welch",
                    "email": "whatthejeff@gmail.com"
                },
                {
                    "name": "Adam Harvey",
                    "email": "aharvey@php.net"
                }
            ],
            "description": "Provides functionality to recursively process PHP variables",
            "homepage": "http://www.github.com/sebastianbergmann/recursion-context",
            "support": {
                "issues": "https://github.com/sebastianbergmann/recursion-context/issues",
                "source": "https://github.com/sebastianbergmann/recursion-context/tree/4.0.4"
            },
            "funding": [
                {
                    "url": "https://github.com/sebastianbergmann",
                    "type": "github"
                }
            ],
            "time": "2020-10-26T13:17:30+00:00"
        },
        {
            "name": "sebastian/resource-operations",
            "version": "3.0.3",
            "source": {
                "type": "git",
                "url": "https://github.com/sebastianbergmann/resource-operations.git",
                "reference": "0f4443cb3a1d92ce809899753bc0d5d5a8dd19a8"
            },
            "dist": {
                "type": "zip",
                "url": "https://api.github.com/repos/sebastianbergmann/resource-operations/zipball/0f4443cb3a1d92ce809899753bc0d5d5a8dd19a8",
                "reference": "0f4443cb3a1d92ce809899753bc0d5d5a8dd19a8",
                "shasum": ""
            },
            "require": {
                "php": ">=7.3"
            },
            "require-dev": {
                "phpunit/phpunit": "^9.0"
            },
            "type": "library",
            "extra": {
                "branch-alias": {
                    "dev-master": "3.0-dev"
                }
            },
            "autoload": {
                "classmap": [
                    "src/"
                ]
            },
            "notification-url": "https://packagist.org/downloads/",
            "license": [
                "BSD-3-Clause"
            ],
            "authors": [
                {
                    "name": "Sebastian Bergmann",
                    "email": "sebastian@phpunit.de"
                }
            ],
            "description": "Provides a list of PHP built-in functions that operate on resources",
            "homepage": "https://www.github.com/sebastianbergmann/resource-operations",
            "support": {
                "issues": "https://github.com/sebastianbergmann/resource-operations/issues",
                "source": "https://github.com/sebastianbergmann/resource-operations/tree/3.0.3"
            },
            "funding": [
                {
                    "url": "https://github.com/sebastianbergmann",
                    "type": "github"
                }
            ],
            "time": "2020-09-28T06:45:17+00:00"
        },
        {
            "name": "sebastian/type",
            "version": "3.0.0",
            "source": {
                "type": "git",
                "url": "https://github.com/sebastianbergmann/type.git",
                "reference": "b233b84bc4465aff7b57cf1c4bc75c86d00d6dad"
            },
            "dist": {
                "type": "zip",
                "url": "https://api.github.com/repos/sebastianbergmann/type/zipball/b233b84bc4465aff7b57cf1c4bc75c86d00d6dad",
                "reference": "b233b84bc4465aff7b57cf1c4bc75c86d00d6dad",
                "shasum": ""
            },
            "require": {
                "php": ">=7.3"
            },
            "require-dev": {
                "phpunit/phpunit": "^9.5"
            },
            "type": "library",
            "extra": {
                "branch-alias": {
                    "dev-master": "3.0-dev"
                }
            },
            "autoload": {
                "classmap": [
                    "src/"
                ]
            },
            "notification-url": "https://packagist.org/downloads/",
            "license": [
                "BSD-3-Clause"
            ],
            "authors": [
                {
                    "name": "Sebastian Bergmann",
                    "email": "sebastian@phpunit.de",
                    "role": "lead"
                }
            ],
            "description": "Collection of value objects that represent the types of the PHP type system",
            "homepage": "https://github.com/sebastianbergmann/type",
            "support": {
                "issues": "https://github.com/sebastianbergmann/type/issues",
                "source": "https://github.com/sebastianbergmann/type/tree/3.0.0"
            },
            "funding": [
                {
                    "url": "https://github.com/sebastianbergmann",
                    "type": "github"
                }
            ],
            "time": "2022-03-15T09:54:48+00:00"
        },
        {
            "name": "sebastian/version",
            "version": "3.0.2",
            "source": {
                "type": "git",
                "url": "https://github.com/sebastianbergmann/version.git",
                "reference": "c6c1022351a901512170118436c764e473f6de8c"
            },
            "dist": {
                "type": "zip",
                "url": "https://api.github.com/repos/sebastianbergmann/version/zipball/c6c1022351a901512170118436c764e473f6de8c",
                "reference": "c6c1022351a901512170118436c764e473f6de8c",
                "shasum": ""
            },
            "require": {
                "php": ">=7.3"
            },
            "type": "library",
            "extra": {
                "branch-alias": {
                    "dev-master": "3.0-dev"
                }
            },
            "autoload": {
                "classmap": [
                    "src/"
                ]
            },
            "notification-url": "https://packagist.org/downloads/",
            "license": [
                "BSD-3-Clause"
            ],
            "authors": [
                {
                    "name": "Sebastian Bergmann",
                    "email": "sebastian@phpunit.de",
                    "role": "lead"
                }
            ],
            "description": "Library that helps with managing the version number of Git-hosted PHP projects",
            "homepage": "https://github.com/sebastianbergmann/version",
            "support": {
                "issues": "https://github.com/sebastianbergmann/version/issues",
                "source": "https://github.com/sebastianbergmann/version/tree/3.0.2"
            },
            "funding": [
                {
                    "url": "https://github.com/sebastianbergmann",
                    "type": "github"
                }
            ],
            "time": "2020-09-28T06:39:44+00:00"
        },
        {
            "name": "shipmonk/composer-dependency-analyser",
            "version": "1.3.1",
            "source": {
                "type": "git",
                "url": "https://github.com/shipmonk-rnd/composer-dependency-analyser.git",
                "reference": "b67036e64429bcddbbb65ba218f031d58ffda02e"
            },
            "dist": {
                "type": "zip",
                "url": "https://api.github.com/repos/shipmonk-rnd/composer-dependency-analyser/zipball/b67036e64429bcddbbb65ba218f031d58ffda02e",
                "reference": "b67036e64429bcddbbb65ba218f031d58ffda02e",
                "shasum": ""
            },
            "require": {
                "ext-json": "*",
                "php": "^7.2 || ^8.0"
            },
            "require-dev": {
                "editorconfig-checker/editorconfig-checker": "^10.3.0",
                "ergebnis/composer-normalize": "^2.19",
                "phpstan/phpstan": "^1.10.30",
                "phpstan/phpstan-phpunit": "^1.1.1",
                "phpstan/phpstan-strict-rules": "^1.2.3",
                "phpunit/phpunit": "^8.5.28 || ^9.5.20",
                "shipmonk/name-collision-detector": "^2.0.0",
                "slevomat/coding-standard": "^8.0.1"
            },
            "bin": [
                "bin/composer-dependency-analyser"
            ],
            "type": "library",
            "autoload": {
                "psr-4": {
                    "ShipMonk\\ComposerDependencyAnalyser\\": "src/"
                }
            },
            "notification-url": "https://packagist.org/downloads/",
            "license": [
                "MIT"
            ],
            "description": "Fast detection of composer dependency issues (dead dependencies, shadow dependencies, misplaced dependencies)",
            "keywords": [
                "analyser",
                "composer",
                "composer dependency",
                "dead code",
                "dead dependency",
                "detector",
                "dev",
                "misplaced dependency",
                "shadow dependency",
                "static analysis",
                "unused code",
                "unused dependency"
            ],
            "support": {
                "issues": "https://github.com/shipmonk-rnd/composer-dependency-analyser/issues",
                "source": "https://github.com/shipmonk-rnd/composer-dependency-analyser/tree/1.3.1"
            },
            "time": "2024-03-05T20:19:03+00:00"
        },
        {
            "name": "shipmonk/name-collision-detector",
            "version": "2.1.0",
            "source": {
                "type": "git",
                "url": "https://github.com/shipmonk-rnd/name-collision-detector.git",
                "reference": "322993a0b057457ab363929c3ca37bce6eb4affb"
            },
            "dist": {
                "type": "zip",
                "url": "https://api.github.com/repos/shipmonk-rnd/name-collision-detector/zipball/322993a0b057457ab363929c3ca37bce6eb4affb",
                "reference": "322993a0b057457ab363929c3ca37bce6eb4affb",
                "shasum": ""
            },
            "require": {
                "ext-tokenizer": "*",
                "nette/schema": "^1.1.0",
                "php": "^7.2 || ^8.0"
            },
            "require-dev": {
                "editorconfig-checker/editorconfig-checker": "^10.3.0",
                "ergebnis/composer-normalize": "^2.19",
                "phpstan/phpstan": "^1.8.7",
                "phpstan/phpstan-phpunit": "^1.1.1",
                "phpstan/phpstan-strict-rules": "^1.2.3",
                "phpunit/phpunit": "^8.5.28 || ^9.5.20",
                "slevomat/coding-standard": "^8.0.1"
            },
            "bin": [
                "bin/detect-collisions"
            ],
            "type": "library",
            "autoload": {
                "psr-4": {
                    "ShipMonk\\NameCollision\\": "src/"
                }
            },
            "notification-url": "https://packagist.org/downloads/",
            "license": [
                "MIT"
            ],
            "description": "Simple tool to find ambiguous classes or any other name duplicates within your project.",
            "keywords": [
                "ambiguous",
                "autoload",
                "autoloading",
                "classname",
                "collision",
                "namespace"
            ],
            "support": {
                "issues": "https://github.com/shipmonk-rnd/name-collision-detector/issues",
                "source": "https://github.com/shipmonk-rnd/name-collision-detector/tree/2.1.0"
            },
            "time": "2023-10-09T12:15:58+00:00"
        },
        {
            "name": "theseer/tokenizer",
            "version": "1.2.1",
            "source": {
                "type": "git",
                "url": "https://github.com/theseer/tokenizer.git",
                "reference": "34a41e998c2183e22995f158c581e7b5e755ab9e"
            },
            "dist": {
                "type": "zip",
                "url": "https://api.github.com/repos/theseer/tokenizer/zipball/34a41e998c2183e22995f158c581e7b5e755ab9e",
                "reference": "34a41e998c2183e22995f158c581e7b5e755ab9e",
                "shasum": ""
            },
            "require": {
                "ext-dom": "*",
                "ext-tokenizer": "*",
                "ext-xmlwriter": "*",
                "php": "^7.2 || ^8.0"
            },
            "type": "library",
            "autoload": {
                "classmap": [
                    "src/"
                ]
            },
            "notification-url": "https://packagist.org/downloads/",
            "license": [
                "BSD-3-Clause"
            ],
            "authors": [
                {
                    "name": "Arne Blankerts",
                    "email": "arne@blankerts.de",
                    "role": "Developer"
                }
            ],
            "description": "A small library for converting tokenized PHP source code into XML and potentially other formats",
            "support": {
                "issues": "https://github.com/theseer/tokenizer/issues",
                "source": "https://github.com/theseer/tokenizer/tree/1.2.1"
            },
            "funding": [
                {
                    "url": "https://github.com/theseer",
                    "type": "github"
                }
            ],
            "time": "2021-07-28T10:34:58+00:00"
        }
    ],
    "aliases": [],
    "minimum-stability": "dev",
    "stability-flags": {
        "jetbrains/phpstorm-stubs": 20
    },
    "prefer-stable": true,
    "prefer-lowest": false,
    "platform": {
        "php": "^8.1",
        "composer-runtime-api": "^2.0"
    },
    "platform-dev": [],
    "platform-overrides": {
        "php": "8.1.99"
    },
    "plugin-api-version": "2.6.0"
}<|MERGE_RESOLUTION|>--- conflicted
+++ resolved
@@ -4,11 +4,7 @@
         "Read more about it at https://getcomposer.org/doc/01-basic-usage.md#installing-dependencies",
         "This file is @generated automatically"
     ],
-<<<<<<< HEAD
-    "content-hash": "ea77be52b553d672cf9d67dc41ce8d67",
-=======
-    "content-hash": "615896d4e8b3445be5420fc017b90e1a",
->>>>>>> b89742cc
+    "content-hash": "94ece68ab223550512f9b5accfafa56e",
     "packages": [
         {
             "name": "clue/ndjson-react",
