{
    "_readme": [
        "This file locks the dependencies of your project to a known state",
        "Read more about it at https://getcomposer.org/doc/01-basic-usage.md#installing-dependencies",
        "This file is @generated automatically"
    ],
<<<<<<< HEAD
    "content-hash": "099b3adbc626bc496231fc8ea829e4ed",
=======
    "content-hash": "e287ae9980cc66c3ae5bf47de2e5d7a1",
>>>>>>> f9d118fc
    "packages": [
        {
            "name": "clue/ndjson-react",
            "version": "v1.3.0",
            "source": {
                "type": "git",
                "url": "https://github.com/clue/reactphp-ndjson.git",
                "reference": "392dc165fce93b5bb5c637b67e59619223c931b0"
            },
            "dist": {
                "type": "zip",
                "url": "https://api.github.com/repos/clue/reactphp-ndjson/zipball/392dc165fce93b5bb5c637b67e59619223c931b0",
                "reference": "392dc165fce93b5bb5c637b67e59619223c931b0",
                "shasum": ""
            },
            "require": {
                "php": ">=5.3",
                "react/stream": "^1.2"
            },
            "require-dev": {
                "phpunit/phpunit": "^9.5 || ^5.7 || ^4.8.35",
                "react/event-loop": "^1.2"
            },
            "type": "library",
            "autoload": {
                "psr-4": {
                    "Clue\\React\\NDJson\\": "src/"
                }
            },
            "notification-url": "https://packagist.org/downloads/",
            "license": [
                "MIT"
            ],
            "authors": [
                {
                    "name": "Christian Lück",
                    "email": "christian@clue.engineering"
                }
            ],
            "description": "Streaming newline-delimited JSON (NDJSON) parser and encoder for ReactPHP.",
            "homepage": "https://github.com/clue/reactphp-ndjson",
            "keywords": [
                "NDJSON",
                "json",
                "jsonlines",
                "newline",
                "reactphp",
                "streaming"
            ],
            "support": {
                "issues": "https://github.com/clue/reactphp-ndjson/issues",
                "source": "https://github.com/clue/reactphp-ndjson/tree/v1.3.0"
            },
            "funding": [
                {
                    "url": "https://clue.engineering/support",
                    "type": "custom"
                },
                {
                    "url": "https://github.com/clue",
                    "type": "github"
                }
            ],
            "time": "2022-12-23T10:58:28+00:00"
        },
        {
            "name": "composer/ca-bundle",
            "version": "1.3.7",
            "source": {
                "type": "git",
                "url": "https://github.com/composer/ca-bundle.git",
                "reference": "76e46335014860eec1aa5a724799a00a2e47cc85"
            },
            "dist": {
                "type": "zip",
                "url": "https://api.github.com/repos/composer/ca-bundle/zipball/76e46335014860eec1aa5a724799a00a2e47cc85",
                "reference": "76e46335014860eec1aa5a724799a00a2e47cc85",
                "shasum": ""
            },
            "require": {
                "ext-openssl": "*",
                "ext-pcre": "*",
                "php": "^5.3.2 || ^7.0 || ^8.0"
            },
            "require-dev": {
                "phpstan/phpstan": "^0.12.55",
                "psr/log": "^1.0",
                "symfony/phpunit-bridge": "^4.2 || ^5",
                "symfony/process": "^2.5 || ^3.0 || ^4.0 || ^5.0 || ^6.0"
            },
            "type": "library",
            "extra": {
                "branch-alias": {
                    "dev-main": "1.x-dev"
                }
            },
            "autoload": {
                "psr-4": {
                    "Composer\\CaBundle\\": "src"
                }
            },
            "notification-url": "https://packagist.org/downloads/",
            "license": [
                "MIT"
            ],
            "authors": [
                {
                    "name": "Jordi Boggiano",
                    "email": "j.boggiano@seld.be",
                    "homepage": "http://seld.be"
                }
            ],
            "description": "Lets you find a path to the system CA bundle, and includes a fallback to the Mozilla CA bundle.",
            "keywords": [
                "cabundle",
                "cacert",
                "certificate",
                "ssl",
                "tls"
            ],
            "support": {
                "irc": "irc://irc.freenode.org/composer",
                "issues": "https://github.com/composer/ca-bundle/issues",
                "source": "https://github.com/composer/ca-bundle/tree/1.3.7"
            },
            "funding": [
                {
                    "url": "https://packagist.com",
                    "type": "custom"
                },
                {
                    "url": "https://github.com/composer",
                    "type": "github"
                },
                {
                    "url": "https://tidelift.com/funding/github/packagist/composer/composer",
                    "type": "tidelift"
                }
            ],
            "time": "2023-08-30T09:31:38+00:00"
        },
        {
            "name": "composer/pcre",
            "version": "3.1.0",
            "source": {
                "type": "git",
                "url": "https://github.com/composer/pcre.git",
                "reference": "4bff79ddd77851fe3cdd11616ed3f92841ba5bd2"
            },
            "dist": {
                "type": "zip",
                "url": "https://api.github.com/repos/composer/pcre/zipball/4bff79ddd77851fe3cdd11616ed3f92841ba5bd2",
                "reference": "4bff79ddd77851fe3cdd11616ed3f92841ba5bd2",
                "shasum": ""
            },
            "require": {
                "php": "^7.4 || ^8.0"
            },
            "require-dev": {
                "phpstan/phpstan": "^1.3",
                "phpstan/phpstan-strict-rules": "^1.1",
                "symfony/phpunit-bridge": "^5"
            },
            "type": "library",
            "extra": {
                "branch-alias": {
                    "dev-main": "3.x-dev"
                }
            },
            "autoload": {
                "psr-4": {
                    "Composer\\Pcre\\": "src"
                }
            },
            "notification-url": "https://packagist.org/downloads/",
            "license": [
                "MIT"
            ],
            "authors": [
                {
                    "name": "Jordi Boggiano",
                    "email": "j.boggiano@seld.be",
                    "homepage": "http://seld.be"
                }
            ],
            "description": "PCRE wrapping library that offers type-safe preg_* replacements.",
            "keywords": [
                "PCRE",
                "preg",
                "regex",
                "regular expression"
            ],
            "support": {
                "issues": "https://github.com/composer/pcre/issues",
                "source": "https://github.com/composer/pcre/tree/3.1.0"
            },
            "funding": [
                {
                    "url": "https://packagist.com",
                    "type": "custom"
                },
                {
                    "url": "https://github.com/composer",
                    "type": "github"
                },
                {
                    "url": "https://tidelift.com/funding/github/packagist/composer/composer",
                    "type": "tidelift"
                }
            ],
            "time": "2022-11-17T09:50:14+00:00"
        },
        {
            "name": "composer/xdebug-handler",
            "version": "3.0.3",
            "source": {
                "type": "git",
                "url": "https://github.com/composer/xdebug-handler.git",
                "reference": "ced299686f41dce890debac69273b47ffe98a40c"
            },
            "dist": {
                "type": "zip",
                "url": "https://api.github.com/repos/composer/xdebug-handler/zipball/ced299686f41dce890debac69273b47ffe98a40c",
                "reference": "ced299686f41dce890debac69273b47ffe98a40c",
                "shasum": ""
            },
            "require": {
                "composer/pcre": "^1 || ^2 || ^3",
                "php": "^7.2.5 || ^8.0",
                "psr/log": "^1 || ^2 || ^3"
            },
            "require-dev": {
                "phpstan/phpstan": "^1.0",
                "phpstan/phpstan-strict-rules": "^1.1",
                "symfony/phpunit-bridge": "^6.0"
            },
            "type": "library",
            "autoload": {
                "psr-4": {
                    "Composer\\XdebugHandler\\": "src"
                }
            },
            "notification-url": "https://packagist.org/downloads/",
            "license": [
                "MIT"
            ],
            "authors": [
                {
                    "name": "John Stevenson",
                    "email": "john-stevenson@blueyonder.co.uk"
                }
            ],
            "description": "Restarts a process without Xdebug.",
            "keywords": [
                "Xdebug",
                "performance"
            ],
            "support": {
                "irc": "irc://irc.freenode.org/composer",
                "issues": "https://github.com/composer/xdebug-handler/issues",
                "source": "https://github.com/composer/xdebug-handler/tree/3.0.3"
            },
            "funding": [
                {
                    "url": "https://packagist.com",
                    "type": "custom"
                },
                {
                    "url": "https://github.com/composer",
                    "type": "github"
                },
                {
                    "url": "https://tidelift.com/funding/github/packagist/composer/composer",
                    "type": "tidelift"
                }
            ],
            "time": "2022-02-25T21:32:43+00:00"
        },
        {
            "name": "evenement/evenement",
            "version": "v3.0.1",
            "source": {
                "type": "git",
                "url": "https://github.com/igorw/evenement.git",
                "reference": "531bfb9d15f8aa57454f5f0285b18bec903b8fb7"
            },
            "dist": {
                "type": "zip",
                "url": "https://api.github.com/repos/igorw/evenement/zipball/531bfb9d15f8aa57454f5f0285b18bec903b8fb7",
                "reference": "531bfb9d15f8aa57454f5f0285b18bec903b8fb7",
                "shasum": ""
            },
            "require": {
                "php": ">=7.0"
            },
            "require-dev": {
                "phpunit/phpunit": "^6.0"
            },
            "type": "library",
            "autoload": {
                "psr-0": {
                    "Evenement": "src"
                }
            },
            "notification-url": "https://packagist.org/downloads/",
            "license": [
                "MIT"
            ],
            "authors": [
                {
                    "name": "Igor Wiedler",
                    "email": "igor@wiedler.ch"
                }
            ],
            "description": "Événement is a very simple event dispatching library for PHP",
            "keywords": [
                "event-dispatcher",
                "event-emitter"
            ],
            "support": {
                "issues": "https://github.com/igorw/evenement/issues",
                "source": "https://github.com/igorw/evenement/tree/master"
            },
            "time": "2017-07-23T21:35:13+00:00"
        },
        {
            "name": "fidry/cpu-core-counter",
            "version": "0.5.1",
            "source": {
                "type": "git",
                "url": "https://github.com/theofidry/cpu-core-counter.git",
                "reference": "b58e5a3933e541dc286cc91fc4f3898bbc6f1623"
            },
            "dist": {
                "type": "zip",
                "url": "https://api.github.com/repos/theofidry/cpu-core-counter/zipball/b58e5a3933e541dc286cc91fc4f3898bbc6f1623",
                "reference": "b58e5a3933e541dc286cc91fc4f3898bbc6f1623",
                "shasum": ""
            },
            "require": {
                "php": "^7.2 || ^8.0"
            },
            "require-dev": {
                "fidry/makefile": "^0.2.0",
                "phpstan/extension-installer": "^1.2.0",
                "phpstan/phpstan": "^1.9.2",
                "phpstan/phpstan-deprecation-rules": "^1.0.0",
                "phpstan/phpstan-phpunit": "^1.2.2",
                "phpstan/phpstan-strict-rules": "^1.4.4",
                "phpunit/phpunit": "^9.5.26 || ^8.5.31",
                "theofidry/php-cs-fixer-config": "^1.0",
                "webmozarts/strict-phpunit": "^7.5"
            },
            "type": "library",
            "autoload": {
                "psr-4": {
                    "Fidry\\CpuCoreCounter\\": "src/"
                }
            },
            "notification-url": "https://packagist.org/downloads/",
            "license": [
                "MIT"
            ],
            "authors": [
                {
                    "name": "Théo FIDRY",
                    "email": "theo.fidry@gmail.com"
                }
            ],
            "description": "Tiny utility to get the number of CPU cores.",
            "keywords": [
                "CPU",
                "core"
            ],
            "support": {
                "issues": "https://github.com/theofidry/cpu-core-counter/issues",
                "source": "https://github.com/theofidry/cpu-core-counter/tree/0.5.1"
            },
            "funding": [
                {
                    "url": "https://github.com/theofidry",
                    "type": "github"
                }
            ],
            "time": "2022-12-24T12:35:10+00:00"
        },
        {
            "name": "fig/http-message-util",
            "version": "1.1.5",
            "source": {
                "type": "git",
                "url": "https://github.com/php-fig/http-message-util.git",
                "reference": "9d94dc0154230ac39e5bf89398b324a86f63f765"
            },
            "dist": {
                "type": "zip",
                "url": "https://api.github.com/repos/php-fig/http-message-util/zipball/9d94dc0154230ac39e5bf89398b324a86f63f765",
                "reference": "9d94dc0154230ac39e5bf89398b324a86f63f765",
                "shasum": ""
            },
            "require": {
                "php": "^5.3 || ^7.0 || ^8.0"
            },
            "suggest": {
                "psr/http-message": "The package containing the PSR-7 interfaces"
            },
            "type": "library",
            "extra": {
                "branch-alias": {
                    "dev-master": "1.1.x-dev"
                }
            },
            "autoload": {
                "psr-4": {
                    "Fig\\Http\\Message\\": "src/"
                }
            },
            "notification-url": "https://packagist.org/downloads/",
            "license": [
                "MIT"
            ],
            "authors": [
                {
                    "name": "PHP-FIG",
                    "homepage": "https://www.php-fig.org/"
                }
            ],
            "description": "Utility classes and constants for use with PSR-7 (psr/http-message)",
            "keywords": [
                "http",
                "http-message",
                "psr",
                "psr-7",
                "request",
                "response"
            ],
            "support": {
                "issues": "https://github.com/php-fig/http-message-util/issues",
                "source": "https://github.com/php-fig/http-message-util/tree/1.1.5"
            },
            "time": "2020-11-24T22:02:12+00:00"
        },
        {
            "name": "hoa/compiler",
            "version": "3.17.08.08",
            "source": {
                "type": "git",
                "url": "https://github.com/hoaproject/Compiler.git",
                "reference": "aa09caf0bf28adae6654ca6ee415ee2f522672de"
            },
            "dist": {
                "type": "zip",
                "url": "https://api.github.com/repos/hoaproject/Compiler/zipball/aa09caf0bf28adae6654ca6ee415ee2f522672de",
                "reference": "aa09caf0bf28adae6654ca6ee415ee2f522672de",
                "shasum": ""
            },
            "require": {
                "hoa/consistency": "~1.0",
                "hoa/exception": "~1.0",
                "hoa/file": "~1.0",
                "hoa/iterator": "~2.0",
                "hoa/math": "~1.0",
                "hoa/protocol": "~1.0",
                "hoa/regex": "~1.0",
                "hoa/visitor": "~2.0"
            },
            "require-dev": {
                "hoa/json": "~2.0",
                "hoa/test": "~2.0"
            },
            "type": "library",
            "extra": {
                "branch-alias": {
                    "dev-master": "3.x-dev"
                }
            },
            "autoload": {
                "psr-4": {
                    "Hoa\\Compiler\\": "."
                }
            },
            "notification-url": "https://packagist.org/downloads/",
            "license": [
                "BSD-3-Clause"
            ],
            "authors": [
                {
                    "name": "Ivan Enderlin",
                    "email": "ivan.enderlin@hoa-project.net"
                },
                {
                    "name": "Hoa community",
                    "homepage": "https://hoa-project.net/"
                }
            ],
            "description": "The Hoa\\Compiler library.",
            "homepage": "https://hoa-project.net/",
            "keywords": [
                "algebraic",
                "ast",
                "compiler",
                "context-free",
                "coverage",
                "exhaustive",
                "grammar",
                "isotropic",
                "language",
                "lexer",
                "library",
                "ll1",
                "llk",
                "parser",
                "pp",
                "random",
                "regular",
                "rule",
                "sampler",
                "syntax",
                "token",
                "trace",
                "uniform"
            ],
            "support": {
                "docs": "https://central.hoa-project.net/Documentation/Library/Compiler",
                "email": "support@hoa-project.net",
                "forum": "https://users.hoa-project.net/",
                "irc": "irc://chat.freenode.net/hoaproject",
                "issues": "https://github.com/hoaproject/Compiler/issues",
                "source": "https://central.hoa-project.net/Resource/Library/Compiler"
            },
            "abandoned": true,
            "time": "2017-08-08T07:44:07+00:00"
        },
        {
            "name": "hoa/consistency",
            "version": "1.17.05.02",
            "source": {
                "type": "git",
                "url": "https://github.com/hoaproject/Consistency.git",
                "reference": "fd7d0adc82410507f332516faf655b6ed22e4c2f"
            },
            "dist": {
                "type": "zip",
                "url": "https://api.github.com/repos/hoaproject/Consistency/zipball/fd7d0adc82410507f332516faf655b6ed22e4c2f",
                "reference": "fd7d0adc82410507f332516faf655b6ed22e4c2f",
                "shasum": ""
            },
            "require": {
                "hoa/exception": "~1.0",
                "php": ">=5.5.0"
            },
            "require-dev": {
                "hoa/stream": "~1.0",
                "hoa/test": "~2.0"
            },
            "type": "library",
            "extra": {
                "branch-alias": {
                    "dev-master": "1.x-dev"
                }
            },
            "autoload": {
                "files": [
                    "Prelude.php"
                ],
                "psr-4": {
                    "Hoa\\Consistency\\": "."
                }
            },
            "notification-url": "https://packagist.org/downloads/",
            "license": [
                "BSD-3-Clause"
            ],
            "authors": [
                {
                    "name": "Ivan Enderlin",
                    "email": "ivan.enderlin@hoa-project.net"
                },
                {
                    "name": "Hoa community",
                    "homepage": "https://hoa-project.net/"
                }
            ],
            "description": "The Hoa\\Consistency library.",
            "homepage": "https://hoa-project.net/",
            "keywords": [
                "autoloader",
                "callable",
                "consistency",
                "entity",
                "flex",
                "keyword",
                "library"
            ],
            "support": {
                "docs": "https://central.hoa-project.net/Documentation/Library/Consistency",
                "email": "support@hoa-project.net",
                "forum": "https://users.hoa-project.net/",
                "irc": "irc://chat.freenode.net/hoaproject",
                "issues": "https://github.com/hoaproject/Consistency/issues",
                "source": "https://central.hoa-project.net/Resource/Library/Consistency"
            },
            "abandoned": true,
            "time": "2017-05-02T12:18:12+00:00"
        },
        {
            "name": "hoa/event",
            "version": "1.17.01.13",
            "source": {
                "type": "git",
                "url": "https://github.com/hoaproject/Event.git",
                "reference": "6c0060dced212ffa3af0e34bb46624f990b29c54"
            },
            "dist": {
                "type": "zip",
                "url": "https://api.github.com/repos/hoaproject/Event/zipball/6c0060dced212ffa3af0e34bb46624f990b29c54",
                "reference": "6c0060dced212ffa3af0e34bb46624f990b29c54",
                "shasum": ""
            },
            "require": {
                "hoa/consistency": "~1.0",
                "hoa/exception": "~1.0"
            },
            "require-dev": {
                "hoa/test": "~2.0"
            },
            "type": "library",
            "extra": {
                "branch-alias": {
                    "dev-master": "1.x-dev"
                }
            },
            "autoload": {
                "psr-4": {
                    "Hoa\\Event\\": "."
                }
            },
            "notification-url": "https://packagist.org/downloads/",
            "license": [
                "BSD-3-Clause"
            ],
            "authors": [
                {
                    "name": "Ivan Enderlin",
                    "email": "ivan.enderlin@hoa-project.net"
                },
                {
                    "name": "Hoa community",
                    "homepage": "https://hoa-project.net/"
                }
            ],
            "description": "The Hoa\\Event library.",
            "homepage": "https://hoa-project.net/",
            "keywords": [
                "event",
                "library",
                "listener",
                "observer"
            ],
            "support": {
                "docs": "https://central.hoa-project.net/Documentation/Library/Event",
                "email": "support@hoa-project.net",
                "forum": "https://users.hoa-project.net/",
                "irc": "irc://chat.freenode.net/hoaproject",
                "issues": "https://github.com/hoaproject/Event/issues",
                "source": "https://central.hoa-project.net/Resource/Library/Event"
            },
            "abandoned": true,
            "time": "2017-01-13T15:30:50+00:00"
        },
        {
            "name": "hoa/exception",
            "version": "1.17.01.16",
            "source": {
                "type": "git",
                "url": "https://github.com/hoaproject/Exception.git",
                "reference": "091727d46420a3d7468ef0595651488bfc3a458f"
            },
            "dist": {
                "type": "zip",
                "url": "https://api.github.com/repos/hoaproject/Exception/zipball/091727d46420a3d7468ef0595651488bfc3a458f",
                "reference": "091727d46420a3d7468ef0595651488bfc3a458f",
                "shasum": ""
            },
            "require": {
                "hoa/consistency": "~1.0",
                "hoa/event": "~1.0"
            },
            "require-dev": {
                "hoa/test": "~2.0"
            },
            "type": "library",
            "extra": {
                "branch-alias": {
                    "dev-master": "1.x-dev"
                }
            },
            "autoload": {
                "psr-4": {
                    "Hoa\\Exception\\": "."
                }
            },
            "notification-url": "https://packagist.org/downloads/",
            "license": [
                "BSD-3-Clause"
            ],
            "authors": [
                {
                    "name": "Ivan Enderlin",
                    "email": "ivan.enderlin@hoa-project.net"
                },
                {
                    "name": "Hoa community",
                    "homepage": "https://hoa-project.net/"
                }
            ],
            "description": "The Hoa\\Exception library.",
            "homepage": "https://hoa-project.net/",
            "keywords": [
                "exception",
                "library"
            ],
            "support": {
                "docs": "https://central.hoa-project.net/Documentation/Library/Exception",
                "email": "support@hoa-project.net",
                "forum": "https://users.hoa-project.net/",
                "irc": "irc://chat.freenode.net/hoaproject",
                "issues": "https://github.com/hoaproject/Exception/issues",
                "source": "https://central.hoa-project.net/Resource/Library/Exception"
            },
            "abandoned": true,
            "time": "2017-01-16T07:53:27+00:00"
        },
        {
            "name": "hoa/file",
            "version": "1.17.07.11",
            "source": {
                "type": "git",
                "url": "https://github.com/hoaproject/File.git",
                "reference": "35cb979b779bc54918d2f9a4e02ed6c7a1fa67ca"
            },
            "dist": {
                "type": "zip",
                "url": "https://api.github.com/repos/hoaproject/File/zipball/35cb979b779bc54918d2f9a4e02ed6c7a1fa67ca",
                "reference": "35cb979b779bc54918d2f9a4e02ed6c7a1fa67ca",
                "shasum": ""
            },
            "require": {
                "hoa/consistency": "~1.0",
                "hoa/event": "~1.0",
                "hoa/exception": "~1.0",
                "hoa/iterator": "~2.0",
                "hoa/stream": "~1.0"
            },
            "require-dev": {
                "hoa/test": "~2.0"
            },
            "type": "library",
            "extra": {
                "branch-alias": {
                    "dev-master": "1.x-dev"
                }
            },
            "autoload": {
                "psr-4": {
                    "Hoa\\File\\": "."
                }
            },
            "notification-url": "https://packagist.org/downloads/",
            "license": [
                "BSD-3-Clause"
            ],
            "authors": [
                {
                    "name": "Ivan Enderlin",
                    "email": "ivan.enderlin@hoa-project.net"
                },
                {
                    "name": "Hoa community",
                    "homepage": "https://hoa-project.net/"
                }
            ],
            "description": "The Hoa\\File library.",
            "homepage": "https://hoa-project.net/",
            "keywords": [
                "Socket",
                "directory",
                "file",
                "finder",
                "library",
                "link",
                "temporary"
            ],
            "support": {
                "docs": "https://central.hoa-project.net/Documentation/Library/File",
                "email": "support@hoa-project.net",
                "forum": "https://users.hoa-project.net/",
                "irc": "irc://chat.freenode.net/hoaproject",
                "issues": "https://github.com/hoaproject/File/issues",
                "source": "https://central.hoa-project.net/Resource/Library/File"
            },
            "abandoned": true,
            "time": "2017-07-11T07:42:15+00:00"
        },
        {
            "name": "hoa/iterator",
            "version": "2.17.01.10",
            "source": {
                "type": "git",
                "url": "https://github.com/hoaproject/Iterator.git",
                "reference": "d1120ba09cb4ccd049c86d10058ab94af245f0cc"
            },
            "dist": {
                "type": "zip",
                "url": "https://api.github.com/repos/hoaproject/Iterator/zipball/d1120ba09cb4ccd049c86d10058ab94af245f0cc",
                "reference": "d1120ba09cb4ccd049c86d10058ab94af245f0cc",
                "shasum": ""
            },
            "require": {
                "hoa/consistency": "~1.0",
                "hoa/exception": "~1.0"
            },
            "require-dev": {
                "hoa/test": "~2.0"
            },
            "type": "library",
            "extra": {
                "branch-alias": {
                    "dev-master": "2.x-dev"
                }
            },
            "autoload": {
                "psr-4": {
                    "Hoa\\Iterator\\": "."
                }
            },
            "notification-url": "https://packagist.org/downloads/",
            "license": [
                "BSD-3-Clause"
            ],
            "authors": [
                {
                    "name": "Ivan Enderlin",
                    "email": "ivan.enderlin@hoa-project.net"
                },
                {
                    "name": "Hoa community",
                    "homepage": "https://hoa-project.net/"
                }
            ],
            "description": "The Hoa\\Iterator library.",
            "homepage": "https://hoa-project.net/",
            "keywords": [
                "iterator",
                "library"
            ],
            "support": {
                "docs": "https://central.hoa-project.net/Documentation/Library/Iterator",
                "email": "support@hoa-project.net",
                "forum": "https://users.hoa-project.net/",
                "irc": "irc://chat.freenode.net/hoaproject",
                "issues": "https://github.com/hoaproject/Iterator/issues",
                "source": "https://central.hoa-project.net/Resource/Library/Iterator"
            },
            "abandoned": true,
            "time": "2017-01-10T10:34:47+00:00"
        },
        {
            "name": "hoa/math",
            "version": "1.17.05.16",
            "source": {
                "type": "git",
                "url": "https://github.com/hoaproject/Math.git",
                "reference": "7150785d30f5d565704912116a462e9f5bc83a0c"
            },
            "dist": {
                "type": "zip",
                "url": "https://api.github.com/repos/hoaproject/Math/zipball/7150785d30f5d565704912116a462e9f5bc83a0c",
                "reference": "7150785d30f5d565704912116a462e9f5bc83a0c",
                "shasum": ""
            },
            "require": {
                "hoa/compiler": "~3.0",
                "hoa/consistency": "~1.0",
                "hoa/exception": "~1.0",
                "hoa/iterator": "~2.0",
                "hoa/protocol": "~1.0",
                "hoa/zformat": "~1.0"
            },
            "require-dev": {
                "hoa/test": "~2.0"
            },
            "type": "library",
            "extra": {
                "branch-alias": {
                    "dev-master": "1.x-dev"
                }
            },
            "autoload": {
                "psr-4": {
                    "Hoa\\Math\\": "."
                }
            },
            "notification-url": "https://packagist.org/downloads/",
            "license": [
                "BSD-3-Clause"
            ],
            "authors": [
                {
                    "name": "Ivan Enderlin",
                    "email": "ivan.enderlin@hoa-project.net"
                },
                {
                    "name": "Hoa community",
                    "homepage": "https://hoa-project.net/"
                }
            ],
            "description": "The Hoa\\Math library.",
            "homepage": "https://hoa-project.net/",
            "keywords": [
                "arrangement",
                "combination",
                "combinatorics",
                "counting",
                "library",
                "math",
                "permutation",
                "sampler",
                "set"
            ],
            "support": {
                "docs": "https://central.hoa-project.net/Documentation/Library/Math",
                "email": "support@hoa-project.net",
                "forum": "https://users.hoa-project.net/",
                "irc": "irc://chat.freenode.net/hoaproject",
                "issues": "https://github.com/hoaproject/Math/issues",
                "source": "https://central.hoa-project.net/Resource/Library/Math"
            },
            "abandoned": true,
            "time": "2017-05-16T08:02:17+00:00"
        },
        {
            "name": "hoa/protocol",
            "version": "1.17.01.14",
            "source": {
                "type": "git",
                "url": "https://github.com/hoaproject/Protocol.git",
                "reference": "5c2cf972151c45f373230da170ea015deecf19e2"
            },
            "dist": {
                "type": "zip",
                "url": "https://api.github.com/repos/hoaproject/Protocol/zipball/5c2cf972151c45f373230da170ea015deecf19e2",
                "reference": "5c2cf972151c45f373230da170ea015deecf19e2",
                "shasum": ""
            },
            "require": {
                "hoa/consistency": "~1.0",
                "hoa/exception": "~1.0"
            },
            "require-dev": {
                "hoa/test": "~2.0"
            },
            "type": "library",
            "extra": {
                "branch-alias": {
                    "dev-master": "1.x-dev"
                }
            },
            "autoload": {
                "files": [
                    "Wrapper.php"
                ],
                "psr-4": {
                    "Hoa\\Protocol\\": "."
                }
            },
            "notification-url": "https://packagist.org/downloads/",
            "license": [
                "BSD-3-Clause"
            ],
            "authors": [
                {
                    "name": "Ivan Enderlin",
                    "email": "ivan.enderlin@hoa-project.net"
                },
                {
                    "name": "Hoa community",
                    "homepage": "https://hoa-project.net/"
                }
            ],
            "description": "The Hoa\\Protocol library.",
            "homepage": "https://hoa-project.net/",
            "keywords": [
                "library",
                "protocol",
                "resource",
                "stream",
                "wrapper"
            ],
            "support": {
                "docs": "https://central.hoa-project.net/Documentation/Library/Protocol",
                "email": "support@hoa-project.net",
                "forum": "https://users.hoa-project.net/",
                "irc": "irc://chat.freenode.net/hoaproject",
                "issues": "https://github.com/hoaproject/Protocol/issues",
                "source": "https://central.hoa-project.net/Resource/Library/Protocol"
            },
            "abandoned": true,
            "time": "2017-01-14T12:26:10+00:00"
        },
        {
            "name": "hoa/regex",
            "version": "1.17.01.13",
            "source": {
                "type": "git",
                "url": "https://github.com/hoaproject/Regex.git",
                "reference": "7e263a61b6fb45c1d03d8e5ef77668518abd5bec"
            },
            "dist": {
                "type": "zip",
                "url": "https://api.github.com/repos/hoaproject/Regex/zipball/7e263a61b6fb45c1d03d8e5ef77668518abd5bec",
                "reference": "7e263a61b6fb45c1d03d8e5ef77668518abd5bec",
                "shasum": ""
            },
            "require": {
                "hoa/consistency": "~1.0",
                "hoa/exception": "~1.0",
                "hoa/math": "~1.0",
                "hoa/protocol": "~1.0",
                "hoa/ustring": "~4.0",
                "hoa/visitor": "~2.0"
            },
            "type": "library",
            "extra": {
                "branch-alias": {
                    "dev-master": "1.x-dev"
                }
            },
            "autoload": {
                "psr-4": {
                    "Hoa\\Regex\\": "."
                }
            },
            "notification-url": "https://packagist.org/downloads/",
            "license": [
                "BSD-3-Clause"
            ],
            "authors": [
                {
                    "name": "Ivan Enderlin",
                    "email": "ivan.enderlin@hoa-project.net"
                },
                {
                    "name": "Hoa community",
                    "homepage": "https://hoa-project.net/"
                }
            ],
            "description": "The Hoa\\Regex library.",
            "homepage": "https://hoa-project.net/",
            "keywords": [
                "compiler",
                "library",
                "regex"
            ],
            "support": {
                "docs": "https://central.hoa-project.net/Documentation/Library/Regex",
                "email": "support@hoa-project.net",
                "forum": "https://users.hoa-project.net/",
                "irc": "irc://chat.freenode.net/hoaproject",
                "issues": "https://github.com/hoaproject/Regex/issues",
                "source": "https://central.hoa-project.net/Resource/Library/Regex"
            },
            "abandoned": true,
            "time": "2017-01-13T16:10:24+00:00"
        },
        {
            "name": "hoa/stream",
            "version": "1.17.02.21",
            "source": {
                "type": "git",
                "url": "https://github.com/hoaproject/Stream.git",
                "reference": "3293cfffca2de10525df51436adf88a559151d82"
            },
            "dist": {
                "type": "zip",
                "url": "https://api.github.com/repos/hoaproject/Stream/zipball/3293cfffca2de10525df51436adf88a559151d82",
                "reference": "3293cfffca2de10525df51436adf88a559151d82",
                "shasum": ""
            },
            "require": {
                "hoa/consistency": "~1.0",
                "hoa/event": "~1.0",
                "hoa/exception": "~1.0",
                "hoa/protocol": "~1.0"
            },
            "require-dev": {
                "hoa/test": "~2.0"
            },
            "type": "library",
            "extra": {
                "branch-alias": {
                    "dev-master": "1.x-dev"
                }
            },
            "autoload": {
                "psr-4": {
                    "Hoa\\Stream\\": "."
                }
            },
            "notification-url": "https://packagist.org/downloads/",
            "license": [
                "BSD-3-Clause"
            ],
            "authors": [
                {
                    "name": "Ivan Enderlin",
                    "email": "ivan.enderlin@hoa-project.net"
                },
                {
                    "name": "Hoa community",
                    "homepage": "https://hoa-project.net/"
                }
            ],
            "description": "The Hoa\\Stream library.",
            "homepage": "https://hoa-project.net/",
            "keywords": [
                "Context",
                "bucket",
                "composite",
                "filter",
                "in",
                "library",
                "out",
                "protocol",
                "stream",
                "wrapper"
            ],
            "support": {
                "docs": "https://central.hoa-project.net/Documentation/Library/Stream",
                "email": "support@hoa-project.net",
                "forum": "https://users.hoa-project.net/",
                "irc": "irc://chat.freenode.net/hoaproject",
                "issues": "https://github.com/hoaproject/Stream/issues",
                "source": "https://central.hoa-project.net/Resource/Library/Stream"
            },
            "abandoned": true,
            "time": "2017-02-21T16:01:06+00:00"
        },
        {
            "name": "hoa/ustring",
            "version": "4.17.01.16",
            "source": {
                "type": "git",
                "url": "https://github.com/hoaproject/Ustring.git",
                "reference": "e6326e2739178799b1fe3fdd92029f9517fa17a0"
            },
            "dist": {
                "type": "zip",
                "url": "https://api.github.com/repos/hoaproject/Ustring/zipball/e6326e2739178799b1fe3fdd92029f9517fa17a0",
                "reference": "e6326e2739178799b1fe3fdd92029f9517fa17a0",
                "shasum": ""
            },
            "require": {
                "hoa/consistency": "~1.0",
                "hoa/exception": "~1.0"
            },
            "require-dev": {
                "hoa/test": "~2.0"
            },
            "suggest": {
                "ext-iconv": "ext/iconv must be present (or a third implementation) to use Hoa\\Ustring::transcode().",
                "ext-intl": "To get a better Hoa\\Ustring::toAscii() and Hoa\\Ustring::compareTo()."
            },
            "type": "library",
            "extra": {
                "branch-alias": {
                    "dev-master": "4.x-dev"
                }
            },
            "autoload": {
                "psr-4": {
                    "Hoa\\Ustring\\": "."
                }
            },
            "notification-url": "https://packagist.org/downloads/",
            "license": [
                "BSD-3-Clause"
            ],
            "authors": [
                {
                    "name": "Ivan Enderlin",
                    "email": "ivan.enderlin@hoa-project.net"
                },
                {
                    "name": "Hoa community",
                    "homepage": "https://hoa-project.net/"
                }
            ],
            "description": "The Hoa\\Ustring library.",
            "homepage": "https://hoa-project.net/",
            "keywords": [
                "library",
                "search",
                "string",
                "unicode"
            ],
            "support": {
                "docs": "https://central.hoa-project.net/Documentation/Library/Ustring",
                "email": "support@hoa-project.net",
                "forum": "https://users.hoa-project.net/",
                "irc": "irc://chat.freenode.net/hoaproject",
                "issues": "https://github.com/hoaproject/Ustring/issues",
                "source": "https://central.hoa-project.net/Resource/Library/Ustring"
            },
            "abandoned": true,
            "time": "2017-01-16T07:08:25+00:00"
        },
        {
            "name": "hoa/visitor",
            "version": "2.17.01.16",
            "source": {
                "type": "git",
                "url": "https://github.com/hoaproject/Visitor.git",
                "reference": "c18fe1cbac98ae449e0d56e87469103ba08f224a"
            },
            "dist": {
                "type": "zip",
                "url": "https://api.github.com/repos/hoaproject/Visitor/zipball/c18fe1cbac98ae449e0d56e87469103ba08f224a",
                "reference": "c18fe1cbac98ae449e0d56e87469103ba08f224a",
                "shasum": ""
            },
            "require": {
                "hoa/consistency": "~1.0"
            },
            "require-dev": {
                "hoa/test": "~2.0"
            },
            "type": "library",
            "extra": {
                "branch-alias": {
                    "dev-master": "2.x-dev"
                }
            },
            "autoload": {
                "psr-4": {
                    "Hoa\\Visitor\\": "."
                }
            },
            "notification-url": "https://packagist.org/downloads/",
            "license": [
                "BSD-3-Clause"
            ],
            "authors": [
                {
                    "name": "Ivan Enderlin",
                    "email": "ivan.enderlin@hoa-project.net"
                },
                {
                    "name": "Hoa community",
                    "homepage": "https://hoa-project.net/"
                }
            ],
            "description": "The Hoa\\Visitor library.",
            "homepage": "https://hoa-project.net/",
            "keywords": [
                "library",
                "structure",
                "visit",
                "visitor"
            ],
            "support": {
                "docs": "https://central.hoa-project.net/Documentation/Library/Visitor",
                "email": "support@hoa-project.net",
                "forum": "https://users.hoa-project.net/",
                "irc": "irc://chat.freenode.net/hoaproject",
                "issues": "https://github.com/hoaproject/Visitor/issues",
                "source": "https://central.hoa-project.net/Resource/Library/Visitor"
            },
            "abandoned": true,
            "time": "2017-01-16T07:02:03+00:00"
        },
        {
            "name": "hoa/zformat",
            "version": "1.17.01.10",
            "source": {
                "type": "git",
                "url": "https://github.com/hoaproject/Zformat.git",
                "reference": "522c381a2a075d4b9dbb42eb4592dd09520e4ac2"
            },
            "dist": {
                "type": "zip",
                "url": "https://api.github.com/repos/hoaproject/Zformat/zipball/522c381a2a075d4b9dbb42eb4592dd09520e4ac2",
                "reference": "522c381a2a075d4b9dbb42eb4592dd09520e4ac2",
                "shasum": ""
            },
            "require": {
                "hoa/consistency": "~1.0",
                "hoa/exception": "~1.0"
            },
            "type": "library",
            "extra": {
                "branch-alias": {
                    "dev-master": "1.x-dev"
                }
            },
            "autoload": {
                "psr-4": {
                    "Hoa\\Zformat\\": "."
                }
            },
            "notification-url": "https://packagist.org/downloads/",
            "license": [
                "BSD-3-Clause"
            ],
            "authors": [
                {
                    "name": "Ivan Enderlin",
                    "email": "ivan.enderlin@hoa-project.net"
                },
                {
                    "name": "Hoa community",
                    "homepage": "https://hoa-project.net/"
                }
            ],
            "description": "The Hoa\\Zformat library.",
            "homepage": "https://hoa-project.net/",
            "keywords": [
                "library",
                "parameter",
                "zformat"
            ],
            "support": {
                "docs": "https://central.hoa-project.net/Documentation/Library/Zformat",
                "email": "support@hoa-project.net",
                "forum": "https://users.hoa-project.net/",
                "irc": "irc://chat.freenode.net/hoaproject",
                "issues": "https://github.com/hoaproject/Zformat/issues",
                "source": "https://central.hoa-project.net/Resource/Library/Zformat"
            },
            "abandoned": true,
            "time": "2017-01-10T10:39:54+00:00"
        },
        {
            "name": "jetbrains/phpstorm-stubs",
            "version": "dev-master",
            "source": {
                "type": "git",
                "url": "https://github.com/JetBrains/phpstorm-stubs.git",
                "reference": "7d4fe939ee65efc20cbefa2a64db593c924f1d5c"
            },
            "dist": {
                "type": "zip",
                "url": "https://api.github.com/repos/JetBrains/phpstorm-stubs/zipball/7d4fe939ee65efc20cbefa2a64db593c924f1d5c",
                "reference": "7d4fe939ee65efc20cbefa2a64db593c924f1d5c",
                "shasum": ""
            },
            "require-dev": {
                "friendsofphp/php-cs-fixer": "v3.46.0",
                "nikic/php-parser": "v5.0.0",
                "phpdocumentor/reflection-docblock": "5.3.0",
                "phpunit/phpunit": "10.5.5"
            },
            "default-branch": true,
            "type": "library",
            "autoload": {
                "files": [
                    "PhpStormStubsMap.php"
                ]
            },
            "notification-url": "https://packagist.org/downloads/",
            "license": [
                "Apache-2.0"
            ],
            "description": "PHP runtime & extensions header files for PhpStorm",
            "homepage": "https://www.jetbrains.com/phpstorm",
            "keywords": [
                "autocomplete",
                "code",
                "inference",
                "inspection",
                "jetbrains",
                "phpstorm",
                "stubs",
                "type"
            ],
            "support": {
                "source": "https://github.com/JetBrains/phpstorm-stubs/tree/master"
            },
            "time": "2024-03-24T12:22:58+00:00"
        },
        {
            "name": "nette/bootstrap",
            "version": "v3.1.4",
            "source": {
                "type": "git",
                "url": "https://github.com/nette/bootstrap.git",
                "reference": "1a7965b4ee401ad0e3f673b9c016d2481afdc280"
            },
            "dist": {
                "type": "zip",
                "url": "https://api.github.com/repos/nette/bootstrap/zipball/1a7965b4ee401ad0e3f673b9c016d2481afdc280",
                "reference": "1a7965b4ee401ad0e3f673b9c016d2481afdc280",
                "shasum": ""
            },
            "require": {
                "nette/di": "^3.0.5",
                "nette/utils": "^3.2.1 || ^4.0",
                "php": ">=7.2 <8.3"
            },
            "conflict": {
                "tracy/tracy": "<2.6"
            },
            "require-dev": {
                "latte/latte": "^2.8",
                "nette/application": "^3.1",
                "nette/caching": "^3.0",
                "nette/database": "^3.0",
                "nette/forms": "^3.0",
                "nette/http": "^3.0",
                "nette/mail": "^3.0",
                "nette/robot-loader": "^3.0",
                "nette/safe-stream": "^2.2",
                "nette/security": "^3.0",
                "nette/tester": "^2.0",
                "phpstan/phpstan-nette": "^0.12",
                "tracy/tracy": "^2.6"
            },
            "suggest": {
                "nette/robot-loader": "to use Configurator::createRobotLoader()",
                "tracy/tracy": "to use Configurator::enableTracy()"
            },
            "type": "library",
            "extra": {
                "branch-alias": {
                    "dev-master": "3.1-dev"
                }
            },
            "autoload": {
                "classmap": [
                    "src/"
                ]
            },
            "notification-url": "https://packagist.org/downloads/",
            "license": [
                "BSD-3-Clause",
                "GPL-2.0-only",
                "GPL-3.0-only"
            ],
            "authors": [
                {
                    "name": "David Grudl",
                    "homepage": "https://davidgrudl.com"
                },
                {
                    "name": "Nette Community",
                    "homepage": "https://nette.org/contributors"
                }
            ],
            "description": "🅱  Nette Bootstrap: the simple way to configure and bootstrap your Nette application.",
            "homepage": "https://nette.org",
            "keywords": [
                "bootstrapping",
                "configurator",
                "nette"
            ],
            "support": {
                "issues": "https://github.com/nette/bootstrap/issues",
                "source": "https://github.com/nette/bootstrap/tree/v3.1.4"
            },
            "time": "2022-12-14T15:23:02+00:00"
        },
        {
            "name": "nette/di",
            "version": "v3.1.5",
            "source": {
                "type": "git",
                "url": "https://github.com/nette/di.git",
                "reference": "00ea0afa643b3b4383a5cd1a322656c989ade498"
            },
            "dist": {
                "type": "zip",
                "url": "https://api.github.com/repos/nette/di/zipball/00ea0afa643b3b4383a5cd1a322656c989ade498",
                "reference": "00ea0afa643b3b4383a5cd1a322656c989ade498",
                "shasum": ""
            },
            "require": {
                "ext-tokenizer": "*",
                "nette/neon": "^3.3 || ^4.0",
                "nette/php-generator": "^3.5.4 || ^4.0",
                "nette/robot-loader": "^3.2 || ~4.0.0",
                "nette/schema": "^1.2",
                "nette/utils": "^3.2.5 || ~4.0.0",
                "php": "7.2 - 8.3"
            },
            "require-dev": {
                "nette/tester": "^2.4",
                "phpstan/phpstan": "^1.0",
                "tracy/tracy": "^2.9"
            },
            "type": "library",
            "extra": {
                "branch-alias": {
                    "dev-master": "3.1-dev"
                }
            },
            "autoload": {
                "classmap": [
                    "src/"
                ]
            },
            "notification-url": "https://packagist.org/downloads/",
            "license": [
                "BSD-3-Clause",
                "GPL-2.0-only",
                "GPL-3.0-only"
            ],
            "authors": [
                {
                    "name": "David Grudl",
                    "homepage": "https://davidgrudl.com"
                },
                {
                    "name": "Nette Community",
                    "homepage": "https://nette.org/contributors"
                }
            ],
            "description": "💎 Nette Dependency Injection Container: Flexible, compiled and full-featured DIC with perfectly usable autowiring and support for all new PHP features.",
            "homepage": "https://nette.org",
            "keywords": [
                "compiled",
                "di",
                "dic",
                "factory",
                "ioc",
                "nette",
                "static"
            ],
            "support": {
                "issues": "https://github.com/nette/di/issues",
                "source": "https://github.com/nette/di/tree/v3.1.5"
            },
            "time": "2023-10-02T19:58:38+00:00"
        },
        {
            "name": "nette/finder",
            "version": "v2.6.0",
            "source": {
                "type": "git",
                "url": "https://github.com/nette/finder.git",
                "reference": "991aefb42860abeab8e003970c3809a9d83cb932"
            },
            "dist": {
                "type": "zip",
                "url": "https://api.github.com/repos/nette/finder/zipball/991aefb42860abeab8e003970c3809a9d83cb932",
                "reference": "991aefb42860abeab8e003970c3809a9d83cb932",
                "shasum": ""
            },
            "require": {
                "nette/utils": "^2.4 || ^3.0",
                "php": ">=7.1"
            },
            "conflict": {
                "nette/nette": "<2.2"
            },
            "require-dev": {
                "nette/tester": "^2.0",
                "phpstan/phpstan": "^0.12",
                "tracy/tracy": "^2.3"
            },
            "type": "library",
            "extra": {
                "branch-alias": {
                    "dev-master": "2.6-dev"
                }
            },
            "autoload": {
                "classmap": [
                    "src/"
                ]
            },
            "notification-url": "https://packagist.org/downloads/",
            "license": [
                "BSD-3-Clause",
                "GPL-2.0-only",
                "GPL-3.0-only"
            ],
            "authors": [
                {
                    "name": "David Grudl",
                    "homepage": "https://davidgrudl.com"
                },
                {
                    "name": "Nette Community",
                    "homepage": "https://nette.org/contributors"
                }
            ],
            "description": "🔍 Nette Finder: find files and directories with an intuitive API.",
            "homepage": "https://nette.org",
            "keywords": [
                "filesystem",
                "glob",
                "iterator",
                "nette"
            ],
            "support": {
                "issues": "https://github.com/nette/finder/issues",
                "source": "https://github.com/nette/finder/tree/v2.6.0"
            },
            "time": "2022-10-13T01:31:15+00:00"
        },
        {
            "name": "nette/neon",
            "version": "v3.3.2",
            "source": {
                "type": "git",
                "url": "https://github.com/nette/neon.git",
                "reference": "54b287d8c2cdbe577b02e28ca1713e275b05ece2"
            },
            "dist": {
                "type": "zip",
                "url": "https://api.github.com/repos/nette/neon/zipball/54b287d8c2cdbe577b02e28ca1713e275b05ece2",
                "reference": "54b287d8c2cdbe577b02e28ca1713e275b05ece2",
                "shasum": ""
            },
            "require": {
                "ext-json": "*",
                "php": ">=7.1"
            },
            "require-dev": {
                "nette/tester": "^2.0",
                "phpstan/phpstan": "^0.12",
                "tracy/tracy": "^2.7"
            },
            "bin": [
                "bin/neon-lint"
            ],
            "type": "library",
            "extra": {
                "branch-alias": {
                    "dev-master": "3.3-dev"
                }
            },
            "autoload": {
                "classmap": [
                    "src/"
                ]
            },
            "notification-url": "https://packagist.org/downloads/",
            "license": [
                "BSD-3-Clause",
                "GPL-2.0-only",
                "GPL-3.0-only"
            ],
            "authors": [
                {
                    "name": "David Grudl",
                    "homepage": "https://davidgrudl.com"
                },
                {
                    "name": "Nette Community",
                    "homepage": "https://nette.org/contributors"
                }
            ],
            "description": "🍸 Nette NEON: encodes and decodes NEON file format.",
            "homepage": "https://ne-on.org",
            "keywords": [
                "export",
                "import",
                "neon",
                "nette",
                "yaml"
            ],
            "support": {
                "issues": "https://github.com/nette/neon/issues",
                "source": "https://github.com/nette/neon/tree/v3.3.2"
            },
            "time": "2021-11-25T15:57:41+00:00"
        },
        {
            "name": "nette/php-generator",
            "version": "v3.6.5",
            "source": {
                "type": "git",
                "url": "https://github.com/nette/php-generator.git",
                "reference": "9370403f9d9c25b51c4596ded1fbfe70347f7c82"
            },
            "dist": {
                "type": "zip",
                "url": "https://api.github.com/repos/nette/php-generator/zipball/9370403f9d9c25b51c4596ded1fbfe70347f7c82",
                "reference": "9370403f9d9c25b51c4596ded1fbfe70347f7c82",
                "shasum": ""
            },
            "require": {
                "nette/utils": "^3.1.2",
                "php": ">=7.2 <8.2"
            },
            "require-dev": {
                "nette/tester": "^2.4",
                "nikic/php-parser": "^4.13",
                "phpstan/phpstan": "^0.12",
                "tracy/tracy": "^2.8"
            },
            "suggest": {
                "nikic/php-parser": "to use ClassType::withBodiesFrom() & GlobalFunction::withBodyFrom()"
            },
            "type": "library",
            "extra": {
                "branch-alias": {
                    "dev-master": "3.6-dev"
                }
            },
            "autoload": {
                "classmap": [
                    "src/"
                ]
            },
            "notification-url": "https://packagist.org/downloads/",
            "license": [
                "BSD-3-Clause",
                "GPL-2.0-only",
                "GPL-3.0-only"
            ],
            "authors": [
                {
                    "name": "David Grudl",
                    "homepage": "https://davidgrudl.com"
                },
                {
                    "name": "Nette Community",
                    "homepage": "https://nette.org/contributors"
                }
            ],
            "description": "🐘 Nette PHP Generator: generates neat PHP code for you. Supports new PHP 8.1 features.",
            "homepage": "https://nette.org",
            "keywords": [
                "code",
                "nette",
                "php",
                "scaffolding"
            ],
            "support": {
                "issues": "https://github.com/nette/php-generator/issues",
                "source": "https://github.com/nette/php-generator/tree/v3.6.5"
            },
            "time": "2021-11-24T16:23:44+00:00"
        },
        {
            "name": "nette/robot-loader",
            "version": "v3.4.1",
            "source": {
                "type": "git",
                "url": "https://github.com/nette/robot-loader.git",
                "reference": "e2adc334cb958164c050f485d99c44c430f51fe2"
            },
            "dist": {
                "type": "zip",
                "url": "https://api.github.com/repos/nette/robot-loader/zipball/e2adc334cb958164c050f485d99c44c430f51fe2",
                "reference": "e2adc334cb958164c050f485d99c44c430f51fe2",
                "shasum": ""
            },
            "require": {
                "ext-tokenizer": "*",
                "nette/finder": "^2.5 || ^3.0",
                "nette/utils": "^3.0",
                "php": ">=7.1"
            },
            "require-dev": {
                "nette/tester": "^2.0",
                "phpstan/phpstan": "^0.12",
                "tracy/tracy": "^2.3"
            },
            "type": "library",
            "extra": {
                "branch-alias": {
                    "dev-master": "3.4-dev"
                }
            },
            "autoload": {
                "classmap": [
                    "src/"
                ]
            },
            "notification-url": "https://packagist.org/downloads/",
            "license": [
                "BSD-3-Clause",
                "GPL-2.0-only",
                "GPL-3.0-only"
            ],
            "authors": [
                {
                    "name": "David Grudl",
                    "homepage": "https://davidgrudl.com"
                },
                {
                    "name": "Nette Community",
                    "homepage": "https://nette.org/contributors"
                }
            ],
            "description": "🍀 Nette RobotLoader: high performance and comfortable autoloader that will search and autoload classes within your application.",
            "homepage": "https://nette.org",
            "keywords": [
                "autoload",
                "class",
                "interface",
                "nette",
                "trait"
            ],
            "support": {
                "issues": "https://github.com/nette/robot-loader/issues",
                "source": "https://github.com/nette/robot-loader/tree/v3.4.1"
            },
            "time": "2021-08-25T15:53:54+00:00"
        },
        {
            "name": "nette/schema",
            "version": "v1.2.5",
            "source": {
                "type": "git",
                "url": "https://github.com/nette/schema.git",
                "reference": "0462f0166e823aad657c9224d0f849ecac1ba10a"
            },
            "dist": {
                "type": "zip",
                "url": "https://api.github.com/repos/nette/schema/zipball/0462f0166e823aad657c9224d0f849ecac1ba10a",
                "reference": "0462f0166e823aad657c9224d0f849ecac1ba10a",
                "shasum": ""
            },
            "require": {
                "nette/utils": "^2.5.7 || ^3.1.5 ||  ^4.0",
                "php": "7.1 - 8.3"
            },
            "require-dev": {
                "nette/tester": "^2.3 || ^2.4",
                "phpstan/phpstan-nette": "^1.0",
                "tracy/tracy": "^2.7"
            },
            "type": "library",
            "extra": {
                "branch-alias": {
                    "dev-master": "1.2-dev"
                }
            },
            "autoload": {
                "classmap": [
                    "src/"
                ]
            },
            "notification-url": "https://packagist.org/downloads/",
            "license": [
                "BSD-3-Clause",
                "GPL-2.0-only",
                "GPL-3.0-only"
            ],
            "authors": [
                {
                    "name": "David Grudl",
                    "homepage": "https://davidgrudl.com"
                },
                {
                    "name": "Nette Community",
                    "homepage": "https://nette.org/contributors"
                }
            ],
            "description": "📐 Nette Schema: validating data structures against a given Schema.",
            "homepage": "https://nette.org",
            "keywords": [
                "config",
                "nette"
            ],
            "support": {
                "issues": "https://github.com/nette/schema/issues",
                "source": "https://github.com/nette/schema/tree/v1.2.5"
            },
            "time": "2023-10-05T20:37:59+00:00"
        },
        {
            "name": "nette/utils",
            "version": "v3.2.7",
            "source": {
                "type": "git",
                "url": "https://github.com/nette/utils.git",
                "reference": "0af4e3de4df9f1543534beab255ccf459e7a2c99"
            },
            "dist": {
                "type": "zip",
                "url": "https://api.github.com/repos/nette/utils/zipball/0af4e3de4df9f1543534beab255ccf459e7a2c99",
                "reference": "0af4e3de4df9f1543534beab255ccf459e7a2c99",
                "shasum": ""
            },
            "require": {
                "php": ">=7.2 <8.2"
            },
            "conflict": {
                "nette/di": "<3.0.6"
            },
            "require-dev": {
                "nette/tester": "~2.0",
                "phpstan/phpstan": "^1.0",
                "tracy/tracy": "^2.3"
            },
            "suggest": {
                "ext-gd": "to use Image",
                "ext-iconv": "to use Strings::webalize(), toAscii(), chr() and reverse()",
                "ext-intl": "to use Strings::webalize(), toAscii(), normalize() and compare()",
                "ext-json": "to use Nette\\Utils\\Json",
                "ext-mbstring": "to use Strings::lower() etc...",
                "ext-tokenizer": "to use Nette\\Utils\\Reflection::getUseStatements()",
                "ext-xml": "to use Strings::length() etc. when mbstring is not available"
            },
            "type": "library",
            "extra": {
                "branch-alias": {
                    "dev-master": "3.2-dev"
                }
            },
            "autoload": {
                "classmap": [
                    "src/"
                ]
            },
            "notification-url": "https://packagist.org/downloads/",
            "license": [
                "BSD-3-Clause",
                "GPL-2.0-only",
                "GPL-3.0-only"
            ],
            "authors": [
                {
                    "name": "David Grudl",
                    "homepage": "https://davidgrudl.com"
                },
                {
                    "name": "Nette Community",
                    "homepage": "https://nette.org/contributors"
                }
            ],
            "description": "🛠  Nette Utils: lightweight utilities for string & array manipulation, image handling, safe JSON encoding/decoding, validation, slug or strong password generating etc.",
            "homepage": "https://nette.org",
            "keywords": [
                "array",
                "core",
                "datetime",
                "images",
                "json",
                "nette",
                "paginator",
                "password",
                "slugify",
                "string",
                "unicode",
                "utf-8",
                "utility",
                "validation"
            ],
            "support": {
                "issues": "https://github.com/nette/utils/issues",
                "source": "https://github.com/nette/utils/tree/v3.2.7"
            },
            "time": "2022-01-24T11:29:14+00:00"
        },
        {
            "name": "nikic/php-parser",
            "version": "v4.19.1",
            "source": {
                "type": "git",
                "url": "https://github.com/nikic/PHP-Parser.git",
                "reference": "4e1b88d21c69391150ace211e9eaf05810858d0b"
            },
            "dist": {
                "type": "zip",
                "url": "https://api.github.com/repos/nikic/PHP-Parser/zipball/4e1b88d21c69391150ace211e9eaf05810858d0b",
                "reference": "4e1b88d21c69391150ace211e9eaf05810858d0b",
                "shasum": ""
            },
            "require": {
                "ext-tokenizer": "*",
                "php": ">=7.1"
            },
            "require-dev": {
                "ircmaxell/php-yacc": "^0.0.7",
                "phpunit/phpunit": "^6.5 || ^7.0 || ^8.0 || ^9.0"
            },
            "bin": [
                "bin/php-parse"
            ],
            "type": "library",
            "extra": {
                "branch-alias": {
                    "dev-master": "4.9-dev"
                }
            },
            "autoload": {
                "psr-4": {
                    "PhpParser\\": "lib/PhpParser"
                }
            },
            "notification-url": "https://packagist.org/downloads/",
            "license": [
                "BSD-3-Clause"
            ],
            "authors": [
                {
                    "name": "Nikita Popov"
                }
            ],
            "description": "A PHP parser written in PHP",
            "keywords": [
                "parser",
                "php"
            ],
            "support": {
                "issues": "https://github.com/nikic/PHP-Parser/issues",
                "source": "https://github.com/nikic/PHP-Parser/tree/v4.19.1"
            },
            "time": "2024-03-17T08:10:35+00:00"
        },
        {
            "name": "ondram/ci-detector",
            "version": "3.5.1",
            "source": {
                "type": "git",
                "url": "https://github.com/OndraM/ci-detector.git",
                "reference": "594e61252843b68998bddd48078c5058fe9028bd"
            },
            "dist": {
                "type": "zip",
                "url": "https://api.github.com/repos/OndraM/ci-detector/zipball/594e61252843b68998bddd48078c5058fe9028bd",
                "reference": "594e61252843b68998bddd48078c5058fe9028bd",
                "shasum": ""
            },
            "require": {
                "php": "^7.1 || ^8.0"
            },
            "require-dev": {
                "ergebnis/composer-normalize": "^2.2",
                "lmc/coding-standard": "^1.3 || ^2.0",
                "php-parallel-lint/php-parallel-lint": "^1.1",
                "phpstan/extension-installer": "^1.0.3",
                "phpstan/phpstan": "^0.12.0",
                "phpstan/phpstan-phpunit": "^0.12.1",
                "phpunit/phpunit": "^7.1 || ^8.0 || ^9.0"
            },
            "type": "library",
            "autoload": {
                "psr-4": {
                    "OndraM\\CiDetector\\": "src/"
                }
            },
            "notification-url": "https://packagist.org/downloads/",
            "license": [
                "MIT"
            ],
            "authors": [
                {
                    "name": "Ondřej Machulda",
                    "email": "ondrej.machulda@gmail.com"
                }
            ],
            "description": "Detect continuous integration environment and provide unified access to properties of current build",
            "keywords": [
                "CircleCI",
                "Codeship",
                "Wercker",
                "adapter",
                "appveyor",
                "aws",
                "aws codebuild",
                "bamboo",
                "bitbucket",
                "buddy",
                "ci-info",
                "codebuild",
                "continuous integration",
                "continuousphp",
                "drone",
                "github",
                "gitlab",
                "interface",
                "jenkins",
                "teamcity",
                "travis"
            ],
            "support": {
                "issues": "https://github.com/OndraM/ci-detector/issues",
                "source": "https://github.com/OndraM/ci-detector/tree/main"
            },
            "time": "2020-09-04T11:21:14+00:00"
        },
        {
            "name": "ondrejmirtes/better-reflection",
            "version": "6.25.0.4",
            "source": {
                "type": "git",
                "url": "https://github.com/ondrejmirtes/BetterReflection.git",
                "reference": "9ebb06b9bdf2754431681f4d2e5a86bfeeb98757"
            },
            "dist": {
                "type": "zip",
                "url": "https://api.github.com/repos/ondrejmirtes/BetterReflection/zipball/9ebb06b9bdf2754431681f4d2e5a86bfeeb98757",
                "reference": "9ebb06b9bdf2754431681f4d2e5a86bfeeb98757",
                "shasum": ""
            },
            "require": {
                "ext-json": "*",
                "jetbrains/phpstorm-stubs": "dev-master#217ed9356d07ef89109d3cd7d8c5df10aab4b0d4",
                "nikic/php-parser": "^4.18.0",
                "php": "^7.2 || ^8.0"
            },
            "conflict": {
                "thecodingmachine/safe": "<1.1.3"
            },
            "require-dev": {
                "doctrine/coding-standard": "^12.0.0",
                "phpstan/phpstan": "^1.10.60",
                "phpstan/phpstan-phpunit": "^1.3.16",
                "phpunit/phpunit": "^10.5.12",
                "rector/rector": "0.14.3",
                "vimeo/psalm": "5.23.0"
            },
            "suggest": {
                "composer/composer": "Required to use the ComposerSourceLocator"
            },
            "type": "library",
            "autoload": {
                "psr-4": {
                    "PHPStan\\BetterReflection\\": "src"
                }
            },
            "notification-url": "https://packagist.org/downloads/",
            "license": [
                "MIT"
            ],
            "authors": [
                {
                    "name": "James Titcumb",
                    "email": "james@asgrim.com",
                    "homepage": "https://github.com/asgrim"
                },
                {
                    "name": "Marco Pivetta",
                    "email": "ocramius@gmail.com",
                    "homepage": "https://ocramius.github.io/"
                },
                {
                    "name": "Gary Hockin",
                    "email": "gary@roave.com",
                    "homepage": "https://github.com/geeh"
                },
                {
                    "name": "Jaroslav Hanslík",
                    "email": "kukulich@kukulich.cz",
                    "homepage": "https://github.com/kukulich"
                }
            ],
            "description": "Better Reflection - an improved code reflection API",
            "support": {
                "source": "https://github.com/ondrejmirtes/BetterReflection/tree/6.25.0.4"
            },
            "time": "2024-03-23T16:17:20+00:00"
        },
        {
            "name": "phpstan/php-8-stubs",
            "version": "0.3.84",
            "source": {
                "type": "git",
                "url": "https://github.com/phpstan/php-8-stubs.git",
                "reference": "d713e9c3f6f8223d323efe9558b477ae92e989df"
            },
            "dist": {
                "type": "zip",
                "url": "https://api.github.com/repos/phpstan/php-8-stubs/zipball/d713e9c3f6f8223d323efe9558b477ae92e989df",
                "reference": "d713e9c3f6f8223d323efe9558b477ae92e989df",
                "shasum": ""
            },
            "type": "library",
            "autoload": {
                "classmap": [
                    "Php8StubsMap.php"
                ]
            },
            "notification-url": "https://packagist.org/downloads/",
            "license": [
                "MIT",
                "PHP-3.01"
            ],
            "description": "PHP stubs extracted from php-src",
            "support": {
                "issues": "https://github.com/phpstan/php-8-stubs/issues",
                "source": "https://github.com/phpstan/php-8-stubs/tree/0.3.84"
            },
            "time": "2023-12-30T11:29:15+00:00"
        },
        {
            "name": "phpstan/phpdoc-parser",
            "version": "1.27.0",
            "source": {
                "type": "git",
                "url": "https://github.com/phpstan/phpdoc-parser.git",
                "reference": "86e4d5a4b036f8f0be1464522f4c6b584c452757"
            },
            "dist": {
                "type": "zip",
                "url": "https://api.github.com/repos/phpstan/phpdoc-parser/zipball/86e4d5a4b036f8f0be1464522f4c6b584c452757",
                "reference": "86e4d5a4b036f8f0be1464522f4c6b584c452757",
                "shasum": ""
            },
            "require": {
                "php": "^7.2 || ^8.0"
            },
            "require-dev": {
                "doctrine/annotations": "^2.0",
                "nikic/php-parser": "^4.15",
                "php-parallel-lint/php-parallel-lint": "^1.2",
                "phpstan/extension-installer": "^1.0",
                "phpstan/phpstan": "^1.5",
                "phpstan/phpstan-phpunit": "^1.1",
                "phpstan/phpstan-strict-rules": "^1.0",
                "phpunit/phpunit": "^9.5",
                "symfony/process": "^5.2"
            },
            "type": "library",
            "autoload": {
                "psr-4": {
                    "PHPStan\\PhpDocParser\\": [
                        "src/"
                    ]
                }
            },
            "notification-url": "https://packagist.org/downloads/",
            "license": [
                "MIT"
            ],
            "description": "PHPDoc parser with support for nullable, intersection and generic types",
            "support": {
                "issues": "https://github.com/phpstan/phpdoc-parser/issues",
                "source": "https://github.com/phpstan/phpdoc-parser/tree/1.27.0"
            },
            "time": "2024-03-21T13:14:53+00:00"
        },
        {
            "name": "psr/container",
            "version": "1.1.2",
            "source": {
                "type": "git",
                "url": "https://github.com/php-fig/container.git",
                "reference": "513e0666f7216c7459170d56df27dfcefe1689ea"
            },
            "dist": {
                "type": "zip",
                "url": "https://api.github.com/repos/php-fig/container/zipball/513e0666f7216c7459170d56df27dfcefe1689ea",
                "reference": "513e0666f7216c7459170d56df27dfcefe1689ea",
                "shasum": ""
            },
            "require": {
                "php": ">=7.4.0"
            },
            "type": "library",
            "autoload": {
                "psr-4": {
                    "Psr\\Container\\": "src/"
                }
            },
            "notification-url": "https://packagist.org/downloads/",
            "license": [
                "MIT"
            ],
            "authors": [
                {
                    "name": "PHP-FIG",
                    "homepage": "https://www.php-fig.org/"
                }
            ],
            "description": "Common Container Interface (PHP FIG PSR-11)",
            "homepage": "https://github.com/php-fig/container",
            "keywords": [
                "PSR-11",
                "container",
                "container-interface",
                "container-interop",
                "psr"
            ],
            "support": {
                "issues": "https://github.com/php-fig/container/issues",
                "source": "https://github.com/php-fig/container/tree/1.1.2"
            },
            "time": "2021-11-05T16:50:12+00:00"
        },
        {
            "name": "psr/http-message",
            "version": "1.1",
            "source": {
                "type": "git",
                "url": "https://github.com/php-fig/http-message.git",
                "reference": "cb6ce4845ce34a8ad9e68117c10ee90a29919eba"
            },
            "dist": {
                "type": "zip",
                "url": "https://api.github.com/repos/php-fig/http-message/zipball/cb6ce4845ce34a8ad9e68117c10ee90a29919eba",
                "reference": "cb6ce4845ce34a8ad9e68117c10ee90a29919eba",
                "shasum": ""
            },
            "require": {
                "php": "^7.2 || ^8.0"
            },
            "type": "library",
            "extra": {
                "branch-alias": {
                    "dev-master": "1.1.x-dev"
                }
            },
            "autoload": {
                "psr-4": {
                    "Psr\\Http\\Message\\": "src/"
                }
            },
            "notification-url": "https://packagist.org/downloads/",
            "license": [
                "MIT"
            ],
            "authors": [
                {
                    "name": "PHP-FIG",
                    "homepage": "http://www.php-fig.org/"
                }
            ],
            "description": "Common interface for HTTP messages",
            "homepage": "https://github.com/php-fig/http-message",
            "keywords": [
                "http",
                "http-message",
                "psr",
                "psr-7",
                "request",
                "response"
            ],
            "support": {
                "source": "https://github.com/php-fig/http-message/tree/1.1"
            },
            "time": "2023-04-04T09:50:52+00:00"
        },
        {
            "name": "psr/log",
            "version": "1.1.3",
            "source": {
                "type": "git",
                "url": "https://github.com/php-fig/log.git",
                "reference": "0f73288fd15629204f9d42b7055f72dacbe811fc"
            },
            "dist": {
                "type": "zip",
                "url": "https://api.github.com/repos/php-fig/log/zipball/0f73288fd15629204f9d42b7055f72dacbe811fc",
                "reference": "0f73288fd15629204f9d42b7055f72dacbe811fc",
                "shasum": ""
            },
            "require": {
                "php": ">=5.3.0"
            },
            "type": "library",
            "extra": {
                "branch-alias": {
                    "dev-master": "1.1.x-dev"
                }
            },
            "autoload": {
                "psr-4": {
                    "Psr\\Log\\": "Psr/Log/"
                }
            },
            "notification-url": "https://packagist.org/downloads/",
            "license": [
                "MIT"
            ],
            "authors": [
                {
                    "name": "PHP-FIG",
                    "homepage": "http://www.php-fig.org/"
                }
            ],
            "description": "Common interface for logging libraries",
            "homepage": "https://github.com/php-fig/log",
            "keywords": [
                "log",
                "psr",
                "psr-3"
            ],
            "support": {
                "source": "https://github.com/php-fig/log/tree/1.1.3"
            },
            "time": "2020-03-23T09:12:05+00:00"
        },
        {
            "name": "react/async",
            "version": "v3.0.0",
            "source": {
                "type": "git",
                "url": "https://github.com/reactphp/async.git",
                "reference": "3c3b812be77aec14bf8300b052ba589c9a5bc95b"
            },
            "dist": {
                "type": "zip",
                "url": "https://api.github.com/repos/reactphp/async/zipball/3c3b812be77aec14bf8300b052ba589c9a5bc95b",
                "reference": "3c3b812be77aec14bf8300b052ba589c9a5bc95b",
                "shasum": ""
            },
            "require": {
                "php": ">=7.1",
                "react/event-loop": "^1.2",
                "react/promise": "^3.0 || ^2.8 || ^1.2.1"
            },
            "require-dev": {
                "phpunit/phpunit": "^9.3 || ^7.5"
            },
            "type": "library",
            "autoload": {
                "files": [
                    "src/functions_include.php"
                ]
            },
            "notification-url": "https://packagist.org/downloads/",
            "license": [
                "MIT"
            ],
            "authors": [
                {
                    "name": "Christian Lück",
                    "email": "christian@clue.engineering",
                    "homepage": "https://clue.engineering/"
                },
                {
                    "name": "Cees-Jan Kiewiet",
                    "email": "reactphp@ceesjankiewiet.nl",
                    "homepage": "https://wyrihaximus.net/"
                },
                {
                    "name": "Jan Sorgalla",
                    "email": "jsorgalla@gmail.com",
                    "homepage": "https://sorgalla.com/"
                },
                {
                    "name": "Chris Boden",
                    "email": "cboden@gmail.com",
                    "homepage": "https://cboden.dev/"
                }
            ],
            "description": "Async utilities for ReactPHP",
            "keywords": [
                "async",
                "reactphp"
            ],
            "support": {
                "issues": "https://github.com/reactphp/async/issues",
                "source": "https://github.com/reactphp/async/tree/v3.0.0"
            },
            "funding": [
                {
                    "url": "https://github.com/WyriHaximus",
                    "type": "github"
                },
                {
                    "url": "https://github.com/clue",
                    "type": "github"
                }
            ],
            "time": "2022-07-11T14:17:23+00:00"
        },
        {
            "name": "react/cache",
            "version": "v1.2.0",
            "source": {
                "type": "git",
                "url": "https://github.com/reactphp/cache.git",
                "reference": "d47c472b64aa5608225f47965a484b75c7817d5b"
            },
            "dist": {
                "type": "zip",
                "url": "https://api.github.com/repos/reactphp/cache/zipball/d47c472b64aa5608225f47965a484b75c7817d5b",
                "reference": "d47c472b64aa5608225f47965a484b75c7817d5b",
                "shasum": ""
            },
            "require": {
                "php": ">=5.3.0",
                "react/promise": "^3.0 || ^2.0 || ^1.1"
            },
            "require-dev": {
                "phpunit/phpunit": "^9.5 || ^5.7 || ^4.8.35"
            },
            "type": "library",
            "autoload": {
                "psr-4": {
                    "React\\Cache\\": "src/"
                }
            },
            "notification-url": "https://packagist.org/downloads/",
            "license": [
                "MIT"
            ],
            "authors": [
                {
                    "name": "Christian Lück",
                    "email": "christian@clue.engineering",
                    "homepage": "https://clue.engineering/"
                },
                {
                    "name": "Cees-Jan Kiewiet",
                    "email": "reactphp@ceesjankiewiet.nl",
                    "homepage": "https://wyrihaximus.net/"
                },
                {
                    "name": "Jan Sorgalla",
                    "email": "jsorgalla@gmail.com",
                    "homepage": "https://sorgalla.com/"
                },
                {
                    "name": "Chris Boden",
                    "email": "cboden@gmail.com",
                    "homepage": "https://cboden.dev/"
                }
            ],
            "description": "Async, Promise-based cache interface for ReactPHP",
            "keywords": [
                "cache",
                "caching",
                "promise",
                "reactphp"
            ],
            "support": {
                "issues": "https://github.com/reactphp/cache/issues",
                "source": "https://github.com/reactphp/cache/tree/v1.2.0"
            },
            "funding": [
                {
                    "url": "https://opencollective.com/reactphp",
                    "type": "open_collective"
                }
            ],
            "time": "2022-11-30T15:59:55+00:00"
        },
        {
            "name": "react/child-process",
            "version": "v0.6.5",
            "source": {
                "type": "git",
                "url": "https://github.com/reactphp/child-process.git",
                "reference": "e71eb1aa55f057c7a4a0d08d06b0b0a484bead43"
            },
            "dist": {
                "type": "zip",
                "url": "https://api.github.com/repos/reactphp/child-process/zipball/e71eb1aa55f057c7a4a0d08d06b0b0a484bead43",
                "reference": "e71eb1aa55f057c7a4a0d08d06b0b0a484bead43",
                "shasum": ""
            },
            "require": {
                "evenement/evenement": "^3.0 || ^2.0 || ^1.0",
                "php": ">=5.3.0",
                "react/event-loop": "^1.2",
                "react/stream": "^1.2"
            },
            "require-dev": {
                "phpunit/phpunit": "^9.3 || ^5.7 || ^4.8.35",
                "react/socket": "^1.8",
                "sebastian/environment": "^5.0 || ^3.0 || ^2.0 || ^1.0"
            },
            "type": "library",
            "autoload": {
                "psr-4": {
                    "React\\ChildProcess\\": "src"
                }
            },
            "notification-url": "https://packagist.org/downloads/",
            "license": [
                "MIT"
            ],
            "authors": [
                {
                    "name": "Christian Lück",
                    "email": "christian@clue.engineering",
                    "homepage": "https://clue.engineering/"
                },
                {
                    "name": "Cees-Jan Kiewiet",
                    "email": "reactphp@ceesjankiewiet.nl",
                    "homepage": "https://wyrihaximus.net/"
                },
                {
                    "name": "Jan Sorgalla",
                    "email": "jsorgalla@gmail.com",
                    "homepage": "https://sorgalla.com/"
                },
                {
                    "name": "Chris Boden",
                    "email": "cboden@gmail.com",
                    "homepage": "https://cboden.dev/"
                }
            ],
            "description": "Event-driven library for executing child processes with ReactPHP.",
            "keywords": [
                "event-driven",
                "process",
                "reactphp"
            ],
            "support": {
                "issues": "https://github.com/reactphp/child-process/issues",
                "source": "https://github.com/reactphp/child-process/tree/v0.6.5"
            },
            "funding": [
                {
                    "url": "https://github.com/WyriHaximus",
                    "type": "github"
                },
                {
                    "url": "https://github.com/clue",
                    "type": "github"
                }
            ],
            "time": "2022-09-16T13:41:56+00:00"
        },
        {
            "name": "react/dns",
            "version": "v1.10.0",
            "source": {
                "type": "git",
                "url": "https://github.com/reactphp/dns.git",
                "reference": "a5427e7dfa47713e438016905605819d101f238c"
            },
            "dist": {
                "type": "zip",
                "url": "https://api.github.com/repos/reactphp/dns/zipball/a5427e7dfa47713e438016905605819d101f238c",
                "reference": "a5427e7dfa47713e438016905605819d101f238c",
                "shasum": ""
            },
            "require": {
                "php": ">=5.3.0",
                "react/cache": "^1.0 || ^0.6 || ^0.5",
                "react/event-loop": "^1.2",
                "react/promise": "^3.0 || ^2.7 || ^1.2.1",
                "react/promise-timer": "^1.9"
            },
            "require-dev": {
                "phpunit/phpunit": "^9.3 || ^4.8.35",
                "react/async": "^4 || ^3 || ^2"
            },
            "type": "library",
            "autoload": {
                "psr-4": {
                    "React\\Dns\\": "src"
                }
            },
            "notification-url": "https://packagist.org/downloads/",
            "license": [
                "MIT"
            ],
            "authors": [
                {
                    "name": "Christian Lück",
                    "email": "christian@clue.engineering",
                    "homepage": "https://clue.engineering/"
                },
                {
                    "name": "Cees-Jan Kiewiet",
                    "email": "reactphp@ceesjankiewiet.nl",
                    "homepage": "https://wyrihaximus.net/"
                },
                {
                    "name": "Jan Sorgalla",
                    "email": "jsorgalla@gmail.com",
                    "homepage": "https://sorgalla.com/"
                },
                {
                    "name": "Chris Boden",
                    "email": "cboden@gmail.com",
                    "homepage": "https://cboden.dev/"
                }
            ],
            "description": "Async DNS resolver for ReactPHP",
            "keywords": [
                "async",
                "dns",
                "dns-resolver",
                "reactphp"
            ],
            "support": {
                "issues": "https://github.com/reactphp/dns/issues",
                "source": "https://github.com/reactphp/dns/tree/v1.10.0"
            },
            "funding": [
                {
                    "url": "https://github.com/WyriHaximus",
                    "type": "github"
                },
                {
                    "url": "https://github.com/clue",
                    "type": "github"
                }
            ],
            "time": "2022-09-08T12:22:46+00:00"
        },
        {
            "name": "react/event-loop",
            "version": "v1.4.0",
            "source": {
                "type": "git",
                "url": "https://github.com/reactphp/event-loop.git",
                "reference": "6e7e587714fff7a83dcc7025aee42ab3b265ae05"
            },
            "dist": {
                "type": "zip",
                "url": "https://api.github.com/repos/reactphp/event-loop/zipball/6e7e587714fff7a83dcc7025aee42ab3b265ae05",
                "reference": "6e7e587714fff7a83dcc7025aee42ab3b265ae05",
                "shasum": ""
            },
            "require": {
                "php": ">=5.3.0"
            },
            "require-dev": {
                "phpunit/phpunit": "^9.6 || ^5.7 || ^4.8.36"
            },
            "suggest": {
                "ext-pcntl": "For signal handling support when using the StreamSelectLoop"
            },
            "type": "library",
            "autoload": {
                "psr-4": {
                    "React\\EventLoop\\": "src/"
                }
            },
            "notification-url": "https://packagist.org/downloads/",
            "license": [
                "MIT"
            ],
            "authors": [
                {
                    "name": "Christian Lück",
                    "email": "christian@clue.engineering",
                    "homepage": "https://clue.engineering/"
                },
                {
                    "name": "Cees-Jan Kiewiet",
                    "email": "reactphp@ceesjankiewiet.nl",
                    "homepage": "https://wyrihaximus.net/"
                },
                {
                    "name": "Jan Sorgalla",
                    "email": "jsorgalla@gmail.com",
                    "homepage": "https://sorgalla.com/"
                },
                {
                    "name": "Chris Boden",
                    "email": "cboden@gmail.com",
                    "homepage": "https://cboden.dev/"
                }
            ],
            "description": "ReactPHP's core reactor event loop that libraries can use for evented I/O.",
            "keywords": [
                "asynchronous",
                "event-loop"
            ],
            "support": {
                "issues": "https://github.com/reactphp/event-loop/issues",
                "source": "https://github.com/reactphp/event-loop/tree/v1.4.0"
            },
            "funding": [
                {
                    "url": "https://opencollective.com/reactphp",
                    "type": "open_collective"
                }
            ],
            "time": "2023-05-05T10:11:24+00:00"
        },
        {
            "name": "react/http",
            "version": "v1.9.0",
            "source": {
                "type": "git",
                "url": "https://github.com/reactphp/http.git",
                "reference": "bb3154dbaf2dfe3f0467f956a05f614a69d5f1d0"
            },
            "dist": {
                "type": "zip",
                "url": "https://api.github.com/repos/reactphp/http/zipball/bb3154dbaf2dfe3f0467f956a05f614a69d5f1d0",
                "reference": "bb3154dbaf2dfe3f0467f956a05f614a69d5f1d0",
                "shasum": ""
            },
            "require": {
                "evenement/evenement": "^3.0 || ^2.0 || ^1.0",
                "fig/http-message-util": "^1.1",
                "php": ">=5.3.0",
                "psr/http-message": "^1.0",
                "react/event-loop": "^1.2",
                "react/promise": "^3 || ^2.3 || ^1.2.1",
                "react/socket": "^1.12",
                "react/stream": "^1.2",
                "ringcentral/psr7": "^1.2"
            },
            "require-dev": {
                "clue/http-proxy-react": "^1.8",
                "clue/reactphp-ssh-proxy": "^1.4",
                "clue/socks-react": "^1.4",
                "phpunit/phpunit": "^9.5 || ^5.7 || ^4.8.35",
                "react/async": "^4 || ^3 || ^2",
                "react/promise-stream": "^1.4",
                "react/promise-timer": "^1.9"
            },
            "type": "library",
            "autoload": {
                "psr-4": {
                    "React\\Http\\": "src/"
                }
            },
            "notification-url": "https://packagist.org/downloads/",
            "license": [
                "MIT"
            ],
            "authors": [
                {
                    "name": "Christian Lück",
                    "email": "christian@clue.engineering",
                    "homepage": "https://clue.engineering/"
                },
                {
                    "name": "Cees-Jan Kiewiet",
                    "email": "reactphp@ceesjankiewiet.nl",
                    "homepage": "https://wyrihaximus.net/"
                },
                {
                    "name": "Jan Sorgalla",
                    "email": "jsorgalla@gmail.com",
                    "homepage": "https://sorgalla.com/"
                },
                {
                    "name": "Chris Boden",
                    "email": "cboden@gmail.com",
                    "homepage": "https://cboden.dev/"
                }
            ],
            "description": "Event-driven, streaming HTTP client and server implementation for ReactPHP",
            "keywords": [
                "async",
                "client",
                "event-driven",
                "http",
                "http client",
                "http server",
                "https",
                "psr-7",
                "reactphp",
                "server",
                "streaming"
            ],
            "support": {
                "issues": "https://github.com/reactphp/http/issues",
                "source": "https://github.com/reactphp/http/tree/v1.9.0"
            },
            "funding": [
                {
                    "url": "https://opencollective.com/reactphp",
                    "type": "open_collective"
                }
            ],
            "time": "2023-04-26T10:29:24+00:00"
        },
        {
            "name": "react/promise",
            "version": "v2.10.0",
            "source": {
                "type": "git",
                "url": "https://github.com/reactphp/promise.git",
                "reference": "f913fb8cceba1e6644b7b90c4bfb678ed8a3ef38"
            },
            "dist": {
                "type": "zip",
                "url": "https://api.github.com/repos/reactphp/promise/zipball/f913fb8cceba1e6644b7b90c4bfb678ed8a3ef38",
                "reference": "f913fb8cceba1e6644b7b90c4bfb678ed8a3ef38",
                "shasum": ""
            },
            "require": {
                "php": ">=5.4.0"
            },
            "require-dev": {
                "phpunit/phpunit": "^9.5 || ^5.7 || ^4.8.36"
            },
            "type": "library",
            "autoload": {
                "files": [
                    "src/functions_include.php"
                ],
                "psr-4": {
                    "React\\Promise\\": "src/"
                }
            },
            "notification-url": "https://packagist.org/downloads/",
            "license": [
                "MIT"
            ],
            "authors": [
                {
                    "name": "Jan Sorgalla",
                    "email": "jsorgalla@gmail.com",
                    "homepage": "https://sorgalla.com/"
                },
                {
                    "name": "Christian Lück",
                    "email": "christian@clue.engineering",
                    "homepage": "https://clue.engineering/"
                },
                {
                    "name": "Cees-Jan Kiewiet",
                    "email": "reactphp@ceesjankiewiet.nl",
                    "homepage": "https://wyrihaximus.net/"
                },
                {
                    "name": "Chris Boden",
                    "email": "cboden@gmail.com",
                    "homepage": "https://cboden.dev/"
                }
            ],
            "description": "A lightweight implementation of CommonJS Promises/A for PHP",
            "keywords": [
                "promise",
                "promises"
            ],
            "support": {
                "issues": "https://github.com/reactphp/promise/issues",
                "source": "https://github.com/reactphp/promise/tree/v2.10.0"
            },
            "funding": [
                {
                    "url": "https://opencollective.com/reactphp",
                    "type": "open_collective"
                }
            ],
            "time": "2023-05-02T15:15:43+00:00"
        },
        {
            "name": "react/promise-timer",
            "version": "v1.9.0",
            "source": {
                "type": "git",
                "url": "https://github.com/reactphp/promise-timer.git",
                "reference": "aa7a73c74b8d8c0f622f5982ff7b0351bc29e495"
            },
            "dist": {
                "type": "zip",
                "url": "https://api.github.com/repos/reactphp/promise-timer/zipball/aa7a73c74b8d8c0f622f5982ff7b0351bc29e495",
                "reference": "aa7a73c74b8d8c0f622f5982ff7b0351bc29e495",
                "shasum": ""
            },
            "require": {
                "php": ">=5.3",
                "react/event-loop": "^1.2",
                "react/promise": "^3.0 || ^2.7.0 || ^1.2.1"
            },
            "require-dev": {
                "phpunit/phpunit": "^9.3 || ^5.7 || ^4.8.35"
            },
            "type": "library",
            "autoload": {
                "files": [
                    "src/functions_include.php"
                ],
                "psr-4": {
                    "React\\Promise\\Timer\\": "src/"
                }
            },
            "notification-url": "https://packagist.org/downloads/",
            "license": [
                "MIT"
            ],
            "authors": [
                {
                    "name": "Christian Lück",
                    "email": "christian@clue.engineering",
                    "homepage": "https://clue.engineering/"
                },
                {
                    "name": "Cees-Jan Kiewiet",
                    "email": "reactphp@ceesjankiewiet.nl",
                    "homepage": "https://wyrihaximus.net/"
                },
                {
                    "name": "Jan Sorgalla",
                    "email": "jsorgalla@gmail.com",
                    "homepage": "https://sorgalla.com/"
                },
                {
                    "name": "Chris Boden",
                    "email": "cboden@gmail.com",
                    "homepage": "https://cboden.dev/"
                }
            ],
            "description": "A trivial implementation of timeouts for Promises, built on top of ReactPHP.",
            "homepage": "https://github.com/reactphp/promise-timer",
            "keywords": [
                "async",
                "event-loop",
                "promise",
                "reactphp",
                "timeout",
                "timer"
            ],
            "support": {
                "issues": "https://github.com/reactphp/promise-timer/issues",
                "source": "https://github.com/reactphp/promise-timer/tree/v1.9.0"
            },
            "funding": [
                {
                    "url": "https://github.com/WyriHaximus",
                    "type": "github"
                },
                {
                    "url": "https://github.com/clue",
                    "type": "github"
                }
            ],
            "time": "2022-06-13T13:41:03+00:00"
        },
        {
            "name": "react/socket",
            "version": "v1.12.0",
            "source": {
                "type": "git",
                "url": "https://github.com/reactphp/socket.git",
                "reference": "81e1b4d7f5450ebd8d2e9a95bb008bb15ca95a7b"
            },
            "dist": {
                "type": "zip",
                "url": "https://api.github.com/repos/reactphp/socket/zipball/81e1b4d7f5450ebd8d2e9a95bb008bb15ca95a7b",
                "reference": "81e1b4d7f5450ebd8d2e9a95bb008bb15ca95a7b",
                "shasum": ""
            },
            "require": {
                "evenement/evenement": "^3.0 || ^2.0 || ^1.0",
                "php": ">=5.3.0",
                "react/dns": "^1.8",
                "react/event-loop": "^1.2",
                "react/promise": "^3 || ^2.6 || ^1.2.1",
                "react/promise-timer": "^1.9",
                "react/stream": "^1.2"
            },
            "require-dev": {
                "phpunit/phpunit": "^9.3 || ^5.7 || ^4.8.35",
                "react/async": "^4 || ^3 || ^2",
                "react/promise-stream": "^1.4"
            },
            "type": "library",
            "autoload": {
                "psr-4": {
                    "React\\Socket\\": "src"
                }
            },
            "notification-url": "https://packagist.org/downloads/",
            "license": [
                "MIT"
            ],
            "authors": [
                {
                    "name": "Christian Lück",
                    "email": "christian@clue.engineering",
                    "homepage": "https://clue.engineering/"
                },
                {
                    "name": "Cees-Jan Kiewiet",
                    "email": "reactphp@ceesjankiewiet.nl",
                    "homepage": "https://wyrihaximus.net/"
                },
                {
                    "name": "Jan Sorgalla",
                    "email": "jsorgalla@gmail.com",
                    "homepage": "https://sorgalla.com/"
                },
                {
                    "name": "Chris Boden",
                    "email": "cboden@gmail.com",
                    "homepage": "https://cboden.dev/"
                }
            ],
            "description": "Async, streaming plaintext TCP/IP and secure TLS socket server and client connections for ReactPHP",
            "keywords": [
                "Connection",
                "Socket",
                "async",
                "reactphp",
                "stream"
            ],
            "support": {
                "issues": "https://github.com/reactphp/socket/issues",
                "source": "https://github.com/reactphp/socket/tree/v1.12.0"
            },
            "funding": [
                {
                    "url": "https://github.com/WyriHaximus",
                    "type": "github"
                },
                {
                    "url": "https://github.com/clue",
                    "type": "github"
                }
            ],
            "time": "2022-08-25T12:32:25+00:00"
        },
        {
            "name": "react/stream",
            "version": "v1.2.0",
            "source": {
                "type": "git",
                "url": "https://github.com/reactphp/stream.git",
                "reference": "7a423506ee1903e89f1e08ec5f0ed430ff784ae9"
            },
            "dist": {
                "type": "zip",
                "url": "https://api.github.com/repos/reactphp/stream/zipball/7a423506ee1903e89f1e08ec5f0ed430ff784ae9",
                "reference": "7a423506ee1903e89f1e08ec5f0ed430ff784ae9",
                "shasum": ""
            },
            "require": {
                "evenement/evenement": "^3.0 || ^2.0 || ^1.0",
                "php": ">=5.3.8",
                "react/event-loop": "^1.2"
            },
            "require-dev": {
                "clue/stream-filter": "~1.2",
                "phpunit/phpunit": "^9.3 || ^5.7 || ^4.8.35"
            },
            "type": "library",
            "autoload": {
                "psr-4": {
                    "React\\Stream\\": "src"
                }
            },
            "notification-url": "https://packagist.org/downloads/",
            "license": [
                "MIT"
            ],
            "authors": [
                {
                    "name": "Christian Lück",
                    "email": "christian@clue.engineering",
                    "homepage": "https://clue.engineering/"
                },
                {
                    "name": "Cees-Jan Kiewiet",
                    "email": "reactphp@ceesjankiewiet.nl",
                    "homepage": "https://wyrihaximus.net/"
                },
                {
                    "name": "Jan Sorgalla",
                    "email": "jsorgalla@gmail.com",
                    "homepage": "https://sorgalla.com/"
                },
                {
                    "name": "Chris Boden",
                    "email": "cboden@gmail.com",
                    "homepage": "https://cboden.dev/"
                }
            ],
            "description": "Event-driven readable and writable streams for non-blocking I/O in ReactPHP",
            "keywords": [
                "event-driven",
                "io",
                "non-blocking",
                "pipe",
                "reactphp",
                "readable",
                "stream",
                "writable"
            ],
            "support": {
                "issues": "https://github.com/reactphp/stream/issues",
                "source": "https://github.com/reactphp/stream/tree/v1.2.0"
            },
            "funding": [
                {
                    "url": "https://github.com/WyriHaximus",
                    "type": "github"
                },
                {
                    "url": "https://github.com/clue",
                    "type": "github"
                }
            ],
            "time": "2021-07-11T12:37:55+00:00"
        },
        {
            "name": "ringcentral/psr7",
            "version": "1.3.0",
            "source": {
                "type": "git",
                "url": "https://github.com/ringcentral/psr7.git",
                "reference": "360faaec4b563958b673fb52bbe94e37f14bc686"
            },
            "dist": {
                "type": "zip",
                "url": "https://api.github.com/repos/ringcentral/psr7/zipball/360faaec4b563958b673fb52bbe94e37f14bc686",
                "reference": "360faaec4b563958b673fb52bbe94e37f14bc686",
                "shasum": ""
            },
            "require": {
                "php": ">=5.3",
                "psr/http-message": "~1.0"
            },
            "provide": {
                "psr/http-message-implementation": "1.0"
            },
            "require-dev": {
                "phpunit/phpunit": "~4.0"
            },
            "type": "library",
            "extra": {
                "branch-alias": {
                    "dev-master": "1.0-dev"
                }
            },
            "autoload": {
                "files": [
                    "src/functions_include.php"
                ],
                "psr-4": {
                    "RingCentral\\Psr7\\": "src/"
                }
            },
            "notification-url": "https://packagist.org/downloads/",
            "license": [
                "MIT"
            ],
            "authors": [
                {
                    "name": "Michael Dowling",
                    "email": "mtdowling@gmail.com",
                    "homepage": "https://github.com/mtdowling"
                }
            ],
            "description": "PSR-7 message implementation",
            "keywords": [
                "http",
                "message",
                "stream",
                "uri"
            ],
            "support": {
                "source": "https://github.com/ringcentral/psr7/tree/master"
            },
            "time": "2018-05-29T20:21:04+00:00"
        },
        {
            "name": "symfony/console",
            "version": "v5.4.28",
            "source": {
                "type": "git",
                "url": "https://github.com/symfony/console.git",
                "reference": "f4f71842f24c2023b91237c72a365306f3c58827"
            },
            "dist": {
                "type": "zip",
                "url": "https://api.github.com/repos/symfony/console/zipball/f4f71842f24c2023b91237c72a365306f3c58827",
                "reference": "f4f71842f24c2023b91237c72a365306f3c58827",
                "shasum": ""
            },
            "require": {
                "php": ">=7.2.5",
                "symfony/deprecation-contracts": "^2.1|^3",
                "symfony/polyfill-mbstring": "~1.0",
                "symfony/polyfill-php73": "^1.9",
                "symfony/polyfill-php80": "^1.16",
                "symfony/service-contracts": "^1.1|^2|^3",
                "symfony/string": "^5.1|^6.0"
            },
            "conflict": {
                "psr/log": ">=3",
                "symfony/dependency-injection": "<4.4",
                "symfony/dotenv": "<5.1",
                "symfony/event-dispatcher": "<4.4",
                "symfony/lock": "<4.4",
                "symfony/process": "<4.4"
            },
            "provide": {
                "psr/log-implementation": "1.0|2.0"
            },
            "require-dev": {
                "psr/log": "^1|^2",
                "symfony/config": "^4.4|^5.0|^6.0",
                "symfony/dependency-injection": "^4.4|^5.0|^6.0",
                "symfony/event-dispatcher": "^4.4|^5.0|^6.0",
                "symfony/lock": "^4.4|^5.0|^6.0",
                "symfony/process": "^4.4|^5.0|^6.0",
                "symfony/var-dumper": "^4.4|^5.0|^6.0"
            },
            "suggest": {
                "psr/log": "For using the console logger",
                "symfony/event-dispatcher": "",
                "symfony/lock": "",
                "symfony/process": ""
            },
            "type": "library",
            "autoload": {
                "psr-4": {
                    "Symfony\\Component\\Console\\": ""
                },
                "exclude-from-classmap": [
                    "/Tests/"
                ]
            },
            "notification-url": "https://packagist.org/downloads/",
            "license": [
                "MIT"
            ],
            "authors": [
                {
                    "name": "Fabien Potencier",
                    "email": "fabien@symfony.com"
                },
                {
                    "name": "Symfony Community",
                    "homepage": "https://symfony.com/contributors"
                }
            ],
            "description": "Eases the creation of beautiful and testable command line interfaces",
            "homepage": "https://symfony.com",
            "keywords": [
                "cli",
                "command-line",
                "console",
                "terminal"
            ],
            "support": {
                "source": "https://github.com/symfony/console/tree/v5.4.28"
            },
            "funding": [
                {
                    "url": "https://symfony.com/sponsor",
                    "type": "custom"
                },
                {
                    "url": "https://github.com/fabpot",
                    "type": "github"
                },
                {
                    "url": "https://tidelift.com/funding/github/packagist/symfony/symfony",
                    "type": "tidelift"
                }
            ],
            "time": "2023-08-07T06:12:30+00:00"
        },
        {
            "name": "symfony/deprecation-contracts",
            "version": "v3.3.0",
            "source": {
                "type": "git",
                "url": "https://github.com/symfony/deprecation-contracts.git",
                "reference": "7c3aff79d10325257a001fcf92d991f24fc967cf"
            },
            "dist": {
                "type": "zip",
                "url": "https://api.github.com/repos/symfony/deprecation-contracts/zipball/7c3aff79d10325257a001fcf92d991f24fc967cf",
                "reference": "7c3aff79d10325257a001fcf92d991f24fc967cf",
                "shasum": ""
            },
            "require": {
                "php": ">=8.1"
            },
            "type": "library",
            "extra": {
                "branch-alias": {
                    "dev-main": "3.4-dev"
                },
                "thanks": {
                    "name": "symfony/contracts",
                    "url": "https://github.com/symfony/contracts"
                }
            },
            "autoload": {
                "files": [
                    "function.php"
                ]
            },
            "notification-url": "https://packagist.org/downloads/",
            "license": [
                "MIT"
            ],
            "authors": [
                {
                    "name": "Nicolas Grekas",
                    "email": "p@tchwork.com"
                },
                {
                    "name": "Symfony Community",
                    "homepage": "https://symfony.com/contributors"
                }
            ],
            "description": "A generic function and convention to trigger deprecation notices",
            "homepage": "https://symfony.com",
            "support": {
                "source": "https://github.com/symfony/deprecation-contracts/tree/v3.3.0"
            },
            "funding": [
                {
                    "url": "https://symfony.com/sponsor",
                    "type": "custom"
                },
                {
                    "url": "https://github.com/fabpot",
                    "type": "github"
                },
                {
                    "url": "https://tidelift.com/funding/github/packagist/symfony/symfony",
                    "type": "tidelift"
                }
            ],
            "time": "2023-05-23T14:45:45+00:00"
        },
        {
            "name": "symfony/finder",
            "version": "v5.4.27",
            "source": {
                "type": "git",
                "url": "https://github.com/symfony/finder.git",
                "reference": "ff4bce3c33451e7ec778070e45bd23f74214cd5d"
            },
            "dist": {
                "type": "zip",
                "url": "https://api.github.com/repos/symfony/finder/zipball/ff4bce3c33451e7ec778070e45bd23f74214cd5d",
                "reference": "ff4bce3c33451e7ec778070e45bd23f74214cd5d",
                "shasum": ""
            },
            "require": {
                "php": ">=7.2.5",
                "symfony/deprecation-contracts": "^2.1|^3",
                "symfony/polyfill-php80": "^1.16"
            },
            "type": "library",
            "autoload": {
                "psr-4": {
                    "Symfony\\Component\\Finder\\": ""
                },
                "exclude-from-classmap": [
                    "/Tests/"
                ]
            },
            "notification-url": "https://packagist.org/downloads/",
            "license": [
                "MIT"
            ],
            "authors": [
                {
                    "name": "Fabien Potencier",
                    "email": "fabien@symfony.com"
                },
                {
                    "name": "Symfony Community",
                    "homepage": "https://symfony.com/contributors"
                }
            ],
            "description": "Finds files and directories via an intuitive fluent interface",
            "homepage": "https://symfony.com",
            "support": {
                "source": "https://github.com/symfony/finder/tree/v5.4.27"
            },
            "funding": [
                {
                    "url": "https://symfony.com/sponsor",
                    "type": "custom"
                },
                {
                    "url": "https://github.com/fabpot",
                    "type": "github"
                },
                {
                    "url": "https://tidelift.com/funding/github/packagist/symfony/symfony",
                    "type": "tidelift"
                }
            ],
            "time": "2023-07-31T08:02:31+00:00"
        },
        {
            "name": "symfony/polyfill-ctype",
            "version": "v1.28.0",
            "source": {
                "type": "git",
                "url": "https://github.com/symfony/polyfill-ctype.git",
                "reference": "ea208ce43cbb04af6867b4fdddb1bdbf84cc28cb"
            },
            "dist": {
                "type": "zip",
                "url": "https://api.github.com/repos/symfony/polyfill-ctype/zipball/ea208ce43cbb04af6867b4fdddb1bdbf84cc28cb",
                "reference": "ea208ce43cbb04af6867b4fdddb1bdbf84cc28cb",
                "shasum": ""
            },
            "require": {
                "php": ">=7.1"
            },
            "provide": {
                "ext-ctype": "*"
            },
            "suggest": {
                "ext-ctype": "For best performance"
            },
            "type": "library",
            "extra": {
                "branch-alias": {
                    "dev-main": "1.28-dev"
                },
                "thanks": {
                    "name": "symfony/polyfill",
                    "url": "https://github.com/symfony/polyfill"
                }
            },
            "autoload": {
                "files": [
                    "bootstrap.php"
                ],
                "psr-4": {
                    "Symfony\\Polyfill\\Ctype\\": ""
                }
            },
            "notification-url": "https://packagist.org/downloads/",
            "license": [
                "MIT"
            ],
            "authors": [
                {
                    "name": "Gert de Pagter",
                    "email": "BackEndTea@gmail.com"
                },
                {
                    "name": "Symfony Community",
                    "homepage": "https://symfony.com/contributors"
                }
            ],
            "description": "Symfony polyfill for ctype functions",
            "homepage": "https://symfony.com",
            "keywords": [
                "compatibility",
                "ctype",
                "polyfill",
                "portable"
            ],
            "support": {
                "source": "https://github.com/symfony/polyfill-ctype/tree/v1.28.0"
            },
            "funding": [
                {
                    "url": "https://symfony.com/sponsor",
                    "type": "custom"
                },
                {
                    "url": "https://github.com/fabpot",
                    "type": "github"
                },
                {
                    "url": "https://tidelift.com/funding/github/packagist/symfony/symfony",
                    "type": "tidelift"
                }
            ],
            "time": "2023-01-26T09:26:14+00:00"
        },
        {
            "name": "symfony/polyfill-intl-grapheme",
            "version": "v1.28.0",
            "source": {
                "type": "git",
                "url": "https://github.com/symfony/polyfill-intl-grapheme.git",
                "reference": "875e90aeea2777b6f135677f618529449334a612"
            },
            "dist": {
                "type": "zip",
                "url": "https://api.github.com/repos/symfony/polyfill-intl-grapheme/zipball/875e90aeea2777b6f135677f618529449334a612",
                "reference": "875e90aeea2777b6f135677f618529449334a612",
                "shasum": ""
            },
            "require": {
                "php": ">=7.1"
            },
            "suggest": {
                "ext-intl": "For best performance"
            },
            "type": "library",
            "extra": {
                "branch-alias": {
                    "dev-main": "1.28-dev"
                },
                "thanks": {
                    "name": "symfony/polyfill",
                    "url": "https://github.com/symfony/polyfill"
                }
            },
            "autoload": {
                "files": [
                    "bootstrap.php"
                ],
                "psr-4": {
                    "Symfony\\Polyfill\\Intl\\Grapheme\\": ""
                }
            },
            "notification-url": "https://packagist.org/downloads/",
            "license": [
                "MIT"
            ],
            "authors": [
                {
                    "name": "Nicolas Grekas",
                    "email": "p@tchwork.com"
                },
                {
                    "name": "Symfony Community",
                    "homepage": "https://symfony.com/contributors"
                }
            ],
            "description": "Symfony polyfill for intl's grapheme_* functions",
            "homepage": "https://symfony.com",
            "keywords": [
                "compatibility",
                "grapheme",
                "intl",
                "polyfill",
                "portable",
                "shim"
            ],
            "support": {
                "source": "https://github.com/symfony/polyfill-intl-grapheme/tree/v1.28.0"
            },
            "funding": [
                {
                    "url": "https://symfony.com/sponsor",
                    "type": "custom"
                },
                {
                    "url": "https://github.com/fabpot",
                    "type": "github"
                },
                {
                    "url": "https://tidelift.com/funding/github/packagist/symfony/symfony",
                    "type": "tidelift"
                }
            ],
            "time": "2023-01-26T09:26:14+00:00"
        },
        {
            "name": "symfony/polyfill-intl-normalizer",
            "version": "v1.28.0",
            "source": {
                "type": "git",
                "url": "https://github.com/symfony/polyfill-intl-normalizer.git",
                "reference": "8c4ad05dd0120b6a53c1ca374dca2ad0a1c4ed92"
            },
            "dist": {
                "type": "zip",
                "url": "https://api.github.com/repos/symfony/polyfill-intl-normalizer/zipball/8c4ad05dd0120b6a53c1ca374dca2ad0a1c4ed92",
                "reference": "8c4ad05dd0120b6a53c1ca374dca2ad0a1c4ed92",
                "shasum": ""
            },
            "require": {
                "php": ">=7.1"
            },
            "suggest": {
                "ext-intl": "For best performance"
            },
            "type": "library",
            "extra": {
                "branch-alias": {
                    "dev-main": "1.28-dev"
                },
                "thanks": {
                    "name": "symfony/polyfill",
                    "url": "https://github.com/symfony/polyfill"
                }
            },
            "autoload": {
                "files": [
                    "bootstrap.php"
                ],
                "psr-4": {
                    "Symfony\\Polyfill\\Intl\\Normalizer\\": ""
                },
                "classmap": [
                    "Resources/stubs"
                ]
            },
            "notification-url": "https://packagist.org/downloads/",
            "license": [
                "MIT"
            ],
            "authors": [
                {
                    "name": "Nicolas Grekas",
                    "email": "p@tchwork.com"
                },
                {
                    "name": "Symfony Community",
                    "homepage": "https://symfony.com/contributors"
                }
            ],
            "description": "Symfony polyfill for intl's Normalizer class and related functions",
            "homepage": "https://symfony.com",
            "keywords": [
                "compatibility",
                "intl",
                "normalizer",
                "polyfill",
                "portable",
                "shim"
            ],
            "support": {
                "source": "https://github.com/symfony/polyfill-intl-normalizer/tree/v1.28.0"
            },
            "funding": [
                {
                    "url": "https://symfony.com/sponsor",
                    "type": "custom"
                },
                {
                    "url": "https://github.com/fabpot",
                    "type": "github"
                },
                {
                    "url": "https://tidelift.com/funding/github/packagist/symfony/symfony",
                    "type": "tidelift"
                }
            ],
            "time": "2023-01-26T09:26:14+00:00"
        },
        {
            "name": "symfony/polyfill-mbstring",
            "version": "v1.28.0",
            "source": {
                "type": "git",
                "url": "https://github.com/symfony/polyfill-mbstring.git",
                "reference": "42292d99c55abe617799667f454222c54c60e229"
            },
            "dist": {
                "type": "zip",
                "url": "https://api.github.com/repos/symfony/polyfill-mbstring/zipball/42292d99c55abe617799667f454222c54c60e229",
                "reference": "42292d99c55abe617799667f454222c54c60e229",
                "shasum": ""
            },
            "require": {
                "php": ">=7.1"
            },
            "provide": {
                "ext-mbstring": "*"
            },
            "suggest": {
                "ext-mbstring": "For best performance"
            },
            "type": "library",
            "extra": {
                "branch-alias": {
                    "dev-main": "1.28-dev"
                },
                "thanks": {
                    "name": "symfony/polyfill",
                    "url": "https://github.com/symfony/polyfill"
                }
            },
            "autoload": {
                "files": [
                    "bootstrap.php"
                ],
                "psr-4": {
                    "Symfony\\Polyfill\\Mbstring\\": ""
                }
            },
            "notification-url": "https://packagist.org/downloads/",
            "license": [
                "MIT"
            ],
            "authors": [
                {
                    "name": "Nicolas Grekas",
                    "email": "p@tchwork.com"
                },
                {
                    "name": "Symfony Community",
                    "homepage": "https://symfony.com/contributors"
                }
            ],
            "description": "Symfony polyfill for the Mbstring extension",
            "homepage": "https://symfony.com",
            "keywords": [
                "compatibility",
                "mbstring",
                "polyfill",
                "portable",
                "shim"
            ],
            "support": {
                "source": "https://github.com/symfony/polyfill-mbstring/tree/v1.28.0"
            },
            "funding": [
                {
                    "url": "https://symfony.com/sponsor",
                    "type": "custom"
                },
                {
                    "url": "https://github.com/fabpot",
                    "type": "github"
                },
                {
                    "url": "https://tidelift.com/funding/github/packagist/symfony/symfony",
                    "type": "tidelift"
                }
            ],
            "time": "2023-07-28T09:04:16+00:00"
        },
        {
            "name": "symfony/polyfill-php73",
            "version": "v1.28.0",
            "source": {
                "type": "git",
                "url": "https://github.com/symfony/polyfill-php73.git",
                "reference": "fe2f306d1d9d346a7fee353d0d5012e401e984b5"
            },
            "dist": {
                "type": "zip",
                "url": "https://api.github.com/repos/symfony/polyfill-php73/zipball/fe2f306d1d9d346a7fee353d0d5012e401e984b5",
                "reference": "fe2f306d1d9d346a7fee353d0d5012e401e984b5",
                "shasum": ""
            },
            "require": {
                "php": ">=7.1"
            },
            "type": "library",
            "extra": {
                "branch-alias": {
                    "dev-main": "1.28-dev"
                },
                "thanks": {
                    "name": "symfony/polyfill",
                    "url": "https://github.com/symfony/polyfill"
                }
            },
            "autoload": {
                "files": [
                    "bootstrap.php"
                ],
                "psr-4": {
                    "Symfony\\Polyfill\\Php73\\": ""
                },
                "classmap": [
                    "Resources/stubs"
                ]
            },
            "notification-url": "https://packagist.org/downloads/",
            "license": [
                "MIT"
            ],
            "authors": [
                {
                    "name": "Nicolas Grekas",
                    "email": "p@tchwork.com"
                },
                {
                    "name": "Symfony Community",
                    "homepage": "https://symfony.com/contributors"
                }
            ],
            "description": "Symfony polyfill backporting some PHP 7.3+ features to lower PHP versions",
            "homepage": "https://symfony.com",
            "keywords": [
                "compatibility",
                "polyfill",
                "portable",
                "shim"
            ],
            "support": {
                "source": "https://github.com/symfony/polyfill-php73/tree/v1.28.0"
            },
            "funding": [
                {
                    "url": "https://symfony.com/sponsor",
                    "type": "custom"
                },
                {
                    "url": "https://github.com/fabpot",
                    "type": "github"
                },
                {
                    "url": "https://tidelift.com/funding/github/packagist/symfony/symfony",
                    "type": "tidelift"
                }
            ],
            "time": "2023-01-26T09:26:14+00:00"
        },
        {
            "name": "symfony/polyfill-php74",
            "version": "v1.28.0",
            "source": {
                "type": "git",
                "url": "https://github.com/symfony/polyfill-php74.git",
                "reference": "8b755b41a155c89f1af29cc33305538499fa05ea"
            },
            "dist": {
                "type": "zip",
                "url": "https://api.github.com/repos/symfony/polyfill-php74/zipball/8b755b41a155c89f1af29cc33305538499fa05ea",
                "reference": "8b755b41a155c89f1af29cc33305538499fa05ea",
                "shasum": ""
            },
            "require": {
                "php": ">=7.1"
            },
            "type": "library",
            "extra": {
                "branch-alias": {
                    "dev-main": "1.28-dev"
                },
                "thanks": {
                    "name": "symfony/polyfill",
                    "url": "https://github.com/symfony/polyfill"
                }
            },
            "autoload": {
                "files": [
                    "bootstrap.php"
                ],
                "psr-4": {
                    "Symfony\\Polyfill\\Php74\\": ""
                }
            },
            "notification-url": "https://packagist.org/downloads/",
            "license": [
                "MIT"
            ],
            "authors": [
                {
                    "name": "Ion Bazan",
                    "email": "ion.bazan@gmail.com"
                },
                {
                    "name": "Nicolas Grekas",
                    "email": "p@tchwork.com"
                },
                {
                    "name": "Symfony Community",
                    "homepage": "https://symfony.com/contributors"
                }
            ],
            "description": "Symfony polyfill backporting some PHP 7.4+ features to lower PHP versions",
            "homepage": "https://symfony.com",
            "keywords": [
                "compatibility",
                "polyfill",
                "portable",
                "shim"
            ],
            "support": {
                "source": "https://github.com/symfony/polyfill-php74/tree/v1.28.0"
            },
            "funding": [
                {
                    "url": "https://symfony.com/sponsor",
                    "type": "custom"
                },
                {
                    "url": "https://github.com/fabpot",
                    "type": "github"
                },
                {
                    "url": "https://tidelift.com/funding/github/packagist/symfony/symfony",
                    "type": "tidelift"
                }
            ],
            "time": "2023-01-26T09:26:14+00:00"
        },
        {
            "name": "symfony/polyfill-php80",
            "version": "v1.28.0",
            "source": {
                "type": "git",
                "url": "https://github.com/symfony/polyfill-php80.git",
                "reference": "6caa57379c4aec19c0a12a38b59b26487dcfe4b5"
            },
            "dist": {
                "type": "zip",
                "url": "https://api.github.com/repos/symfony/polyfill-php80/zipball/6caa57379c4aec19c0a12a38b59b26487dcfe4b5",
                "reference": "6caa57379c4aec19c0a12a38b59b26487dcfe4b5",
                "shasum": ""
            },
            "require": {
                "php": ">=7.1"
            },
            "type": "library",
            "extra": {
                "branch-alias": {
                    "dev-main": "1.28-dev"
                },
                "thanks": {
                    "name": "symfony/polyfill",
                    "url": "https://github.com/symfony/polyfill"
                }
            },
            "autoload": {
                "files": [
                    "bootstrap.php"
                ],
                "psr-4": {
                    "Symfony\\Polyfill\\Php80\\": ""
                },
                "classmap": [
                    "Resources/stubs"
                ]
            },
            "notification-url": "https://packagist.org/downloads/",
            "license": [
                "MIT"
            ],
            "authors": [
                {
                    "name": "Ion Bazan",
                    "email": "ion.bazan@gmail.com"
                },
                {
                    "name": "Nicolas Grekas",
                    "email": "p@tchwork.com"
                },
                {
                    "name": "Symfony Community",
                    "homepage": "https://symfony.com/contributors"
                }
            ],
            "description": "Symfony polyfill backporting some PHP 8.0+ features to lower PHP versions",
            "homepage": "https://symfony.com",
            "keywords": [
                "compatibility",
                "polyfill",
                "portable",
                "shim"
            ],
            "support": {
                "source": "https://github.com/symfony/polyfill-php80/tree/v1.28.0"
            },
            "funding": [
                {
                    "url": "https://symfony.com/sponsor",
                    "type": "custom"
                },
                {
                    "url": "https://github.com/fabpot",
                    "type": "github"
                },
                {
                    "url": "https://tidelift.com/funding/github/packagist/symfony/symfony",
                    "type": "tidelift"
                }
            ],
            "time": "2023-01-26T09:26:14+00:00"
        },
        {
            "name": "symfony/polyfill-php81",
            "version": "v1.28.0",
            "source": {
                "type": "git",
                "url": "https://github.com/symfony/polyfill-php81.git",
                "reference": "7581cd600fa9fd681b797d00b02f068e2f13263b"
            },
            "dist": {
                "type": "zip",
                "url": "https://api.github.com/repos/symfony/polyfill-php81/zipball/7581cd600fa9fd681b797d00b02f068e2f13263b",
                "reference": "7581cd600fa9fd681b797d00b02f068e2f13263b",
                "shasum": ""
            },
            "require": {
                "php": ">=7.1"
            },
            "type": "library",
            "extra": {
                "branch-alias": {
                    "dev-main": "1.28-dev"
                },
                "thanks": {
                    "name": "symfony/polyfill",
                    "url": "https://github.com/symfony/polyfill"
                }
            },
            "autoload": {
                "files": [
                    "bootstrap.php"
                ],
                "psr-4": {
                    "Symfony\\Polyfill\\Php81\\": ""
                },
                "classmap": [
                    "Resources/stubs"
                ]
            },
            "notification-url": "https://packagist.org/downloads/",
            "license": [
                "MIT"
            ],
            "authors": [
                {
                    "name": "Nicolas Grekas",
                    "email": "p@tchwork.com"
                },
                {
                    "name": "Symfony Community",
                    "homepage": "https://symfony.com/contributors"
                }
            ],
            "description": "Symfony polyfill backporting some PHP 8.1+ features to lower PHP versions",
            "homepage": "https://symfony.com",
            "keywords": [
                "compatibility",
                "polyfill",
                "portable",
                "shim"
            ],
            "support": {
                "source": "https://github.com/symfony/polyfill-php81/tree/v1.28.0"
            },
            "funding": [
                {
                    "url": "https://symfony.com/sponsor",
                    "type": "custom"
                },
                {
                    "url": "https://github.com/fabpot",
                    "type": "github"
                },
                {
                    "url": "https://tidelift.com/funding/github/packagist/symfony/symfony",
                    "type": "tidelift"
                }
            ],
            "time": "2023-01-26T09:26:14+00:00"
        },
        {
            "name": "symfony/process",
            "version": "v5.4.28",
            "source": {
                "type": "git",
                "url": "https://github.com/symfony/process.git",
                "reference": "45261e1fccad1b5447a8d7a8e67aa7b4a9798b7b"
            },
            "dist": {
                "type": "zip",
                "url": "https://api.github.com/repos/symfony/process/zipball/45261e1fccad1b5447a8d7a8e67aa7b4a9798b7b",
                "reference": "45261e1fccad1b5447a8d7a8e67aa7b4a9798b7b",
                "shasum": ""
            },
            "require": {
                "php": ">=7.2.5",
                "symfony/polyfill-php80": "^1.16"
            },
            "type": "library",
            "autoload": {
                "psr-4": {
                    "Symfony\\Component\\Process\\": ""
                },
                "exclude-from-classmap": [
                    "/Tests/"
                ]
            },
            "notification-url": "https://packagist.org/downloads/",
            "license": [
                "MIT"
            ],
            "authors": [
                {
                    "name": "Fabien Potencier",
                    "email": "fabien@symfony.com"
                },
                {
                    "name": "Symfony Community",
                    "homepage": "https://symfony.com/contributors"
                }
            ],
            "description": "Executes commands in sub-processes",
            "homepage": "https://symfony.com",
            "support": {
                "source": "https://github.com/symfony/process/tree/v5.4.28"
            },
            "funding": [
                {
                    "url": "https://symfony.com/sponsor",
                    "type": "custom"
                },
                {
                    "url": "https://github.com/fabpot",
                    "type": "github"
                },
                {
                    "url": "https://tidelift.com/funding/github/packagist/symfony/symfony",
                    "type": "tidelift"
                }
            ],
            "time": "2023-08-07T10:36:04+00:00"
        },
        {
            "name": "symfony/service-contracts",
            "version": "v2.5.2",
            "source": {
                "type": "git",
                "url": "https://github.com/symfony/service-contracts.git",
                "reference": "4b426aac47d6427cc1a1d0f7e2ac724627f5966c"
            },
            "dist": {
                "type": "zip",
                "url": "https://api.github.com/repos/symfony/service-contracts/zipball/4b426aac47d6427cc1a1d0f7e2ac724627f5966c",
                "reference": "4b426aac47d6427cc1a1d0f7e2ac724627f5966c",
                "shasum": ""
            },
            "require": {
                "php": ">=7.2.5",
                "psr/container": "^1.1",
                "symfony/deprecation-contracts": "^2.1|^3"
            },
            "conflict": {
                "ext-psr": "<1.1|>=2"
            },
            "suggest": {
                "symfony/service-implementation": ""
            },
            "type": "library",
            "extra": {
                "branch-alias": {
                    "dev-main": "2.5-dev"
                },
                "thanks": {
                    "name": "symfony/contracts",
                    "url": "https://github.com/symfony/contracts"
                }
            },
            "autoload": {
                "psr-4": {
                    "Symfony\\Contracts\\Service\\": ""
                }
            },
            "notification-url": "https://packagist.org/downloads/",
            "license": [
                "MIT"
            ],
            "authors": [
                {
                    "name": "Nicolas Grekas",
                    "email": "p@tchwork.com"
                },
                {
                    "name": "Symfony Community",
                    "homepage": "https://symfony.com/contributors"
                }
            ],
            "description": "Generic abstractions related to writing services",
            "homepage": "https://symfony.com",
            "keywords": [
                "abstractions",
                "contracts",
                "decoupling",
                "interfaces",
                "interoperability",
                "standards"
            ],
            "support": {
                "source": "https://github.com/symfony/service-contracts/tree/v2.5.2"
            },
            "funding": [
                {
                    "url": "https://symfony.com/sponsor",
                    "type": "custom"
                },
                {
                    "url": "https://github.com/fabpot",
                    "type": "github"
                },
                {
                    "url": "https://tidelift.com/funding/github/packagist/symfony/symfony",
                    "type": "tidelift"
                }
            ],
            "time": "2022-05-30T19:17:29+00:00"
        },
        {
            "name": "symfony/string",
            "version": "v5.4.26",
            "source": {
                "type": "git",
                "url": "https://github.com/symfony/string.git",
                "reference": "1181fe9270e373537475e826873b5867b863883c"
            },
            "dist": {
                "type": "zip",
                "url": "https://api.github.com/repos/symfony/string/zipball/1181fe9270e373537475e826873b5867b863883c",
                "reference": "1181fe9270e373537475e826873b5867b863883c",
                "shasum": ""
            },
            "require": {
                "php": ">=7.2.5",
                "symfony/polyfill-ctype": "~1.8",
                "symfony/polyfill-intl-grapheme": "~1.0",
                "symfony/polyfill-intl-normalizer": "~1.0",
                "symfony/polyfill-mbstring": "~1.0",
                "symfony/polyfill-php80": "~1.15"
            },
            "conflict": {
                "symfony/translation-contracts": ">=3.0"
            },
            "require-dev": {
                "symfony/error-handler": "^4.4|^5.0|^6.0",
                "symfony/http-client": "^4.4|^5.0|^6.0",
                "symfony/translation-contracts": "^1.1|^2",
                "symfony/var-exporter": "^4.4|^5.0|^6.0"
            },
            "type": "library",
            "autoload": {
                "files": [
                    "Resources/functions.php"
                ],
                "psr-4": {
                    "Symfony\\Component\\String\\": ""
                },
                "exclude-from-classmap": [
                    "/Tests/"
                ]
            },
            "notification-url": "https://packagist.org/downloads/",
            "license": [
                "MIT"
            ],
            "authors": [
                {
                    "name": "Nicolas Grekas",
                    "email": "p@tchwork.com"
                },
                {
                    "name": "Symfony Community",
                    "homepage": "https://symfony.com/contributors"
                }
            ],
            "description": "Provides an object-oriented API to strings and deals with bytes, UTF-8 code points and grapheme clusters in a unified way",
            "homepage": "https://symfony.com",
            "keywords": [
                "grapheme",
                "i18n",
                "string",
                "unicode",
                "utf-8",
                "utf8"
            ],
            "support": {
                "source": "https://github.com/symfony/string/tree/v5.4.26"
            },
            "funding": [
                {
                    "url": "https://symfony.com/sponsor",
                    "type": "custom"
                },
                {
                    "url": "https://github.com/fabpot",
                    "type": "github"
                },
                {
                    "url": "https://tidelift.com/funding/github/packagist/symfony/symfony",
                    "type": "tidelift"
                }
            ],
            "time": "2023-06-28T12:46:07+00:00"
        }
    ],
    "packages-dev": [
        {
            "name": "brianium/paratest",
            "version": "v6.6.3",
            "source": {
                "type": "git",
                "url": "https://github.com/paratestphp/paratest.git",
                "reference": "f2d781bb9136cda2f5e73ee778049e80ba681cf6"
            },
            "dist": {
                "type": "zip",
                "url": "https://api.github.com/repos/paratestphp/paratest/zipball/f2d781bb9136cda2f5e73ee778049e80ba681cf6",
                "reference": "f2d781bb9136cda2f5e73ee778049e80ba681cf6",
                "shasum": ""
            },
            "require": {
                "ext-dom": "*",
                "ext-pcre": "*",
                "ext-reflection": "*",
                "ext-simplexml": "*",
                "jean85/pretty-package-versions": "^2.0.5",
                "php": "^7.3 || ^8.0",
                "phpunit/php-code-coverage": "^9.2.16",
                "phpunit/php-file-iterator": "^3.0.6",
                "phpunit/php-timer": "^5.0.3",
                "phpunit/phpunit": "^9.5.23",
                "sebastian/environment": "^5.1.4",
                "symfony/console": "^5.4.9 || ^6.1.2",
                "symfony/polyfill-php80": "^v1.26.0",
                "symfony/process": "^5.4.8 || ^6.1.0"
            },
            "require-dev": {
                "doctrine/coding-standard": "^9.0.0",
                "ext-pcov": "*",
                "ext-posix": "*",
                "infection/infection": "^0.26.13",
                "malukenho/mcbumpface": "^1.1.5",
                "squizlabs/php_codesniffer": "^3.7.1",
                "symfony/filesystem": "^5.4.9 || ^6.1.0",
                "vimeo/psalm": "^4.26.0"
            },
            "bin": [
                "bin/paratest",
                "bin/paratest.bat",
                "bin/paratest_for_phpstorm"
            ],
            "type": "library",
            "autoload": {
                "psr-4": {
                    "ParaTest\\": [
                        "src/"
                    ]
                }
            },
            "notification-url": "https://packagist.org/downloads/",
            "license": [
                "MIT"
            ],
            "authors": [
                {
                    "name": "Brian Scaturro",
                    "email": "scaturrob@gmail.com",
                    "role": "Developer"
                },
                {
                    "name": "Filippo Tessarotto",
                    "email": "zoeslam@gmail.com",
                    "role": "Developer"
                }
            ],
            "description": "Parallel testing for PHP",
            "homepage": "https://github.com/paratestphp/paratest",
            "keywords": [
                "concurrent",
                "parallel",
                "phpunit",
                "testing"
            ],
            "support": {
                "issues": "https://github.com/paratestphp/paratest/issues",
                "source": "https://github.com/paratestphp/paratest/tree/v6.6.3"
            },
            "funding": [
                {
                    "url": "https://github.com/sponsors/Slamdunk",
                    "type": "github"
                },
                {
                    "url": "https://paypal.me/filippotessarotto",
                    "type": "paypal"
                }
            ],
            "time": "2022-08-25T05:44:14+00:00"
        },
        {
            "name": "cweagans/composer-patches",
            "version": "1.7.3",
            "source": {
                "type": "git",
                "url": "https://github.com/cweagans/composer-patches.git",
                "reference": "e190d4466fe2b103a55467dfa83fc2fecfcaf2db"
            },
            "dist": {
                "type": "zip",
                "url": "https://api.github.com/repos/cweagans/composer-patches/zipball/e190d4466fe2b103a55467dfa83fc2fecfcaf2db",
                "reference": "e190d4466fe2b103a55467dfa83fc2fecfcaf2db",
                "shasum": ""
            },
            "require": {
                "composer-plugin-api": "^1.0 || ^2.0",
                "php": ">=5.3.0"
            },
            "require-dev": {
                "composer/composer": "~1.0 || ~2.0",
                "phpunit/phpunit": "~4.6"
            },
            "type": "composer-plugin",
            "extra": {
                "class": "cweagans\\Composer\\Patches"
            },
            "autoload": {
                "psr-4": {
                    "cweagans\\Composer\\": "src"
                }
            },
            "notification-url": "https://packagist.org/downloads/",
            "license": [
                "BSD-3-Clause"
            ],
            "authors": [
                {
                    "name": "Cameron Eagans",
                    "email": "me@cweagans.net"
                }
            ],
            "description": "Provides a way to patch Composer packages.",
            "support": {
                "issues": "https://github.com/cweagans/composer-patches/issues",
                "source": "https://github.com/cweagans/composer-patches/tree/1.7.3"
            },
            "time": "2022-12-20T22:53:13+00:00"
        },
        {
            "name": "doctrine/instantiator",
            "version": "1.4.1",
            "source": {
                "type": "git",
                "url": "https://github.com/doctrine/instantiator.git",
                "reference": "10dcfce151b967d20fde1b34ae6640712c3891bc"
            },
            "dist": {
                "type": "zip",
                "url": "https://api.github.com/repos/doctrine/instantiator/zipball/10dcfce151b967d20fde1b34ae6640712c3891bc",
                "reference": "10dcfce151b967d20fde1b34ae6640712c3891bc",
                "shasum": ""
            },
            "require": {
                "php": "^7.1 || ^8.0"
            },
            "require-dev": {
                "doctrine/coding-standard": "^9",
                "ext-pdo": "*",
                "ext-phar": "*",
                "phpbench/phpbench": "^0.16 || ^1",
                "phpstan/phpstan": "^1.4",
                "phpstan/phpstan-phpunit": "^1",
                "phpunit/phpunit": "^7.5 || ^8.5 || ^9.5",
                "vimeo/psalm": "^4.22"
            },
            "type": "library",
            "autoload": {
                "psr-4": {
                    "Doctrine\\Instantiator\\": "src/Doctrine/Instantiator/"
                }
            },
            "notification-url": "https://packagist.org/downloads/",
            "license": [
                "MIT"
            ],
            "authors": [
                {
                    "name": "Marco Pivetta",
                    "email": "ocramius@gmail.com",
                    "homepage": "https://ocramius.github.io/"
                }
            ],
            "description": "A small, lightweight utility to instantiate objects in PHP without invoking their constructors",
            "homepage": "https://www.doctrine-project.org/projects/instantiator.html",
            "keywords": [
                "constructor",
                "instantiate"
            ],
            "support": {
                "issues": "https://github.com/doctrine/instantiator/issues",
                "source": "https://github.com/doctrine/instantiator/tree/1.4.1"
            },
            "funding": [
                {
                    "url": "https://www.doctrine-project.org/sponsorship.html",
                    "type": "custom"
                },
                {
                    "url": "https://www.patreon.com/phpdoctrine",
                    "type": "patreon"
                },
                {
                    "url": "https://tidelift.com/funding/github/packagist/doctrine%2Finstantiator",
                    "type": "tidelift"
                }
            ],
            "time": "2022-03-03T08:28:38+00:00"
        },
        {
            "name": "jean85/pretty-package-versions",
            "version": "2.0.5",
            "source": {
                "type": "git",
                "url": "https://github.com/Jean85/pretty-package-versions.git",
                "reference": "ae547e455a3d8babd07b96966b17d7fd21d9c6af"
            },
            "dist": {
                "type": "zip",
                "url": "https://api.github.com/repos/Jean85/pretty-package-versions/zipball/ae547e455a3d8babd07b96966b17d7fd21d9c6af",
                "reference": "ae547e455a3d8babd07b96966b17d7fd21d9c6af",
                "shasum": ""
            },
            "require": {
                "composer-runtime-api": "^2.0.0",
                "php": "^7.1|^8.0"
            },
            "require-dev": {
                "friendsofphp/php-cs-fixer": "^2.17",
                "jean85/composer-provided-replaced-stub-package": "^1.0",
                "phpstan/phpstan": "^0.12.66",
                "phpunit/phpunit": "^7.5|^8.5|^9.4",
                "vimeo/psalm": "^4.3"
            },
            "type": "library",
            "extra": {
                "branch-alias": {
                    "dev-master": "1.x-dev"
                }
            },
            "autoload": {
                "psr-4": {
                    "Jean85\\": "src/"
                }
            },
            "notification-url": "https://packagist.org/downloads/",
            "license": [
                "MIT"
            ],
            "authors": [
                {
                    "name": "Alessandro Lai",
                    "email": "alessandro.lai85@gmail.com"
                }
            ],
            "description": "A library to get pretty versions strings of installed dependencies",
            "keywords": [
                "composer",
                "package",
                "release",
                "versions"
            ],
            "support": {
                "issues": "https://github.com/Jean85/pretty-package-versions/issues",
                "source": "https://github.com/Jean85/pretty-package-versions/tree/2.0.5"
            },
            "time": "2021-10-08T21:21:46+00:00"
        },
        {
            "name": "myclabs/deep-copy",
            "version": "1.11.0",
            "source": {
                "type": "git",
                "url": "https://github.com/myclabs/DeepCopy.git",
                "reference": "14daed4296fae74d9e3201d2c4925d1acb7aa614"
            },
            "dist": {
                "type": "zip",
                "url": "https://api.github.com/repos/myclabs/DeepCopy/zipball/14daed4296fae74d9e3201d2c4925d1acb7aa614",
                "reference": "14daed4296fae74d9e3201d2c4925d1acb7aa614",
                "shasum": ""
            },
            "require": {
                "php": "^7.1 || ^8.0"
            },
            "conflict": {
                "doctrine/collections": "<1.6.8",
                "doctrine/common": "<2.13.3 || >=3,<3.2.2"
            },
            "require-dev": {
                "doctrine/collections": "^1.6.8",
                "doctrine/common": "^2.13.3 || ^3.2.2",
                "phpunit/phpunit": "^7.5.20 || ^8.5.23 || ^9.5.13"
            },
            "type": "library",
            "autoload": {
                "files": [
                    "src/DeepCopy/deep_copy.php"
                ],
                "psr-4": {
                    "DeepCopy\\": "src/DeepCopy/"
                }
            },
            "notification-url": "https://packagist.org/downloads/",
            "license": [
                "MIT"
            ],
            "description": "Create deep copies (clones) of your objects",
            "keywords": [
                "clone",
                "copy",
                "duplicate",
                "object",
                "object graph"
            ],
            "support": {
                "issues": "https://github.com/myclabs/DeepCopy/issues",
                "source": "https://github.com/myclabs/DeepCopy/tree/1.11.0"
            },
            "funding": [
                {
                    "url": "https://tidelift.com/funding/github/packagist/myclabs/deep-copy",
                    "type": "tidelift"
                }
            ],
            "time": "2022-03-03T13:19:32+00:00"
        },
        {
            "name": "ondrejmirtes/simple-downgrader",
            "version": "1.0.2",
            "source": {
                "type": "git",
                "url": "https://github.com/ondrejmirtes/simple-downgrader.git",
                "reference": "832aaae53dcfe358f63180494de8734244773d46"
            },
            "dist": {
                "type": "zip",
                "url": "https://api.github.com/repos/ondrejmirtes/simple-downgrader/zipball/832aaae53dcfe358f63180494de8734244773d46",
                "reference": "832aaae53dcfe358f63180494de8734244773d46",
                "shasum": ""
            },
            "require": {
                "nette/utils": "^3.2.5",
                "nikic/php-parser": "^4.18",
                "php": "^7.2|^8.0",
                "phpstan/phpdoc-parser": "^1.24.5",
                "symfony/console": "^5.4",
                "symfony/finder": "^5.4"
            },
            "require-dev": {
                "php-parallel-lint/php-parallel-lint": "^1.3",
                "phpstan/phpstan": "^1.10",
                "phpunit/phpunit": "^8.5.36"
            },
            "bin": [
                "bin/simple-downgrade"
            ],
            "type": "library",
            "autoload": {
                "psr-4": {
                    "SimpleDowngrader\\": [
                        "src/"
                    ]
                }
            },
            "notification-url": "https://packagist.org/downloads/",
            "license": [
                "MIT"
            ],
            "description": "Simple Downgrader",
            "support": {
                "issues": "https://github.com/ondrejmirtes/simple-downgrader/issues",
                "source": "https://github.com/ondrejmirtes/simple-downgrader/tree/1.0.2"
            },
            "time": "2024-02-12T19:22:32+00:00"
        },
        {
            "name": "phar-io/manifest",
            "version": "2.0.3",
            "source": {
                "type": "git",
                "url": "https://github.com/phar-io/manifest.git",
                "reference": "97803eca37d319dfa7826cc2437fc020857acb53"
            },
            "dist": {
                "type": "zip",
                "url": "https://api.github.com/repos/phar-io/manifest/zipball/97803eca37d319dfa7826cc2437fc020857acb53",
                "reference": "97803eca37d319dfa7826cc2437fc020857acb53",
                "shasum": ""
            },
            "require": {
                "ext-dom": "*",
                "ext-phar": "*",
                "ext-xmlwriter": "*",
                "phar-io/version": "^3.0.1",
                "php": "^7.2 || ^8.0"
            },
            "type": "library",
            "extra": {
                "branch-alias": {
                    "dev-master": "2.0.x-dev"
                }
            },
            "autoload": {
                "classmap": [
                    "src/"
                ]
            },
            "notification-url": "https://packagist.org/downloads/",
            "license": [
                "BSD-3-Clause"
            ],
            "authors": [
                {
                    "name": "Arne Blankerts",
                    "email": "arne@blankerts.de",
                    "role": "Developer"
                },
                {
                    "name": "Sebastian Heuer",
                    "email": "sebastian@phpeople.de",
                    "role": "Developer"
                },
                {
                    "name": "Sebastian Bergmann",
                    "email": "sebastian@phpunit.de",
                    "role": "Developer"
                }
            ],
            "description": "Component for reading phar.io manifest information from a PHP Archive (PHAR)",
            "support": {
                "issues": "https://github.com/phar-io/manifest/issues",
                "source": "https://github.com/phar-io/manifest/tree/2.0.3"
            },
            "time": "2021-07-20T11:28:43+00:00"
        },
        {
            "name": "phar-io/version",
            "version": "3.2.1",
            "source": {
                "type": "git",
                "url": "https://github.com/phar-io/version.git",
                "reference": "4f7fd7836c6f332bb2933569e566a0d6c4cbed74"
            },
            "dist": {
                "type": "zip",
                "url": "https://api.github.com/repos/phar-io/version/zipball/4f7fd7836c6f332bb2933569e566a0d6c4cbed74",
                "reference": "4f7fd7836c6f332bb2933569e566a0d6c4cbed74",
                "shasum": ""
            },
            "require": {
                "php": "^7.2 || ^8.0"
            },
            "type": "library",
            "autoload": {
                "classmap": [
                    "src/"
                ]
            },
            "notification-url": "https://packagist.org/downloads/",
            "license": [
                "BSD-3-Clause"
            ],
            "authors": [
                {
                    "name": "Arne Blankerts",
                    "email": "arne@blankerts.de",
                    "role": "Developer"
                },
                {
                    "name": "Sebastian Heuer",
                    "email": "sebastian@phpeople.de",
                    "role": "Developer"
                },
                {
                    "name": "Sebastian Bergmann",
                    "email": "sebastian@phpunit.de",
                    "role": "Developer"
                }
            ],
            "description": "Library for handling version information and constraints",
            "support": {
                "issues": "https://github.com/phar-io/version/issues",
                "source": "https://github.com/phar-io/version/tree/3.2.1"
            },
            "time": "2022-02-21T01:04:05+00:00"
        },
        {
            "name": "php-parallel-lint/php-parallel-lint",
            "version": "v1.3.2",
            "source": {
                "type": "git",
                "url": "https://github.com/php-parallel-lint/PHP-Parallel-Lint.git",
                "reference": "6483c9832e71973ed29cf71bd6b3f4fde438a9de"
            },
            "dist": {
                "type": "zip",
                "url": "https://api.github.com/repos/php-parallel-lint/PHP-Parallel-Lint/zipball/6483c9832e71973ed29cf71bd6b3f4fde438a9de",
                "reference": "6483c9832e71973ed29cf71bd6b3f4fde438a9de",
                "shasum": ""
            },
            "require": {
                "ext-json": "*",
                "php": ">=5.3.0"
            },
            "replace": {
                "grogy/php-parallel-lint": "*",
                "jakub-onderka/php-parallel-lint": "*"
            },
            "require-dev": {
                "nette/tester": "^1.3 || ^2.0",
                "php-parallel-lint/php-console-highlighter": "0.* || ^1.0",
                "squizlabs/php_codesniffer": "^3.6"
            },
            "suggest": {
                "php-parallel-lint/php-console-highlighter": "Highlight syntax in code snippet"
            },
            "bin": [
                "parallel-lint"
            ],
            "type": "library",
            "autoload": {
                "classmap": [
                    "./src/"
                ]
            },
            "notification-url": "https://packagist.org/downloads/",
            "license": [
                "BSD-2-Clause"
            ],
            "authors": [
                {
                    "name": "Jakub Onderka",
                    "email": "ahoj@jakubonderka.cz"
                }
            ],
            "description": "This tool check syntax of PHP files about 20x faster than serial check.",
            "homepage": "https://github.com/php-parallel-lint/PHP-Parallel-Lint",
            "support": {
                "issues": "https://github.com/php-parallel-lint/PHP-Parallel-Lint/issues",
                "source": "https://github.com/php-parallel-lint/PHP-Parallel-Lint/tree/v1.3.2"
            },
            "time": "2022-02-21T12:50:22+00:00"
        },
        {
            "name": "phpstan/phpstan-deprecation-rules",
            "version": "1.2.x-dev",
            "source": {
                "type": "git",
                "url": "https://github.com/phpstan/phpstan-deprecation-rules.git",
                "reference": "788ea1bd84f7848abf27ba29b92c6c9d285dfc95"
            },
            "dist": {
                "type": "zip",
                "url": "https://api.github.com/repos/phpstan/phpstan-deprecation-rules/zipball/788ea1bd84f7848abf27ba29b92c6c9d285dfc95",
                "reference": "788ea1bd84f7848abf27ba29b92c6c9d285dfc95",
                "shasum": ""
            },
            "require": {
                "php": "^7.2 || ^8.0",
                "phpstan/phpstan": "^1.11"
            },
            "require-dev": {
                "php-parallel-lint/php-parallel-lint": "^1.2",
                "phpstan/phpstan-phpunit": "^1.0",
                "phpunit/phpunit": "^9.5"
            },
            "default-branch": true,
            "type": "phpstan-extension",
            "extra": {
                "phpstan": {
                    "includes": [
                        "rules.neon"
                    ]
                }
            },
            "autoload": {
                "psr-4": {
                    "PHPStan\\": "src/"
                }
            },
            "notification-url": "https://packagist.org/downloads/",
            "license": [
                "MIT"
            ],
            "description": "PHPStan rules for detecting usage of deprecated classes, methods, properties, constants and traits.",
            "support": {
                "issues": "https://github.com/phpstan/phpstan-deprecation-rules/issues",
                "source": "https://github.com/phpstan/phpstan-deprecation-rules/tree/1.2.x"
            },
            "time": "2023-09-19T08:17:29+00:00"
        },
        {
            "name": "phpstan/phpstan-nette",
            "version": "1.2.9",
            "source": {
                "type": "git",
                "url": "https://github.com/phpstan/phpstan-nette.git",
                "reference": "0e3a6805917811d685e59bb83c2286315f2f6d78"
            },
            "dist": {
                "type": "zip",
                "url": "https://api.github.com/repos/phpstan/phpstan-nette/zipball/0e3a6805917811d685e59bb83c2286315f2f6d78",
                "reference": "0e3a6805917811d685e59bb83c2286315f2f6d78",
                "shasum": ""
            },
            "require": {
                "php": "^7.2 || ^8.0",
                "phpstan/phpstan": "^1.10"
            },
            "conflict": {
                "nette/application": "<2.3.0",
                "nette/component-model": "<2.3.0",
                "nette/di": "<2.3.0",
                "nette/forms": "<2.3.0",
                "nette/http": "<2.3.0",
                "nette/utils": "<2.3.0"
            },
            "require-dev": {
                "nette/application": "^3.0",
                "nette/forms": "^3.0",
                "nette/utils": "^2.3.0 || ^3.0.0",
                "nikic/php-parser": "^4.13.2",
                "php-parallel-lint/php-parallel-lint": "^1.2",
                "phpstan/phpstan-php-parser": "^1.1",
                "phpstan/phpstan-phpunit": "^1.0",
                "phpstan/phpstan-strict-rules": "^1.0",
                "phpunit/phpunit": "^9.5"
            },
            "type": "phpstan-extension",
            "extra": {
                "phpstan": {
                    "includes": [
                        "extension.neon",
                        "rules.neon"
                    ]
                }
            },
            "autoload": {
                "psr-4": {
                    "PHPStan\\": "src/"
                }
            },
            "notification-url": "https://packagist.org/downloads/",
            "license": [
                "MIT"
            ],
            "description": "Nette Framework class reflection extension for PHPStan",
            "support": {
                "issues": "https://github.com/phpstan/phpstan-nette/issues",
                "source": "https://github.com/phpstan/phpstan-nette/tree/1.2.9"
            },
            "time": "2023-04-12T14:11:53+00:00"
        },
        {
            "name": "phpstan/phpstan-phpunit",
            "version": "1.3.15",
            "source": {
                "type": "git",
                "url": "https://github.com/phpstan/phpstan-phpunit.git",
                "reference": "70ecacc64fe8090d8d2a33db5a51fe8e88acd93a"
            },
            "dist": {
                "type": "zip",
                "url": "https://api.github.com/repos/phpstan/phpstan-phpunit/zipball/70ecacc64fe8090d8d2a33db5a51fe8e88acd93a",
                "reference": "70ecacc64fe8090d8d2a33db5a51fe8e88acd93a",
                "shasum": ""
            },
            "require": {
                "php": "^7.2 || ^8.0",
                "phpstan/phpstan": "^1.10"
            },
            "conflict": {
                "phpunit/phpunit": "<7.0"
            },
            "require-dev": {
                "nikic/php-parser": "^4.13.0",
                "php-parallel-lint/php-parallel-lint": "^1.2",
                "phpstan/phpstan-strict-rules": "^1.5.1",
                "phpunit/phpunit": "^9.5"
            },
            "type": "phpstan-extension",
            "extra": {
                "phpstan": {
                    "includes": [
                        "extension.neon",
                        "rules.neon"
                    ]
                }
            },
            "autoload": {
                "psr-4": {
                    "PHPStan\\": "src/"
                }
            },
            "notification-url": "https://packagist.org/downloads/",
            "license": [
                "MIT"
            ],
            "description": "PHPUnit extensions and rules for PHPStan",
            "support": {
                "issues": "https://github.com/phpstan/phpstan-phpunit/issues",
                "source": "https://github.com/phpstan/phpstan-phpunit/tree/1.3.15"
            },
            "time": "2023-10-09T18:58:39+00:00"
        },
        {
            "name": "phpstan/phpstan-strict-rules",
            "version": "1.6.x-dev",
            "source": {
                "type": "git",
                "url": "https://github.com/phpstan/phpstan-strict-rules.git",
                "reference": "a3b0404c40197996b6ed32b2613e5a337fcbefd4"
            },
            "dist": {
                "type": "zip",
                "url": "https://api.github.com/repos/phpstan/phpstan-strict-rules/zipball/a3b0404c40197996b6ed32b2613e5a337fcbefd4",
                "reference": "a3b0404c40197996b6ed32b2613e5a337fcbefd4",
                "shasum": ""
            },
            "require": {
                "php": "^7.2 || ^8.0",
                "phpstan/phpstan": "^1.11"
            },
            "require-dev": {
                "nikic/php-parser": "^4.13.0",
                "php-parallel-lint/php-parallel-lint": "^1.2",
                "phpstan/phpstan-deprecation-rules": "^1.1",
                "phpstan/phpstan-phpunit": "^1.0",
                "phpunit/phpunit": "^9.5"
            },
            "default-branch": true,
            "type": "phpstan-extension",
            "extra": {
                "phpstan": {
                    "includes": [
                        "rules.neon"
                    ]
                }
            },
            "autoload": {
                "psr-4": {
                    "PHPStan\\": "src/"
                }
            },
            "notification-url": "https://packagist.org/downloads/",
            "license": [
                "MIT"
            ],
            "description": "Extra strict and opinionated rules for PHPStan",
            "support": {
                "issues": "https://github.com/phpstan/phpstan-strict-rules/issues",
                "source": "https://github.com/phpstan/phpstan-strict-rules/tree/1.6.x"
            },
            "time": "2023-10-30T14:35:14+00:00"
        },
        {
            "name": "phpunit/php-code-coverage",
            "version": "9.2.30",
            "source": {
                "type": "git",
                "url": "https://github.com/sebastianbergmann/php-code-coverage.git",
                "reference": "ca2bd87d2f9215904682a9cb9bb37dda98e76089"
            },
            "dist": {
                "type": "zip",
                "url": "https://api.github.com/repos/sebastianbergmann/php-code-coverage/zipball/ca2bd87d2f9215904682a9cb9bb37dda98e76089",
                "reference": "ca2bd87d2f9215904682a9cb9bb37dda98e76089",
                "shasum": ""
            },
            "require": {
                "ext-dom": "*",
                "ext-libxml": "*",
                "ext-xmlwriter": "*",
                "nikic/php-parser": "^4.18 || ^5.0",
                "php": ">=7.3",
                "phpunit/php-file-iterator": "^3.0.3",
                "phpunit/php-text-template": "^2.0.2",
                "sebastian/code-unit-reverse-lookup": "^2.0.2",
                "sebastian/complexity": "^2.0",
                "sebastian/environment": "^5.1.2",
                "sebastian/lines-of-code": "^1.0.3",
                "sebastian/version": "^3.0.1",
                "theseer/tokenizer": "^1.2.0"
            },
            "require-dev": {
                "phpunit/phpunit": "^9.3"
            },
            "suggest": {
                "ext-pcov": "PHP extension that provides line coverage",
                "ext-xdebug": "PHP extension that provides line coverage as well as branch and path coverage"
            },
            "type": "library",
            "extra": {
                "branch-alias": {
                    "dev-master": "9.2-dev"
                }
            },
            "autoload": {
                "classmap": [
                    "src/"
                ]
            },
            "notification-url": "https://packagist.org/downloads/",
            "license": [
                "BSD-3-Clause"
            ],
            "authors": [
                {
                    "name": "Sebastian Bergmann",
                    "email": "sebastian@phpunit.de",
                    "role": "lead"
                }
            ],
            "description": "Library that provides collection, processing, and rendering functionality for PHP code coverage information.",
            "homepage": "https://github.com/sebastianbergmann/php-code-coverage",
            "keywords": [
                "coverage",
                "testing",
                "xunit"
            ],
            "support": {
                "issues": "https://github.com/sebastianbergmann/php-code-coverage/issues",
                "security": "https://github.com/sebastianbergmann/php-code-coverage/security/policy",
                "source": "https://github.com/sebastianbergmann/php-code-coverage/tree/9.2.30"
            },
            "funding": [
                {
                    "url": "https://github.com/sebastianbergmann",
                    "type": "github"
                }
            ],
            "time": "2023-12-22T06:47:57+00:00"
        },
        {
            "name": "phpunit/php-file-iterator",
            "version": "3.0.6",
            "source": {
                "type": "git",
                "url": "https://github.com/sebastianbergmann/php-file-iterator.git",
                "reference": "cf1c2e7c203ac650e352f4cc675a7021e7d1b3cf"
            },
            "dist": {
                "type": "zip",
                "url": "https://api.github.com/repos/sebastianbergmann/php-file-iterator/zipball/cf1c2e7c203ac650e352f4cc675a7021e7d1b3cf",
                "reference": "cf1c2e7c203ac650e352f4cc675a7021e7d1b3cf",
                "shasum": ""
            },
            "require": {
                "php": ">=7.3"
            },
            "require-dev": {
                "phpunit/phpunit": "^9.3"
            },
            "type": "library",
            "extra": {
                "branch-alias": {
                    "dev-master": "3.0-dev"
                }
            },
            "autoload": {
                "classmap": [
                    "src/"
                ]
            },
            "notification-url": "https://packagist.org/downloads/",
            "license": [
                "BSD-3-Clause"
            ],
            "authors": [
                {
                    "name": "Sebastian Bergmann",
                    "email": "sebastian@phpunit.de",
                    "role": "lead"
                }
            ],
            "description": "FilterIterator implementation that filters files based on a list of suffixes.",
            "homepage": "https://github.com/sebastianbergmann/php-file-iterator/",
            "keywords": [
                "filesystem",
                "iterator"
            ],
            "support": {
                "issues": "https://github.com/sebastianbergmann/php-file-iterator/issues",
                "source": "https://github.com/sebastianbergmann/php-file-iterator/tree/3.0.6"
            },
            "funding": [
                {
                    "url": "https://github.com/sebastianbergmann",
                    "type": "github"
                }
            ],
            "time": "2021-12-02T12:48:52+00:00"
        },
        {
            "name": "phpunit/php-invoker",
            "version": "3.1.1",
            "source": {
                "type": "git",
                "url": "https://github.com/sebastianbergmann/php-invoker.git",
                "reference": "5a10147d0aaf65b58940a0b72f71c9ac0423cc67"
            },
            "dist": {
                "type": "zip",
                "url": "https://api.github.com/repos/sebastianbergmann/php-invoker/zipball/5a10147d0aaf65b58940a0b72f71c9ac0423cc67",
                "reference": "5a10147d0aaf65b58940a0b72f71c9ac0423cc67",
                "shasum": ""
            },
            "require": {
                "php": ">=7.3"
            },
            "require-dev": {
                "ext-pcntl": "*",
                "phpunit/phpunit": "^9.3"
            },
            "suggest": {
                "ext-pcntl": "*"
            },
            "type": "library",
            "extra": {
                "branch-alias": {
                    "dev-master": "3.1-dev"
                }
            },
            "autoload": {
                "classmap": [
                    "src/"
                ]
            },
            "notification-url": "https://packagist.org/downloads/",
            "license": [
                "BSD-3-Clause"
            ],
            "authors": [
                {
                    "name": "Sebastian Bergmann",
                    "email": "sebastian@phpunit.de",
                    "role": "lead"
                }
            ],
            "description": "Invoke callables with a timeout",
            "homepage": "https://github.com/sebastianbergmann/php-invoker/",
            "keywords": [
                "process"
            ],
            "support": {
                "issues": "https://github.com/sebastianbergmann/php-invoker/issues",
                "source": "https://github.com/sebastianbergmann/php-invoker/tree/3.1.1"
            },
            "funding": [
                {
                    "url": "https://github.com/sebastianbergmann",
                    "type": "github"
                }
            ],
            "time": "2020-09-28T05:58:55+00:00"
        },
        {
            "name": "phpunit/php-text-template",
            "version": "2.0.4",
            "source": {
                "type": "git",
                "url": "https://github.com/sebastianbergmann/php-text-template.git",
                "reference": "5da5f67fc95621df9ff4c4e5a84d6a8a2acf7c28"
            },
            "dist": {
                "type": "zip",
                "url": "https://api.github.com/repos/sebastianbergmann/php-text-template/zipball/5da5f67fc95621df9ff4c4e5a84d6a8a2acf7c28",
                "reference": "5da5f67fc95621df9ff4c4e5a84d6a8a2acf7c28",
                "shasum": ""
            },
            "require": {
                "php": ">=7.3"
            },
            "require-dev": {
                "phpunit/phpunit": "^9.3"
            },
            "type": "library",
            "extra": {
                "branch-alias": {
                    "dev-master": "2.0-dev"
                }
            },
            "autoload": {
                "classmap": [
                    "src/"
                ]
            },
            "notification-url": "https://packagist.org/downloads/",
            "license": [
                "BSD-3-Clause"
            ],
            "authors": [
                {
                    "name": "Sebastian Bergmann",
                    "email": "sebastian@phpunit.de",
                    "role": "lead"
                }
            ],
            "description": "Simple template engine.",
            "homepage": "https://github.com/sebastianbergmann/php-text-template/",
            "keywords": [
                "template"
            ],
            "support": {
                "issues": "https://github.com/sebastianbergmann/php-text-template/issues",
                "source": "https://github.com/sebastianbergmann/php-text-template/tree/2.0.4"
            },
            "funding": [
                {
                    "url": "https://github.com/sebastianbergmann",
                    "type": "github"
                }
            ],
            "time": "2020-10-26T05:33:50+00:00"
        },
        {
            "name": "phpunit/php-timer",
            "version": "5.0.3",
            "source": {
                "type": "git",
                "url": "https://github.com/sebastianbergmann/php-timer.git",
                "reference": "5a63ce20ed1b5bf577850e2c4e87f4aa902afbd2"
            },
            "dist": {
                "type": "zip",
                "url": "https://api.github.com/repos/sebastianbergmann/php-timer/zipball/5a63ce20ed1b5bf577850e2c4e87f4aa902afbd2",
                "reference": "5a63ce20ed1b5bf577850e2c4e87f4aa902afbd2",
                "shasum": ""
            },
            "require": {
                "php": ">=7.3"
            },
            "require-dev": {
                "phpunit/phpunit": "^9.3"
            },
            "type": "library",
            "extra": {
                "branch-alias": {
                    "dev-master": "5.0-dev"
                }
            },
            "autoload": {
                "classmap": [
                    "src/"
                ]
            },
            "notification-url": "https://packagist.org/downloads/",
            "license": [
                "BSD-3-Clause"
            ],
            "authors": [
                {
                    "name": "Sebastian Bergmann",
                    "email": "sebastian@phpunit.de",
                    "role": "lead"
                }
            ],
            "description": "Utility class for timing",
            "homepage": "https://github.com/sebastianbergmann/php-timer/",
            "keywords": [
                "timer"
            ],
            "support": {
                "issues": "https://github.com/sebastianbergmann/php-timer/issues",
                "source": "https://github.com/sebastianbergmann/php-timer/tree/5.0.3"
            },
            "funding": [
                {
                    "url": "https://github.com/sebastianbergmann",
                    "type": "github"
                }
            ],
            "time": "2020-10-26T13:16:10+00:00"
        },
        {
            "name": "phpunit/phpunit",
            "version": "9.5.23",
            "source": {
                "type": "git",
                "url": "https://github.com/sebastianbergmann/phpunit.git",
                "reference": "888556852e7e9bbeeedb9656afe46118765ade34"
            },
            "dist": {
                "type": "zip",
                "url": "https://api.github.com/repos/sebastianbergmann/phpunit/zipball/888556852e7e9bbeeedb9656afe46118765ade34",
                "reference": "888556852e7e9bbeeedb9656afe46118765ade34",
                "shasum": ""
            },
            "require": {
                "doctrine/instantiator": "^1.3.1",
                "ext-dom": "*",
                "ext-json": "*",
                "ext-libxml": "*",
                "ext-mbstring": "*",
                "ext-xml": "*",
                "ext-xmlwriter": "*",
                "myclabs/deep-copy": "^1.10.1",
                "phar-io/manifest": "^2.0.3",
                "phar-io/version": "^3.0.2",
                "php": ">=7.3",
                "phpunit/php-code-coverage": "^9.2.13",
                "phpunit/php-file-iterator": "^3.0.5",
                "phpunit/php-invoker": "^3.1.1",
                "phpunit/php-text-template": "^2.0.3",
                "phpunit/php-timer": "^5.0.2",
                "sebastian/cli-parser": "^1.0.1",
                "sebastian/code-unit": "^1.0.6",
                "sebastian/comparator": "^4.0.5",
                "sebastian/diff": "^4.0.3",
                "sebastian/environment": "^5.1.3",
                "sebastian/exporter": "^4.0.3",
                "sebastian/global-state": "^5.0.1",
                "sebastian/object-enumerator": "^4.0.3",
                "sebastian/resource-operations": "^3.0.3",
                "sebastian/type": "^3.0",
                "sebastian/version": "^3.0.2"
            },
            "suggest": {
                "ext-soap": "*",
                "ext-xdebug": "*"
            },
            "bin": [
                "phpunit"
            ],
            "type": "library",
            "extra": {
                "branch-alias": {
                    "dev-master": "9.5-dev"
                }
            },
            "autoload": {
                "files": [
                    "src/Framework/Assert/Functions.php"
                ],
                "classmap": [
                    "src/"
                ]
            },
            "notification-url": "https://packagist.org/downloads/",
            "license": [
                "BSD-3-Clause"
            ],
            "authors": [
                {
                    "name": "Sebastian Bergmann",
                    "email": "sebastian@phpunit.de",
                    "role": "lead"
                }
            ],
            "description": "The PHP Unit Testing framework.",
            "homepage": "https://phpunit.de/",
            "keywords": [
                "phpunit",
                "testing",
                "xunit"
            ],
            "support": {
                "issues": "https://github.com/sebastianbergmann/phpunit/issues",
                "source": "https://github.com/sebastianbergmann/phpunit/tree/9.5.23"
            },
            "funding": [
                {
                    "url": "https://phpunit.de/sponsors.html",
                    "type": "custom"
                },
                {
                    "url": "https://github.com/sebastianbergmann",
                    "type": "github"
                }
            ],
            "time": "2022-08-22T14:01:36+00:00"
        },
        {
            "name": "sebastian/cli-parser",
            "version": "1.0.1",
            "source": {
                "type": "git",
                "url": "https://github.com/sebastianbergmann/cli-parser.git",
                "reference": "442e7c7e687e42adc03470c7b668bc4b2402c0b2"
            },
            "dist": {
                "type": "zip",
                "url": "https://api.github.com/repos/sebastianbergmann/cli-parser/zipball/442e7c7e687e42adc03470c7b668bc4b2402c0b2",
                "reference": "442e7c7e687e42adc03470c7b668bc4b2402c0b2",
                "shasum": ""
            },
            "require": {
                "php": ">=7.3"
            },
            "require-dev": {
                "phpunit/phpunit": "^9.3"
            },
            "type": "library",
            "extra": {
                "branch-alias": {
                    "dev-master": "1.0-dev"
                }
            },
            "autoload": {
                "classmap": [
                    "src/"
                ]
            },
            "notification-url": "https://packagist.org/downloads/",
            "license": [
                "BSD-3-Clause"
            ],
            "authors": [
                {
                    "name": "Sebastian Bergmann",
                    "email": "sebastian@phpunit.de",
                    "role": "lead"
                }
            ],
            "description": "Library for parsing CLI options",
            "homepage": "https://github.com/sebastianbergmann/cli-parser",
            "support": {
                "issues": "https://github.com/sebastianbergmann/cli-parser/issues",
                "source": "https://github.com/sebastianbergmann/cli-parser/tree/1.0.1"
            },
            "funding": [
                {
                    "url": "https://github.com/sebastianbergmann",
                    "type": "github"
                }
            ],
            "time": "2020-09-28T06:08:49+00:00"
        },
        {
            "name": "sebastian/code-unit",
            "version": "1.0.8",
            "source": {
                "type": "git",
                "url": "https://github.com/sebastianbergmann/code-unit.git",
                "reference": "1fc9f64c0927627ef78ba436c9b17d967e68e120"
            },
            "dist": {
                "type": "zip",
                "url": "https://api.github.com/repos/sebastianbergmann/code-unit/zipball/1fc9f64c0927627ef78ba436c9b17d967e68e120",
                "reference": "1fc9f64c0927627ef78ba436c9b17d967e68e120",
                "shasum": ""
            },
            "require": {
                "php": ">=7.3"
            },
            "require-dev": {
                "phpunit/phpunit": "^9.3"
            },
            "type": "library",
            "extra": {
                "branch-alias": {
                    "dev-master": "1.0-dev"
                }
            },
            "autoload": {
                "classmap": [
                    "src/"
                ]
            },
            "notification-url": "https://packagist.org/downloads/",
            "license": [
                "BSD-3-Clause"
            ],
            "authors": [
                {
                    "name": "Sebastian Bergmann",
                    "email": "sebastian@phpunit.de",
                    "role": "lead"
                }
            ],
            "description": "Collection of value objects that represent the PHP code units",
            "homepage": "https://github.com/sebastianbergmann/code-unit",
            "support": {
                "issues": "https://github.com/sebastianbergmann/code-unit/issues",
                "source": "https://github.com/sebastianbergmann/code-unit/tree/1.0.8"
            },
            "funding": [
                {
                    "url": "https://github.com/sebastianbergmann",
                    "type": "github"
                }
            ],
            "time": "2020-10-26T13:08:54+00:00"
        },
        {
            "name": "sebastian/code-unit-reverse-lookup",
            "version": "2.0.3",
            "source": {
                "type": "git",
                "url": "https://github.com/sebastianbergmann/code-unit-reverse-lookup.git",
                "reference": "ac91f01ccec49fb77bdc6fd1e548bc70f7faa3e5"
            },
            "dist": {
                "type": "zip",
                "url": "https://api.github.com/repos/sebastianbergmann/code-unit-reverse-lookup/zipball/ac91f01ccec49fb77bdc6fd1e548bc70f7faa3e5",
                "reference": "ac91f01ccec49fb77bdc6fd1e548bc70f7faa3e5",
                "shasum": ""
            },
            "require": {
                "php": ">=7.3"
            },
            "require-dev": {
                "phpunit/phpunit": "^9.3"
            },
            "type": "library",
            "extra": {
                "branch-alias": {
                    "dev-master": "2.0-dev"
                }
            },
            "autoload": {
                "classmap": [
                    "src/"
                ]
            },
            "notification-url": "https://packagist.org/downloads/",
            "license": [
                "BSD-3-Clause"
            ],
            "authors": [
                {
                    "name": "Sebastian Bergmann",
                    "email": "sebastian@phpunit.de"
                }
            ],
            "description": "Looks up which function or method a line of code belongs to",
            "homepage": "https://github.com/sebastianbergmann/code-unit-reverse-lookup/",
            "support": {
                "issues": "https://github.com/sebastianbergmann/code-unit-reverse-lookup/issues",
                "source": "https://github.com/sebastianbergmann/code-unit-reverse-lookup/tree/2.0.3"
            },
            "funding": [
                {
                    "url": "https://github.com/sebastianbergmann",
                    "type": "github"
                }
            ],
            "time": "2020-09-28T05:30:19+00:00"
        },
        {
            "name": "sebastian/comparator",
            "version": "4.0.6",
            "source": {
                "type": "git",
                "url": "https://github.com/sebastianbergmann/comparator.git",
                "reference": "55f4261989e546dc112258c7a75935a81a7ce382"
            },
            "dist": {
                "type": "zip",
                "url": "https://api.github.com/repos/sebastianbergmann/comparator/zipball/55f4261989e546dc112258c7a75935a81a7ce382",
                "reference": "55f4261989e546dc112258c7a75935a81a7ce382",
                "shasum": ""
            },
            "require": {
                "php": ">=7.3",
                "sebastian/diff": "^4.0",
                "sebastian/exporter": "^4.0"
            },
            "require-dev": {
                "phpunit/phpunit": "^9.3"
            },
            "type": "library",
            "extra": {
                "branch-alias": {
                    "dev-master": "4.0-dev"
                }
            },
            "autoload": {
                "classmap": [
                    "src/"
                ]
            },
            "notification-url": "https://packagist.org/downloads/",
            "license": [
                "BSD-3-Clause"
            ],
            "authors": [
                {
                    "name": "Sebastian Bergmann",
                    "email": "sebastian@phpunit.de"
                },
                {
                    "name": "Jeff Welch",
                    "email": "whatthejeff@gmail.com"
                },
                {
                    "name": "Volker Dusch",
                    "email": "github@wallbash.com"
                },
                {
                    "name": "Bernhard Schussek",
                    "email": "bschussek@2bepublished.at"
                }
            ],
            "description": "Provides the functionality to compare PHP values for equality",
            "homepage": "https://github.com/sebastianbergmann/comparator",
            "keywords": [
                "comparator",
                "compare",
                "equality"
            ],
            "support": {
                "issues": "https://github.com/sebastianbergmann/comparator/issues",
                "source": "https://github.com/sebastianbergmann/comparator/tree/4.0.6"
            },
            "funding": [
                {
                    "url": "https://github.com/sebastianbergmann",
                    "type": "github"
                }
            ],
            "time": "2020-10-26T15:49:45+00:00"
        },
        {
            "name": "sebastian/complexity",
            "version": "2.0.3",
            "source": {
                "type": "git",
                "url": "https://github.com/sebastianbergmann/complexity.git",
                "reference": "25f207c40d62b8b7aa32f5ab026c53561964053a"
            },
            "dist": {
                "type": "zip",
                "url": "https://api.github.com/repos/sebastianbergmann/complexity/zipball/25f207c40d62b8b7aa32f5ab026c53561964053a",
                "reference": "25f207c40d62b8b7aa32f5ab026c53561964053a",
                "shasum": ""
            },
            "require": {
                "nikic/php-parser": "^4.18 || ^5.0",
                "php": ">=7.3"
            },
            "require-dev": {
                "phpunit/phpunit": "^9.3"
            },
            "type": "library",
            "extra": {
                "branch-alias": {
                    "dev-master": "2.0-dev"
                }
            },
            "autoload": {
                "classmap": [
                    "src/"
                ]
            },
            "notification-url": "https://packagist.org/downloads/",
            "license": [
                "BSD-3-Clause"
            ],
            "authors": [
                {
                    "name": "Sebastian Bergmann",
                    "email": "sebastian@phpunit.de",
                    "role": "lead"
                }
            ],
            "description": "Library for calculating the complexity of PHP code units",
            "homepage": "https://github.com/sebastianbergmann/complexity",
            "support": {
                "issues": "https://github.com/sebastianbergmann/complexity/issues",
                "source": "https://github.com/sebastianbergmann/complexity/tree/2.0.3"
            },
            "funding": [
                {
                    "url": "https://github.com/sebastianbergmann",
                    "type": "github"
                }
            ],
            "time": "2023-12-22T06:19:30+00:00"
        },
        {
            "name": "sebastian/diff",
            "version": "4.0.4",
            "source": {
                "type": "git",
                "url": "https://github.com/sebastianbergmann/diff.git",
                "reference": "3461e3fccc7cfdfc2720be910d3bd73c69be590d"
            },
            "dist": {
                "type": "zip",
                "url": "https://api.github.com/repos/sebastianbergmann/diff/zipball/3461e3fccc7cfdfc2720be910d3bd73c69be590d",
                "reference": "3461e3fccc7cfdfc2720be910d3bd73c69be590d",
                "shasum": ""
            },
            "require": {
                "php": ">=7.3"
            },
            "require-dev": {
                "phpunit/phpunit": "^9.3",
                "symfony/process": "^4.2 || ^5"
            },
            "type": "library",
            "extra": {
                "branch-alias": {
                    "dev-master": "4.0-dev"
                }
            },
            "autoload": {
                "classmap": [
                    "src/"
                ]
            },
            "notification-url": "https://packagist.org/downloads/",
            "license": [
                "BSD-3-Clause"
            ],
            "authors": [
                {
                    "name": "Sebastian Bergmann",
                    "email": "sebastian@phpunit.de"
                },
                {
                    "name": "Kore Nordmann",
                    "email": "mail@kore-nordmann.de"
                }
            ],
            "description": "Diff implementation",
            "homepage": "https://github.com/sebastianbergmann/diff",
            "keywords": [
                "diff",
                "udiff",
                "unidiff",
                "unified diff"
            ],
            "support": {
                "issues": "https://github.com/sebastianbergmann/diff/issues",
                "source": "https://github.com/sebastianbergmann/diff/tree/4.0.4"
            },
            "funding": [
                {
                    "url": "https://github.com/sebastianbergmann",
                    "type": "github"
                }
            ],
            "time": "2020-10-26T13:10:38+00:00"
        },
        {
            "name": "sebastian/environment",
            "version": "5.1.5",
            "source": {
                "type": "git",
                "url": "https://github.com/sebastianbergmann/environment.git",
                "reference": "830c43a844f1f8d5b7a1f6d6076b784454d8b7ed"
            },
            "dist": {
                "type": "zip",
                "url": "https://api.github.com/repos/sebastianbergmann/environment/zipball/830c43a844f1f8d5b7a1f6d6076b784454d8b7ed",
                "reference": "830c43a844f1f8d5b7a1f6d6076b784454d8b7ed",
                "shasum": ""
            },
            "require": {
                "php": ">=7.3"
            },
            "require-dev": {
                "phpunit/phpunit": "^9.3"
            },
            "suggest": {
                "ext-posix": "*"
            },
            "type": "library",
            "extra": {
                "branch-alias": {
                    "dev-master": "5.1-dev"
                }
            },
            "autoload": {
                "classmap": [
                    "src/"
                ]
            },
            "notification-url": "https://packagist.org/downloads/",
            "license": [
                "BSD-3-Clause"
            ],
            "authors": [
                {
                    "name": "Sebastian Bergmann",
                    "email": "sebastian@phpunit.de"
                }
            ],
            "description": "Provides functionality to handle HHVM/PHP environments",
            "homepage": "http://www.github.com/sebastianbergmann/environment",
            "keywords": [
                "Xdebug",
                "environment",
                "hhvm"
            ],
            "support": {
                "issues": "https://github.com/sebastianbergmann/environment/issues",
                "source": "https://github.com/sebastianbergmann/environment/tree/5.1.5"
            },
            "funding": [
                {
                    "url": "https://github.com/sebastianbergmann",
                    "type": "github"
                }
            ],
            "time": "2023-02-03T06:03:51+00:00"
        },
        {
            "name": "sebastian/exporter",
            "version": "4.0.4",
            "source": {
                "type": "git",
                "url": "https://github.com/sebastianbergmann/exporter.git",
                "reference": "65e8b7db476c5dd267e65eea9cab77584d3cfff9"
            },
            "dist": {
                "type": "zip",
                "url": "https://api.github.com/repos/sebastianbergmann/exporter/zipball/65e8b7db476c5dd267e65eea9cab77584d3cfff9",
                "reference": "65e8b7db476c5dd267e65eea9cab77584d3cfff9",
                "shasum": ""
            },
            "require": {
                "php": ">=7.3",
                "sebastian/recursion-context": "^4.0"
            },
            "require-dev": {
                "ext-mbstring": "*",
                "phpunit/phpunit": "^9.3"
            },
            "type": "library",
            "extra": {
                "branch-alias": {
                    "dev-master": "4.0-dev"
                }
            },
            "autoload": {
                "classmap": [
                    "src/"
                ]
            },
            "notification-url": "https://packagist.org/downloads/",
            "license": [
                "BSD-3-Clause"
            ],
            "authors": [
                {
                    "name": "Sebastian Bergmann",
                    "email": "sebastian@phpunit.de"
                },
                {
                    "name": "Jeff Welch",
                    "email": "whatthejeff@gmail.com"
                },
                {
                    "name": "Volker Dusch",
                    "email": "github@wallbash.com"
                },
                {
                    "name": "Adam Harvey",
                    "email": "aharvey@php.net"
                },
                {
                    "name": "Bernhard Schussek",
                    "email": "bschussek@gmail.com"
                }
            ],
            "description": "Provides the functionality to export PHP variables for visualization",
            "homepage": "https://www.github.com/sebastianbergmann/exporter",
            "keywords": [
                "export",
                "exporter"
            ],
            "support": {
                "issues": "https://github.com/sebastianbergmann/exporter/issues",
                "source": "https://github.com/sebastianbergmann/exporter/tree/4.0.4"
            },
            "funding": [
                {
                    "url": "https://github.com/sebastianbergmann",
                    "type": "github"
                }
            ],
            "time": "2021-11-11T14:18:36+00:00"
        },
        {
            "name": "sebastian/global-state",
            "version": "5.0.5",
            "source": {
                "type": "git",
                "url": "https://github.com/sebastianbergmann/global-state.git",
                "reference": "0ca8db5a5fc9c8646244e629625ac486fa286bf2"
            },
            "dist": {
                "type": "zip",
                "url": "https://api.github.com/repos/sebastianbergmann/global-state/zipball/0ca8db5a5fc9c8646244e629625ac486fa286bf2",
                "reference": "0ca8db5a5fc9c8646244e629625ac486fa286bf2",
                "shasum": ""
            },
            "require": {
                "php": ">=7.3",
                "sebastian/object-reflector": "^2.0",
                "sebastian/recursion-context": "^4.0"
            },
            "require-dev": {
                "ext-dom": "*",
                "phpunit/phpunit": "^9.3"
            },
            "suggest": {
                "ext-uopz": "*"
            },
            "type": "library",
            "extra": {
                "branch-alias": {
                    "dev-master": "5.0-dev"
                }
            },
            "autoload": {
                "classmap": [
                    "src/"
                ]
            },
            "notification-url": "https://packagist.org/downloads/",
            "license": [
                "BSD-3-Clause"
            ],
            "authors": [
                {
                    "name": "Sebastian Bergmann",
                    "email": "sebastian@phpunit.de"
                }
            ],
            "description": "Snapshotting of global state",
            "homepage": "http://www.github.com/sebastianbergmann/global-state",
            "keywords": [
                "global state"
            ],
            "support": {
                "issues": "https://github.com/sebastianbergmann/global-state/issues",
                "source": "https://github.com/sebastianbergmann/global-state/tree/5.0.5"
            },
            "funding": [
                {
                    "url": "https://github.com/sebastianbergmann",
                    "type": "github"
                }
            ],
            "time": "2022-02-14T08:28:10+00:00"
        },
        {
            "name": "sebastian/lines-of-code",
            "version": "1.0.4",
            "source": {
                "type": "git",
                "url": "https://github.com/sebastianbergmann/lines-of-code.git",
                "reference": "e1e4a170560925c26d424b6a03aed157e7dcc5c5"
            },
            "dist": {
                "type": "zip",
                "url": "https://api.github.com/repos/sebastianbergmann/lines-of-code/zipball/e1e4a170560925c26d424b6a03aed157e7dcc5c5",
                "reference": "e1e4a170560925c26d424b6a03aed157e7dcc5c5",
                "shasum": ""
            },
            "require": {
                "nikic/php-parser": "^4.18 || ^5.0",
                "php": ">=7.3"
            },
            "require-dev": {
                "phpunit/phpunit": "^9.3"
            },
            "type": "library",
            "extra": {
                "branch-alias": {
                    "dev-master": "1.0-dev"
                }
            },
            "autoload": {
                "classmap": [
                    "src/"
                ]
            },
            "notification-url": "https://packagist.org/downloads/",
            "license": [
                "BSD-3-Clause"
            ],
            "authors": [
                {
                    "name": "Sebastian Bergmann",
                    "email": "sebastian@phpunit.de",
                    "role": "lead"
                }
            ],
            "description": "Library for counting the lines of code in PHP source code",
            "homepage": "https://github.com/sebastianbergmann/lines-of-code",
            "support": {
                "issues": "https://github.com/sebastianbergmann/lines-of-code/issues",
                "source": "https://github.com/sebastianbergmann/lines-of-code/tree/1.0.4"
            },
            "funding": [
                {
                    "url": "https://github.com/sebastianbergmann",
                    "type": "github"
                }
            ],
            "time": "2023-12-22T06:20:34+00:00"
        },
        {
            "name": "sebastian/object-enumerator",
            "version": "4.0.4",
            "source": {
                "type": "git",
                "url": "https://github.com/sebastianbergmann/object-enumerator.git",
                "reference": "5c9eeac41b290a3712d88851518825ad78f45c71"
            },
            "dist": {
                "type": "zip",
                "url": "https://api.github.com/repos/sebastianbergmann/object-enumerator/zipball/5c9eeac41b290a3712d88851518825ad78f45c71",
                "reference": "5c9eeac41b290a3712d88851518825ad78f45c71",
                "shasum": ""
            },
            "require": {
                "php": ">=7.3",
                "sebastian/object-reflector": "^2.0",
                "sebastian/recursion-context": "^4.0"
            },
            "require-dev": {
                "phpunit/phpunit": "^9.3"
            },
            "type": "library",
            "extra": {
                "branch-alias": {
                    "dev-master": "4.0-dev"
                }
            },
            "autoload": {
                "classmap": [
                    "src/"
                ]
            },
            "notification-url": "https://packagist.org/downloads/",
            "license": [
                "BSD-3-Clause"
            ],
            "authors": [
                {
                    "name": "Sebastian Bergmann",
                    "email": "sebastian@phpunit.de"
                }
            ],
            "description": "Traverses array structures and object graphs to enumerate all referenced objects",
            "homepage": "https://github.com/sebastianbergmann/object-enumerator/",
            "support": {
                "issues": "https://github.com/sebastianbergmann/object-enumerator/issues",
                "source": "https://github.com/sebastianbergmann/object-enumerator/tree/4.0.4"
            },
            "funding": [
                {
                    "url": "https://github.com/sebastianbergmann",
                    "type": "github"
                }
            ],
            "time": "2020-10-26T13:12:34+00:00"
        },
        {
            "name": "sebastian/object-reflector",
            "version": "2.0.4",
            "source": {
                "type": "git",
                "url": "https://github.com/sebastianbergmann/object-reflector.git",
                "reference": "b4f479ebdbf63ac605d183ece17d8d7fe49c15c7"
            },
            "dist": {
                "type": "zip",
                "url": "https://api.github.com/repos/sebastianbergmann/object-reflector/zipball/b4f479ebdbf63ac605d183ece17d8d7fe49c15c7",
                "reference": "b4f479ebdbf63ac605d183ece17d8d7fe49c15c7",
                "shasum": ""
            },
            "require": {
                "php": ">=7.3"
            },
            "require-dev": {
                "phpunit/phpunit": "^9.3"
            },
            "type": "library",
            "extra": {
                "branch-alias": {
                    "dev-master": "2.0-dev"
                }
            },
            "autoload": {
                "classmap": [
                    "src/"
                ]
            },
            "notification-url": "https://packagist.org/downloads/",
            "license": [
                "BSD-3-Clause"
            ],
            "authors": [
                {
                    "name": "Sebastian Bergmann",
                    "email": "sebastian@phpunit.de"
                }
            ],
            "description": "Allows reflection of object attributes, including inherited and non-public ones",
            "homepage": "https://github.com/sebastianbergmann/object-reflector/",
            "support": {
                "issues": "https://github.com/sebastianbergmann/object-reflector/issues",
                "source": "https://github.com/sebastianbergmann/object-reflector/tree/2.0.4"
            },
            "funding": [
                {
                    "url": "https://github.com/sebastianbergmann",
                    "type": "github"
                }
            ],
            "time": "2020-10-26T13:14:26+00:00"
        },
        {
            "name": "sebastian/recursion-context",
            "version": "4.0.4",
            "source": {
                "type": "git",
                "url": "https://github.com/sebastianbergmann/recursion-context.git",
                "reference": "cd9d8cf3c5804de4341c283ed787f099f5506172"
            },
            "dist": {
                "type": "zip",
                "url": "https://api.github.com/repos/sebastianbergmann/recursion-context/zipball/cd9d8cf3c5804de4341c283ed787f099f5506172",
                "reference": "cd9d8cf3c5804de4341c283ed787f099f5506172",
                "shasum": ""
            },
            "require": {
                "php": ">=7.3"
            },
            "require-dev": {
                "phpunit/phpunit": "^9.3"
            },
            "type": "library",
            "extra": {
                "branch-alias": {
                    "dev-master": "4.0-dev"
                }
            },
            "autoload": {
                "classmap": [
                    "src/"
                ]
            },
            "notification-url": "https://packagist.org/downloads/",
            "license": [
                "BSD-3-Clause"
            ],
            "authors": [
                {
                    "name": "Sebastian Bergmann",
                    "email": "sebastian@phpunit.de"
                },
                {
                    "name": "Jeff Welch",
                    "email": "whatthejeff@gmail.com"
                },
                {
                    "name": "Adam Harvey",
                    "email": "aharvey@php.net"
                }
            ],
            "description": "Provides functionality to recursively process PHP variables",
            "homepage": "http://www.github.com/sebastianbergmann/recursion-context",
            "support": {
                "issues": "https://github.com/sebastianbergmann/recursion-context/issues",
                "source": "https://github.com/sebastianbergmann/recursion-context/tree/4.0.4"
            },
            "funding": [
                {
                    "url": "https://github.com/sebastianbergmann",
                    "type": "github"
                }
            ],
            "time": "2020-10-26T13:17:30+00:00"
        },
        {
            "name": "sebastian/resource-operations",
            "version": "3.0.3",
            "source": {
                "type": "git",
                "url": "https://github.com/sebastianbergmann/resource-operations.git",
                "reference": "0f4443cb3a1d92ce809899753bc0d5d5a8dd19a8"
            },
            "dist": {
                "type": "zip",
                "url": "https://api.github.com/repos/sebastianbergmann/resource-operations/zipball/0f4443cb3a1d92ce809899753bc0d5d5a8dd19a8",
                "reference": "0f4443cb3a1d92ce809899753bc0d5d5a8dd19a8",
                "shasum": ""
            },
            "require": {
                "php": ">=7.3"
            },
            "require-dev": {
                "phpunit/phpunit": "^9.0"
            },
            "type": "library",
            "extra": {
                "branch-alias": {
                    "dev-master": "3.0-dev"
                }
            },
            "autoload": {
                "classmap": [
                    "src/"
                ]
            },
            "notification-url": "https://packagist.org/downloads/",
            "license": [
                "BSD-3-Clause"
            ],
            "authors": [
                {
                    "name": "Sebastian Bergmann",
                    "email": "sebastian@phpunit.de"
                }
            ],
            "description": "Provides a list of PHP built-in functions that operate on resources",
            "homepage": "https://www.github.com/sebastianbergmann/resource-operations",
            "support": {
                "issues": "https://github.com/sebastianbergmann/resource-operations/issues",
                "source": "https://github.com/sebastianbergmann/resource-operations/tree/3.0.3"
            },
            "funding": [
                {
                    "url": "https://github.com/sebastianbergmann",
                    "type": "github"
                }
            ],
            "time": "2020-09-28T06:45:17+00:00"
        },
        {
            "name": "sebastian/type",
            "version": "3.0.0",
            "source": {
                "type": "git",
                "url": "https://github.com/sebastianbergmann/type.git",
                "reference": "b233b84bc4465aff7b57cf1c4bc75c86d00d6dad"
            },
            "dist": {
                "type": "zip",
                "url": "https://api.github.com/repos/sebastianbergmann/type/zipball/b233b84bc4465aff7b57cf1c4bc75c86d00d6dad",
                "reference": "b233b84bc4465aff7b57cf1c4bc75c86d00d6dad",
                "shasum": ""
            },
            "require": {
                "php": ">=7.3"
            },
            "require-dev": {
                "phpunit/phpunit": "^9.5"
            },
            "type": "library",
            "extra": {
                "branch-alias": {
                    "dev-master": "3.0-dev"
                }
            },
            "autoload": {
                "classmap": [
                    "src/"
                ]
            },
            "notification-url": "https://packagist.org/downloads/",
            "license": [
                "BSD-3-Clause"
            ],
            "authors": [
                {
                    "name": "Sebastian Bergmann",
                    "email": "sebastian@phpunit.de",
                    "role": "lead"
                }
            ],
            "description": "Collection of value objects that represent the types of the PHP type system",
            "homepage": "https://github.com/sebastianbergmann/type",
            "support": {
                "issues": "https://github.com/sebastianbergmann/type/issues",
                "source": "https://github.com/sebastianbergmann/type/tree/3.0.0"
            },
            "funding": [
                {
                    "url": "https://github.com/sebastianbergmann",
                    "type": "github"
                }
            ],
            "time": "2022-03-15T09:54:48+00:00"
        },
        {
            "name": "sebastian/version",
            "version": "3.0.2",
            "source": {
                "type": "git",
                "url": "https://github.com/sebastianbergmann/version.git",
                "reference": "c6c1022351a901512170118436c764e473f6de8c"
            },
            "dist": {
                "type": "zip",
                "url": "https://api.github.com/repos/sebastianbergmann/version/zipball/c6c1022351a901512170118436c764e473f6de8c",
                "reference": "c6c1022351a901512170118436c764e473f6de8c",
                "shasum": ""
            },
            "require": {
                "php": ">=7.3"
            },
            "type": "library",
            "extra": {
                "branch-alias": {
                    "dev-master": "3.0-dev"
                }
            },
            "autoload": {
                "classmap": [
                    "src/"
                ]
            },
            "notification-url": "https://packagist.org/downloads/",
            "license": [
                "BSD-3-Clause"
            ],
            "authors": [
                {
                    "name": "Sebastian Bergmann",
                    "email": "sebastian@phpunit.de",
                    "role": "lead"
                }
            ],
            "description": "Library that helps with managing the version number of Git-hosted PHP projects",
            "homepage": "https://github.com/sebastianbergmann/version",
            "support": {
                "issues": "https://github.com/sebastianbergmann/version/issues",
                "source": "https://github.com/sebastianbergmann/version/tree/3.0.2"
            },
            "funding": [
                {
                    "url": "https://github.com/sebastianbergmann",
                    "type": "github"
                }
            ],
            "time": "2020-09-28T06:39:44+00:00"
        },
        {
            "name": "shipmonk/composer-dependency-analyser",
            "version": "1.3.1",
            "source": {
                "type": "git",
                "url": "https://github.com/shipmonk-rnd/composer-dependency-analyser.git",
                "reference": "b67036e64429bcddbbb65ba218f031d58ffda02e"
            },
            "dist": {
                "type": "zip",
                "url": "https://api.github.com/repos/shipmonk-rnd/composer-dependency-analyser/zipball/b67036e64429bcddbbb65ba218f031d58ffda02e",
                "reference": "b67036e64429bcddbbb65ba218f031d58ffda02e",
                "shasum": ""
            },
            "require": {
                "ext-json": "*",
                "php": "^7.2 || ^8.0"
            },
            "require-dev": {
                "editorconfig-checker/editorconfig-checker": "^10.3.0",
                "ergebnis/composer-normalize": "^2.19",
                "phpstan/phpstan": "^1.10.30",
                "phpstan/phpstan-phpunit": "^1.1.1",
                "phpstan/phpstan-strict-rules": "^1.2.3",
                "phpunit/phpunit": "^8.5.28 || ^9.5.20",
                "shipmonk/name-collision-detector": "^2.0.0",
                "slevomat/coding-standard": "^8.0.1"
            },
            "bin": [
                "bin/composer-dependency-analyser"
            ],
            "type": "library",
            "autoload": {
                "psr-4": {
                    "ShipMonk\\ComposerDependencyAnalyser\\": "src/"
                }
            },
            "notification-url": "https://packagist.org/downloads/",
            "license": [
                "MIT"
            ],
            "description": "Fast detection of composer dependency issues (dead dependencies, shadow dependencies, misplaced dependencies)",
            "keywords": [
                "analyser",
                "composer",
                "composer dependency",
                "dead code",
                "dead dependency",
                "detector",
                "dev",
                "misplaced dependency",
                "shadow dependency",
                "static analysis",
                "unused code",
                "unused dependency"
            ],
            "support": {
                "issues": "https://github.com/shipmonk-rnd/composer-dependency-analyser/issues",
                "source": "https://github.com/shipmonk-rnd/composer-dependency-analyser/tree/1.3.1"
            },
            "time": "2024-03-05T20:19:03+00:00"
        },
        {
            "name": "shipmonk/name-collision-detector",
            "version": "2.1.0",
            "source": {
                "type": "git",
                "url": "https://github.com/shipmonk-rnd/name-collision-detector.git",
                "reference": "322993a0b057457ab363929c3ca37bce6eb4affb"
            },
            "dist": {
                "type": "zip",
                "url": "https://api.github.com/repos/shipmonk-rnd/name-collision-detector/zipball/322993a0b057457ab363929c3ca37bce6eb4affb",
                "reference": "322993a0b057457ab363929c3ca37bce6eb4affb",
                "shasum": ""
            },
            "require": {
                "ext-tokenizer": "*",
                "nette/schema": "^1.1.0",
                "php": "^7.2 || ^8.0"
            },
            "require-dev": {
                "editorconfig-checker/editorconfig-checker": "^10.3.0",
                "ergebnis/composer-normalize": "^2.19",
                "phpstan/phpstan": "^1.8.7",
                "phpstan/phpstan-phpunit": "^1.1.1",
                "phpstan/phpstan-strict-rules": "^1.2.3",
                "phpunit/phpunit": "^8.5.28 || ^9.5.20",
                "slevomat/coding-standard": "^8.0.1"
            },
            "bin": [
                "bin/detect-collisions"
            ],
            "type": "library",
            "autoload": {
                "psr-4": {
                    "ShipMonk\\NameCollision\\": "src/"
                }
            },
            "notification-url": "https://packagist.org/downloads/",
            "license": [
                "MIT"
            ],
            "description": "Simple tool to find ambiguous classes or any other name duplicates within your project.",
            "keywords": [
                "ambiguous",
                "autoload",
                "autoloading",
                "classname",
                "collision",
                "namespace"
            ],
            "support": {
                "issues": "https://github.com/shipmonk-rnd/name-collision-detector/issues",
                "source": "https://github.com/shipmonk-rnd/name-collision-detector/tree/2.1.0"
            },
            "time": "2023-10-09T12:15:58+00:00"
        },
        {
            "name": "theseer/tokenizer",
            "version": "1.2.1",
            "source": {
                "type": "git",
                "url": "https://github.com/theseer/tokenizer.git",
                "reference": "34a41e998c2183e22995f158c581e7b5e755ab9e"
            },
            "dist": {
                "type": "zip",
                "url": "https://api.github.com/repos/theseer/tokenizer/zipball/34a41e998c2183e22995f158c581e7b5e755ab9e",
                "reference": "34a41e998c2183e22995f158c581e7b5e755ab9e",
                "shasum": ""
            },
            "require": {
                "ext-dom": "*",
                "ext-tokenizer": "*",
                "ext-xmlwriter": "*",
                "php": "^7.2 || ^8.0"
            },
            "type": "library",
            "autoload": {
                "classmap": [
                    "src/"
                ]
            },
            "notification-url": "https://packagist.org/downloads/",
            "license": [
                "BSD-3-Clause"
            ],
            "authors": [
                {
                    "name": "Arne Blankerts",
                    "email": "arne@blankerts.de",
                    "role": "Developer"
                }
            ],
            "description": "A small library for converting tokenized PHP source code into XML and potentially other formats",
            "support": {
                "issues": "https://github.com/theseer/tokenizer/issues",
                "source": "https://github.com/theseer/tokenizer/tree/1.2.1"
            },
            "funding": [
                {
                    "url": "https://github.com/theseer",
                    "type": "github"
                }
            ],
            "time": "2021-07-28T10:34:58+00:00"
        }
    ],
    "aliases": [],
    "minimum-stability": "dev",
    "stability-flags": {
        "jetbrains/phpstorm-stubs": 20
    },
    "prefer-stable": true,
    "prefer-lowest": false,
    "platform": {
        "php": "^8.1",
        "composer-runtime-api": "^2.0"
    },
    "platform-dev": [],
    "platform-overrides": {
        "php": "8.1.99"
    },
    "plugin-api-version": "2.6.0"
}<|MERGE_RESOLUTION|>--- conflicted
+++ resolved
@@ -4,11 +4,7 @@
         "Read more about it at https://getcomposer.org/doc/01-basic-usage.md#installing-dependencies",
         "This file is @generated automatically"
     ],
-<<<<<<< HEAD
-    "content-hash": "099b3adbc626bc496231fc8ea829e4ed",
-=======
-    "content-hash": "e287ae9980cc66c3ae5bf47de2e5d7a1",
->>>>>>> f9d118fc
+    "content-hash": "694d345d0a027730c3d5950796d36ec9",
     "packages": [
         {
             "name": "clue/ndjson-react",
