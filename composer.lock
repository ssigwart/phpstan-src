{
    "_readme": [
        "This file locks the dependencies of your project to a known state",
        "Read more about it at https://getcomposer.org/doc/01-basic-usage.md#installing-dependencies",
        "This file is @generated automatically"
    ],
<<<<<<< HEAD
    "content-hash": "546256f0cf67d941c84d49d010cf5f4e",
=======
    "content-hash": "fa3ecef0c6a6a8e3f756c732f12e3558",
>>>>>>> 7c807508
    "packages": [
        {
            "name": "clue/ndjson-react",
            "version": "v1.3.0",
            "source": {
                "type": "git",
                "url": "https://github.com/clue/reactphp-ndjson.git",
                "reference": "392dc165fce93b5bb5c637b67e59619223c931b0"
            },
            "dist": {
                "type": "zip",
                "url": "https://api.github.com/repos/clue/reactphp-ndjson/zipball/392dc165fce93b5bb5c637b67e59619223c931b0",
                "reference": "392dc165fce93b5bb5c637b67e59619223c931b0",
                "shasum": ""
            },
            "require": {
                "php": ">=5.3",
                "react/stream": "^1.2"
            },
            "require-dev": {
                "phpunit/phpunit": "^9.5 || ^5.7 || ^4.8.35",
                "react/event-loop": "^1.2"
            },
            "type": "library",
            "autoload": {
                "psr-4": {
                    "Clue\\React\\NDJson\\": "src/"
                }
            },
            "notification-url": "https://packagist.org/downloads/",
            "license": [
                "MIT"
            ],
            "authors": [
                {
                    "name": "Christian Lück",
                    "email": "christian@clue.engineering"
                }
            ],
            "description": "Streaming newline-delimited JSON (NDJSON) parser and encoder for ReactPHP.",
            "homepage": "https://github.com/clue/reactphp-ndjson",
            "keywords": [
                "NDJSON",
                "json",
                "jsonlines",
                "newline",
                "reactphp",
                "streaming"
            ],
            "support": {
                "issues": "https://github.com/clue/reactphp-ndjson/issues",
                "source": "https://github.com/clue/reactphp-ndjson/tree/v1.3.0"
            },
            "funding": [
                {
                    "url": "https://clue.engineering/support",
                    "type": "custom"
                },
                {
                    "url": "https://github.com/clue",
                    "type": "github"
                }
            ],
            "time": "2022-12-23T10:58:28+00:00"
        },
        {
            "name": "composer/ca-bundle",
            "version": "1.3.5",
            "source": {
                "type": "git",
                "url": "https://github.com/composer/ca-bundle.git",
                "reference": "74780ccf8c19d6acb8d65c5f39cd72110e132bbd"
            },
            "dist": {
                "type": "zip",
                "url": "https://api.github.com/repos/composer/ca-bundle/zipball/74780ccf8c19d6acb8d65c5f39cd72110e132bbd",
                "reference": "74780ccf8c19d6acb8d65c5f39cd72110e132bbd",
                "shasum": ""
            },
            "require": {
                "ext-openssl": "*",
                "ext-pcre": "*",
                "php": "^5.3.2 || ^7.0 || ^8.0"
            },
            "require-dev": {
                "phpstan/phpstan": "^0.12.55",
                "psr/log": "^1.0",
                "symfony/phpunit-bridge": "^4.2 || ^5",
                "symfony/process": "^2.5 || ^3.0 || ^4.0 || ^5.0 || ^6.0"
            },
            "type": "library",
            "extra": {
                "branch-alias": {
                    "dev-main": "1.x-dev"
                }
            },
            "autoload": {
                "psr-4": {
                    "Composer\\CaBundle\\": "src"
                }
            },
            "notification-url": "https://packagist.org/downloads/",
            "license": [
                "MIT"
            ],
            "authors": [
                {
                    "name": "Jordi Boggiano",
                    "email": "j.boggiano@seld.be",
                    "homepage": "http://seld.be"
                }
            ],
            "description": "Lets you find a path to the system CA bundle, and includes a fallback to the Mozilla CA bundle.",
            "keywords": [
                "cabundle",
                "cacert",
                "certificate",
                "ssl",
                "tls"
            ],
            "support": {
                "irc": "irc://irc.freenode.org/composer",
                "issues": "https://github.com/composer/ca-bundle/issues",
                "source": "https://github.com/composer/ca-bundle/tree/1.3.5"
            },
            "funding": [
                {
                    "url": "https://packagist.com",
                    "type": "custom"
                },
                {
                    "url": "https://github.com/composer",
                    "type": "github"
                },
                {
                    "url": "https://tidelift.com/funding/github/packagist/composer/composer",
                    "type": "tidelift"
                }
            ],
            "time": "2023-01-11T08:27:00+00:00"
        },
        {
            "name": "composer/pcre",
            "version": "3.1.0",
            "source": {
                "type": "git",
                "url": "https://github.com/composer/pcre.git",
                "reference": "4bff79ddd77851fe3cdd11616ed3f92841ba5bd2"
            },
            "dist": {
                "type": "zip",
                "url": "https://api.github.com/repos/composer/pcre/zipball/4bff79ddd77851fe3cdd11616ed3f92841ba5bd2",
                "reference": "4bff79ddd77851fe3cdd11616ed3f92841ba5bd2",
                "shasum": ""
            },
            "require": {
                "php": "^7.4 || ^8.0"
            },
            "require-dev": {
                "phpstan/phpstan": "^1.3",
                "phpstan/phpstan-strict-rules": "^1.1",
                "symfony/phpunit-bridge": "^5"
            },
            "type": "library",
            "extra": {
                "branch-alias": {
                    "dev-main": "3.x-dev"
                }
            },
            "autoload": {
                "psr-4": {
                    "Composer\\Pcre\\": "src"
                }
            },
            "notification-url": "https://packagist.org/downloads/",
            "license": [
                "MIT"
            ],
            "authors": [
                {
                    "name": "Jordi Boggiano",
                    "email": "j.boggiano@seld.be",
                    "homepage": "http://seld.be"
                }
            ],
            "description": "PCRE wrapping library that offers type-safe preg_* replacements.",
            "keywords": [
                "PCRE",
                "preg",
                "regex",
                "regular expression"
            ],
            "support": {
                "issues": "https://github.com/composer/pcre/issues",
                "source": "https://github.com/composer/pcre/tree/3.1.0"
            },
            "funding": [
                {
                    "url": "https://packagist.com",
                    "type": "custom"
                },
                {
                    "url": "https://github.com/composer",
                    "type": "github"
                },
                {
                    "url": "https://tidelift.com/funding/github/packagist/composer/composer",
                    "type": "tidelift"
                }
            ],
            "time": "2022-11-17T09:50:14+00:00"
        },
        {
            "name": "composer/xdebug-handler",
            "version": "3.0.3",
            "source": {
                "type": "git",
                "url": "https://github.com/composer/xdebug-handler.git",
                "reference": "ced299686f41dce890debac69273b47ffe98a40c"
            },
            "dist": {
                "type": "zip",
                "url": "https://api.github.com/repos/composer/xdebug-handler/zipball/ced299686f41dce890debac69273b47ffe98a40c",
                "reference": "ced299686f41dce890debac69273b47ffe98a40c",
                "shasum": ""
            },
            "require": {
                "composer/pcre": "^1 || ^2 || ^3",
                "php": "^7.2.5 || ^8.0",
                "psr/log": "^1 || ^2 || ^3"
            },
            "require-dev": {
                "phpstan/phpstan": "^1.0",
                "phpstan/phpstan-strict-rules": "^1.1",
                "symfony/phpunit-bridge": "^6.0"
            },
            "type": "library",
            "autoload": {
                "psr-4": {
                    "Composer\\XdebugHandler\\": "src"
                }
            },
            "notification-url": "https://packagist.org/downloads/",
            "license": [
                "MIT"
            ],
            "authors": [
                {
                    "name": "John Stevenson",
                    "email": "john-stevenson@blueyonder.co.uk"
                }
            ],
            "description": "Restarts a process without Xdebug.",
            "keywords": [
                "Xdebug",
                "performance"
            ],
            "support": {
                "irc": "irc://irc.freenode.org/composer",
                "issues": "https://github.com/composer/xdebug-handler/issues",
                "source": "https://github.com/composer/xdebug-handler/tree/3.0.3"
            },
            "funding": [
                {
                    "url": "https://packagist.com",
                    "type": "custom"
                },
                {
                    "url": "https://github.com/composer",
                    "type": "github"
                },
                {
                    "url": "https://tidelift.com/funding/github/packagist/composer/composer",
                    "type": "tidelift"
                }
            ],
            "time": "2022-02-25T21:32:43+00:00"
        },
        {
            "name": "evenement/evenement",
            "version": "v3.0.1",
            "source": {
                "type": "git",
                "url": "https://github.com/igorw/evenement.git",
                "reference": "531bfb9d15f8aa57454f5f0285b18bec903b8fb7"
            },
            "dist": {
                "type": "zip",
                "url": "https://api.github.com/repos/igorw/evenement/zipball/531bfb9d15f8aa57454f5f0285b18bec903b8fb7",
                "reference": "531bfb9d15f8aa57454f5f0285b18bec903b8fb7",
                "shasum": ""
            },
            "require": {
                "php": ">=7.0"
            },
            "require-dev": {
                "phpunit/phpunit": "^6.0"
            },
            "type": "library",
            "autoload": {
                "psr-0": {
                    "Evenement": "src"
                }
            },
            "notification-url": "https://packagist.org/downloads/",
            "license": [
                "MIT"
            ],
            "authors": [
                {
                    "name": "Igor Wiedler",
                    "email": "igor@wiedler.ch"
                }
            ],
            "description": "Événement is a very simple event dispatching library for PHP",
            "keywords": [
                "event-dispatcher",
                "event-emitter"
            ],
            "support": {
                "issues": "https://github.com/igorw/evenement/issues",
                "source": "https://github.com/igorw/evenement/tree/master"
            },
            "time": "2017-07-23T21:35:13+00:00"
        },
        {
            "name": "fidry/cpu-core-counter",
            "version": "0.5.1",
            "source": {
                "type": "git",
                "url": "https://github.com/theofidry/cpu-core-counter.git",
                "reference": "b58e5a3933e541dc286cc91fc4f3898bbc6f1623"
            },
            "dist": {
                "type": "zip",
                "url": "https://api.github.com/repos/theofidry/cpu-core-counter/zipball/b58e5a3933e541dc286cc91fc4f3898bbc6f1623",
                "reference": "b58e5a3933e541dc286cc91fc4f3898bbc6f1623",
                "shasum": ""
            },
            "require": {
                "php": "^7.2 || ^8.0"
            },
            "require-dev": {
                "fidry/makefile": "^0.2.0",
                "phpstan/extension-installer": "^1.2.0",
                "phpstan/phpstan": "^1.9.2",
                "phpstan/phpstan-deprecation-rules": "^1.0.0",
                "phpstan/phpstan-phpunit": "^1.2.2",
                "phpstan/phpstan-strict-rules": "^1.4.4",
                "phpunit/phpunit": "^9.5.26 || ^8.5.31",
                "theofidry/php-cs-fixer-config": "^1.0",
                "webmozarts/strict-phpunit": "^7.5"
            },
            "type": "library",
            "autoload": {
                "psr-4": {
                    "Fidry\\CpuCoreCounter\\": "src/"
                }
            },
            "notification-url": "https://packagist.org/downloads/",
            "license": [
                "MIT"
            ],
            "authors": [
                {
                    "name": "Théo FIDRY",
                    "email": "theo.fidry@gmail.com"
                }
            ],
            "description": "Tiny utility to get the number of CPU cores.",
            "keywords": [
                "CPU",
                "core"
            ],
            "support": {
                "issues": "https://github.com/theofidry/cpu-core-counter/issues",
                "source": "https://github.com/theofidry/cpu-core-counter/tree/0.5.1"
            },
            "funding": [
                {
                    "url": "https://github.com/theofidry",
                    "type": "github"
                }
            ],
            "time": "2022-12-24T12:35:10+00:00"
        },
        {
            "name": "fig/http-message-util",
            "version": "1.1.5",
            "source": {
                "type": "git",
                "url": "https://github.com/php-fig/http-message-util.git",
                "reference": "9d94dc0154230ac39e5bf89398b324a86f63f765"
            },
            "dist": {
                "type": "zip",
                "url": "https://api.github.com/repos/php-fig/http-message-util/zipball/9d94dc0154230ac39e5bf89398b324a86f63f765",
                "reference": "9d94dc0154230ac39e5bf89398b324a86f63f765",
                "shasum": ""
            },
            "require": {
                "php": "^5.3 || ^7.0 || ^8.0"
            },
            "suggest": {
                "psr/http-message": "The package containing the PSR-7 interfaces"
            },
            "type": "library",
            "extra": {
                "branch-alias": {
                    "dev-master": "1.1.x-dev"
                }
            },
            "autoload": {
                "psr-4": {
                    "Fig\\Http\\Message\\": "src/"
                }
            },
            "notification-url": "https://packagist.org/downloads/",
            "license": [
                "MIT"
            ],
            "authors": [
                {
                    "name": "PHP-FIG",
                    "homepage": "https://www.php-fig.org/"
                }
            ],
            "description": "Utility classes and constants for use with PSR-7 (psr/http-message)",
            "keywords": [
                "http",
                "http-message",
                "psr",
                "psr-7",
                "request",
                "response"
            ],
            "support": {
                "issues": "https://github.com/php-fig/http-message-util/issues",
                "source": "https://github.com/php-fig/http-message-util/tree/1.1.5"
            },
            "time": "2020-11-24T22:02:12+00:00"
        },
        {
            "name": "hoa/compiler",
            "version": "3.17.08.08",
            "source": {
                "type": "git",
                "url": "https://github.com/hoaproject/Compiler.git",
                "reference": "aa09caf0bf28adae6654ca6ee415ee2f522672de"
            },
            "dist": {
                "type": "zip",
                "url": "https://api.github.com/repos/hoaproject/Compiler/zipball/aa09caf0bf28adae6654ca6ee415ee2f522672de",
                "reference": "aa09caf0bf28adae6654ca6ee415ee2f522672de",
                "shasum": ""
            },
            "require": {
                "hoa/consistency": "~1.0",
                "hoa/exception": "~1.0",
                "hoa/file": "~1.0",
                "hoa/iterator": "~2.0",
                "hoa/math": "~1.0",
                "hoa/protocol": "~1.0",
                "hoa/regex": "~1.0",
                "hoa/visitor": "~2.0"
            },
            "require-dev": {
                "hoa/json": "~2.0",
                "hoa/test": "~2.0"
            },
            "type": "library",
            "extra": {
                "branch-alias": {
                    "dev-master": "3.x-dev"
                }
            },
            "autoload": {
                "psr-4": {
                    "Hoa\\Compiler\\": "."
                }
            },
            "notification-url": "https://packagist.org/downloads/",
            "license": [
                "BSD-3-Clause"
            ],
            "authors": [
                {
                    "name": "Ivan Enderlin",
                    "email": "ivan.enderlin@hoa-project.net"
                },
                {
                    "name": "Hoa community",
                    "homepage": "https://hoa-project.net/"
                }
            ],
            "description": "The Hoa\\Compiler library.",
            "homepage": "https://hoa-project.net/",
            "keywords": [
                "algebraic",
                "ast",
                "compiler",
                "context-free",
                "coverage",
                "exhaustive",
                "grammar",
                "isotropic",
                "language",
                "lexer",
                "library",
                "ll1",
                "llk",
                "parser",
                "pp",
                "random",
                "regular",
                "rule",
                "sampler",
                "syntax",
                "token",
                "trace",
                "uniform"
            ],
            "support": {
                "docs": "https://central.hoa-project.net/Documentation/Library/Compiler",
                "email": "support@hoa-project.net",
                "forum": "https://users.hoa-project.net/",
                "irc": "irc://chat.freenode.net/hoaproject",
                "issues": "https://github.com/hoaproject/Compiler/issues",
                "source": "https://central.hoa-project.net/Resource/Library/Compiler"
            },
            "abandoned": true,
            "time": "2017-08-08T07:44:07+00:00"
        },
        {
            "name": "hoa/consistency",
            "version": "1.17.05.02",
            "source": {
                "type": "git",
                "url": "https://github.com/hoaproject/Consistency.git",
                "reference": "fd7d0adc82410507f332516faf655b6ed22e4c2f"
            },
            "dist": {
                "type": "zip",
                "url": "https://api.github.com/repos/hoaproject/Consistency/zipball/fd7d0adc82410507f332516faf655b6ed22e4c2f",
                "reference": "fd7d0adc82410507f332516faf655b6ed22e4c2f",
                "shasum": ""
            },
            "require": {
                "hoa/exception": "~1.0",
                "php": ">=5.5.0"
            },
            "require-dev": {
                "hoa/stream": "~1.0",
                "hoa/test": "~2.0"
            },
            "type": "library",
            "extra": {
                "branch-alias": {
                    "dev-master": "1.x-dev"
                }
            },
            "autoload": {
                "psr-4": {
                    "Hoa\\Consistency\\": "."
                },
                "files": [
                    "Prelude.php"
                ]
            },
            "notification-url": "https://packagist.org/downloads/",
            "license": [
                "BSD-3-Clause"
            ],
            "authors": [
                {
                    "name": "Ivan Enderlin",
                    "email": "ivan.enderlin@hoa-project.net"
                },
                {
                    "name": "Hoa community",
                    "homepage": "https://hoa-project.net/"
                }
            ],
            "description": "The Hoa\\Consistency library.",
            "homepage": "https://hoa-project.net/",
            "keywords": [
                "autoloader",
                "callable",
                "consistency",
                "entity",
                "flex",
                "keyword",
                "library"
            ],
            "support": {
                "docs": "https://central.hoa-project.net/Documentation/Library/Consistency",
                "email": "support@hoa-project.net",
                "forum": "https://users.hoa-project.net/",
                "irc": "irc://chat.freenode.net/hoaproject",
                "issues": "https://github.com/hoaproject/Consistency/issues",
                "source": "https://central.hoa-project.net/Resource/Library/Consistency"
            },
            "abandoned": true,
            "time": "2017-05-02T12:18:12+00:00"
        },
        {
            "name": "hoa/event",
            "version": "1.17.01.13",
            "source": {
                "type": "git",
                "url": "https://github.com/hoaproject/Event.git",
                "reference": "6c0060dced212ffa3af0e34bb46624f990b29c54"
            },
            "dist": {
                "type": "zip",
                "url": "https://api.github.com/repos/hoaproject/Event/zipball/6c0060dced212ffa3af0e34bb46624f990b29c54",
                "reference": "6c0060dced212ffa3af0e34bb46624f990b29c54",
                "shasum": ""
            },
            "require": {
                "hoa/consistency": "~1.0",
                "hoa/exception": "~1.0"
            },
            "require-dev": {
                "hoa/test": "~2.0"
            },
            "type": "library",
            "extra": {
                "branch-alias": {
                    "dev-master": "1.x-dev"
                }
            },
            "autoload": {
                "psr-4": {
                    "Hoa\\Event\\": "."
                }
            },
            "notification-url": "https://packagist.org/downloads/",
            "license": [
                "BSD-3-Clause"
            ],
            "authors": [
                {
                    "name": "Ivan Enderlin",
                    "email": "ivan.enderlin@hoa-project.net"
                },
                {
                    "name": "Hoa community",
                    "homepage": "https://hoa-project.net/"
                }
            ],
            "description": "The Hoa\\Event library.",
            "homepage": "https://hoa-project.net/",
            "keywords": [
                "event",
                "library",
                "listener",
                "observer"
            ],
            "support": {
                "docs": "https://central.hoa-project.net/Documentation/Library/Event",
                "email": "support@hoa-project.net",
                "forum": "https://users.hoa-project.net/",
                "irc": "irc://chat.freenode.net/hoaproject",
                "issues": "https://github.com/hoaproject/Event/issues",
                "source": "https://central.hoa-project.net/Resource/Library/Event"
            },
            "abandoned": true,
            "time": "2017-01-13T15:30:50+00:00"
        },
        {
            "name": "hoa/exception",
            "version": "1.17.01.16",
            "source": {
                "type": "git",
                "url": "https://github.com/hoaproject/Exception.git",
                "reference": "091727d46420a3d7468ef0595651488bfc3a458f"
            },
            "dist": {
                "type": "zip",
                "url": "https://api.github.com/repos/hoaproject/Exception/zipball/091727d46420a3d7468ef0595651488bfc3a458f",
                "reference": "091727d46420a3d7468ef0595651488bfc3a458f",
                "shasum": ""
            },
            "require": {
                "hoa/consistency": "~1.0",
                "hoa/event": "~1.0"
            },
            "require-dev": {
                "hoa/test": "~2.0"
            },
            "type": "library",
            "extra": {
                "branch-alias": {
                    "dev-master": "1.x-dev"
                }
            },
            "autoload": {
                "psr-4": {
                    "Hoa\\Exception\\": "."
                }
            },
            "notification-url": "https://packagist.org/downloads/",
            "license": [
                "BSD-3-Clause"
            ],
            "authors": [
                {
                    "name": "Ivan Enderlin",
                    "email": "ivan.enderlin@hoa-project.net"
                },
                {
                    "name": "Hoa community",
                    "homepage": "https://hoa-project.net/"
                }
            ],
            "description": "The Hoa\\Exception library.",
            "homepage": "https://hoa-project.net/",
            "keywords": [
                "exception",
                "library"
            ],
            "support": {
                "docs": "https://central.hoa-project.net/Documentation/Library/Exception",
                "email": "support@hoa-project.net",
                "forum": "https://users.hoa-project.net/",
                "irc": "irc://chat.freenode.net/hoaproject",
                "issues": "https://github.com/hoaproject/Exception/issues",
                "source": "https://central.hoa-project.net/Resource/Library/Exception"
            },
            "abandoned": true,
            "time": "2017-01-16T07:53:27+00:00"
        },
        {
            "name": "hoa/file",
            "version": "1.17.07.11",
            "source": {
                "type": "git",
                "url": "https://github.com/hoaproject/File.git",
                "reference": "35cb979b779bc54918d2f9a4e02ed6c7a1fa67ca"
            },
            "dist": {
                "type": "zip",
                "url": "https://api.github.com/repos/hoaproject/File/zipball/35cb979b779bc54918d2f9a4e02ed6c7a1fa67ca",
                "reference": "35cb979b779bc54918d2f9a4e02ed6c7a1fa67ca",
                "shasum": ""
            },
            "require": {
                "hoa/consistency": "~1.0",
                "hoa/event": "~1.0",
                "hoa/exception": "~1.0",
                "hoa/iterator": "~2.0",
                "hoa/stream": "~1.0"
            },
            "require-dev": {
                "hoa/test": "~2.0"
            },
            "type": "library",
            "extra": {
                "branch-alias": {
                    "dev-master": "1.x-dev"
                }
            },
            "autoload": {
                "psr-4": {
                    "Hoa\\File\\": "."
                }
            },
            "notification-url": "https://packagist.org/downloads/",
            "license": [
                "BSD-3-Clause"
            ],
            "authors": [
                {
                    "name": "Ivan Enderlin",
                    "email": "ivan.enderlin@hoa-project.net"
                },
                {
                    "name": "Hoa community",
                    "homepage": "https://hoa-project.net/"
                }
            ],
            "description": "The Hoa\\File library.",
            "homepage": "https://hoa-project.net/",
            "keywords": [
                "Socket",
                "directory",
                "file",
                "finder",
                "library",
                "link",
                "temporary"
            ],
            "support": {
                "docs": "https://central.hoa-project.net/Documentation/Library/File",
                "email": "support@hoa-project.net",
                "forum": "https://users.hoa-project.net/",
                "irc": "irc://chat.freenode.net/hoaproject",
                "issues": "https://github.com/hoaproject/File/issues",
                "source": "https://central.hoa-project.net/Resource/Library/File"
            },
            "abandoned": true,
            "time": "2017-07-11T07:42:15+00:00"
        },
        {
            "name": "hoa/iterator",
            "version": "2.17.01.10",
            "source": {
                "type": "git",
                "url": "https://github.com/hoaproject/Iterator.git",
                "reference": "d1120ba09cb4ccd049c86d10058ab94af245f0cc"
            },
            "dist": {
                "type": "zip",
                "url": "https://api.github.com/repos/hoaproject/Iterator/zipball/d1120ba09cb4ccd049c86d10058ab94af245f0cc",
                "reference": "d1120ba09cb4ccd049c86d10058ab94af245f0cc",
                "shasum": ""
            },
            "require": {
                "hoa/consistency": "~1.0",
                "hoa/exception": "~1.0"
            },
            "require-dev": {
                "hoa/test": "~2.0"
            },
            "type": "library",
            "extra": {
                "branch-alias": {
                    "dev-master": "2.x-dev"
                }
            },
            "autoload": {
                "psr-4": {
                    "Hoa\\Iterator\\": "."
                }
            },
            "notification-url": "https://packagist.org/downloads/",
            "license": [
                "BSD-3-Clause"
            ],
            "authors": [
                {
                    "name": "Ivan Enderlin",
                    "email": "ivan.enderlin@hoa-project.net"
                },
                {
                    "name": "Hoa community",
                    "homepage": "https://hoa-project.net/"
                }
            ],
            "description": "The Hoa\\Iterator library.",
            "homepage": "https://hoa-project.net/",
            "keywords": [
                "iterator",
                "library"
            ],
            "support": {
                "docs": "https://central.hoa-project.net/Documentation/Library/Iterator",
                "email": "support@hoa-project.net",
                "forum": "https://users.hoa-project.net/",
                "irc": "irc://chat.freenode.net/hoaproject",
                "issues": "https://github.com/hoaproject/Iterator/issues",
                "source": "https://central.hoa-project.net/Resource/Library/Iterator"
            },
            "abandoned": true,
            "time": "2017-01-10T10:34:47+00:00"
        },
        {
            "name": "hoa/math",
            "version": "1.17.05.16",
            "source": {
                "type": "git",
                "url": "https://github.com/hoaproject/Math.git",
                "reference": "7150785d30f5d565704912116a462e9f5bc83a0c"
            },
            "dist": {
                "type": "zip",
                "url": "https://api.github.com/repos/hoaproject/Math/zipball/7150785d30f5d565704912116a462e9f5bc83a0c",
                "reference": "7150785d30f5d565704912116a462e9f5bc83a0c",
                "shasum": ""
            },
            "require": {
                "hoa/compiler": "~3.0",
                "hoa/consistency": "~1.0",
                "hoa/exception": "~1.0",
                "hoa/iterator": "~2.0",
                "hoa/protocol": "~1.0",
                "hoa/zformat": "~1.0"
            },
            "require-dev": {
                "hoa/test": "~2.0"
            },
            "type": "library",
            "extra": {
                "branch-alias": {
                    "dev-master": "1.x-dev"
                }
            },
            "autoload": {
                "psr-4": {
                    "Hoa\\Math\\": "."
                }
            },
            "notification-url": "https://packagist.org/downloads/",
            "license": [
                "BSD-3-Clause"
            ],
            "authors": [
                {
                    "name": "Ivan Enderlin",
                    "email": "ivan.enderlin@hoa-project.net"
                },
                {
                    "name": "Hoa community",
                    "homepage": "https://hoa-project.net/"
                }
            ],
            "description": "The Hoa\\Math library.",
            "homepage": "https://hoa-project.net/",
            "keywords": [
                "arrangement",
                "combination",
                "combinatorics",
                "counting",
                "library",
                "math",
                "permutation",
                "sampler",
                "set"
            ],
            "support": {
                "docs": "https://central.hoa-project.net/Documentation/Library/Math",
                "email": "support@hoa-project.net",
                "forum": "https://users.hoa-project.net/",
                "irc": "irc://chat.freenode.net/hoaproject",
                "issues": "https://github.com/hoaproject/Math/issues",
                "source": "https://central.hoa-project.net/Resource/Library/Math"
            },
            "abandoned": true,
            "time": "2017-05-16T08:02:17+00:00"
        },
        {
            "name": "hoa/protocol",
            "version": "1.17.01.14",
            "source": {
                "type": "git",
                "url": "https://github.com/hoaproject/Protocol.git",
                "reference": "5c2cf972151c45f373230da170ea015deecf19e2"
            },
            "dist": {
                "type": "zip",
                "url": "https://api.github.com/repos/hoaproject/Protocol/zipball/5c2cf972151c45f373230da170ea015deecf19e2",
                "reference": "5c2cf972151c45f373230da170ea015deecf19e2",
                "shasum": ""
            },
            "require": {
                "hoa/consistency": "~1.0",
                "hoa/exception": "~1.0"
            },
            "require-dev": {
                "hoa/test": "~2.0"
            },
            "type": "library",
            "extra": {
                "branch-alias": {
                    "dev-master": "1.x-dev"
                }
            },
            "autoload": {
                "psr-4": {
                    "Hoa\\Protocol\\": "."
                },
                "files": [
                    "Wrapper.php"
                ]
            },
            "notification-url": "https://packagist.org/downloads/",
            "license": [
                "BSD-3-Clause"
            ],
            "authors": [
                {
                    "name": "Ivan Enderlin",
                    "email": "ivan.enderlin@hoa-project.net"
                },
                {
                    "name": "Hoa community",
                    "homepage": "https://hoa-project.net/"
                }
            ],
            "description": "The Hoa\\Protocol library.",
            "homepage": "https://hoa-project.net/",
            "keywords": [
                "library",
                "protocol",
                "resource",
                "stream",
                "wrapper"
            ],
            "support": {
                "docs": "https://central.hoa-project.net/Documentation/Library/Protocol",
                "email": "support@hoa-project.net",
                "forum": "https://users.hoa-project.net/",
                "irc": "irc://chat.freenode.net/hoaproject",
                "issues": "https://github.com/hoaproject/Protocol/issues",
                "source": "https://central.hoa-project.net/Resource/Library/Protocol"
            },
            "abandoned": true,
            "time": "2017-01-14T12:26:10+00:00"
        },
        {
            "name": "hoa/regex",
            "version": "1.17.01.13",
            "source": {
                "type": "git",
                "url": "https://github.com/hoaproject/Regex.git",
                "reference": "7e263a61b6fb45c1d03d8e5ef77668518abd5bec"
            },
            "dist": {
                "type": "zip",
                "url": "https://api.github.com/repos/hoaproject/Regex/zipball/7e263a61b6fb45c1d03d8e5ef77668518abd5bec",
                "reference": "7e263a61b6fb45c1d03d8e5ef77668518abd5bec",
                "shasum": ""
            },
            "require": {
                "hoa/consistency": "~1.0",
                "hoa/exception": "~1.0",
                "hoa/math": "~1.0",
                "hoa/protocol": "~1.0",
                "hoa/ustring": "~4.0",
                "hoa/visitor": "~2.0"
            },
            "type": "library",
            "extra": {
                "branch-alias": {
                    "dev-master": "1.x-dev"
                }
            },
            "autoload": {
                "psr-4": {
                    "Hoa\\Regex\\": "."
                }
            },
            "notification-url": "https://packagist.org/downloads/",
            "license": [
                "BSD-3-Clause"
            ],
            "authors": [
                {
                    "name": "Ivan Enderlin",
                    "email": "ivan.enderlin@hoa-project.net"
                },
                {
                    "name": "Hoa community",
                    "homepage": "https://hoa-project.net/"
                }
            ],
            "description": "The Hoa\\Regex library.",
            "homepage": "https://hoa-project.net/",
            "keywords": [
                "compiler",
                "library",
                "regex"
            ],
            "support": {
                "docs": "https://central.hoa-project.net/Documentation/Library/Regex",
                "email": "support@hoa-project.net",
                "forum": "https://users.hoa-project.net/",
                "irc": "irc://chat.freenode.net/hoaproject",
                "issues": "https://github.com/hoaproject/Regex/issues",
                "source": "https://central.hoa-project.net/Resource/Library/Regex"
            },
            "abandoned": true,
            "time": "2017-01-13T16:10:24+00:00"
        },
        {
            "name": "hoa/stream",
            "version": "1.17.02.21",
            "source": {
                "type": "git",
                "url": "https://github.com/hoaproject/Stream.git",
                "reference": "3293cfffca2de10525df51436adf88a559151d82"
            },
            "dist": {
                "type": "zip",
                "url": "https://api.github.com/repos/hoaproject/Stream/zipball/3293cfffca2de10525df51436adf88a559151d82",
                "reference": "3293cfffca2de10525df51436adf88a559151d82",
                "shasum": ""
            },
            "require": {
                "hoa/consistency": "~1.0",
                "hoa/event": "~1.0",
                "hoa/exception": "~1.0",
                "hoa/protocol": "~1.0"
            },
            "require-dev": {
                "hoa/test": "~2.0"
            },
            "type": "library",
            "extra": {
                "branch-alias": {
                    "dev-master": "1.x-dev"
                }
            },
            "autoload": {
                "psr-4": {
                    "Hoa\\Stream\\": "."
                }
            },
            "notification-url": "https://packagist.org/downloads/",
            "license": [
                "BSD-3-Clause"
            ],
            "authors": [
                {
                    "name": "Ivan Enderlin",
                    "email": "ivan.enderlin@hoa-project.net"
                },
                {
                    "name": "Hoa community",
                    "homepage": "https://hoa-project.net/"
                }
            ],
            "description": "The Hoa\\Stream library.",
            "homepage": "https://hoa-project.net/",
            "keywords": [
                "Context",
                "bucket",
                "composite",
                "filter",
                "in",
                "library",
                "out",
                "protocol",
                "stream",
                "wrapper"
            ],
            "support": {
                "docs": "https://central.hoa-project.net/Documentation/Library/Stream",
                "email": "support@hoa-project.net",
                "forum": "https://users.hoa-project.net/",
                "irc": "irc://chat.freenode.net/hoaproject",
                "issues": "https://github.com/hoaproject/Stream/issues",
                "source": "https://central.hoa-project.net/Resource/Library/Stream"
            },
            "abandoned": true,
            "time": "2017-02-21T16:01:06+00:00"
        },
        {
            "name": "hoa/ustring",
            "version": "4.17.01.16",
            "source": {
                "type": "git",
                "url": "https://github.com/hoaproject/Ustring.git",
                "reference": "e6326e2739178799b1fe3fdd92029f9517fa17a0"
            },
            "dist": {
                "type": "zip",
                "url": "https://api.github.com/repos/hoaproject/Ustring/zipball/e6326e2739178799b1fe3fdd92029f9517fa17a0",
                "reference": "e6326e2739178799b1fe3fdd92029f9517fa17a0",
                "shasum": ""
            },
            "require": {
                "hoa/consistency": "~1.0",
                "hoa/exception": "~1.0"
            },
            "require-dev": {
                "hoa/test": "~2.0"
            },
            "suggest": {
                "ext-iconv": "ext/iconv must be present (or a third implementation) to use Hoa\\Ustring::transcode().",
                "ext-intl": "To get a better Hoa\\Ustring::toAscii() and Hoa\\Ustring::compareTo()."
            },
            "type": "library",
            "extra": {
                "branch-alias": {
                    "dev-master": "4.x-dev"
                }
            },
            "autoload": {
                "psr-4": {
                    "Hoa\\Ustring\\": "."
                }
            },
            "notification-url": "https://packagist.org/downloads/",
            "license": [
                "BSD-3-Clause"
            ],
            "authors": [
                {
                    "name": "Ivan Enderlin",
                    "email": "ivan.enderlin@hoa-project.net"
                },
                {
                    "name": "Hoa community",
                    "homepage": "https://hoa-project.net/"
                }
            ],
            "description": "The Hoa\\Ustring library.",
            "homepage": "https://hoa-project.net/",
            "keywords": [
                "library",
                "search",
                "string",
                "unicode"
            ],
            "support": {
                "docs": "https://central.hoa-project.net/Documentation/Library/Ustring",
                "email": "support@hoa-project.net",
                "forum": "https://users.hoa-project.net/",
                "irc": "irc://chat.freenode.net/hoaproject",
                "issues": "https://github.com/hoaproject/Ustring/issues",
                "source": "https://central.hoa-project.net/Resource/Library/Ustring"
            },
            "abandoned": true,
            "time": "2017-01-16T07:08:25+00:00"
        },
        {
            "name": "hoa/visitor",
            "version": "2.17.01.16",
            "source": {
                "type": "git",
                "url": "https://github.com/hoaproject/Visitor.git",
                "reference": "c18fe1cbac98ae449e0d56e87469103ba08f224a"
            },
            "dist": {
                "type": "zip",
                "url": "https://api.github.com/repos/hoaproject/Visitor/zipball/c18fe1cbac98ae449e0d56e87469103ba08f224a",
                "reference": "c18fe1cbac98ae449e0d56e87469103ba08f224a",
                "shasum": ""
            },
            "require": {
                "hoa/consistency": "~1.0"
            },
            "require-dev": {
                "hoa/test": "~2.0"
            },
            "type": "library",
            "extra": {
                "branch-alias": {
                    "dev-master": "2.x-dev"
                }
            },
            "autoload": {
                "psr-4": {
                    "Hoa\\Visitor\\": "."
                }
            },
            "notification-url": "https://packagist.org/downloads/",
            "license": [
                "BSD-3-Clause"
            ],
            "authors": [
                {
                    "name": "Ivan Enderlin",
                    "email": "ivan.enderlin@hoa-project.net"
                },
                {
                    "name": "Hoa community",
                    "homepage": "https://hoa-project.net/"
                }
            ],
            "description": "The Hoa\\Visitor library.",
            "homepage": "https://hoa-project.net/",
            "keywords": [
                "library",
                "structure",
                "visit",
                "visitor"
            ],
            "support": {
                "docs": "https://central.hoa-project.net/Documentation/Library/Visitor",
                "email": "support@hoa-project.net",
                "forum": "https://users.hoa-project.net/",
                "irc": "irc://chat.freenode.net/hoaproject",
                "issues": "https://github.com/hoaproject/Visitor/issues",
                "source": "https://central.hoa-project.net/Resource/Library/Visitor"
            },
            "abandoned": true,
            "time": "2017-01-16T07:02:03+00:00"
        },
        {
            "name": "hoa/zformat",
            "version": "1.17.01.10",
            "source": {
                "type": "git",
                "url": "https://github.com/hoaproject/Zformat.git",
                "reference": "522c381a2a075d4b9dbb42eb4592dd09520e4ac2"
            },
            "dist": {
                "type": "zip",
                "url": "https://api.github.com/repos/hoaproject/Zformat/zipball/522c381a2a075d4b9dbb42eb4592dd09520e4ac2",
                "reference": "522c381a2a075d4b9dbb42eb4592dd09520e4ac2",
                "shasum": ""
            },
            "require": {
                "hoa/consistency": "~1.0",
                "hoa/exception": "~1.0"
            },
            "type": "library",
            "extra": {
                "branch-alias": {
                    "dev-master": "1.x-dev"
                }
            },
            "autoload": {
                "psr-4": {
                    "Hoa\\Zformat\\": "."
                }
            },
            "notification-url": "https://packagist.org/downloads/",
            "license": [
                "BSD-3-Clause"
            ],
            "authors": [
                {
                    "name": "Ivan Enderlin",
                    "email": "ivan.enderlin@hoa-project.net"
                },
                {
                    "name": "Hoa community",
                    "homepage": "https://hoa-project.net/"
                }
            ],
            "description": "The Hoa\\Zformat library.",
            "homepage": "https://hoa-project.net/",
            "keywords": [
                "library",
                "parameter",
                "zformat"
            ],
            "support": {
                "docs": "https://central.hoa-project.net/Documentation/Library/Zformat",
                "email": "support@hoa-project.net",
                "forum": "https://users.hoa-project.net/",
                "irc": "irc://chat.freenode.net/hoaproject",
                "issues": "https://github.com/hoaproject/Zformat/issues",
                "source": "https://central.hoa-project.net/Resource/Library/Zformat"
            },
            "abandoned": true,
            "time": "2017-01-10T10:39:54+00:00"
        },
        {
            "name": "jetbrains/phpstorm-stubs",
            "version": "dev-master",
            "source": {
                "type": "git",
                "url": "https://github.com/JetBrains/phpstorm-stubs.git",
                "reference": "0b9854c8ba932966f3cb1469a2d18ab9249272b9"
            },
            "dist": {
                "type": "zip",
                "url": "https://api.github.com/repos/JetBrains/phpstorm-stubs/zipball/0b9854c8ba932966f3cb1469a2d18ab9249272b9",
                "reference": "0b9854c8ba932966f3cb1469a2d18ab9249272b9",
                "shasum": ""
            },
            "require-dev": {
                "friendsofphp/php-cs-fixer": "@stable",
                "nikic/php-parser": "@stable",
                "php": "^8.0",
                "phpdocumentor/reflection-docblock": "@stable",
                "phpunit/phpunit": "^9.6"
            },
            "default-branch": true,
            "type": "library",
            "autoload": {
                "files": [
                    "PhpStormStubsMap.php"
                ]
            },
            "notification-url": "https://packagist.org/downloads/",
            "license": [
                "Apache-2.0"
            ],
            "description": "PHP runtime & extensions header files for PhpStorm",
            "homepage": "https://www.jetbrains.com/phpstorm",
            "keywords": [
                "autocomplete",
                "code",
                "inference",
                "inspection",
                "jetbrains",
                "phpstorm",
                "stubs",
                "type"
            ],
            "support": {
                "source": "https://github.com/JetBrains/phpstorm-stubs/tree/master"
            },
            "time": "2023-07-20T19:40:08+00:00"
        },
        {
            "name": "nette/bootstrap",
            "version": "v3.1.4",
            "source": {
                "type": "git",
                "url": "https://github.com/nette/bootstrap.git",
                "reference": "1a7965b4ee401ad0e3f673b9c016d2481afdc280"
            },
            "dist": {
                "type": "zip",
                "url": "https://api.github.com/repos/nette/bootstrap/zipball/1a7965b4ee401ad0e3f673b9c016d2481afdc280",
                "reference": "1a7965b4ee401ad0e3f673b9c016d2481afdc280",
                "shasum": ""
            },
            "require": {
                "nette/di": "^3.0.5",
                "nette/utils": "^3.2.1 || ^4.0",
                "php": ">=7.2 <8.3"
            },
            "conflict": {
                "tracy/tracy": "<2.6"
            },
            "require-dev": {
                "latte/latte": "^2.8",
                "nette/application": "^3.1",
                "nette/caching": "^3.0",
                "nette/database": "^3.0",
                "nette/forms": "^3.0",
                "nette/http": "^3.0",
                "nette/mail": "^3.0",
                "nette/robot-loader": "^3.0",
                "nette/safe-stream": "^2.2",
                "nette/security": "^3.0",
                "nette/tester": "^2.0",
                "phpstan/phpstan-nette": "^0.12",
                "tracy/tracy": "^2.6"
            },
            "suggest": {
                "nette/robot-loader": "to use Configurator::createRobotLoader()",
                "tracy/tracy": "to use Configurator::enableTracy()"
            },
            "type": "library",
            "extra": {
                "branch-alias": {
                    "dev-master": "3.1-dev"
                }
            },
            "autoload": {
                "classmap": [
                    "src/"
                ]
            },
            "notification-url": "https://packagist.org/downloads/",
            "license": [
                "BSD-3-Clause",
                "GPL-2.0-only",
                "GPL-3.0-only"
            ],
            "authors": [
                {
                    "name": "David Grudl",
                    "homepage": "https://davidgrudl.com"
                },
                {
                    "name": "Nette Community",
                    "homepage": "https://nette.org/contributors"
                }
            ],
            "description": "🅱  Nette Bootstrap: the simple way to configure and bootstrap your Nette application.",
            "homepage": "https://nette.org",
            "keywords": [
                "bootstrapping",
                "configurator",
                "nette"
            ],
            "support": {
                "issues": "https://github.com/nette/bootstrap/issues",
                "source": "https://github.com/nette/bootstrap/tree/v3.1.4"
            },
            "time": "2022-12-14T15:23:02+00:00"
        },
        {
            "name": "nette/di",
            "version": "v3.0.11",
            "source": {
                "type": "git",
                "url": "https://github.com/nette/di.git",
                "reference": "942e406f63b88b57cb4e095ae0fd95c103d12c5b"
            },
            "dist": {
                "type": "zip",
                "url": "https://api.github.com/repos/nette/di/zipball/942e406f63b88b57cb4e095ae0fd95c103d12c5b",
                "reference": "942e406f63b88b57cb4e095ae0fd95c103d12c5b",
                "shasum": ""
            },
            "require": {
                "ext-tokenizer": "*",
                "nette/neon": "^3.3",
                "nette/php-generator": "^3.3.3",
                "nette/robot-loader": "^3.2",
                "nette/schema": "^1.1",
                "nette/utils": "^3.1.6",
                "php": ">=7.1 <8.2"
            },
            "conflict": {
                "nette/bootstrap": "<3.0"
            },
            "require-dev": {
                "nette/tester": "^2.2",
                "phpstan/phpstan": "^0.12",
                "tracy/tracy": "^2.3"
            },
            "type": "library",
            "extra": {
                "branch-alias": {
                    "dev-master": "3.0-dev"
                }
            },
            "autoload": {
                "classmap": [
                    "src/"
                ]
            },
            "notification-url": "https://packagist.org/downloads/",
            "license": [
                "BSD-3-Clause",
                "GPL-2.0-only",
                "GPL-3.0-only"
            ],
            "authors": [
                {
                    "name": "David Grudl",
                    "homepage": "https://davidgrudl.com"
                },
                {
                    "name": "Nette Community",
                    "homepage": "https://nette.org/contributors"
                }
            ],
            "description": "💎 Nette Dependency Injection Container: Flexible, compiled and full-featured DIC with perfectly usable autowiring and support for all new PHP features.",
            "homepage": "https://nette.org",
            "keywords": [
                "compiled",
                "di",
                "dic",
                "factory",
                "ioc",
                "nette",
                "static"
            ],
            "support": {
                "issues": "https://github.com/nette/di/issues",
                "source": "https://github.com/nette/di/tree/v3.0.11"
            },
            "time": "2021-10-26T11:44:44+00:00"
        },
        {
            "name": "nette/finder",
            "version": "v2.6.0",
            "source": {
                "type": "git",
                "url": "https://github.com/nette/finder.git",
                "reference": "991aefb42860abeab8e003970c3809a9d83cb932"
            },
            "dist": {
                "type": "zip",
                "url": "https://api.github.com/repos/nette/finder/zipball/991aefb42860abeab8e003970c3809a9d83cb932",
                "reference": "991aefb42860abeab8e003970c3809a9d83cb932",
                "shasum": ""
            },
            "require": {
                "nette/utils": "^2.4 || ^3.0",
                "php": ">=7.1"
            },
            "conflict": {
                "nette/nette": "<2.2"
            },
            "require-dev": {
                "nette/tester": "^2.0",
                "phpstan/phpstan": "^0.12",
                "tracy/tracy": "^2.3"
            },
            "type": "library",
            "extra": {
                "branch-alias": {
                    "dev-master": "2.6-dev"
                }
            },
            "autoload": {
                "classmap": [
                    "src/"
                ]
            },
            "notification-url": "https://packagist.org/downloads/",
            "license": [
                "BSD-3-Clause",
                "GPL-2.0-only",
                "GPL-3.0-only"
            ],
            "authors": [
                {
                    "name": "David Grudl",
                    "homepage": "https://davidgrudl.com"
                },
                {
                    "name": "Nette Community",
                    "homepage": "https://nette.org/contributors"
                }
            ],
            "description": "🔍 Nette Finder: find files and directories with an intuitive API.",
            "homepage": "https://nette.org",
            "keywords": [
                "filesystem",
                "glob",
                "iterator",
                "nette"
            ],
            "support": {
                "issues": "https://github.com/nette/finder/issues",
                "source": "https://github.com/nette/finder/tree/v2.6.0"
            },
            "time": "2022-10-13T01:31:15+00:00"
        },
        {
            "name": "nette/neon",
            "version": "v3.3.2",
            "source": {
                "type": "git",
                "url": "https://github.com/nette/neon.git",
                "reference": "54b287d8c2cdbe577b02e28ca1713e275b05ece2"
            },
            "dist": {
                "type": "zip",
                "url": "https://api.github.com/repos/nette/neon/zipball/54b287d8c2cdbe577b02e28ca1713e275b05ece2",
                "reference": "54b287d8c2cdbe577b02e28ca1713e275b05ece2",
                "shasum": ""
            },
            "require": {
                "ext-json": "*",
                "php": ">=7.1"
            },
            "require-dev": {
                "nette/tester": "^2.0",
                "phpstan/phpstan": "^0.12",
                "tracy/tracy": "^2.7"
            },
            "bin": [
                "bin/neon-lint"
            ],
            "type": "library",
            "extra": {
                "branch-alias": {
                    "dev-master": "3.3-dev"
                }
            },
            "autoload": {
                "classmap": [
                    "src/"
                ]
            },
            "notification-url": "https://packagist.org/downloads/",
            "license": [
                "BSD-3-Clause",
                "GPL-2.0-only",
                "GPL-3.0-only"
            ],
            "authors": [
                {
                    "name": "David Grudl",
                    "homepage": "https://davidgrudl.com"
                },
                {
                    "name": "Nette Community",
                    "homepage": "https://nette.org/contributors"
                }
            ],
            "description": "🍸 Nette NEON: encodes and decodes NEON file format.",
            "homepage": "https://ne-on.org",
            "keywords": [
                "export",
                "import",
                "neon",
                "nette",
                "yaml"
            ],
            "support": {
                "issues": "https://github.com/nette/neon/issues",
                "source": "https://github.com/nette/neon/tree/v3.3.2"
            },
            "time": "2021-11-25T15:57:41+00:00"
        },
        {
            "name": "nette/php-generator",
            "version": "v3.6.5",
            "source": {
                "type": "git",
                "url": "https://github.com/nette/php-generator.git",
                "reference": "9370403f9d9c25b51c4596ded1fbfe70347f7c82"
            },
            "dist": {
                "type": "zip",
                "url": "https://api.github.com/repos/nette/php-generator/zipball/9370403f9d9c25b51c4596ded1fbfe70347f7c82",
                "reference": "9370403f9d9c25b51c4596ded1fbfe70347f7c82",
                "shasum": ""
            },
            "require": {
                "nette/utils": "^3.1.2",
                "php": ">=7.2 <8.2"
            },
            "require-dev": {
                "nette/tester": "^2.4",
                "nikic/php-parser": "^4.13",
                "phpstan/phpstan": "^0.12",
                "tracy/tracy": "^2.8"
            },
            "suggest": {
                "nikic/php-parser": "to use ClassType::withBodiesFrom() & GlobalFunction::withBodyFrom()"
            },
            "type": "library",
            "extra": {
                "branch-alias": {
                    "dev-master": "3.6-dev"
                }
            },
            "autoload": {
                "classmap": [
                    "src/"
                ]
            },
            "notification-url": "https://packagist.org/downloads/",
            "license": [
                "BSD-3-Clause",
                "GPL-2.0-only",
                "GPL-3.0-only"
            ],
            "authors": [
                {
                    "name": "David Grudl",
                    "homepage": "https://davidgrudl.com"
                },
                {
                    "name": "Nette Community",
                    "homepage": "https://nette.org/contributors"
                }
            ],
            "description": "🐘 Nette PHP Generator: generates neat PHP code for you. Supports new PHP 8.1 features.",
            "homepage": "https://nette.org",
            "keywords": [
                "code",
                "nette",
                "php",
                "scaffolding"
            ],
            "support": {
                "issues": "https://github.com/nette/php-generator/issues",
                "source": "https://github.com/nette/php-generator/tree/v3.6.5"
            },
            "time": "2021-11-24T16:23:44+00:00"
        },
        {
            "name": "nette/robot-loader",
            "version": "v3.4.1",
            "source": {
                "type": "git",
                "url": "https://github.com/nette/robot-loader.git",
                "reference": "e2adc334cb958164c050f485d99c44c430f51fe2"
            },
            "dist": {
                "type": "zip",
                "url": "https://api.github.com/repos/nette/robot-loader/zipball/e2adc334cb958164c050f485d99c44c430f51fe2",
                "reference": "e2adc334cb958164c050f485d99c44c430f51fe2",
                "shasum": ""
            },
            "require": {
                "ext-tokenizer": "*",
                "nette/finder": "^2.5 || ^3.0",
                "nette/utils": "^3.0",
                "php": ">=7.1"
            },
            "require-dev": {
                "nette/tester": "^2.0",
                "phpstan/phpstan": "^0.12",
                "tracy/tracy": "^2.3"
            },
            "type": "library",
            "extra": {
                "branch-alias": {
                    "dev-master": "3.4-dev"
                }
            },
            "autoload": {
                "classmap": [
                    "src/"
                ]
            },
            "notification-url": "https://packagist.org/downloads/",
            "license": [
                "BSD-3-Clause",
                "GPL-2.0-only",
                "GPL-3.0-only"
            ],
            "authors": [
                {
                    "name": "David Grudl",
                    "homepage": "https://davidgrudl.com"
                },
                {
                    "name": "Nette Community",
                    "homepage": "https://nette.org/contributors"
                }
            ],
            "description": "🍀 Nette RobotLoader: high performance and comfortable autoloader that will search and autoload classes within your application.",
            "homepage": "https://nette.org",
            "keywords": [
                "autoload",
                "class",
                "interface",
                "nette",
                "trait"
            ],
            "support": {
                "issues": "https://github.com/nette/robot-loader/issues",
                "source": "https://github.com/nette/robot-loader/tree/v3.4.1"
            },
            "time": "2021-08-25T15:53:54+00:00"
        },
        {
            "name": "nette/schema",
            "version": "v1.2.3",
            "source": {
                "type": "git",
                "url": "https://github.com/nette/schema.git",
                "reference": "abbdbb70e0245d5f3bf77874cea1dfb0c930d06f"
            },
            "dist": {
                "type": "zip",
                "url": "https://api.github.com/repos/nette/schema/zipball/abbdbb70e0245d5f3bf77874cea1dfb0c930d06f",
                "reference": "abbdbb70e0245d5f3bf77874cea1dfb0c930d06f",
                "shasum": ""
            },
            "require": {
                "nette/utils": "^2.5.7 || ^3.1.5 ||  ^4.0",
                "php": ">=7.1 <8.3"
            },
            "require-dev": {
                "nette/tester": "^2.3 || ^2.4",
                "phpstan/phpstan-nette": "^1.0",
                "tracy/tracy": "^2.7"
            },
            "type": "library",
            "extra": {
                "branch-alias": {
                    "dev-master": "1.2-dev"
                }
            },
            "autoload": {
                "classmap": [
                    "src/"
                ]
            },
            "notification-url": "https://packagist.org/downloads/",
            "license": [
                "BSD-3-Clause",
                "GPL-2.0-only",
                "GPL-3.0-only"
            ],
            "authors": [
                {
                    "name": "David Grudl",
                    "homepage": "https://davidgrudl.com"
                },
                {
                    "name": "Nette Community",
                    "homepage": "https://nette.org/contributors"
                }
            ],
            "description": "📐 Nette Schema: validating data structures against a given Schema.",
            "homepage": "https://nette.org",
            "keywords": [
                "config",
                "nette"
            ],
            "support": {
                "issues": "https://github.com/nette/schema/issues",
                "source": "https://github.com/nette/schema/tree/v1.2.3"
            },
            "time": "2022-10-13T01:24:26+00:00"
        },
        {
            "name": "nette/utils",
            "version": "v3.2.7",
            "source": {
                "type": "git",
                "url": "https://github.com/nette/utils.git",
                "reference": "0af4e3de4df9f1543534beab255ccf459e7a2c99"
            },
            "dist": {
                "type": "zip",
                "url": "https://api.github.com/repos/nette/utils/zipball/0af4e3de4df9f1543534beab255ccf459e7a2c99",
                "reference": "0af4e3de4df9f1543534beab255ccf459e7a2c99",
                "shasum": ""
            },
            "require": {
                "php": ">=7.2 <8.2"
            },
            "conflict": {
                "nette/di": "<3.0.6"
            },
            "require-dev": {
                "nette/tester": "~2.0",
                "phpstan/phpstan": "^1.0",
                "tracy/tracy": "^2.3"
            },
            "suggest": {
                "ext-gd": "to use Image",
                "ext-iconv": "to use Strings::webalize(), toAscii(), chr() and reverse()",
                "ext-intl": "to use Strings::webalize(), toAscii(), normalize() and compare()",
                "ext-json": "to use Nette\\Utils\\Json",
                "ext-mbstring": "to use Strings::lower() etc...",
                "ext-tokenizer": "to use Nette\\Utils\\Reflection::getUseStatements()",
                "ext-xml": "to use Strings::length() etc. when mbstring is not available"
            },
            "type": "library",
            "extra": {
                "branch-alias": {
                    "dev-master": "3.2-dev"
                }
            },
            "autoload": {
                "classmap": [
                    "src/"
                ]
            },
            "notification-url": "https://packagist.org/downloads/",
            "license": [
                "BSD-3-Clause",
                "GPL-2.0-only",
                "GPL-3.0-only"
            ],
            "authors": [
                {
                    "name": "David Grudl",
                    "homepage": "https://davidgrudl.com"
                },
                {
                    "name": "Nette Community",
                    "homepage": "https://nette.org/contributors"
                }
            ],
            "description": "🛠  Nette Utils: lightweight utilities for string & array manipulation, image handling, safe JSON encoding/decoding, validation, slug or strong password generating etc.",
            "homepage": "https://nette.org",
            "keywords": [
                "array",
                "core",
                "datetime",
                "images",
                "json",
                "nette",
                "paginator",
                "password",
                "slugify",
                "string",
                "unicode",
                "utf-8",
                "utility",
                "validation"
            ],
            "support": {
                "issues": "https://github.com/nette/utils/issues",
                "source": "https://github.com/nette/utils/tree/v3.2.7"
            },
            "time": "2022-01-24T11:29:14+00:00"
        },
        {
            "name": "nikic/php-parser",
            "version": "v4.17.1",
            "source": {
                "type": "git",
                "url": "https://github.com/nikic/PHP-Parser.git",
                "reference": "a6303e50c90c355c7eeee2c4a8b27fe8dc8fef1d"
            },
            "dist": {
                "type": "zip",
                "url": "https://api.github.com/repos/nikic/PHP-Parser/zipball/a6303e50c90c355c7eeee2c4a8b27fe8dc8fef1d",
                "reference": "a6303e50c90c355c7eeee2c4a8b27fe8dc8fef1d",
                "shasum": ""
            },
            "require": {
                "ext-tokenizer": "*",
                "php": ">=7.0"
            },
            "require-dev": {
                "ircmaxell/php-yacc": "^0.0.7",
                "phpunit/phpunit": "^6.5 || ^7.0 || ^8.0 || ^9.0"
            },
            "bin": [
                "bin/php-parse"
            ],
            "type": "library",
            "extra": {
                "branch-alias": {
                    "dev-master": "4.9-dev"
                }
            },
            "autoload": {
                "psr-4": {
                    "PhpParser\\": "lib/PhpParser"
                }
            },
            "notification-url": "https://packagist.org/downloads/",
            "license": [
                "BSD-3-Clause"
            ],
            "authors": [
                {
                    "name": "Nikita Popov"
                }
            ],
            "description": "A PHP parser written in PHP",
            "keywords": [
                "parser",
                "php"
            ],
            "support": {
                "issues": "https://github.com/nikic/PHP-Parser/issues",
                "source": "https://github.com/nikic/PHP-Parser/tree/v4.17.1"
            },
            "time": "2023-08-13T19:53:39+00:00"
        },
        {
            "name": "ondram/ci-detector",
            "version": "3.5.1",
            "source": {
                "type": "git",
                "url": "https://github.com/OndraM/ci-detector.git",
                "reference": "594e61252843b68998bddd48078c5058fe9028bd"
            },
            "dist": {
                "type": "zip",
                "url": "https://api.github.com/repos/OndraM/ci-detector/zipball/594e61252843b68998bddd48078c5058fe9028bd",
                "reference": "594e61252843b68998bddd48078c5058fe9028bd",
                "shasum": ""
            },
            "require": {
                "php": "^7.1 || ^8.0"
            },
            "require-dev": {
                "ergebnis/composer-normalize": "^2.2",
                "lmc/coding-standard": "^1.3 || ^2.0",
                "php-parallel-lint/php-parallel-lint": "^1.1",
                "phpstan/extension-installer": "^1.0.3",
                "phpstan/phpstan": "^0.12.0",
                "phpstan/phpstan-phpunit": "^0.12.1",
                "phpunit/phpunit": "^7.1 || ^8.0 || ^9.0"
            },
            "type": "library",
            "autoload": {
                "psr-4": {
                    "OndraM\\CiDetector\\": "src/"
                }
            },
            "notification-url": "https://packagist.org/downloads/",
            "license": [
                "MIT"
            ],
            "authors": [
                {
                    "name": "Ondřej Machulda",
                    "email": "ondrej.machulda@gmail.com"
                }
            ],
            "description": "Detect continuous integration environment and provide unified access to properties of current build",
            "keywords": [
                "CircleCI",
                "Codeship",
                "Wercker",
                "adapter",
                "appveyor",
                "aws",
                "aws codebuild",
                "bamboo",
                "bitbucket",
                "buddy",
                "ci-info",
                "codebuild",
                "continuous integration",
                "continuousphp",
                "drone",
                "github",
                "gitlab",
                "interface",
                "jenkins",
                "teamcity",
                "travis"
            ],
            "support": {
                "issues": "https://github.com/OndraM/ci-detector/issues",
                "source": "https://github.com/OndraM/ci-detector/tree/main"
            },
            "time": "2020-09-04T11:21:14+00:00"
        },
        {
            "name": "ondrejmirtes/better-reflection",
            "version": "6.12.0.2",
            "source": {
                "type": "git",
                "url": "https://github.com/ondrejmirtes/BetterReflection.git",
                "reference": "07cb46e7f781389c46882b24de9a878e358d2cc5"
            },
            "dist": {
                "type": "zip",
                "url": "https://api.github.com/repos/ondrejmirtes/BetterReflection/zipball/07cb46e7f781389c46882b24de9a878e358d2cc5",
                "reference": "07cb46e7f781389c46882b24de9a878e358d2cc5",
                "shasum": ""
            },
            "require": {
                "ext-json": "*",
                "jetbrains/phpstorm-stubs": "dev-master#7b055d8634d2143a909f2c5141ec70c82b8b9254",
                "nikic/php-parser": "^4.16.0",
                "php": "^7.2 || ^8.0"
            },
            "conflict": {
                "thecodingmachine/safe": "<1.1.3"
            },
            "require-dev": {
                "doctrine/coding-standard": "^12.0.0",
                "phpstan/phpstan": "^1.10.27",
                "phpstan/phpstan-phpunit": "^1.3.13",
                "phpunit/phpunit": "^10.3.1",
                "rector/rector": "0.14.3",
                "vimeo/psalm": "5.14.1"
            },
            "suggest": {
                "composer/composer": "Required to use the ComposerSourceLocator"
            },
            "type": "library",
            "autoload": {
                "psr-4": {
                    "PHPStan\\BetterReflection\\": "src"
                }
            },
            "notification-url": "https://packagist.org/downloads/",
            "license": [
                "MIT"
            ],
            "authors": [
                {
                    "name": "James Titcumb",
                    "email": "james@asgrim.com",
                    "homepage": "https://github.com/asgrim"
                },
                {
                    "name": "Marco Pivetta",
                    "email": "ocramius@gmail.com",
                    "homepage": "https://ocramius.github.io/"
                },
                {
                    "name": "Gary Hockin",
                    "email": "gary@roave.com",
                    "homepage": "https://github.com/geeh"
                },
                {
                    "name": "Jaroslav Hanslík",
                    "email": "kukulich@kukulich.cz",
                    "homepage": "https://github.com/kukulich"
                }
            ],
            "description": "Better Reflection - an improved code reflection API",
            "support": {
                "source": "https://github.com/ondrejmirtes/BetterReflection/tree/6.12.0.2"
            },
            "time": "2023-08-08T14:10:24+00:00"
        },
        {
            "name": "phpstan/php-8-stubs",
            "version": "0.3.72",
            "source": {
                "type": "git",
                "url": "https://github.com/phpstan/php-8-stubs.git",
                "reference": "9c63c3ead89bd4ee1c1e90a18e6a3a2652ecb62c"
            },
            "dist": {
                "type": "zip",
                "url": "https://api.github.com/repos/phpstan/php-8-stubs/zipball/9c63c3ead89bd4ee1c1e90a18e6a3a2652ecb62c",
                "reference": "9c63c3ead89bd4ee1c1e90a18e6a3a2652ecb62c",
                "shasum": ""
            },
            "type": "library",
            "autoload": {
                "classmap": [
                    "Php8StubsMap.php"
                ]
            },
            "notification-url": "https://packagist.org/downloads/",
            "license": [
                "MIT",
                "PHP-3.01"
            ],
            "description": "PHP stubs extracted from php-src",
            "support": {
                "issues": "https://github.com/phpstan/php-8-stubs/issues",
                "source": "https://github.com/phpstan/php-8-stubs/tree/0.3.72"
            },
            "time": "2023-08-14T12:52:36+00:00"
        },
        {
            "name": "phpstan/phpdoc-parser",
            "version": "1.23.1",
            "source": {
                "type": "git",
                "url": "https://github.com/phpstan/phpdoc-parser.git",
                "reference": "846ae76eef31c6d7790fac9bc399ecee45160b26"
            },
            "dist": {
                "type": "zip",
                "url": "https://api.github.com/repos/phpstan/phpdoc-parser/zipball/846ae76eef31c6d7790fac9bc399ecee45160b26",
                "reference": "846ae76eef31c6d7790fac9bc399ecee45160b26",
                "shasum": ""
            },
            "require": {
                "php": "^7.2 || ^8.0"
            },
            "require-dev": {
                "doctrine/annotations": "^2.0",
                "nikic/php-parser": "^4.15",
                "php-parallel-lint/php-parallel-lint": "^1.2",
                "phpstan/extension-installer": "^1.0",
                "phpstan/phpstan": "^1.5",
                "phpstan/phpstan-phpunit": "^1.1",
                "phpstan/phpstan-strict-rules": "^1.0",
                "phpunit/phpunit": "^9.5",
                "symfony/process": "^5.2"
            },
            "type": "library",
            "autoload": {
                "psr-4": {
                    "PHPStan\\PhpDocParser\\": [
                        "src/"
                    ]
                }
            },
            "notification-url": "https://packagist.org/downloads/",
            "license": [
                "MIT"
            ],
            "description": "PHPDoc parser with support for nullable, intersection and generic types",
            "support": {
                "issues": "https://github.com/phpstan/phpdoc-parser/issues",
                "source": "https://github.com/phpstan/phpdoc-parser/tree/1.23.1"
            },
            "time": "2023-08-03T16:32:59+00:00"
        },
        {
            "name": "psr/container",
            "version": "1.1.2",
            "source": {
                "type": "git",
                "url": "https://github.com/php-fig/container.git",
                "reference": "513e0666f7216c7459170d56df27dfcefe1689ea"
            },
            "dist": {
                "type": "zip",
                "url": "https://api.github.com/repos/php-fig/container/zipball/513e0666f7216c7459170d56df27dfcefe1689ea",
                "reference": "513e0666f7216c7459170d56df27dfcefe1689ea",
                "shasum": ""
            },
            "require": {
                "php": ">=7.4.0"
            },
            "type": "library",
            "autoload": {
                "psr-4": {
                    "Psr\\Container\\": "src/"
                }
            },
            "notification-url": "https://packagist.org/downloads/",
            "license": [
                "MIT"
            ],
            "authors": [
                {
                    "name": "PHP-FIG",
                    "homepage": "https://www.php-fig.org/"
                }
            ],
            "description": "Common Container Interface (PHP FIG PSR-11)",
            "homepage": "https://github.com/php-fig/container",
            "keywords": [
                "PSR-11",
                "container",
                "container-interface",
                "container-interop",
                "psr"
            ],
            "support": {
                "issues": "https://github.com/php-fig/container/issues",
                "source": "https://github.com/php-fig/container/tree/1.1.2"
            },
            "time": "2021-11-05T16:50:12+00:00"
        },
        {
            "name": "psr/http-message",
            "version": "1.0.1",
            "source": {
                "type": "git",
                "url": "https://github.com/php-fig/http-message.git",
                "reference": "f6561bf28d520154e4b0ec72be95418abe6d9363"
            },
            "dist": {
                "type": "zip",
                "url": "https://api.github.com/repos/php-fig/http-message/zipball/f6561bf28d520154e4b0ec72be95418abe6d9363",
                "reference": "f6561bf28d520154e4b0ec72be95418abe6d9363",
                "shasum": ""
            },
            "require": {
                "php": ">=5.3.0"
            },
            "type": "library",
            "extra": {
                "branch-alias": {
                    "dev-master": "1.0.x-dev"
                }
            },
            "autoload": {
                "psr-4": {
                    "Psr\\Http\\Message\\": "src/"
                }
            },
            "notification-url": "https://packagist.org/downloads/",
            "license": [
                "MIT"
            ],
            "authors": [
                {
                    "name": "PHP-FIG",
                    "homepage": "http://www.php-fig.org/"
                }
            ],
            "description": "Common interface for HTTP messages",
            "homepage": "https://github.com/php-fig/http-message",
            "keywords": [
                "http",
                "http-message",
                "psr",
                "psr-7",
                "request",
                "response"
            ],
            "support": {
                "source": "https://github.com/php-fig/http-message/tree/master"
            },
            "time": "2016-08-06T14:39:51+00:00"
        },
        {
            "name": "psr/log",
            "version": "1.1.3",
            "source": {
                "type": "git",
                "url": "https://github.com/php-fig/log.git",
                "reference": "0f73288fd15629204f9d42b7055f72dacbe811fc"
            },
            "dist": {
                "type": "zip",
                "url": "https://api.github.com/repos/php-fig/log/zipball/0f73288fd15629204f9d42b7055f72dacbe811fc",
                "reference": "0f73288fd15629204f9d42b7055f72dacbe811fc",
                "shasum": ""
            },
            "require": {
                "php": ">=5.3.0"
            },
            "type": "library",
            "extra": {
                "branch-alias": {
                    "dev-master": "1.1.x-dev"
                }
            },
            "autoload": {
                "psr-4": {
                    "Psr\\Log\\": "Psr/Log/"
                }
            },
            "notification-url": "https://packagist.org/downloads/",
            "license": [
                "MIT"
            ],
            "authors": [
                {
                    "name": "PHP-FIG",
                    "homepage": "http://www.php-fig.org/"
                }
            ],
            "description": "Common interface for logging libraries",
            "homepage": "https://github.com/php-fig/log",
            "keywords": [
                "log",
                "psr",
                "psr-3"
            ],
            "support": {
                "source": "https://github.com/php-fig/log/tree/1.1.3"
            },
            "time": "2020-03-23T09:12:05+00:00"
        },
        {
            "name": "react/async",
            "version": "v3.0.0",
            "source": {
                "type": "git",
                "url": "https://github.com/reactphp/async.git",
                "reference": "3c3b812be77aec14bf8300b052ba589c9a5bc95b"
            },
            "dist": {
                "type": "zip",
                "url": "https://api.github.com/repos/reactphp/async/zipball/3c3b812be77aec14bf8300b052ba589c9a5bc95b",
                "reference": "3c3b812be77aec14bf8300b052ba589c9a5bc95b",
                "shasum": ""
            },
            "require": {
                "php": ">=7.1",
                "react/event-loop": "^1.2",
                "react/promise": "^3.0 || ^2.8 || ^1.2.1"
            },
            "require-dev": {
                "phpunit/phpunit": "^9.3 || ^7.5"
            },
            "type": "library",
            "autoload": {
                "files": [
                    "src/functions_include.php"
                ]
            },
            "notification-url": "https://packagist.org/downloads/",
            "license": [
                "MIT"
            ],
            "authors": [
                {
                    "name": "Christian Lück",
                    "email": "christian@clue.engineering",
                    "homepage": "https://clue.engineering/"
                },
                {
                    "name": "Cees-Jan Kiewiet",
                    "email": "reactphp@ceesjankiewiet.nl",
                    "homepage": "https://wyrihaximus.net/"
                },
                {
                    "name": "Jan Sorgalla",
                    "email": "jsorgalla@gmail.com",
                    "homepage": "https://sorgalla.com/"
                },
                {
                    "name": "Chris Boden",
                    "email": "cboden@gmail.com",
                    "homepage": "https://cboden.dev/"
                }
            ],
            "description": "Async utilities for ReactPHP",
            "keywords": [
                "async",
                "reactphp"
            ],
            "support": {
                "issues": "https://github.com/reactphp/async/issues",
                "source": "https://github.com/reactphp/async/tree/v3.0.0"
            },
            "funding": [
                {
                    "url": "https://github.com/WyriHaximus",
                    "type": "github"
                },
                {
                    "url": "https://github.com/clue",
                    "type": "github"
                }
            ],
            "time": "2022-07-11T14:17:23+00:00"
        },
        {
            "name": "react/cache",
            "version": "v1.2.0",
            "source": {
                "type": "git",
                "url": "https://github.com/reactphp/cache.git",
                "reference": "d47c472b64aa5608225f47965a484b75c7817d5b"
            },
            "dist": {
                "type": "zip",
                "url": "https://api.github.com/repos/reactphp/cache/zipball/d47c472b64aa5608225f47965a484b75c7817d5b",
                "reference": "d47c472b64aa5608225f47965a484b75c7817d5b",
                "shasum": ""
            },
            "require": {
                "php": ">=5.3.0",
                "react/promise": "^3.0 || ^2.0 || ^1.1"
            },
            "require-dev": {
                "phpunit/phpunit": "^9.5 || ^5.7 || ^4.8.35"
            },
            "type": "library",
            "autoload": {
                "psr-4": {
                    "React\\Cache\\": "src/"
                }
            },
            "notification-url": "https://packagist.org/downloads/",
            "license": [
                "MIT"
            ],
            "authors": [
                {
                    "name": "Christian Lück",
                    "email": "christian@clue.engineering",
                    "homepage": "https://clue.engineering/"
                },
                {
                    "name": "Cees-Jan Kiewiet",
                    "email": "reactphp@ceesjankiewiet.nl",
                    "homepage": "https://wyrihaximus.net/"
                },
                {
                    "name": "Jan Sorgalla",
                    "email": "jsorgalla@gmail.com",
                    "homepage": "https://sorgalla.com/"
                },
                {
                    "name": "Chris Boden",
                    "email": "cboden@gmail.com",
                    "homepage": "https://cboden.dev/"
                }
            ],
            "description": "Async, Promise-based cache interface for ReactPHP",
            "keywords": [
                "cache",
                "caching",
                "promise",
                "reactphp"
            ],
            "support": {
                "issues": "https://github.com/reactphp/cache/issues",
                "source": "https://github.com/reactphp/cache/tree/v1.2.0"
            },
            "funding": [
                {
                    "url": "https://opencollective.com/reactphp",
                    "type": "open_collective"
                }
            ],
            "time": "2022-11-30T15:59:55+00:00"
        },
        {
            "name": "react/child-process",
            "version": "v0.6.5",
            "source": {
                "type": "git",
                "url": "https://github.com/reactphp/child-process.git",
                "reference": "e71eb1aa55f057c7a4a0d08d06b0b0a484bead43"
            },
            "dist": {
                "type": "zip",
                "url": "https://api.github.com/repos/reactphp/child-process/zipball/e71eb1aa55f057c7a4a0d08d06b0b0a484bead43",
                "reference": "e71eb1aa55f057c7a4a0d08d06b0b0a484bead43",
                "shasum": ""
            },
            "require": {
                "evenement/evenement": "^3.0 || ^2.0 || ^1.0",
                "php": ">=5.3.0",
                "react/event-loop": "^1.2",
                "react/stream": "^1.2"
            },
            "require-dev": {
                "phpunit/phpunit": "^9.3 || ^5.7 || ^4.8.35",
                "react/socket": "^1.8",
                "sebastian/environment": "^5.0 || ^3.0 || ^2.0 || ^1.0"
            },
            "type": "library",
            "autoload": {
                "psr-4": {
                    "React\\ChildProcess\\": "src"
                }
            },
            "notification-url": "https://packagist.org/downloads/",
            "license": [
                "MIT"
            ],
            "authors": [
                {
                    "name": "Christian Lück",
                    "email": "christian@clue.engineering",
                    "homepage": "https://clue.engineering/"
                },
                {
                    "name": "Cees-Jan Kiewiet",
                    "email": "reactphp@ceesjankiewiet.nl",
                    "homepage": "https://wyrihaximus.net/"
                },
                {
                    "name": "Jan Sorgalla",
                    "email": "jsorgalla@gmail.com",
                    "homepage": "https://sorgalla.com/"
                },
                {
                    "name": "Chris Boden",
                    "email": "cboden@gmail.com",
                    "homepage": "https://cboden.dev/"
                }
            ],
            "description": "Event-driven library for executing child processes with ReactPHP.",
            "keywords": [
                "event-driven",
                "process",
                "reactphp"
            ],
            "support": {
                "issues": "https://github.com/reactphp/child-process/issues",
                "source": "https://github.com/reactphp/child-process/tree/v0.6.5"
            },
            "funding": [
                {
                    "url": "https://github.com/WyriHaximus",
                    "type": "github"
                },
                {
                    "url": "https://github.com/clue",
                    "type": "github"
                }
            ],
            "time": "2022-09-16T13:41:56+00:00"
        },
        {
            "name": "react/dns",
            "version": "v1.10.0",
            "source": {
                "type": "git",
                "url": "https://github.com/reactphp/dns.git",
                "reference": "a5427e7dfa47713e438016905605819d101f238c"
            },
            "dist": {
                "type": "zip",
                "url": "https://api.github.com/repos/reactphp/dns/zipball/a5427e7dfa47713e438016905605819d101f238c",
                "reference": "a5427e7dfa47713e438016905605819d101f238c",
                "shasum": ""
            },
            "require": {
                "php": ">=5.3.0",
                "react/cache": "^1.0 || ^0.6 || ^0.5",
                "react/event-loop": "^1.2",
                "react/promise": "^3.0 || ^2.7 || ^1.2.1",
                "react/promise-timer": "^1.9"
            },
            "require-dev": {
                "phpunit/phpunit": "^9.3 || ^4.8.35",
                "react/async": "^4 || ^3 || ^2"
            },
            "type": "library",
            "autoload": {
                "psr-4": {
                    "React\\Dns\\": "src"
                }
            },
            "notification-url": "https://packagist.org/downloads/",
            "license": [
                "MIT"
            ],
            "authors": [
                {
                    "name": "Christian Lück",
                    "email": "christian@clue.engineering",
                    "homepage": "https://clue.engineering/"
                },
                {
                    "name": "Cees-Jan Kiewiet",
                    "email": "reactphp@ceesjankiewiet.nl",
                    "homepage": "https://wyrihaximus.net/"
                },
                {
                    "name": "Jan Sorgalla",
                    "email": "jsorgalla@gmail.com",
                    "homepage": "https://sorgalla.com/"
                },
                {
                    "name": "Chris Boden",
                    "email": "cboden@gmail.com",
                    "homepage": "https://cboden.dev/"
                }
            ],
            "description": "Async DNS resolver for ReactPHP",
            "keywords": [
                "async",
                "dns",
                "dns-resolver",
                "reactphp"
            ],
            "support": {
                "issues": "https://github.com/reactphp/dns/issues",
                "source": "https://github.com/reactphp/dns/tree/v1.10.0"
            },
            "funding": [
                {
                    "url": "https://github.com/WyriHaximus",
                    "type": "github"
                },
                {
                    "url": "https://github.com/clue",
                    "type": "github"
                }
            ],
            "time": "2022-09-08T12:22:46+00:00"
        },
        {
            "name": "react/event-loop",
            "version": "v1.4.0",
            "source": {
                "type": "git",
                "url": "https://github.com/reactphp/event-loop.git",
                "reference": "6e7e587714fff7a83dcc7025aee42ab3b265ae05"
            },
            "dist": {
                "type": "zip",
                "url": "https://api.github.com/repos/reactphp/event-loop/zipball/6e7e587714fff7a83dcc7025aee42ab3b265ae05",
                "reference": "6e7e587714fff7a83dcc7025aee42ab3b265ae05",
                "shasum": ""
            },
            "require": {
                "php": ">=5.3.0"
            },
            "require-dev": {
                "phpunit/phpunit": "^9.6 || ^5.7 || ^4.8.36"
            },
            "suggest": {
                "ext-pcntl": "For signal handling support when using the StreamSelectLoop"
            },
            "type": "library",
            "autoload": {
                "psr-4": {
                    "React\\EventLoop\\": "src/"
                }
            },
            "notification-url": "https://packagist.org/downloads/",
            "license": [
                "MIT"
            ],
            "authors": [
                {
                    "name": "Christian Lück",
                    "email": "christian@clue.engineering",
                    "homepage": "https://clue.engineering/"
                },
                {
                    "name": "Cees-Jan Kiewiet",
                    "email": "reactphp@ceesjankiewiet.nl",
                    "homepage": "https://wyrihaximus.net/"
                },
                {
                    "name": "Jan Sorgalla",
                    "email": "jsorgalla@gmail.com",
                    "homepage": "https://sorgalla.com/"
                },
                {
                    "name": "Chris Boden",
                    "email": "cboden@gmail.com",
                    "homepage": "https://cboden.dev/"
                }
            ],
            "description": "ReactPHP's core reactor event loop that libraries can use for evented I/O.",
            "keywords": [
                "asynchronous",
                "event-loop"
            ],
            "support": {
                "issues": "https://github.com/reactphp/event-loop/issues",
                "source": "https://github.com/reactphp/event-loop/tree/v1.4.0"
            },
            "funding": [
                {
                    "url": "https://opencollective.com/reactphp",
                    "type": "open_collective"
                }
            ],
            "time": "2023-05-05T10:11:24+00:00"
        },
        {
            "name": "react/http",
            "version": "v1.9.0",
            "source": {
                "type": "git",
                "url": "https://github.com/reactphp/http.git",
                "reference": "bb3154dbaf2dfe3f0467f956a05f614a69d5f1d0"
            },
            "dist": {
                "type": "zip",
                "url": "https://api.github.com/repos/reactphp/http/zipball/bb3154dbaf2dfe3f0467f956a05f614a69d5f1d0",
                "reference": "bb3154dbaf2dfe3f0467f956a05f614a69d5f1d0",
                "shasum": ""
            },
            "require": {
                "evenement/evenement": "^3.0 || ^2.0 || ^1.0",
                "fig/http-message-util": "^1.1",
                "php": ">=5.3.0",
                "psr/http-message": "^1.0",
                "react/event-loop": "^1.2",
                "react/promise": "^3 || ^2.3 || ^1.2.1",
                "react/socket": "^1.12",
                "react/stream": "^1.2",
                "ringcentral/psr7": "^1.2"
            },
            "require-dev": {
                "clue/http-proxy-react": "^1.8",
                "clue/reactphp-ssh-proxy": "^1.4",
                "clue/socks-react": "^1.4",
                "phpunit/phpunit": "^9.5 || ^5.7 || ^4.8.35",
                "react/async": "^4 || ^3 || ^2",
                "react/promise-stream": "^1.4",
                "react/promise-timer": "^1.9"
            },
            "type": "library",
            "autoload": {
                "psr-4": {
                    "React\\Http\\": "src/"
                }
            },
            "notification-url": "https://packagist.org/downloads/",
            "license": [
                "MIT"
            ],
            "authors": [
                {
                    "name": "Christian Lück",
                    "email": "christian@clue.engineering",
                    "homepage": "https://clue.engineering/"
                },
                {
                    "name": "Cees-Jan Kiewiet",
                    "email": "reactphp@ceesjankiewiet.nl",
                    "homepage": "https://wyrihaximus.net/"
                },
                {
                    "name": "Jan Sorgalla",
                    "email": "jsorgalla@gmail.com",
                    "homepage": "https://sorgalla.com/"
                },
                {
                    "name": "Chris Boden",
                    "email": "cboden@gmail.com",
                    "homepage": "https://cboden.dev/"
                }
            ],
            "description": "Event-driven, streaming HTTP client and server implementation for ReactPHP",
            "keywords": [
                "async",
                "client",
                "event-driven",
                "http",
                "http client",
                "http server",
                "https",
                "psr-7",
                "reactphp",
                "server",
                "streaming"
            ],
            "support": {
                "issues": "https://github.com/reactphp/http/issues",
                "source": "https://github.com/reactphp/http/tree/v1.9.0"
            },
            "funding": [
                {
                    "url": "https://opencollective.com/reactphp",
                    "type": "open_collective"
                }
            ],
            "time": "2023-04-26T10:29:24+00:00"
        },
        {
            "name": "react/promise",
            "version": "v2.10.0",
            "source": {
                "type": "git",
                "url": "https://github.com/reactphp/promise.git",
                "reference": "f913fb8cceba1e6644b7b90c4bfb678ed8a3ef38"
            },
            "dist": {
                "type": "zip",
                "url": "https://api.github.com/repos/reactphp/promise/zipball/f913fb8cceba1e6644b7b90c4bfb678ed8a3ef38",
                "reference": "f913fb8cceba1e6644b7b90c4bfb678ed8a3ef38",
                "shasum": ""
            },
            "require": {
                "php": ">=5.4.0"
            },
            "require-dev": {
                "phpunit/phpunit": "^9.5 || ^5.7 || ^4.8.36"
            },
            "type": "library",
            "autoload": {
                "files": [
                    "src/functions_include.php"
                ],
                "psr-4": {
                    "React\\Promise\\": "src/"
                }
            },
            "notification-url": "https://packagist.org/downloads/",
            "license": [
                "MIT"
            ],
            "authors": [
                {
                    "name": "Jan Sorgalla",
                    "email": "jsorgalla@gmail.com",
                    "homepage": "https://sorgalla.com/"
                },
                {
                    "name": "Christian Lück",
                    "email": "christian@clue.engineering",
                    "homepage": "https://clue.engineering/"
                },
                {
                    "name": "Cees-Jan Kiewiet",
                    "email": "reactphp@ceesjankiewiet.nl",
                    "homepage": "https://wyrihaximus.net/"
                },
                {
                    "name": "Chris Boden",
                    "email": "cboden@gmail.com",
                    "homepage": "https://cboden.dev/"
                }
            ],
            "description": "A lightweight implementation of CommonJS Promises/A for PHP",
            "keywords": [
                "promise",
                "promises"
            ],
            "support": {
                "issues": "https://github.com/reactphp/promise/issues",
                "source": "https://github.com/reactphp/promise/tree/v2.10.0"
            },
            "funding": [
                {
                    "url": "https://opencollective.com/reactphp",
                    "type": "open_collective"
                }
            ],
            "time": "2023-05-02T15:15:43+00:00"
        },
        {
            "name": "react/promise-timer",
            "version": "v1.9.0",
            "source": {
                "type": "git",
                "url": "https://github.com/reactphp/promise-timer.git",
                "reference": "aa7a73c74b8d8c0f622f5982ff7b0351bc29e495"
            },
            "dist": {
                "type": "zip",
                "url": "https://api.github.com/repos/reactphp/promise-timer/zipball/aa7a73c74b8d8c0f622f5982ff7b0351bc29e495",
                "reference": "aa7a73c74b8d8c0f622f5982ff7b0351bc29e495",
                "shasum": ""
            },
            "require": {
                "php": ">=5.3",
                "react/event-loop": "^1.2",
                "react/promise": "^3.0 || ^2.7.0 || ^1.2.1"
            },
            "require-dev": {
                "phpunit/phpunit": "^9.3 || ^5.7 || ^4.8.35"
            },
            "type": "library",
            "autoload": {
                "files": [
                    "src/functions_include.php"
                ],
                "psr-4": {
                    "React\\Promise\\Timer\\": "src/"
                }
            },
            "notification-url": "https://packagist.org/downloads/",
            "license": [
                "MIT"
            ],
            "authors": [
                {
                    "name": "Christian Lück",
                    "email": "christian@clue.engineering",
                    "homepage": "https://clue.engineering/"
                },
                {
                    "name": "Cees-Jan Kiewiet",
                    "email": "reactphp@ceesjankiewiet.nl",
                    "homepage": "https://wyrihaximus.net/"
                },
                {
                    "name": "Jan Sorgalla",
                    "email": "jsorgalla@gmail.com",
                    "homepage": "https://sorgalla.com/"
                },
                {
                    "name": "Chris Boden",
                    "email": "cboden@gmail.com",
                    "homepage": "https://cboden.dev/"
                }
            ],
            "description": "A trivial implementation of timeouts for Promises, built on top of ReactPHP.",
            "homepage": "https://github.com/reactphp/promise-timer",
            "keywords": [
                "async",
                "event-loop",
                "promise",
                "reactphp",
                "timeout",
                "timer"
            ],
            "support": {
                "issues": "https://github.com/reactphp/promise-timer/issues",
                "source": "https://github.com/reactphp/promise-timer/tree/v1.9.0"
            },
            "funding": [
                {
                    "url": "https://github.com/WyriHaximus",
                    "type": "github"
                },
                {
                    "url": "https://github.com/clue",
                    "type": "github"
                }
            ],
            "time": "2022-06-13T13:41:03+00:00"
        },
        {
            "name": "react/socket",
            "version": "v1.12.0",
            "source": {
                "type": "git",
                "url": "https://github.com/reactphp/socket.git",
                "reference": "81e1b4d7f5450ebd8d2e9a95bb008bb15ca95a7b"
            },
            "dist": {
                "type": "zip",
                "url": "https://api.github.com/repos/reactphp/socket/zipball/81e1b4d7f5450ebd8d2e9a95bb008bb15ca95a7b",
                "reference": "81e1b4d7f5450ebd8d2e9a95bb008bb15ca95a7b",
                "shasum": ""
            },
            "require": {
                "evenement/evenement": "^3.0 || ^2.0 || ^1.0",
                "php": ">=5.3.0",
                "react/dns": "^1.8",
                "react/event-loop": "^1.2",
                "react/promise": "^3 || ^2.6 || ^1.2.1",
                "react/promise-timer": "^1.9",
                "react/stream": "^1.2"
            },
            "require-dev": {
                "phpunit/phpunit": "^9.3 || ^5.7 || ^4.8.35",
                "react/async": "^4 || ^3 || ^2",
                "react/promise-stream": "^1.4"
            },
            "type": "library",
            "autoload": {
                "psr-4": {
                    "React\\Socket\\": "src"
                }
            },
            "notification-url": "https://packagist.org/downloads/",
            "license": [
                "MIT"
            ],
            "authors": [
                {
                    "name": "Christian Lück",
                    "email": "christian@clue.engineering",
                    "homepage": "https://clue.engineering/"
                },
                {
                    "name": "Cees-Jan Kiewiet",
                    "email": "reactphp@ceesjankiewiet.nl",
                    "homepage": "https://wyrihaximus.net/"
                },
                {
                    "name": "Jan Sorgalla",
                    "email": "jsorgalla@gmail.com",
                    "homepage": "https://sorgalla.com/"
                },
                {
                    "name": "Chris Boden",
                    "email": "cboden@gmail.com",
                    "homepage": "https://cboden.dev/"
                }
            ],
            "description": "Async, streaming plaintext TCP/IP and secure TLS socket server and client connections for ReactPHP",
            "keywords": [
                "Connection",
                "Socket",
                "async",
                "reactphp",
                "stream"
            ],
            "support": {
                "issues": "https://github.com/reactphp/socket/issues",
                "source": "https://github.com/reactphp/socket/tree/v1.12.0"
            },
            "funding": [
                {
                    "url": "https://github.com/WyriHaximus",
                    "type": "github"
                },
                {
                    "url": "https://github.com/clue",
                    "type": "github"
                }
            ],
            "time": "2022-08-25T12:32:25+00:00"
        },
        {
            "name": "react/stream",
            "version": "v1.2.0",
            "source": {
                "type": "git",
                "url": "https://github.com/reactphp/stream.git",
                "reference": "7a423506ee1903e89f1e08ec5f0ed430ff784ae9"
            },
            "dist": {
                "type": "zip",
                "url": "https://api.github.com/repos/reactphp/stream/zipball/7a423506ee1903e89f1e08ec5f0ed430ff784ae9",
                "reference": "7a423506ee1903e89f1e08ec5f0ed430ff784ae9",
                "shasum": ""
            },
            "require": {
                "evenement/evenement": "^3.0 || ^2.0 || ^1.0",
                "php": ">=5.3.8",
                "react/event-loop": "^1.2"
            },
            "require-dev": {
                "clue/stream-filter": "~1.2",
                "phpunit/phpunit": "^9.3 || ^5.7 || ^4.8.35"
            },
            "type": "library",
            "autoload": {
                "psr-4": {
                    "React\\Stream\\": "src"
                }
            },
            "notification-url": "https://packagist.org/downloads/",
            "license": [
                "MIT"
            ],
            "authors": [
                {
                    "name": "Christian Lück",
                    "email": "christian@clue.engineering",
                    "homepage": "https://clue.engineering/"
                },
                {
                    "name": "Cees-Jan Kiewiet",
                    "email": "reactphp@ceesjankiewiet.nl",
                    "homepage": "https://wyrihaximus.net/"
                },
                {
                    "name": "Jan Sorgalla",
                    "email": "jsorgalla@gmail.com",
                    "homepage": "https://sorgalla.com/"
                },
                {
                    "name": "Chris Boden",
                    "email": "cboden@gmail.com",
                    "homepage": "https://cboden.dev/"
                }
            ],
            "description": "Event-driven readable and writable streams for non-blocking I/O in ReactPHP",
            "keywords": [
                "event-driven",
                "io",
                "non-blocking",
                "pipe",
                "reactphp",
                "readable",
                "stream",
                "writable"
            ],
            "support": {
                "issues": "https://github.com/reactphp/stream/issues",
                "source": "https://github.com/reactphp/stream/tree/v1.2.0"
            },
            "funding": [
                {
                    "url": "https://github.com/WyriHaximus",
                    "type": "github"
                },
                {
                    "url": "https://github.com/clue",
                    "type": "github"
                }
            ],
            "time": "2021-07-11T12:37:55+00:00"
        },
        {
            "name": "ringcentral/psr7",
            "version": "1.3.0",
            "source": {
                "type": "git",
                "url": "https://github.com/ringcentral/psr7.git",
                "reference": "360faaec4b563958b673fb52bbe94e37f14bc686"
            },
            "dist": {
                "type": "zip",
                "url": "https://api.github.com/repos/ringcentral/psr7/zipball/360faaec4b563958b673fb52bbe94e37f14bc686",
                "reference": "360faaec4b563958b673fb52bbe94e37f14bc686",
                "shasum": ""
            },
            "require": {
                "php": ">=5.3",
                "psr/http-message": "~1.0"
            },
            "provide": {
                "psr/http-message-implementation": "1.0"
            },
            "require-dev": {
                "phpunit/phpunit": "~4.0"
            },
            "type": "library",
            "extra": {
                "branch-alias": {
                    "dev-master": "1.0-dev"
                }
            },
            "autoload": {
                "files": [
                    "src/functions_include.php"
                ],
                "psr-4": {
                    "RingCentral\\Psr7\\": "src/"
                }
            },
            "notification-url": "https://packagist.org/downloads/",
            "license": [
                "MIT"
            ],
            "authors": [
                {
                    "name": "Michael Dowling",
                    "email": "mtdowling@gmail.com",
                    "homepage": "https://github.com/mtdowling"
                }
            ],
            "description": "PSR-7 message implementation",
            "keywords": [
                "http",
                "message",
                "stream",
                "uri"
            ],
            "support": {
                "source": "https://github.com/ringcentral/psr7/tree/master"
            },
            "time": "2018-05-29T20:21:04+00:00"
        },
        {
            "name": "symfony/console",
            "version": "v5.4.23",
            "source": {
                "type": "git",
                "url": "https://github.com/symfony/console.git",
                "reference": "90f21e27d0d88ce38720556dd164d4a1e4c3934c"
            },
            "dist": {
                "type": "zip",
                "url": "https://api.github.com/repos/symfony/console/zipball/90f21e27d0d88ce38720556dd164d4a1e4c3934c",
                "reference": "90f21e27d0d88ce38720556dd164d4a1e4c3934c",
                "shasum": ""
            },
            "require": {
                "php": ">=7.2.5",
                "symfony/deprecation-contracts": "^2.1|^3",
                "symfony/polyfill-mbstring": "~1.0",
                "symfony/polyfill-php73": "^1.9",
                "symfony/polyfill-php80": "^1.16",
                "symfony/service-contracts": "^1.1|^2|^3",
                "symfony/string": "^5.1|^6.0"
            },
            "conflict": {
                "psr/log": ">=3",
                "symfony/dependency-injection": "<4.4",
                "symfony/dotenv": "<5.1",
                "symfony/event-dispatcher": "<4.4",
                "symfony/lock": "<4.4",
                "symfony/process": "<4.4"
            },
            "provide": {
                "psr/log-implementation": "1.0|2.0"
            },
            "require-dev": {
                "psr/log": "^1|^2",
                "symfony/config": "^4.4|^5.0|^6.0",
                "symfony/dependency-injection": "^4.4|^5.0|^6.0",
                "symfony/event-dispatcher": "^4.4|^5.0|^6.0",
                "symfony/lock": "^4.4|^5.0|^6.0",
                "symfony/process": "^4.4|^5.0|^6.0",
                "symfony/var-dumper": "^4.4|^5.0|^6.0"
            },
            "suggest": {
                "psr/log": "For using the console logger",
                "symfony/event-dispatcher": "",
                "symfony/lock": "",
                "symfony/process": ""
            },
            "type": "library",
            "autoload": {
                "psr-4": {
                    "Symfony\\Component\\Console\\": ""
                },
                "exclude-from-classmap": [
                    "/Tests/"
                ]
            },
            "notification-url": "https://packagist.org/downloads/",
            "license": [
                "MIT"
            ],
            "authors": [
                {
                    "name": "Fabien Potencier",
                    "email": "fabien@symfony.com"
                },
                {
                    "name": "Symfony Community",
                    "homepage": "https://symfony.com/contributors"
                }
            ],
            "description": "Eases the creation of beautiful and testable command line interfaces",
            "homepage": "https://symfony.com",
            "keywords": [
                "cli",
                "command-line",
                "console",
                "terminal"
            ],
            "support": {
                "source": "https://github.com/symfony/console/tree/v5.4.23"
            },
            "funding": [
                {
                    "url": "https://symfony.com/sponsor",
                    "type": "custom"
                },
                {
                    "url": "https://github.com/fabpot",
                    "type": "github"
                },
                {
                    "url": "https://tidelift.com/funding/github/packagist/symfony/symfony",
                    "type": "tidelift"
                }
            ],
            "time": "2023-04-24T18:47:29+00:00"
        },
        {
            "name": "symfony/deprecation-contracts",
            "version": "v3.2.1",
            "source": {
                "type": "git",
                "url": "https://github.com/symfony/deprecation-contracts.git",
                "reference": "e2d1534420bd723d0ef5aec58a22c5fe60ce6f5e"
            },
            "dist": {
                "type": "zip",
                "url": "https://api.github.com/repos/symfony/deprecation-contracts/zipball/e2d1534420bd723d0ef5aec58a22c5fe60ce6f5e",
                "reference": "e2d1534420bd723d0ef5aec58a22c5fe60ce6f5e",
                "shasum": ""
            },
            "require": {
                "php": ">=8.1"
            },
            "type": "library",
            "extra": {
                "branch-alias": {
                    "dev-main": "3.3-dev"
                },
                "thanks": {
                    "name": "symfony/contracts",
                    "url": "https://github.com/symfony/contracts"
                }
            },
            "autoload": {
                "files": [
                    "function.php"
                ]
            },
            "notification-url": "https://packagist.org/downloads/",
            "license": [
                "MIT"
            ],
            "authors": [
                {
                    "name": "Nicolas Grekas",
                    "email": "p@tchwork.com"
                },
                {
                    "name": "Symfony Community",
                    "homepage": "https://symfony.com/contributors"
                }
            ],
            "description": "A generic function and convention to trigger deprecation notices",
            "homepage": "https://symfony.com",
            "support": {
                "source": "https://github.com/symfony/deprecation-contracts/tree/v3.2.1"
            },
            "funding": [
                {
                    "url": "https://symfony.com/sponsor",
                    "type": "custom"
                },
                {
                    "url": "https://github.com/fabpot",
                    "type": "github"
                },
                {
                    "url": "https://tidelift.com/funding/github/packagist/symfony/symfony",
                    "type": "tidelift"
                }
            ],
            "time": "2023-03-01T10:25:55+00:00"
        },
        {
            "name": "symfony/finder",
            "version": "v5.4.21",
            "source": {
                "type": "git",
                "url": "https://github.com/symfony/finder.git",
                "reference": "078e9a5e1871fcfe6a5ce421b539344c21afef19"
            },
            "dist": {
                "type": "zip",
                "url": "https://api.github.com/repos/symfony/finder/zipball/078e9a5e1871fcfe6a5ce421b539344c21afef19",
                "reference": "078e9a5e1871fcfe6a5ce421b539344c21afef19",
                "shasum": ""
            },
            "require": {
                "php": ">=7.2.5",
                "symfony/deprecation-contracts": "^2.1|^3",
                "symfony/polyfill-php80": "^1.16"
            },
            "type": "library",
            "autoload": {
                "psr-4": {
                    "Symfony\\Component\\Finder\\": ""
                },
                "exclude-from-classmap": [
                    "/Tests/"
                ]
            },
            "notification-url": "https://packagist.org/downloads/",
            "license": [
                "MIT"
            ],
            "authors": [
                {
                    "name": "Fabien Potencier",
                    "email": "fabien@symfony.com"
                },
                {
                    "name": "Symfony Community",
                    "homepage": "https://symfony.com/contributors"
                }
            ],
            "description": "Finds files and directories via an intuitive fluent interface",
            "homepage": "https://symfony.com",
            "support": {
                "source": "https://github.com/symfony/finder/tree/v5.4.21"
            },
            "funding": [
                {
                    "url": "https://symfony.com/sponsor",
                    "type": "custom"
                },
                {
                    "url": "https://github.com/fabpot",
                    "type": "github"
                },
                {
                    "url": "https://tidelift.com/funding/github/packagist/symfony/symfony",
                    "type": "tidelift"
                }
            ],
            "time": "2023-02-16T09:33:00+00:00"
        },
        {
            "name": "symfony/polyfill-ctype",
            "version": "v1.27.0",
            "source": {
                "type": "git",
                "url": "https://github.com/symfony/polyfill-ctype.git",
                "reference": "5bbc823adecdae860bb64756d639ecfec17b050a"
            },
            "dist": {
                "type": "zip",
                "url": "https://api.github.com/repos/symfony/polyfill-ctype/zipball/5bbc823adecdae860bb64756d639ecfec17b050a",
                "reference": "5bbc823adecdae860bb64756d639ecfec17b050a",
                "shasum": ""
            },
            "require": {
                "php": ">=7.1"
            },
            "provide": {
                "ext-ctype": "*"
            },
            "suggest": {
                "ext-ctype": "For best performance"
            },
            "type": "library",
            "extra": {
                "branch-alias": {
                    "dev-main": "1.27-dev"
                },
                "thanks": {
                    "name": "symfony/polyfill",
                    "url": "https://github.com/symfony/polyfill"
                }
            },
            "autoload": {
                "files": [
                    "bootstrap.php"
                ],
                "psr-4": {
                    "Symfony\\Polyfill\\Ctype\\": ""
                }
            },
            "notification-url": "https://packagist.org/downloads/",
            "license": [
                "MIT"
            ],
            "authors": [
                {
                    "name": "Gert de Pagter",
                    "email": "BackEndTea@gmail.com"
                },
                {
                    "name": "Symfony Community",
                    "homepage": "https://symfony.com/contributors"
                }
            ],
            "description": "Symfony polyfill for ctype functions",
            "homepage": "https://symfony.com",
            "keywords": [
                "compatibility",
                "ctype",
                "polyfill",
                "portable"
            ],
            "support": {
                "source": "https://github.com/symfony/polyfill-ctype/tree/v1.27.0"
            },
            "funding": [
                {
                    "url": "https://symfony.com/sponsor",
                    "type": "custom"
                },
                {
                    "url": "https://github.com/fabpot",
                    "type": "github"
                },
                {
                    "url": "https://tidelift.com/funding/github/packagist/symfony/symfony",
                    "type": "tidelift"
                }
            ],
            "time": "2022-11-03T14:55:06+00:00"
        },
        {
            "name": "symfony/polyfill-intl-grapheme",
            "version": "v1.27.0",
            "source": {
                "type": "git",
                "url": "https://github.com/symfony/polyfill-intl-grapheme.git",
                "reference": "511a08c03c1960e08a883f4cffcacd219b758354"
            },
            "dist": {
                "type": "zip",
                "url": "https://api.github.com/repos/symfony/polyfill-intl-grapheme/zipball/511a08c03c1960e08a883f4cffcacd219b758354",
                "reference": "511a08c03c1960e08a883f4cffcacd219b758354",
                "shasum": ""
            },
            "require": {
                "php": ">=7.1"
            },
            "suggest": {
                "ext-intl": "For best performance"
            },
            "type": "library",
            "extra": {
                "branch-alias": {
                    "dev-main": "1.27-dev"
                },
                "thanks": {
                    "name": "symfony/polyfill",
                    "url": "https://github.com/symfony/polyfill"
                }
            },
            "autoload": {
                "files": [
                    "bootstrap.php"
                ],
                "psr-4": {
                    "Symfony\\Polyfill\\Intl\\Grapheme\\": ""
                }
            },
            "notification-url": "https://packagist.org/downloads/",
            "license": [
                "MIT"
            ],
            "authors": [
                {
                    "name": "Nicolas Grekas",
                    "email": "p@tchwork.com"
                },
                {
                    "name": "Symfony Community",
                    "homepage": "https://symfony.com/contributors"
                }
            ],
            "description": "Symfony polyfill for intl's grapheme_* functions",
            "homepage": "https://symfony.com",
            "keywords": [
                "compatibility",
                "grapheme",
                "intl",
                "polyfill",
                "portable",
                "shim"
            ],
            "support": {
                "source": "https://github.com/symfony/polyfill-intl-grapheme/tree/v1.27.0"
            },
            "funding": [
                {
                    "url": "https://symfony.com/sponsor",
                    "type": "custom"
                },
                {
                    "url": "https://github.com/fabpot",
                    "type": "github"
                },
                {
                    "url": "https://tidelift.com/funding/github/packagist/symfony/symfony",
                    "type": "tidelift"
                }
            ],
            "time": "2022-11-03T14:55:06+00:00"
        },
        {
            "name": "symfony/polyfill-intl-normalizer",
            "version": "v1.27.0",
            "source": {
                "type": "git",
                "url": "https://github.com/symfony/polyfill-intl-normalizer.git",
                "reference": "19bd1e4fcd5b91116f14d8533c57831ed00571b6"
            },
            "dist": {
                "type": "zip",
                "url": "https://api.github.com/repos/symfony/polyfill-intl-normalizer/zipball/19bd1e4fcd5b91116f14d8533c57831ed00571b6",
                "reference": "19bd1e4fcd5b91116f14d8533c57831ed00571b6",
                "shasum": ""
            },
            "require": {
                "php": ">=7.1"
            },
            "suggest": {
                "ext-intl": "For best performance"
            },
            "type": "library",
            "extra": {
                "branch-alias": {
                    "dev-main": "1.27-dev"
                },
                "thanks": {
                    "name": "symfony/polyfill",
                    "url": "https://github.com/symfony/polyfill"
                }
            },
            "autoload": {
                "files": [
                    "bootstrap.php"
                ],
                "psr-4": {
                    "Symfony\\Polyfill\\Intl\\Normalizer\\": ""
                },
                "classmap": [
                    "Resources/stubs"
                ]
            },
            "notification-url": "https://packagist.org/downloads/",
            "license": [
                "MIT"
            ],
            "authors": [
                {
                    "name": "Nicolas Grekas",
                    "email": "p@tchwork.com"
                },
                {
                    "name": "Symfony Community",
                    "homepage": "https://symfony.com/contributors"
                }
            ],
            "description": "Symfony polyfill for intl's Normalizer class and related functions",
            "homepage": "https://symfony.com",
            "keywords": [
                "compatibility",
                "intl",
                "normalizer",
                "polyfill",
                "portable",
                "shim"
            ],
            "support": {
                "source": "https://github.com/symfony/polyfill-intl-normalizer/tree/v1.27.0"
            },
            "funding": [
                {
                    "url": "https://symfony.com/sponsor",
                    "type": "custom"
                },
                {
                    "url": "https://github.com/fabpot",
                    "type": "github"
                },
                {
                    "url": "https://tidelift.com/funding/github/packagist/symfony/symfony",
                    "type": "tidelift"
                }
            ],
            "time": "2022-11-03T14:55:06+00:00"
        },
        {
            "name": "symfony/polyfill-mbstring",
            "version": "v1.27.0",
            "source": {
                "type": "git",
                "url": "https://github.com/symfony/polyfill-mbstring.git",
                "reference": "8ad114f6b39e2c98a8b0e3bd907732c207c2b534"
            },
            "dist": {
                "type": "zip",
                "url": "https://api.github.com/repos/symfony/polyfill-mbstring/zipball/8ad114f6b39e2c98a8b0e3bd907732c207c2b534",
                "reference": "8ad114f6b39e2c98a8b0e3bd907732c207c2b534",
                "shasum": ""
            },
            "require": {
                "php": ">=7.1"
            },
            "provide": {
                "ext-mbstring": "*"
            },
            "suggest": {
                "ext-mbstring": "For best performance"
            },
            "type": "library",
            "extra": {
                "branch-alias": {
                    "dev-main": "1.27-dev"
                },
                "thanks": {
                    "name": "symfony/polyfill",
                    "url": "https://github.com/symfony/polyfill"
                }
            },
            "autoload": {
                "files": [
                    "bootstrap.php"
                ],
                "psr-4": {
                    "Symfony\\Polyfill\\Mbstring\\": ""
                }
            },
            "notification-url": "https://packagist.org/downloads/",
            "license": [
                "MIT"
            ],
            "authors": [
                {
                    "name": "Nicolas Grekas",
                    "email": "p@tchwork.com"
                },
                {
                    "name": "Symfony Community",
                    "homepage": "https://symfony.com/contributors"
                }
            ],
            "description": "Symfony polyfill for the Mbstring extension",
            "homepage": "https://symfony.com",
            "keywords": [
                "compatibility",
                "mbstring",
                "polyfill",
                "portable",
                "shim"
            ],
            "support": {
                "source": "https://github.com/symfony/polyfill-mbstring/tree/v1.27.0"
            },
            "funding": [
                {
                    "url": "https://symfony.com/sponsor",
                    "type": "custom"
                },
                {
                    "url": "https://github.com/fabpot",
                    "type": "github"
                },
                {
                    "url": "https://tidelift.com/funding/github/packagist/symfony/symfony",
                    "type": "tidelift"
                }
            ],
            "time": "2022-11-03T14:55:06+00:00"
        },
        {
            "name": "symfony/polyfill-php73",
            "version": "v1.27.0",
            "source": {
                "type": "git",
                "url": "https://github.com/symfony/polyfill-php73.git",
                "reference": "9e8ecb5f92152187c4799efd3c96b78ccab18ff9"
            },
            "dist": {
                "type": "zip",
                "url": "https://api.github.com/repos/symfony/polyfill-php73/zipball/9e8ecb5f92152187c4799efd3c96b78ccab18ff9",
                "reference": "9e8ecb5f92152187c4799efd3c96b78ccab18ff9",
                "shasum": ""
            },
            "require": {
                "php": ">=7.1"
            },
            "type": "library",
            "extra": {
                "branch-alias": {
                    "dev-main": "1.27-dev"
                },
                "thanks": {
                    "name": "symfony/polyfill",
                    "url": "https://github.com/symfony/polyfill"
                }
            },
            "autoload": {
                "files": [
                    "bootstrap.php"
                ],
                "psr-4": {
                    "Symfony\\Polyfill\\Php73\\": ""
                },
                "classmap": [
                    "Resources/stubs"
                ]
            },
            "notification-url": "https://packagist.org/downloads/",
            "license": [
                "MIT"
            ],
            "authors": [
                {
                    "name": "Nicolas Grekas",
                    "email": "p@tchwork.com"
                },
                {
                    "name": "Symfony Community",
                    "homepage": "https://symfony.com/contributors"
                }
            ],
            "description": "Symfony polyfill backporting some PHP 7.3+ features to lower PHP versions",
            "homepage": "https://symfony.com",
            "keywords": [
                "compatibility",
                "polyfill",
                "portable",
                "shim"
            ],
            "support": {
                "source": "https://github.com/symfony/polyfill-php73/tree/v1.27.0"
            },
            "funding": [
                {
                    "url": "https://symfony.com/sponsor",
                    "type": "custom"
                },
                {
                    "url": "https://github.com/fabpot",
                    "type": "github"
                },
                {
                    "url": "https://tidelift.com/funding/github/packagist/symfony/symfony",
                    "type": "tidelift"
                }
            ],
            "time": "2022-11-03T14:55:06+00:00"
        },
        {
            "name": "symfony/polyfill-php74",
            "version": "v1.27.0",
            "source": {
                "type": "git",
                "url": "https://github.com/symfony/polyfill-php74.git",
                "reference": "aa7f1231a1aa56d695e626043252b7be6a90c4ce"
            },
            "dist": {
                "type": "zip",
                "url": "https://api.github.com/repos/symfony/polyfill-php74/zipball/aa7f1231a1aa56d695e626043252b7be6a90c4ce",
                "reference": "aa7f1231a1aa56d695e626043252b7be6a90c4ce",
                "shasum": ""
            },
            "require": {
                "php": ">=7.1"
            },
            "type": "library",
            "extra": {
                "branch-alias": {
                    "dev-main": "1.27-dev"
                },
                "thanks": {
                    "name": "symfony/polyfill",
                    "url": "https://github.com/symfony/polyfill"
                }
            },
            "autoload": {
                "files": [
                    "bootstrap.php"
                ],
                "psr-4": {
                    "Symfony\\Polyfill\\Php74\\": ""
                }
            },
            "notification-url": "https://packagist.org/downloads/",
            "license": [
                "MIT"
            ],
            "authors": [
                {
                    "name": "Ion Bazan",
                    "email": "ion.bazan@gmail.com"
                },
                {
                    "name": "Nicolas Grekas",
                    "email": "p@tchwork.com"
                },
                {
                    "name": "Symfony Community",
                    "homepage": "https://symfony.com/contributors"
                }
            ],
            "description": "Symfony polyfill backporting some PHP 7.4+ features to lower PHP versions",
            "homepage": "https://symfony.com",
            "keywords": [
                "compatibility",
                "polyfill",
                "portable",
                "shim"
            ],
            "support": {
                "source": "https://github.com/symfony/polyfill-php74/tree/v1.27.0"
            },
            "funding": [
                {
                    "url": "https://symfony.com/sponsor",
                    "type": "custom"
                },
                {
                    "url": "https://github.com/fabpot",
                    "type": "github"
                },
                {
                    "url": "https://tidelift.com/funding/github/packagist/symfony/symfony",
                    "type": "tidelift"
                }
            ],
            "time": "2022-11-03T14:55:06+00:00"
        },
        {
            "name": "symfony/polyfill-php80",
            "version": "v1.27.0",
            "source": {
                "type": "git",
                "url": "https://github.com/symfony/polyfill-php80.git",
                "reference": "7a6ff3f1959bb01aefccb463a0f2cd3d3d2fd936"
            },
            "dist": {
                "type": "zip",
                "url": "https://api.github.com/repos/symfony/polyfill-php80/zipball/7a6ff3f1959bb01aefccb463a0f2cd3d3d2fd936",
                "reference": "7a6ff3f1959bb01aefccb463a0f2cd3d3d2fd936",
                "shasum": ""
            },
            "require": {
                "php": ">=7.1"
            },
            "type": "library",
            "extra": {
                "branch-alias": {
                    "dev-main": "1.27-dev"
                },
                "thanks": {
                    "name": "symfony/polyfill",
                    "url": "https://github.com/symfony/polyfill"
                }
            },
            "autoload": {
                "files": [
                    "bootstrap.php"
                ],
                "psr-4": {
                    "Symfony\\Polyfill\\Php80\\": ""
                },
                "classmap": [
                    "Resources/stubs"
                ]
            },
            "notification-url": "https://packagist.org/downloads/",
            "license": [
                "MIT"
            ],
            "authors": [
                {
                    "name": "Ion Bazan",
                    "email": "ion.bazan@gmail.com"
                },
                {
                    "name": "Nicolas Grekas",
                    "email": "p@tchwork.com"
                },
                {
                    "name": "Symfony Community",
                    "homepage": "https://symfony.com/contributors"
                }
            ],
            "description": "Symfony polyfill backporting some PHP 8.0+ features to lower PHP versions",
            "homepage": "https://symfony.com",
            "keywords": [
                "compatibility",
                "polyfill",
                "portable",
                "shim"
            ],
            "support": {
                "source": "https://github.com/symfony/polyfill-php80/tree/v1.27.0"
            },
            "funding": [
                {
                    "url": "https://symfony.com/sponsor",
                    "type": "custom"
                },
                {
                    "url": "https://github.com/fabpot",
                    "type": "github"
                },
                {
                    "url": "https://tidelift.com/funding/github/packagist/symfony/symfony",
                    "type": "tidelift"
                }
            ],
            "time": "2022-11-03T14:55:06+00:00"
        },
        {
            "name": "symfony/polyfill-php81",
            "version": "v1.27.0",
            "source": {
                "type": "git",
                "url": "https://github.com/symfony/polyfill-php81.git",
                "reference": "707403074c8ea6e2edaf8794b0157a0bfa52157a"
            },
            "dist": {
                "type": "zip",
                "url": "https://api.github.com/repos/symfony/polyfill-php81/zipball/707403074c8ea6e2edaf8794b0157a0bfa52157a",
                "reference": "707403074c8ea6e2edaf8794b0157a0bfa52157a",
                "shasum": ""
            },
            "require": {
                "php": ">=7.1"
            },
            "type": "library",
            "extra": {
                "branch-alias": {
                    "dev-main": "1.27-dev"
                },
                "thanks": {
                    "name": "symfony/polyfill",
                    "url": "https://github.com/symfony/polyfill"
                }
            },
            "autoload": {
                "files": [
                    "bootstrap.php"
                ],
                "psr-4": {
                    "Symfony\\Polyfill\\Php81\\": ""
                },
                "classmap": [
                    "Resources/stubs"
                ]
            },
            "notification-url": "https://packagist.org/downloads/",
            "license": [
                "MIT"
            ],
            "authors": [
                {
                    "name": "Nicolas Grekas",
                    "email": "p@tchwork.com"
                },
                {
                    "name": "Symfony Community",
                    "homepage": "https://symfony.com/contributors"
                }
            ],
            "description": "Symfony polyfill backporting some PHP 8.1+ features to lower PHP versions",
            "homepage": "https://symfony.com",
            "keywords": [
                "compatibility",
                "polyfill",
                "portable",
                "shim"
            ],
            "support": {
                "source": "https://github.com/symfony/polyfill-php81/tree/v1.27.0"
            },
            "funding": [
                {
                    "url": "https://symfony.com/sponsor",
                    "type": "custom"
                },
                {
                    "url": "https://github.com/fabpot",
                    "type": "github"
                },
                {
                    "url": "https://tidelift.com/funding/github/packagist/symfony/symfony",
                    "type": "tidelift"
                }
            ],
            "time": "2022-11-03T14:55:06+00:00"
        },
        {
            "name": "symfony/process",
            "version": "v5.4.23",
            "source": {
                "type": "git",
                "url": "https://github.com/symfony/process.git",
                "reference": "4b842fc4b61609e0a155a114082bd94e31e98287"
            },
            "dist": {
                "type": "zip",
                "url": "https://api.github.com/repos/symfony/process/zipball/4b842fc4b61609e0a155a114082bd94e31e98287",
                "reference": "4b842fc4b61609e0a155a114082bd94e31e98287",
                "shasum": ""
            },
            "require": {
                "php": ">=7.2.5",
                "symfony/polyfill-php80": "^1.16"
            },
            "type": "library",
            "autoload": {
                "psr-4": {
                    "Symfony\\Component\\Process\\": ""
                },
                "exclude-from-classmap": [
                    "/Tests/"
                ]
            },
            "notification-url": "https://packagist.org/downloads/",
            "license": [
                "MIT"
            ],
            "authors": [
                {
                    "name": "Fabien Potencier",
                    "email": "fabien@symfony.com"
                },
                {
                    "name": "Symfony Community",
                    "homepage": "https://symfony.com/contributors"
                }
            ],
            "description": "Executes commands in sub-processes",
            "homepage": "https://symfony.com",
            "support": {
                "source": "https://github.com/symfony/process/tree/v5.4.23"
            },
            "funding": [
                {
                    "url": "https://symfony.com/sponsor",
                    "type": "custom"
                },
                {
                    "url": "https://github.com/fabpot",
                    "type": "github"
                },
                {
                    "url": "https://tidelift.com/funding/github/packagist/symfony/symfony",
                    "type": "tidelift"
                }
            ],
            "time": "2023-04-18T13:50:24+00:00"
        },
        {
            "name": "symfony/service-contracts",
            "version": "v2.5.2",
            "source": {
                "type": "git",
                "url": "https://github.com/symfony/service-contracts.git",
                "reference": "4b426aac47d6427cc1a1d0f7e2ac724627f5966c"
            },
            "dist": {
                "type": "zip",
                "url": "https://api.github.com/repos/symfony/service-contracts/zipball/4b426aac47d6427cc1a1d0f7e2ac724627f5966c",
                "reference": "4b426aac47d6427cc1a1d0f7e2ac724627f5966c",
                "shasum": ""
            },
            "require": {
                "php": ">=7.2.5",
                "psr/container": "^1.1",
                "symfony/deprecation-contracts": "^2.1|^3"
            },
            "conflict": {
                "ext-psr": "<1.1|>=2"
            },
            "suggest": {
                "symfony/service-implementation": ""
            },
            "type": "library",
            "extra": {
                "branch-alias": {
                    "dev-main": "2.5-dev"
                },
                "thanks": {
                    "name": "symfony/contracts",
                    "url": "https://github.com/symfony/contracts"
                }
            },
            "autoload": {
                "psr-4": {
                    "Symfony\\Contracts\\Service\\": ""
                }
            },
            "notification-url": "https://packagist.org/downloads/",
            "license": [
                "MIT"
            ],
            "authors": [
                {
                    "name": "Nicolas Grekas",
                    "email": "p@tchwork.com"
                },
                {
                    "name": "Symfony Community",
                    "homepage": "https://symfony.com/contributors"
                }
            ],
            "description": "Generic abstractions related to writing services",
            "homepage": "https://symfony.com",
            "keywords": [
                "abstractions",
                "contracts",
                "decoupling",
                "interfaces",
                "interoperability",
                "standards"
            ],
            "support": {
                "source": "https://github.com/symfony/service-contracts/tree/v2.5.2"
            },
            "funding": [
                {
                    "url": "https://symfony.com/sponsor",
                    "type": "custom"
                },
                {
                    "url": "https://github.com/fabpot",
                    "type": "github"
                },
                {
                    "url": "https://tidelift.com/funding/github/packagist/symfony/symfony",
                    "type": "tidelift"
                }
            ],
            "time": "2022-05-30T19:17:29+00:00"
        },
        {
            "name": "symfony/string",
            "version": "v5.4.22",
            "source": {
                "type": "git",
                "url": "https://github.com/symfony/string.git",
                "reference": "8036a4c76c0dd29e60b6a7cafcacc50cf088ea62"
            },
            "dist": {
                "type": "zip",
                "url": "https://api.github.com/repos/symfony/string/zipball/8036a4c76c0dd29e60b6a7cafcacc50cf088ea62",
                "reference": "8036a4c76c0dd29e60b6a7cafcacc50cf088ea62",
                "shasum": ""
            },
            "require": {
                "php": ">=7.2.5",
                "symfony/polyfill-ctype": "~1.8",
                "symfony/polyfill-intl-grapheme": "~1.0",
                "symfony/polyfill-intl-normalizer": "~1.0",
                "symfony/polyfill-mbstring": "~1.0",
                "symfony/polyfill-php80": "~1.15"
            },
            "conflict": {
                "symfony/translation-contracts": ">=3.0"
            },
            "require-dev": {
                "symfony/error-handler": "^4.4|^5.0|^6.0",
                "symfony/http-client": "^4.4|^5.0|^6.0",
                "symfony/translation-contracts": "^1.1|^2",
                "symfony/var-exporter": "^4.4|^5.0|^6.0"
            },
            "type": "library",
            "autoload": {
                "files": [
                    "Resources/functions.php"
                ],
                "psr-4": {
                    "Symfony\\Component\\String\\": ""
                },
                "exclude-from-classmap": [
                    "/Tests/"
                ]
            },
            "notification-url": "https://packagist.org/downloads/",
            "license": [
                "MIT"
            ],
            "authors": [
                {
                    "name": "Nicolas Grekas",
                    "email": "p@tchwork.com"
                },
                {
                    "name": "Symfony Community",
                    "homepage": "https://symfony.com/contributors"
                }
            ],
            "description": "Provides an object-oriented API to strings and deals with bytes, UTF-8 code points and grapheme clusters in a unified way",
            "homepage": "https://symfony.com",
            "keywords": [
                "grapheme",
                "i18n",
                "string",
                "unicode",
                "utf-8",
                "utf8"
            ],
            "support": {
                "source": "https://github.com/symfony/string/tree/v5.4.22"
            },
            "funding": [
                {
                    "url": "https://symfony.com/sponsor",
                    "type": "custom"
                },
                {
                    "url": "https://github.com/fabpot",
                    "type": "github"
                },
                {
                    "url": "https://tidelift.com/funding/github/packagist/symfony/symfony",
                    "type": "tidelift"
                }
            ],
            "time": "2023-03-14T06:11:53+00:00"
        }
    ],
    "packages-dev": [
        {
            "name": "brianium/paratest",
            "version": "v6.6.3",
            "source": {
                "type": "git",
                "url": "https://github.com/paratestphp/paratest.git",
                "reference": "f2d781bb9136cda2f5e73ee778049e80ba681cf6"
            },
            "dist": {
                "type": "zip",
                "url": "https://api.github.com/repos/paratestphp/paratest/zipball/f2d781bb9136cda2f5e73ee778049e80ba681cf6",
                "reference": "f2d781bb9136cda2f5e73ee778049e80ba681cf6",
                "shasum": ""
            },
            "require": {
                "ext-dom": "*",
                "ext-pcre": "*",
                "ext-reflection": "*",
                "ext-simplexml": "*",
                "jean85/pretty-package-versions": "^2.0.5",
                "php": "^7.3 || ^8.0",
                "phpunit/php-code-coverage": "^9.2.16",
                "phpunit/php-file-iterator": "^3.0.6",
                "phpunit/php-timer": "^5.0.3",
                "phpunit/phpunit": "^9.5.23",
                "sebastian/environment": "^5.1.4",
                "symfony/console": "^5.4.9 || ^6.1.2",
                "symfony/polyfill-php80": "^v1.26.0",
                "symfony/process": "^5.4.8 || ^6.1.0"
            },
            "require-dev": {
                "doctrine/coding-standard": "^9.0.0",
                "ext-pcov": "*",
                "ext-posix": "*",
                "infection/infection": "^0.26.13",
                "malukenho/mcbumpface": "^1.1.5",
                "squizlabs/php_codesniffer": "^3.7.1",
                "symfony/filesystem": "^5.4.9 || ^6.1.0",
                "vimeo/psalm": "^4.26.0"
            },
            "bin": [
                "bin/paratest",
                "bin/paratest.bat",
                "bin/paratest_for_phpstorm"
            ],
            "type": "library",
            "autoload": {
                "psr-4": {
                    "ParaTest\\": [
                        "src/"
                    ]
                }
            },
            "notification-url": "https://packagist.org/downloads/",
            "license": [
                "MIT"
            ],
            "authors": [
                {
                    "name": "Brian Scaturro",
                    "email": "scaturrob@gmail.com",
                    "role": "Developer"
                },
                {
                    "name": "Filippo Tessarotto",
                    "email": "zoeslam@gmail.com",
                    "role": "Developer"
                }
            ],
            "description": "Parallel testing for PHP",
            "homepage": "https://github.com/paratestphp/paratest",
            "keywords": [
                "concurrent",
                "parallel",
                "phpunit",
                "testing"
            ],
            "support": {
                "issues": "https://github.com/paratestphp/paratest/issues",
                "source": "https://github.com/paratestphp/paratest/tree/v6.6.3"
            },
            "funding": [
                {
                    "url": "https://github.com/sponsors/Slamdunk",
                    "type": "github"
                },
                {
                    "url": "https://paypal.me/filippotessarotto",
                    "type": "paypal"
                }
            ],
            "time": "2022-08-25T05:44:14+00:00"
        },
        {
            "name": "cweagans/composer-patches",
            "version": "1.7.3",
            "source": {
                "type": "git",
                "url": "https://github.com/cweagans/composer-patches.git",
                "reference": "e190d4466fe2b103a55467dfa83fc2fecfcaf2db"
            },
            "dist": {
                "type": "zip",
                "url": "https://api.github.com/repos/cweagans/composer-patches/zipball/e190d4466fe2b103a55467dfa83fc2fecfcaf2db",
                "reference": "e190d4466fe2b103a55467dfa83fc2fecfcaf2db",
                "shasum": ""
            },
            "require": {
                "composer-plugin-api": "^1.0 || ^2.0",
                "php": ">=5.3.0"
            },
            "require-dev": {
                "composer/composer": "~1.0 || ~2.0",
                "phpunit/phpunit": "~4.6"
            },
            "type": "composer-plugin",
            "extra": {
                "class": "cweagans\\Composer\\Patches"
            },
            "autoload": {
                "psr-4": {
                    "cweagans\\Composer\\": "src"
                }
            },
            "notification-url": "https://packagist.org/downloads/",
            "license": [
                "BSD-3-Clause"
            ],
            "authors": [
                {
                    "name": "Cameron Eagans",
                    "email": "me@cweagans.net"
                }
            ],
            "description": "Provides a way to patch Composer packages.",
            "support": {
                "issues": "https://github.com/cweagans/composer-patches/issues",
                "source": "https://github.com/cweagans/composer-patches/tree/1.7.3"
            },
            "time": "2022-12-20T22:53:13+00:00"
        },
        {
            "name": "doctrine/instantiator",
            "version": "1.4.1",
            "source": {
                "type": "git",
                "url": "https://github.com/doctrine/instantiator.git",
                "reference": "10dcfce151b967d20fde1b34ae6640712c3891bc"
            },
            "dist": {
                "type": "zip",
                "url": "https://api.github.com/repos/doctrine/instantiator/zipball/10dcfce151b967d20fde1b34ae6640712c3891bc",
                "reference": "10dcfce151b967d20fde1b34ae6640712c3891bc",
                "shasum": ""
            },
            "require": {
                "php": "^7.1 || ^8.0"
            },
            "require-dev": {
                "doctrine/coding-standard": "^9",
                "ext-pdo": "*",
                "ext-phar": "*",
                "phpbench/phpbench": "^0.16 || ^1",
                "phpstan/phpstan": "^1.4",
                "phpstan/phpstan-phpunit": "^1",
                "phpunit/phpunit": "^7.5 || ^8.5 || ^9.5",
                "vimeo/psalm": "^4.22"
            },
            "type": "library",
            "autoload": {
                "psr-4": {
                    "Doctrine\\Instantiator\\": "src/Doctrine/Instantiator/"
                }
            },
            "notification-url": "https://packagist.org/downloads/",
            "license": [
                "MIT"
            ],
            "authors": [
                {
                    "name": "Marco Pivetta",
                    "email": "ocramius@gmail.com",
                    "homepage": "https://ocramius.github.io/"
                }
            ],
            "description": "A small, lightweight utility to instantiate objects in PHP without invoking their constructors",
            "homepage": "https://www.doctrine-project.org/projects/instantiator.html",
            "keywords": [
                "constructor",
                "instantiate"
            ],
            "support": {
                "issues": "https://github.com/doctrine/instantiator/issues",
                "source": "https://github.com/doctrine/instantiator/tree/1.4.1"
            },
            "funding": [
                {
                    "url": "https://www.doctrine-project.org/sponsorship.html",
                    "type": "custom"
                },
                {
                    "url": "https://www.patreon.com/phpdoctrine",
                    "type": "patreon"
                },
                {
                    "url": "https://tidelift.com/funding/github/packagist/doctrine%2Finstantiator",
                    "type": "tidelift"
                }
            ],
            "time": "2022-03-03T08:28:38+00:00"
        },
        {
            "name": "jean85/pretty-package-versions",
            "version": "2.0.5",
            "source": {
                "type": "git",
                "url": "https://github.com/Jean85/pretty-package-versions.git",
                "reference": "ae547e455a3d8babd07b96966b17d7fd21d9c6af"
            },
            "dist": {
                "type": "zip",
                "url": "https://api.github.com/repos/Jean85/pretty-package-versions/zipball/ae547e455a3d8babd07b96966b17d7fd21d9c6af",
                "reference": "ae547e455a3d8babd07b96966b17d7fd21d9c6af",
                "shasum": ""
            },
            "require": {
                "composer-runtime-api": "^2.0.0",
                "php": "^7.1|^8.0"
            },
            "require-dev": {
                "friendsofphp/php-cs-fixer": "^2.17",
                "jean85/composer-provided-replaced-stub-package": "^1.0",
                "phpstan/phpstan": "^0.12.66",
                "phpunit/phpunit": "^7.5|^8.5|^9.4",
                "vimeo/psalm": "^4.3"
            },
            "type": "library",
            "extra": {
                "branch-alias": {
                    "dev-master": "1.x-dev"
                }
            },
            "autoload": {
                "psr-4": {
                    "Jean85\\": "src/"
                }
            },
            "notification-url": "https://packagist.org/downloads/",
            "license": [
                "MIT"
            ],
            "authors": [
                {
                    "name": "Alessandro Lai",
                    "email": "alessandro.lai85@gmail.com"
                }
            ],
            "description": "A library to get pretty versions strings of installed dependencies",
            "keywords": [
                "composer",
                "package",
                "release",
                "versions"
            ],
            "support": {
                "issues": "https://github.com/Jean85/pretty-package-versions/issues",
                "source": "https://github.com/Jean85/pretty-package-versions/tree/2.0.5"
            },
            "time": "2021-10-08T21:21:46+00:00"
        },
        {
            "name": "myclabs/deep-copy",
            "version": "1.11.0",
            "source": {
                "type": "git",
                "url": "https://github.com/myclabs/DeepCopy.git",
                "reference": "14daed4296fae74d9e3201d2c4925d1acb7aa614"
            },
            "dist": {
                "type": "zip",
                "url": "https://api.github.com/repos/myclabs/DeepCopy/zipball/14daed4296fae74d9e3201d2c4925d1acb7aa614",
                "reference": "14daed4296fae74d9e3201d2c4925d1acb7aa614",
                "shasum": ""
            },
            "require": {
                "php": "^7.1 || ^8.0"
            },
            "conflict": {
                "doctrine/collections": "<1.6.8",
                "doctrine/common": "<2.13.3 || >=3,<3.2.2"
            },
            "require-dev": {
                "doctrine/collections": "^1.6.8",
                "doctrine/common": "^2.13.3 || ^3.2.2",
                "phpunit/phpunit": "^7.5.20 || ^8.5.23 || ^9.5.13"
            },
            "type": "library",
            "autoload": {
                "files": [
                    "src/DeepCopy/deep_copy.php"
                ],
                "psr-4": {
                    "DeepCopy\\": "src/DeepCopy/"
                }
            },
            "notification-url": "https://packagist.org/downloads/",
            "license": [
                "MIT"
            ],
            "description": "Create deep copies (clones) of your objects",
            "keywords": [
                "clone",
                "copy",
                "duplicate",
                "object",
                "object graph"
            ],
            "support": {
                "issues": "https://github.com/myclabs/DeepCopy/issues",
                "source": "https://github.com/myclabs/DeepCopy/tree/1.11.0"
            },
            "funding": [
                {
                    "url": "https://tidelift.com/funding/github/packagist/myclabs/deep-copy",
                    "type": "tidelift"
                }
            ],
            "time": "2022-03-03T13:19:32+00:00"
        },
        {
            "name": "phar-io/manifest",
            "version": "2.0.3",
            "source": {
                "type": "git",
                "url": "https://github.com/phar-io/manifest.git",
                "reference": "97803eca37d319dfa7826cc2437fc020857acb53"
            },
            "dist": {
                "type": "zip",
                "url": "https://api.github.com/repos/phar-io/manifest/zipball/97803eca37d319dfa7826cc2437fc020857acb53",
                "reference": "97803eca37d319dfa7826cc2437fc020857acb53",
                "shasum": ""
            },
            "require": {
                "ext-dom": "*",
                "ext-phar": "*",
                "ext-xmlwriter": "*",
                "phar-io/version": "^3.0.1",
                "php": "^7.2 || ^8.0"
            },
            "type": "library",
            "extra": {
                "branch-alias": {
                    "dev-master": "2.0.x-dev"
                }
            },
            "autoload": {
                "classmap": [
                    "src/"
                ]
            },
            "notification-url": "https://packagist.org/downloads/",
            "license": [
                "BSD-3-Clause"
            ],
            "authors": [
                {
                    "name": "Arne Blankerts",
                    "email": "arne@blankerts.de",
                    "role": "Developer"
                },
                {
                    "name": "Sebastian Heuer",
                    "email": "sebastian@phpeople.de",
                    "role": "Developer"
                },
                {
                    "name": "Sebastian Bergmann",
                    "email": "sebastian@phpunit.de",
                    "role": "Developer"
                }
            ],
            "description": "Component for reading phar.io manifest information from a PHP Archive (PHAR)",
            "support": {
                "issues": "https://github.com/phar-io/manifest/issues",
                "source": "https://github.com/phar-io/manifest/tree/2.0.3"
            },
            "time": "2021-07-20T11:28:43+00:00"
        },
        {
            "name": "phar-io/version",
            "version": "3.2.1",
            "source": {
                "type": "git",
                "url": "https://github.com/phar-io/version.git",
                "reference": "4f7fd7836c6f332bb2933569e566a0d6c4cbed74"
            },
            "dist": {
                "type": "zip",
                "url": "https://api.github.com/repos/phar-io/version/zipball/4f7fd7836c6f332bb2933569e566a0d6c4cbed74",
                "reference": "4f7fd7836c6f332bb2933569e566a0d6c4cbed74",
                "shasum": ""
            },
            "require": {
                "php": "^7.2 || ^8.0"
            },
            "type": "library",
            "autoload": {
                "classmap": [
                    "src/"
                ]
            },
            "notification-url": "https://packagist.org/downloads/",
            "license": [
                "BSD-3-Clause"
            ],
            "authors": [
                {
                    "name": "Arne Blankerts",
                    "email": "arne@blankerts.de",
                    "role": "Developer"
                },
                {
                    "name": "Sebastian Heuer",
                    "email": "sebastian@phpeople.de",
                    "role": "Developer"
                },
                {
                    "name": "Sebastian Bergmann",
                    "email": "sebastian@phpunit.de",
                    "role": "Developer"
                }
            ],
            "description": "Library for handling version information and constraints",
            "support": {
                "issues": "https://github.com/phar-io/version/issues",
                "source": "https://github.com/phar-io/version/tree/3.2.1"
            },
            "time": "2022-02-21T01:04:05+00:00"
        },
        {
            "name": "php-parallel-lint/php-parallel-lint",
            "version": "v1.3.2",
            "source": {
                "type": "git",
                "url": "https://github.com/php-parallel-lint/PHP-Parallel-Lint.git",
                "reference": "6483c9832e71973ed29cf71bd6b3f4fde438a9de"
            },
            "dist": {
                "type": "zip",
                "url": "https://api.github.com/repos/php-parallel-lint/PHP-Parallel-Lint/zipball/6483c9832e71973ed29cf71bd6b3f4fde438a9de",
                "reference": "6483c9832e71973ed29cf71bd6b3f4fde438a9de",
                "shasum": ""
            },
            "require": {
                "ext-json": "*",
                "php": ">=5.3.0"
            },
            "replace": {
                "grogy/php-parallel-lint": "*",
                "jakub-onderka/php-parallel-lint": "*"
            },
            "require-dev": {
                "nette/tester": "^1.3 || ^2.0",
                "php-parallel-lint/php-console-highlighter": "0.* || ^1.0",
                "squizlabs/php_codesniffer": "^3.6"
            },
            "suggest": {
                "php-parallel-lint/php-console-highlighter": "Highlight syntax in code snippet"
            },
            "bin": [
                "parallel-lint"
            ],
            "type": "library",
            "autoload": {
                "classmap": [
                    "./src/"
                ]
            },
            "notification-url": "https://packagist.org/downloads/",
            "license": [
                "BSD-2-Clause"
            ],
            "authors": [
                {
                    "name": "Jakub Onderka",
                    "email": "ahoj@jakubonderka.cz"
                }
            ],
            "description": "This tool check syntax of PHP files about 20x faster than serial check.",
            "homepage": "https://github.com/php-parallel-lint/PHP-Parallel-Lint",
            "support": {
                "issues": "https://github.com/php-parallel-lint/PHP-Parallel-Lint/issues",
                "source": "https://github.com/php-parallel-lint/PHP-Parallel-Lint/tree/v1.3.2"
            },
            "time": "2022-02-21T12:50:22+00:00"
        },
        {
            "name": "phpstan/phpstan-deprecation-rules",
            "version": "1.2.x-dev",
            "source": {
                "type": "git",
                "url": "https://github.com/phpstan/phpstan-deprecation-rules.git",
                "reference": "f1cacde9aaf049973db8ca94c926e89a1c59333d"
            },
            "dist": {
                "type": "zip",
                "url": "https://api.github.com/repos/phpstan/phpstan-deprecation-rules/zipball/f1cacde9aaf049973db8ca94c926e89a1c59333d",
                "reference": "f1cacde9aaf049973db8ca94c926e89a1c59333d",
                "shasum": ""
            },
            "require": {
                "php": "^7.2 || ^8.0",
                "phpstan/phpstan": "^1.11"
            },
            "require-dev": {
                "php-parallel-lint/php-parallel-lint": "^1.2",
                "phpstan/phpstan-php-parser": "^1.1",
                "phpstan/phpstan-phpunit": "^1.0",
                "phpunit/phpunit": "^9.5"
            },
            "default-branch": true,
            "type": "phpstan-extension",
            "extra": {
                "phpstan": {
                    "includes": [
                        "rules.neon"
                    ]
                }
            },
            "autoload": {
                "psr-4": {
                    "PHPStan\\": "src/"
                }
            },
            "notification-url": "https://packagist.org/downloads/",
            "license": [
                "MIT"
            ],
            "description": "PHPStan rules for detecting usage of deprecated classes, methods, properties, constants and traits.",
            "support": {
                "issues": "https://github.com/phpstan/phpstan-deprecation-rules/issues",
                "source": "https://github.com/phpstan/phpstan-deprecation-rules/tree/1.2.x"
            },
            "time": "2023-08-06T10:05:15+00:00"
        },
        {
            "name": "phpstan/phpstan-nette",
            "version": "1.2.9",
            "source": {
                "type": "git",
                "url": "https://github.com/phpstan/phpstan-nette.git",
                "reference": "0e3a6805917811d685e59bb83c2286315f2f6d78"
            },
            "dist": {
                "type": "zip",
                "url": "https://api.github.com/repos/phpstan/phpstan-nette/zipball/0e3a6805917811d685e59bb83c2286315f2f6d78",
                "reference": "0e3a6805917811d685e59bb83c2286315f2f6d78",
                "shasum": ""
            },
            "require": {
                "php": "^7.2 || ^8.0",
                "phpstan/phpstan": "^1.10"
            },
            "conflict": {
                "nette/application": "<2.3.0",
                "nette/component-model": "<2.3.0",
                "nette/di": "<2.3.0",
                "nette/forms": "<2.3.0",
                "nette/http": "<2.3.0",
                "nette/utils": "<2.3.0"
            },
            "require-dev": {
                "nette/application": "^3.0",
                "nette/forms": "^3.0",
                "nette/utils": "^2.3.0 || ^3.0.0",
                "nikic/php-parser": "^4.13.2",
                "php-parallel-lint/php-parallel-lint": "^1.2",
                "phpstan/phpstan-php-parser": "^1.1",
                "phpstan/phpstan-phpunit": "^1.0",
                "phpstan/phpstan-strict-rules": "^1.0",
                "phpunit/phpunit": "^9.5"
            },
            "type": "phpstan-extension",
            "extra": {
                "phpstan": {
                    "includes": [
                        "extension.neon",
                        "rules.neon"
                    ]
                }
            },
            "autoload": {
                "psr-4": {
                    "PHPStan\\": "src/"
                }
            },
            "notification-url": "https://packagist.org/downloads/",
            "license": [
                "MIT"
            ],
            "description": "Nette Framework class reflection extension for PHPStan",
            "support": {
                "issues": "https://github.com/phpstan/phpstan-nette/issues",
                "source": "https://github.com/phpstan/phpstan-nette/tree/1.2.9"
            },
            "time": "2023-04-12T14:11:53+00:00"
        },
        {
            "name": "phpstan/phpstan-php-parser",
            "version": "1.1.0",
            "source": {
                "type": "git",
                "url": "https://github.com/phpstan/phpstan-php-parser.git",
                "reference": "1c7670dd92da864b5d019f22d9f512a6ae18b78e"
            },
            "dist": {
                "type": "zip",
                "url": "https://api.github.com/repos/phpstan/phpstan-php-parser/zipball/1c7670dd92da864b5d019f22d9f512a6ae18b78e",
                "reference": "1c7670dd92da864b5d019f22d9f512a6ae18b78e",
                "shasum": ""
            },
            "require": {
                "php": "^7.1 || ^8.0",
                "phpstan/phpstan": "^1.3"
            },
            "require-dev": {
                "php-parallel-lint/php-parallel-lint": "^1.2",
                "phpstan/phpstan-phpunit": "^1.0",
                "phpstan/phpstan-strict-rules": "^1.0",
                "phpunit/phpunit": "^9.5"
            },
            "type": "phpstan-extension",
            "extra": {
                "branch-alias": {
                    "dev-master": "1.1-dev"
                },
                "phpstan": {
                    "includes": [
                        "extension.neon"
                    ]
                }
            },
            "autoload": {
                "psr-4": {
                    "PHPStan\\": "src/"
                }
            },
            "notification-url": "https://packagist.org/downloads/",
            "license": [
                "MIT"
            ],
            "description": "PHP-Parser extensions for PHPStan",
            "support": {
                "issues": "https://github.com/phpstan/phpstan-php-parser/issues",
                "source": "https://github.com/phpstan/phpstan-php-parser/tree/1.1.0"
            },
            "time": "2021-12-16T19:43:32+00:00"
        },
        {
            "name": "phpstan/phpstan-phpunit",
            "version": "1.3.13",
            "source": {
                "type": "git",
                "url": "https://github.com/phpstan/phpstan-phpunit.git",
                "reference": "d8bdab0218c5eb0964338d24a8511b65e9c94fa5"
            },
            "dist": {
                "type": "zip",
                "url": "https://api.github.com/repos/phpstan/phpstan-phpunit/zipball/d8bdab0218c5eb0964338d24a8511b65e9c94fa5",
                "reference": "d8bdab0218c5eb0964338d24a8511b65e9c94fa5",
                "shasum": ""
            },
            "require": {
                "php": "^7.2 || ^8.0",
                "phpstan/phpstan": "^1.10"
            },
            "conflict": {
                "phpunit/phpunit": "<7.0"
            },
            "require-dev": {
                "nikic/php-parser": "^4.13.0",
                "php-parallel-lint/php-parallel-lint": "^1.2",
                "phpstan/phpstan-strict-rules": "^1.0",
                "phpunit/phpunit": "^9.5"
            },
            "type": "phpstan-extension",
            "extra": {
                "phpstan": {
                    "includes": [
                        "extension.neon",
                        "rules.neon"
                    ]
                }
            },
            "autoload": {
                "psr-4": {
                    "PHPStan\\": "src/"
                }
            },
            "notification-url": "https://packagist.org/downloads/",
            "license": [
                "MIT"
            ],
            "description": "PHPUnit extensions and rules for PHPStan",
            "support": {
                "issues": "https://github.com/phpstan/phpstan-phpunit/issues",
                "source": "https://github.com/phpstan/phpstan-phpunit/tree/1.3.13"
            },
            "time": "2023-05-26T11:05:59+00:00"
        },
        {
            "name": "phpstan/phpstan-strict-rules",
            "version": "1.5.x-dev",
            "source": {
                "type": "git",
                "url": "https://github.com/phpstan/phpstan-strict-rules.git",
                "reference": "b7edb14296bae350401afef889c0243958174975"
            },
            "dist": {
                "type": "zip",
                "url": "https://api.github.com/repos/phpstan/phpstan-strict-rules/zipball/b7edb14296bae350401afef889c0243958174975",
                "reference": "b7edb14296bae350401afef889c0243958174975",
                "shasum": ""
            },
            "require": {
                "php": "^7.2 || ^8.0",
                "phpstan/phpstan": "^1.11"
            },
            "require-dev": {
                "nikic/php-parser": "^4.13.0",
                "php-parallel-lint/php-parallel-lint": "^1.2",
                "phpstan/phpstan-deprecation-rules": "^1.1",
                "phpstan/phpstan-phpunit": "^1.0",
                "phpunit/phpunit": "^9.5"
            },
            "default-branch": true,
            "type": "phpstan-extension",
            "extra": {
                "phpstan": {
                    "includes": [
                        "rules.neon"
                    ]
                }
            },
            "autoload": {
                "psr-4": {
                    "PHPStan\\": "src/"
                }
            },
            "notification-url": "https://packagist.org/downloads/",
            "license": [
                "MIT"
            ],
            "description": "Extra strict and opinionated rules for PHPStan",
            "support": {
                "issues": "https://github.com/phpstan/phpstan-strict-rules/issues",
                "source": "https://github.com/phpstan/phpstan-strict-rules/tree/1.5.x"
            },
            "time": "2023-06-09T16:01:59+00:00"
        },
        {
            "name": "phpunit/php-code-coverage",
            "version": "9.2.26",
            "source": {
                "type": "git",
                "url": "https://github.com/sebastianbergmann/php-code-coverage.git",
                "reference": "443bc6912c9bd5b409254a40f4b0f4ced7c80ea1"
            },
            "dist": {
                "type": "zip",
                "url": "https://api.github.com/repos/sebastianbergmann/php-code-coverage/zipball/443bc6912c9bd5b409254a40f4b0f4ced7c80ea1",
                "reference": "443bc6912c9bd5b409254a40f4b0f4ced7c80ea1",
                "shasum": ""
            },
            "require": {
                "ext-dom": "*",
                "ext-libxml": "*",
                "ext-xmlwriter": "*",
                "nikic/php-parser": "^4.15",
                "php": ">=7.3",
                "phpunit/php-file-iterator": "^3.0.3",
                "phpunit/php-text-template": "^2.0.2",
                "sebastian/code-unit-reverse-lookup": "^2.0.2",
                "sebastian/complexity": "^2.0",
                "sebastian/environment": "^5.1.2",
                "sebastian/lines-of-code": "^1.0.3",
                "sebastian/version": "^3.0.1",
                "theseer/tokenizer": "^1.2.0"
            },
            "require-dev": {
                "phpunit/phpunit": "^9.3"
            },
            "suggest": {
                "ext-pcov": "PHP extension that provides line coverage",
                "ext-xdebug": "PHP extension that provides line coverage as well as branch and path coverage"
            },
            "type": "library",
            "extra": {
                "branch-alias": {
                    "dev-master": "9.2-dev"
                }
            },
            "autoload": {
                "classmap": [
                    "src/"
                ]
            },
            "notification-url": "https://packagist.org/downloads/",
            "license": [
                "BSD-3-Clause"
            ],
            "authors": [
                {
                    "name": "Sebastian Bergmann",
                    "email": "sebastian@phpunit.de",
                    "role": "lead"
                }
            ],
            "description": "Library that provides collection, processing, and rendering functionality for PHP code coverage information.",
            "homepage": "https://github.com/sebastianbergmann/php-code-coverage",
            "keywords": [
                "coverage",
                "testing",
                "xunit"
            ],
            "support": {
                "issues": "https://github.com/sebastianbergmann/php-code-coverage/issues",
                "source": "https://github.com/sebastianbergmann/php-code-coverage/tree/9.2.26"
            },
            "funding": [
                {
                    "url": "https://github.com/sebastianbergmann",
                    "type": "github"
                }
            ],
            "time": "2023-03-06T12:58:08+00:00"
        },
        {
            "name": "phpunit/php-file-iterator",
            "version": "3.0.6",
            "source": {
                "type": "git",
                "url": "https://github.com/sebastianbergmann/php-file-iterator.git",
                "reference": "cf1c2e7c203ac650e352f4cc675a7021e7d1b3cf"
            },
            "dist": {
                "type": "zip",
                "url": "https://api.github.com/repos/sebastianbergmann/php-file-iterator/zipball/cf1c2e7c203ac650e352f4cc675a7021e7d1b3cf",
                "reference": "cf1c2e7c203ac650e352f4cc675a7021e7d1b3cf",
                "shasum": ""
            },
            "require": {
                "php": ">=7.3"
            },
            "require-dev": {
                "phpunit/phpunit": "^9.3"
            },
            "type": "library",
            "extra": {
                "branch-alias": {
                    "dev-master": "3.0-dev"
                }
            },
            "autoload": {
                "classmap": [
                    "src/"
                ]
            },
            "notification-url": "https://packagist.org/downloads/",
            "license": [
                "BSD-3-Clause"
            ],
            "authors": [
                {
                    "name": "Sebastian Bergmann",
                    "email": "sebastian@phpunit.de",
                    "role": "lead"
                }
            ],
            "description": "FilterIterator implementation that filters files based on a list of suffixes.",
            "homepage": "https://github.com/sebastianbergmann/php-file-iterator/",
            "keywords": [
                "filesystem",
                "iterator"
            ],
            "support": {
                "issues": "https://github.com/sebastianbergmann/php-file-iterator/issues",
                "source": "https://github.com/sebastianbergmann/php-file-iterator/tree/3.0.6"
            },
            "funding": [
                {
                    "url": "https://github.com/sebastianbergmann",
                    "type": "github"
                }
            ],
            "time": "2021-12-02T12:48:52+00:00"
        },
        {
            "name": "phpunit/php-invoker",
            "version": "3.1.1",
            "source": {
                "type": "git",
                "url": "https://github.com/sebastianbergmann/php-invoker.git",
                "reference": "5a10147d0aaf65b58940a0b72f71c9ac0423cc67"
            },
            "dist": {
                "type": "zip",
                "url": "https://api.github.com/repos/sebastianbergmann/php-invoker/zipball/5a10147d0aaf65b58940a0b72f71c9ac0423cc67",
                "reference": "5a10147d0aaf65b58940a0b72f71c9ac0423cc67",
                "shasum": ""
            },
            "require": {
                "php": ">=7.3"
            },
            "require-dev": {
                "ext-pcntl": "*",
                "phpunit/phpunit": "^9.3"
            },
            "suggest": {
                "ext-pcntl": "*"
            },
            "type": "library",
            "extra": {
                "branch-alias": {
                    "dev-master": "3.1-dev"
                }
            },
            "autoload": {
                "classmap": [
                    "src/"
                ]
            },
            "notification-url": "https://packagist.org/downloads/",
            "license": [
                "BSD-3-Clause"
            ],
            "authors": [
                {
                    "name": "Sebastian Bergmann",
                    "email": "sebastian@phpunit.de",
                    "role": "lead"
                }
            ],
            "description": "Invoke callables with a timeout",
            "homepage": "https://github.com/sebastianbergmann/php-invoker/",
            "keywords": [
                "process"
            ],
            "support": {
                "issues": "https://github.com/sebastianbergmann/php-invoker/issues",
                "source": "https://github.com/sebastianbergmann/php-invoker/tree/3.1.1"
            },
            "funding": [
                {
                    "url": "https://github.com/sebastianbergmann",
                    "type": "github"
                }
            ],
            "time": "2020-09-28T05:58:55+00:00"
        },
        {
            "name": "phpunit/php-text-template",
            "version": "2.0.4",
            "source": {
                "type": "git",
                "url": "https://github.com/sebastianbergmann/php-text-template.git",
                "reference": "5da5f67fc95621df9ff4c4e5a84d6a8a2acf7c28"
            },
            "dist": {
                "type": "zip",
                "url": "https://api.github.com/repos/sebastianbergmann/php-text-template/zipball/5da5f67fc95621df9ff4c4e5a84d6a8a2acf7c28",
                "reference": "5da5f67fc95621df9ff4c4e5a84d6a8a2acf7c28",
                "shasum": ""
            },
            "require": {
                "php": ">=7.3"
            },
            "require-dev": {
                "phpunit/phpunit": "^9.3"
            },
            "type": "library",
            "extra": {
                "branch-alias": {
                    "dev-master": "2.0-dev"
                }
            },
            "autoload": {
                "classmap": [
                    "src/"
                ]
            },
            "notification-url": "https://packagist.org/downloads/",
            "license": [
                "BSD-3-Clause"
            ],
            "authors": [
                {
                    "name": "Sebastian Bergmann",
                    "email": "sebastian@phpunit.de",
                    "role": "lead"
                }
            ],
            "description": "Simple template engine.",
            "homepage": "https://github.com/sebastianbergmann/php-text-template/",
            "keywords": [
                "template"
            ],
            "support": {
                "issues": "https://github.com/sebastianbergmann/php-text-template/issues",
                "source": "https://github.com/sebastianbergmann/php-text-template/tree/2.0.4"
            },
            "funding": [
                {
                    "url": "https://github.com/sebastianbergmann",
                    "type": "github"
                }
            ],
            "time": "2020-10-26T05:33:50+00:00"
        },
        {
            "name": "phpunit/php-timer",
            "version": "5.0.3",
            "source": {
                "type": "git",
                "url": "https://github.com/sebastianbergmann/php-timer.git",
                "reference": "5a63ce20ed1b5bf577850e2c4e87f4aa902afbd2"
            },
            "dist": {
                "type": "zip",
                "url": "https://api.github.com/repos/sebastianbergmann/php-timer/zipball/5a63ce20ed1b5bf577850e2c4e87f4aa902afbd2",
                "reference": "5a63ce20ed1b5bf577850e2c4e87f4aa902afbd2",
                "shasum": ""
            },
            "require": {
                "php": ">=7.3"
            },
            "require-dev": {
                "phpunit/phpunit": "^9.3"
            },
            "type": "library",
            "extra": {
                "branch-alias": {
                    "dev-master": "5.0-dev"
                }
            },
            "autoload": {
                "classmap": [
                    "src/"
                ]
            },
            "notification-url": "https://packagist.org/downloads/",
            "license": [
                "BSD-3-Clause"
            ],
            "authors": [
                {
                    "name": "Sebastian Bergmann",
                    "email": "sebastian@phpunit.de",
                    "role": "lead"
                }
            ],
            "description": "Utility class for timing",
            "homepage": "https://github.com/sebastianbergmann/php-timer/",
            "keywords": [
                "timer"
            ],
            "support": {
                "issues": "https://github.com/sebastianbergmann/php-timer/issues",
                "source": "https://github.com/sebastianbergmann/php-timer/tree/5.0.3"
            },
            "funding": [
                {
                    "url": "https://github.com/sebastianbergmann",
                    "type": "github"
                }
            ],
            "time": "2020-10-26T13:16:10+00:00"
        },
        {
            "name": "phpunit/phpunit",
            "version": "9.5.23",
            "source": {
                "type": "git",
                "url": "https://github.com/sebastianbergmann/phpunit.git",
                "reference": "888556852e7e9bbeeedb9656afe46118765ade34"
            },
            "dist": {
                "type": "zip",
                "url": "https://api.github.com/repos/sebastianbergmann/phpunit/zipball/888556852e7e9bbeeedb9656afe46118765ade34",
                "reference": "888556852e7e9bbeeedb9656afe46118765ade34",
                "shasum": ""
            },
            "require": {
                "doctrine/instantiator": "^1.3.1",
                "ext-dom": "*",
                "ext-json": "*",
                "ext-libxml": "*",
                "ext-mbstring": "*",
                "ext-xml": "*",
                "ext-xmlwriter": "*",
                "myclabs/deep-copy": "^1.10.1",
                "phar-io/manifest": "^2.0.3",
                "phar-io/version": "^3.0.2",
                "php": ">=7.3",
                "phpunit/php-code-coverage": "^9.2.13",
                "phpunit/php-file-iterator": "^3.0.5",
                "phpunit/php-invoker": "^3.1.1",
                "phpunit/php-text-template": "^2.0.3",
                "phpunit/php-timer": "^5.0.2",
                "sebastian/cli-parser": "^1.0.1",
                "sebastian/code-unit": "^1.0.6",
                "sebastian/comparator": "^4.0.5",
                "sebastian/diff": "^4.0.3",
                "sebastian/environment": "^5.1.3",
                "sebastian/exporter": "^4.0.3",
                "sebastian/global-state": "^5.0.1",
                "sebastian/object-enumerator": "^4.0.3",
                "sebastian/resource-operations": "^3.0.3",
                "sebastian/type": "^3.0",
                "sebastian/version": "^3.0.2"
            },
            "suggest": {
                "ext-soap": "*",
                "ext-xdebug": "*"
            },
            "bin": [
                "phpunit"
            ],
            "type": "library",
            "extra": {
                "branch-alias": {
                    "dev-master": "9.5-dev"
                }
            },
            "autoload": {
                "files": [
                    "src/Framework/Assert/Functions.php"
                ],
                "classmap": [
                    "src/"
                ]
            },
            "notification-url": "https://packagist.org/downloads/",
            "license": [
                "BSD-3-Clause"
            ],
            "authors": [
                {
                    "name": "Sebastian Bergmann",
                    "email": "sebastian@phpunit.de",
                    "role": "lead"
                }
            ],
            "description": "The PHP Unit Testing framework.",
            "homepage": "https://phpunit.de/",
            "keywords": [
                "phpunit",
                "testing",
                "xunit"
            ],
            "support": {
                "issues": "https://github.com/sebastianbergmann/phpunit/issues",
                "source": "https://github.com/sebastianbergmann/phpunit/tree/9.5.23"
            },
            "funding": [
                {
                    "url": "https://phpunit.de/sponsors.html",
                    "type": "custom"
                },
                {
                    "url": "https://github.com/sebastianbergmann",
                    "type": "github"
                }
            ],
            "time": "2022-08-22T14:01:36+00:00"
        },
        {
            "name": "rector/rector",
            "version": "0.17.7",
            "source": {
                "type": "git",
                "url": "https://github.com/rectorphp/rector.git",
                "reference": "0e76101aa329911b7fec43106aac5843a978b209"
            },
            "dist": {
                "type": "zip",
                "url": "https://api.github.com/repos/rectorphp/rector/zipball/0e76101aa329911b7fec43106aac5843a978b209",
                "reference": "0e76101aa329911b7fec43106aac5843a978b209",
                "shasum": ""
            },
            "require": {
                "php": "^7.2|^8.0",
                "phpstan/phpstan": "^1.10.26"
            },
            "conflict": {
                "rector/rector-doctrine": "*",
                "rector/rector-downgrade-php": "*",
                "rector/rector-phpunit": "*",
                "rector/rector-symfony": "*"
            },
            "bin": [
                "bin/rector"
            ],
            "type": "library",
            "extra": {
                "branch-alias": {
                    "dev-main": "0.15-dev"
                }
            },
            "autoload": {
                "files": [
                    "bootstrap.php"
                ]
            },
            "notification-url": "https://packagist.org/downloads/",
            "license": [
                "MIT"
            ],
            "description": "Instant Upgrade and Automated Refactoring of any PHP code",
            "keywords": [
                "automation",
                "dev",
                "migration",
                "refactoring"
            ],
            "support": {
                "issues": "https://github.com/rectorphp/rector/issues",
                "source": "https://github.com/rectorphp/rector/tree/0.17.7"
            },
            "funding": [
                {
                    "url": "https://github.com/tomasvotruba",
                    "type": "github"
                }
            ],
            "time": "2023-07-23T20:44:23+00:00"
        },
        {
            "name": "sebastian/cli-parser",
            "version": "1.0.1",
            "source": {
                "type": "git",
                "url": "https://github.com/sebastianbergmann/cli-parser.git",
                "reference": "442e7c7e687e42adc03470c7b668bc4b2402c0b2"
            },
            "dist": {
                "type": "zip",
                "url": "https://api.github.com/repos/sebastianbergmann/cli-parser/zipball/442e7c7e687e42adc03470c7b668bc4b2402c0b2",
                "reference": "442e7c7e687e42adc03470c7b668bc4b2402c0b2",
                "shasum": ""
            },
            "require": {
                "php": ">=7.3"
            },
            "require-dev": {
                "phpunit/phpunit": "^9.3"
            },
            "type": "library",
            "extra": {
                "branch-alias": {
                    "dev-master": "1.0-dev"
                }
            },
            "autoload": {
                "classmap": [
                    "src/"
                ]
            },
            "notification-url": "https://packagist.org/downloads/",
            "license": [
                "BSD-3-Clause"
            ],
            "authors": [
                {
                    "name": "Sebastian Bergmann",
                    "email": "sebastian@phpunit.de",
                    "role": "lead"
                }
            ],
            "description": "Library for parsing CLI options",
            "homepage": "https://github.com/sebastianbergmann/cli-parser",
            "support": {
                "issues": "https://github.com/sebastianbergmann/cli-parser/issues",
                "source": "https://github.com/sebastianbergmann/cli-parser/tree/1.0.1"
            },
            "funding": [
                {
                    "url": "https://github.com/sebastianbergmann",
                    "type": "github"
                }
            ],
            "time": "2020-09-28T06:08:49+00:00"
        },
        {
            "name": "sebastian/code-unit",
            "version": "1.0.8",
            "source": {
                "type": "git",
                "url": "https://github.com/sebastianbergmann/code-unit.git",
                "reference": "1fc9f64c0927627ef78ba436c9b17d967e68e120"
            },
            "dist": {
                "type": "zip",
                "url": "https://api.github.com/repos/sebastianbergmann/code-unit/zipball/1fc9f64c0927627ef78ba436c9b17d967e68e120",
                "reference": "1fc9f64c0927627ef78ba436c9b17d967e68e120",
                "shasum": ""
            },
            "require": {
                "php": ">=7.3"
            },
            "require-dev": {
                "phpunit/phpunit": "^9.3"
            },
            "type": "library",
            "extra": {
                "branch-alias": {
                    "dev-master": "1.0-dev"
                }
            },
            "autoload": {
                "classmap": [
                    "src/"
                ]
            },
            "notification-url": "https://packagist.org/downloads/",
            "license": [
                "BSD-3-Clause"
            ],
            "authors": [
                {
                    "name": "Sebastian Bergmann",
                    "email": "sebastian@phpunit.de",
                    "role": "lead"
                }
            ],
            "description": "Collection of value objects that represent the PHP code units",
            "homepage": "https://github.com/sebastianbergmann/code-unit",
            "support": {
                "issues": "https://github.com/sebastianbergmann/code-unit/issues",
                "source": "https://github.com/sebastianbergmann/code-unit/tree/1.0.8"
            },
            "funding": [
                {
                    "url": "https://github.com/sebastianbergmann",
                    "type": "github"
                }
            ],
            "time": "2020-10-26T13:08:54+00:00"
        },
        {
            "name": "sebastian/code-unit-reverse-lookup",
            "version": "2.0.3",
            "source": {
                "type": "git",
                "url": "https://github.com/sebastianbergmann/code-unit-reverse-lookup.git",
                "reference": "ac91f01ccec49fb77bdc6fd1e548bc70f7faa3e5"
            },
            "dist": {
                "type": "zip",
                "url": "https://api.github.com/repos/sebastianbergmann/code-unit-reverse-lookup/zipball/ac91f01ccec49fb77bdc6fd1e548bc70f7faa3e5",
                "reference": "ac91f01ccec49fb77bdc6fd1e548bc70f7faa3e5",
                "shasum": ""
            },
            "require": {
                "php": ">=7.3"
            },
            "require-dev": {
                "phpunit/phpunit": "^9.3"
            },
            "type": "library",
            "extra": {
                "branch-alias": {
                    "dev-master": "2.0-dev"
                }
            },
            "autoload": {
                "classmap": [
                    "src/"
                ]
            },
            "notification-url": "https://packagist.org/downloads/",
            "license": [
                "BSD-3-Clause"
            ],
            "authors": [
                {
                    "name": "Sebastian Bergmann",
                    "email": "sebastian@phpunit.de"
                }
            ],
            "description": "Looks up which function or method a line of code belongs to",
            "homepage": "https://github.com/sebastianbergmann/code-unit-reverse-lookup/",
            "support": {
                "issues": "https://github.com/sebastianbergmann/code-unit-reverse-lookup/issues",
                "source": "https://github.com/sebastianbergmann/code-unit-reverse-lookup/tree/2.0.3"
            },
            "funding": [
                {
                    "url": "https://github.com/sebastianbergmann",
                    "type": "github"
                }
            ],
            "time": "2020-09-28T05:30:19+00:00"
        },
        {
            "name": "sebastian/comparator",
            "version": "4.0.6",
            "source": {
                "type": "git",
                "url": "https://github.com/sebastianbergmann/comparator.git",
                "reference": "55f4261989e546dc112258c7a75935a81a7ce382"
            },
            "dist": {
                "type": "zip",
                "url": "https://api.github.com/repos/sebastianbergmann/comparator/zipball/55f4261989e546dc112258c7a75935a81a7ce382",
                "reference": "55f4261989e546dc112258c7a75935a81a7ce382",
                "shasum": ""
            },
            "require": {
                "php": ">=7.3",
                "sebastian/diff": "^4.0",
                "sebastian/exporter": "^4.0"
            },
            "require-dev": {
                "phpunit/phpunit": "^9.3"
            },
            "type": "library",
            "extra": {
                "branch-alias": {
                    "dev-master": "4.0-dev"
                }
            },
            "autoload": {
                "classmap": [
                    "src/"
                ]
            },
            "notification-url": "https://packagist.org/downloads/",
            "license": [
                "BSD-3-Clause"
            ],
            "authors": [
                {
                    "name": "Sebastian Bergmann",
                    "email": "sebastian@phpunit.de"
                },
                {
                    "name": "Jeff Welch",
                    "email": "whatthejeff@gmail.com"
                },
                {
                    "name": "Volker Dusch",
                    "email": "github@wallbash.com"
                },
                {
                    "name": "Bernhard Schussek",
                    "email": "bschussek@2bepublished.at"
                }
            ],
            "description": "Provides the functionality to compare PHP values for equality",
            "homepage": "https://github.com/sebastianbergmann/comparator",
            "keywords": [
                "comparator",
                "compare",
                "equality"
            ],
            "support": {
                "issues": "https://github.com/sebastianbergmann/comparator/issues",
                "source": "https://github.com/sebastianbergmann/comparator/tree/4.0.6"
            },
            "funding": [
                {
                    "url": "https://github.com/sebastianbergmann",
                    "type": "github"
                }
            ],
            "time": "2020-10-26T15:49:45+00:00"
        },
        {
            "name": "sebastian/complexity",
            "version": "2.0.2",
            "source": {
                "type": "git",
                "url": "https://github.com/sebastianbergmann/complexity.git",
                "reference": "739b35e53379900cc9ac327b2147867b8b6efd88"
            },
            "dist": {
                "type": "zip",
                "url": "https://api.github.com/repos/sebastianbergmann/complexity/zipball/739b35e53379900cc9ac327b2147867b8b6efd88",
                "reference": "739b35e53379900cc9ac327b2147867b8b6efd88",
                "shasum": ""
            },
            "require": {
                "nikic/php-parser": "^4.7",
                "php": ">=7.3"
            },
            "require-dev": {
                "phpunit/phpunit": "^9.3"
            },
            "type": "library",
            "extra": {
                "branch-alias": {
                    "dev-master": "2.0-dev"
                }
            },
            "autoload": {
                "classmap": [
                    "src/"
                ]
            },
            "notification-url": "https://packagist.org/downloads/",
            "license": [
                "BSD-3-Clause"
            ],
            "authors": [
                {
                    "name": "Sebastian Bergmann",
                    "email": "sebastian@phpunit.de",
                    "role": "lead"
                }
            ],
            "description": "Library for calculating the complexity of PHP code units",
            "homepage": "https://github.com/sebastianbergmann/complexity",
            "support": {
                "issues": "https://github.com/sebastianbergmann/complexity/issues",
                "source": "https://github.com/sebastianbergmann/complexity/tree/2.0.2"
            },
            "funding": [
                {
                    "url": "https://github.com/sebastianbergmann",
                    "type": "github"
                }
            ],
            "time": "2020-10-26T15:52:27+00:00"
        },
        {
            "name": "sebastian/diff",
            "version": "4.0.4",
            "source": {
                "type": "git",
                "url": "https://github.com/sebastianbergmann/diff.git",
                "reference": "3461e3fccc7cfdfc2720be910d3bd73c69be590d"
            },
            "dist": {
                "type": "zip",
                "url": "https://api.github.com/repos/sebastianbergmann/diff/zipball/3461e3fccc7cfdfc2720be910d3bd73c69be590d",
                "reference": "3461e3fccc7cfdfc2720be910d3bd73c69be590d",
                "shasum": ""
            },
            "require": {
                "php": ">=7.3"
            },
            "require-dev": {
                "phpunit/phpunit": "^9.3",
                "symfony/process": "^4.2 || ^5"
            },
            "type": "library",
            "extra": {
                "branch-alias": {
                    "dev-master": "4.0-dev"
                }
            },
            "autoload": {
                "classmap": [
                    "src/"
                ]
            },
            "notification-url": "https://packagist.org/downloads/",
            "license": [
                "BSD-3-Clause"
            ],
            "authors": [
                {
                    "name": "Sebastian Bergmann",
                    "email": "sebastian@phpunit.de"
                },
                {
                    "name": "Kore Nordmann",
                    "email": "mail@kore-nordmann.de"
                }
            ],
            "description": "Diff implementation",
            "homepage": "https://github.com/sebastianbergmann/diff",
            "keywords": [
                "diff",
                "udiff",
                "unidiff",
                "unified diff"
            ],
            "support": {
                "issues": "https://github.com/sebastianbergmann/diff/issues",
                "source": "https://github.com/sebastianbergmann/diff/tree/4.0.4"
            },
            "funding": [
                {
                    "url": "https://github.com/sebastianbergmann",
                    "type": "github"
                }
            ],
            "time": "2020-10-26T13:10:38+00:00"
        },
        {
            "name": "sebastian/environment",
            "version": "5.1.5",
            "source": {
                "type": "git",
                "url": "https://github.com/sebastianbergmann/environment.git",
                "reference": "830c43a844f1f8d5b7a1f6d6076b784454d8b7ed"
            },
            "dist": {
                "type": "zip",
                "url": "https://api.github.com/repos/sebastianbergmann/environment/zipball/830c43a844f1f8d5b7a1f6d6076b784454d8b7ed",
                "reference": "830c43a844f1f8d5b7a1f6d6076b784454d8b7ed",
                "shasum": ""
            },
            "require": {
                "php": ">=7.3"
            },
            "require-dev": {
                "phpunit/phpunit": "^9.3"
            },
            "suggest": {
                "ext-posix": "*"
            },
            "type": "library",
            "extra": {
                "branch-alias": {
                    "dev-master": "5.1-dev"
                }
            },
            "autoload": {
                "classmap": [
                    "src/"
                ]
            },
            "notification-url": "https://packagist.org/downloads/",
            "license": [
                "BSD-3-Clause"
            ],
            "authors": [
                {
                    "name": "Sebastian Bergmann",
                    "email": "sebastian@phpunit.de"
                }
            ],
            "description": "Provides functionality to handle HHVM/PHP environments",
            "homepage": "http://www.github.com/sebastianbergmann/environment",
            "keywords": [
                "Xdebug",
                "environment",
                "hhvm"
            ],
            "support": {
                "issues": "https://github.com/sebastianbergmann/environment/issues",
                "source": "https://github.com/sebastianbergmann/environment/tree/5.1.5"
            },
            "funding": [
                {
                    "url": "https://github.com/sebastianbergmann",
                    "type": "github"
                }
            ],
            "time": "2023-02-03T06:03:51+00:00"
        },
        {
            "name": "sebastian/exporter",
            "version": "4.0.4",
            "source": {
                "type": "git",
                "url": "https://github.com/sebastianbergmann/exporter.git",
                "reference": "65e8b7db476c5dd267e65eea9cab77584d3cfff9"
            },
            "dist": {
                "type": "zip",
                "url": "https://api.github.com/repos/sebastianbergmann/exporter/zipball/65e8b7db476c5dd267e65eea9cab77584d3cfff9",
                "reference": "65e8b7db476c5dd267e65eea9cab77584d3cfff9",
                "shasum": ""
            },
            "require": {
                "php": ">=7.3",
                "sebastian/recursion-context": "^4.0"
            },
            "require-dev": {
                "ext-mbstring": "*",
                "phpunit/phpunit": "^9.3"
            },
            "type": "library",
            "extra": {
                "branch-alias": {
                    "dev-master": "4.0-dev"
                }
            },
            "autoload": {
                "classmap": [
                    "src/"
                ]
            },
            "notification-url": "https://packagist.org/downloads/",
            "license": [
                "BSD-3-Clause"
            ],
            "authors": [
                {
                    "name": "Sebastian Bergmann",
                    "email": "sebastian@phpunit.de"
                },
                {
                    "name": "Jeff Welch",
                    "email": "whatthejeff@gmail.com"
                },
                {
                    "name": "Volker Dusch",
                    "email": "github@wallbash.com"
                },
                {
                    "name": "Adam Harvey",
                    "email": "aharvey@php.net"
                },
                {
                    "name": "Bernhard Schussek",
                    "email": "bschussek@gmail.com"
                }
            ],
            "description": "Provides the functionality to export PHP variables for visualization",
            "homepage": "https://www.github.com/sebastianbergmann/exporter",
            "keywords": [
                "export",
                "exporter"
            ],
            "support": {
                "issues": "https://github.com/sebastianbergmann/exporter/issues",
                "source": "https://github.com/sebastianbergmann/exporter/tree/4.0.4"
            },
            "funding": [
                {
                    "url": "https://github.com/sebastianbergmann",
                    "type": "github"
                }
            ],
            "time": "2021-11-11T14:18:36+00:00"
        },
        {
            "name": "sebastian/global-state",
            "version": "5.0.5",
            "source": {
                "type": "git",
                "url": "https://github.com/sebastianbergmann/global-state.git",
                "reference": "0ca8db5a5fc9c8646244e629625ac486fa286bf2"
            },
            "dist": {
                "type": "zip",
                "url": "https://api.github.com/repos/sebastianbergmann/global-state/zipball/0ca8db5a5fc9c8646244e629625ac486fa286bf2",
                "reference": "0ca8db5a5fc9c8646244e629625ac486fa286bf2",
                "shasum": ""
            },
            "require": {
                "php": ">=7.3",
                "sebastian/object-reflector": "^2.0",
                "sebastian/recursion-context": "^4.0"
            },
            "require-dev": {
                "ext-dom": "*",
                "phpunit/phpunit": "^9.3"
            },
            "suggest": {
                "ext-uopz": "*"
            },
            "type": "library",
            "extra": {
                "branch-alias": {
                    "dev-master": "5.0-dev"
                }
            },
            "autoload": {
                "classmap": [
                    "src/"
                ]
            },
            "notification-url": "https://packagist.org/downloads/",
            "license": [
                "BSD-3-Clause"
            ],
            "authors": [
                {
                    "name": "Sebastian Bergmann",
                    "email": "sebastian@phpunit.de"
                }
            ],
            "description": "Snapshotting of global state",
            "homepage": "http://www.github.com/sebastianbergmann/global-state",
            "keywords": [
                "global state"
            ],
            "support": {
                "issues": "https://github.com/sebastianbergmann/global-state/issues",
                "source": "https://github.com/sebastianbergmann/global-state/tree/5.0.5"
            },
            "funding": [
                {
                    "url": "https://github.com/sebastianbergmann",
                    "type": "github"
                }
            ],
            "time": "2022-02-14T08:28:10+00:00"
        },
        {
            "name": "sebastian/lines-of-code",
            "version": "1.0.3",
            "source": {
                "type": "git",
                "url": "https://github.com/sebastianbergmann/lines-of-code.git",
                "reference": "c1c2e997aa3146983ed888ad08b15470a2e22ecc"
            },
            "dist": {
                "type": "zip",
                "url": "https://api.github.com/repos/sebastianbergmann/lines-of-code/zipball/c1c2e997aa3146983ed888ad08b15470a2e22ecc",
                "reference": "c1c2e997aa3146983ed888ad08b15470a2e22ecc",
                "shasum": ""
            },
            "require": {
                "nikic/php-parser": "^4.6",
                "php": ">=7.3"
            },
            "require-dev": {
                "phpunit/phpunit": "^9.3"
            },
            "type": "library",
            "extra": {
                "branch-alias": {
                    "dev-master": "1.0-dev"
                }
            },
            "autoload": {
                "classmap": [
                    "src/"
                ]
            },
            "notification-url": "https://packagist.org/downloads/",
            "license": [
                "BSD-3-Clause"
            ],
            "authors": [
                {
                    "name": "Sebastian Bergmann",
                    "email": "sebastian@phpunit.de",
                    "role": "lead"
                }
            ],
            "description": "Library for counting the lines of code in PHP source code",
            "homepage": "https://github.com/sebastianbergmann/lines-of-code",
            "support": {
                "issues": "https://github.com/sebastianbergmann/lines-of-code/issues",
                "source": "https://github.com/sebastianbergmann/lines-of-code/tree/1.0.3"
            },
            "funding": [
                {
                    "url": "https://github.com/sebastianbergmann",
                    "type": "github"
                }
            ],
            "time": "2020-11-28T06:42:11+00:00"
        },
        {
            "name": "sebastian/object-enumerator",
            "version": "4.0.4",
            "source": {
                "type": "git",
                "url": "https://github.com/sebastianbergmann/object-enumerator.git",
                "reference": "5c9eeac41b290a3712d88851518825ad78f45c71"
            },
            "dist": {
                "type": "zip",
                "url": "https://api.github.com/repos/sebastianbergmann/object-enumerator/zipball/5c9eeac41b290a3712d88851518825ad78f45c71",
                "reference": "5c9eeac41b290a3712d88851518825ad78f45c71",
                "shasum": ""
            },
            "require": {
                "php": ">=7.3",
                "sebastian/object-reflector": "^2.0",
                "sebastian/recursion-context": "^4.0"
            },
            "require-dev": {
                "phpunit/phpunit": "^9.3"
            },
            "type": "library",
            "extra": {
                "branch-alias": {
                    "dev-master": "4.0-dev"
                }
            },
            "autoload": {
                "classmap": [
                    "src/"
                ]
            },
            "notification-url": "https://packagist.org/downloads/",
            "license": [
                "BSD-3-Clause"
            ],
            "authors": [
                {
                    "name": "Sebastian Bergmann",
                    "email": "sebastian@phpunit.de"
                }
            ],
            "description": "Traverses array structures and object graphs to enumerate all referenced objects",
            "homepage": "https://github.com/sebastianbergmann/object-enumerator/",
            "support": {
                "issues": "https://github.com/sebastianbergmann/object-enumerator/issues",
                "source": "https://github.com/sebastianbergmann/object-enumerator/tree/4.0.4"
            },
            "funding": [
                {
                    "url": "https://github.com/sebastianbergmann",
                    "type": "github"
                }
            ],
            "time": "2020-10-26T13:12:34+00:00"
        },
        {
            "name": "sebastian/object-reflector",
            "version": "2.0.4",
            "source": {
                "type": "git",
                "url": "https://github.com/sebastianbergmann/object-reflector.git",
                "reference": "b4f479ebdbf63ac605d183ece17d8d7fe49c15c7"
            },
            "dist": {
                "type": "zip",
                "url": "https://api.github.com/repos/sebastianbergmann/object-reflector/zipball/b4f479ebdbf63ac605d183ece17d8d7fe49c15c7",
                "reference": "b4f479ebdbf63ac605d183ece17d8d7fe49c15c7",
                "shasum": ""
            },
            "require": {
                "php": ">=7.3"
            },
            "require-dev": {
                "phpunit/phpunit": "^9.3"
            },
            "type": "library",
            "extra": {
                "branch-alias": {
                    "dev-master": "2.0-dev"
                }
            },
            "autoload": {
                "classmap": [
                    "src/"
                ]
            },
            "notification-url": "https://packagist.org/downloads/",
            "license": [
                "BSD-3-Clause"
            ],
            "authors": [
                {
                    "name": "Sebastian Bergmann",
                    "email": "sebastian@phpunit.de"
                }
            ],
            "description": "Allows reflection of object attributes, including inherited and non-public ones",
            "homepage": "https://github.com/sebastianbergmann/object-reflector/",
            "support": {
                "issues": "https://github.com/sebastianbergmann/object-reflector/issues",
                "source": "https://github.com/sebastianbergmann/object-reflector/tree/2.0.4"
            },
            "funding": [
                {
                    "url": "https://github.com/sebastianbergmann",
                    "type": "github"
                }
            ],
            "time": "2020-10-26T13:14:26+00:00"
        },
        {
            "name": "sebastian/recursion-context",
            "version": "4.0.4",
            "source": {
                "type": "git",
                "url": "https://github.com/sebastianbergmann/recursion-context.git",
                "reference": "cd9d8cf3c5804de4341c283ed787f099f5506172"
            },
            "dist": {
                "type": "zip",
                "url": "https://api.github.com/repos/sebastianbergmann/recursion-context/zipball/cd9d8cf3c5804de4341c283ed787f099f5506172",
                "reference": "cd9d8cf3c5804de4341c283ed787f099f5506172",
                "shasum": ""
            },
            "require": {
                "php": ">=7.3"
            },
            "require-dev": {
                "phpunit/phpunit": "^9.3"
            },
            "type": "library",
            "extra": {
                "branch-alias": {
                    "dev-master": "4.0-dev"
                }
            },
            "autoload": {
                "classmap": [
                    "src/"
                ]
            },
            "notification-url": "https://packagist.org/downloads/",
            "license": [
                "BSD-3-Clause"
            ],
            "authors": [
                {
                    "name": "Sebastian Bergmann",
                    "email": "sebastian@phpunit.de"
                },
                {
                    "name": "Jeff Welch",
                    "email": "whatthejeff@gmail.com"
                },
                {
                    "name": "Adam Harvey",
                    "email": "aharvey@php.net"
                }
            ],
            "description": "Provides functionality to recursively process PHP variables",
            "homepage": "http://www.github.com/sebastianbergmann/recursion-context",
            "support": {
                "issues": "https://github.com/sebastianbergmann/recursion-context/issues",
                "source": "https://github.com/sebastianbergmann/recursion-context/tree/4.0.4"
            },
            "funding": [
                {
                    "url": "https://github.com/sebastianbergmann",
                    "type": "github"
                }
            ],
            "time": "2020-10-26T13:17:30+00:00"
        },
        {
            "name": "sebastian/resource-operations",
            "version": "3.0.3",
            "source": {
                "type": "git",
                "url": "https://github.com/sebastianbergmann/resource-operations.git",
                "reference": "0f4443cb3a1d92ce809899753bc0d5d5a8dd19a8"
            },
            "dist": {
                "type": "zip",
                "url": "https://api.github.com/repos/sebastianbergmann/resource-operations/zipball/0f4443cb3a1d92ce809899753bc0d5d5a8dd19a8",
                "reference": "0f4443cb3a1d92ce809899753bc0d5d5a8dd19a8",
                "shasum": ""
            },
            "require": {
                "php": ">=7.3"
            },
            "require-dev": {
                "phpunit/phpunit": "^9.0"
            },
            "type": "library",
            "extra": {
                "branch-alias": {
                    "dev-master": "3.0-dev"
                }
            },
            "autoload": {
                "classmap": [
                    "src/"
                ]
            },
            "notification-url": "https://packagist.org/downloads/",
            "license": [
                "BSD-3-Clause"
            ],
            "authors": [
                {
                    "name": "Sebastian Bergmann",
                    "email": "sebastian@phpunit.de"
                }
            ],
            "description": "Provides a list of PHP built-in functions that operate on resources",
            "homepage": "https://www.github.com/sebastianbergmann/resource-operations",
            "support": {
                "issues": "https://github.com/sebastianbergmann/resource-operations/issues",
                "source": "https://github.com/sebastianbergmann/resource-operations/tree/3.0.3"
            },
            "funding": [
                {
                    "url": "https://github.com/sebastianbergmann",
                    "type": "github"
                }
            ],
            "time": "2020-09-28T06:45:17+00:00"
        },
        {
            "name": "sebastian/type",
            "version": "3.0.0",
            "source": {
                "type": "git",
                "url": "https://github.com/sebastianbergmann/type.git",
                "reference": "b233b84bc4465aff7b57cf1c4bc75c86d00d6dad"
            },
            "dist": {
                "type": "zip",
                "url": "https://api.github.com/repos/sebastianbergmann/type/zipball/b233b84bc4465aff7b57cf1c4bc75c86d00d6dad",
                "reference": "b233b84bc4465aff7b57cf1c4bc75c86d00d6dad",
                "shasum": ""
            },
            "require": {
                "php": ">=7.3"
            },
            "require-dev": {
                "phpunit/phpunit": "^9.5"
            },
            "type": "library",
            "extra": {
                "branch-alias": {
                    "dev-master": "3.0-dev"
                }
            },
            "autoload": {
                "classmap": [
                    "src/"
                ]
            },
            "notification-url": "https://packagist.org/downloads/",
            "license": [
                "BSD-3-Clause"
            ],
            "authors": [
                {
                    "name": "Sebastian Bergmann",
                    "email": "sebastian@phpunit.de",
                    "role": "lead"
                }
            ],
            "description": "Collection of value objects that represent the types of the PHP type system",
            "homepage": "https://github.com/sebastianbergmann/type",
            "support": {
                "issues": "https://github.com/sebastianbergmann/type/issues",
                "source": "https://github.com/sebastianbergmann/type/tree/3.0.0"
            },
            "funding": [
                {
                    "url": "https://github.com/sebastianbergmann",
                    "type": "github"
                }
            ],
            "time": "2022-03-15T09:54:48+00:00"
        },
        {
            "name": "sebastian/version",
            "version": "3.0.2",
            "source": {
                "type": "git",
                "url": "https://github.com/sebastianbergmann/version.git",
                "reference": "c6c1022351a901512170118436c764e473f6de8c"
            },
            "dist": {
                "type": "zip",
                "url": "https://api.github.com/repos/sebastianbergmann/version/zipball/c6c1022351a901512170118436c764e473f6de8c",
                "reference": "c6c1022351a901512170118436c764e473f6de8c",
                "shasum": ""
            },
            "require": {
                "php": ">=7.3"
            },
            "type": "library",
            "extra": {
                "branch-alias": {
                    "dev-master": "3.0-dev"
                }
            },
            "autoload": {
                "classmap": [
                    "src/"
                ]
            },
            "notification-url": "https://packagist.org/downloads/",
            "license": [
                "BSD-3-Clause"
            ],
            "authors": [
                {
                    "name": "Sebastian Bergmann",
                    "email": "sebastian@phpunit.de",
                    "role": "lead"
                }
            ],
            "description": "Library that helps with managing the version number of Git-hosted PHP projects",
            "homepage": "https://github.com/sebastianbergmann/version",
            "support": {
                "issues": "https://github.com/sebastianbergmann/version/issues",
                "source": "https://github.com/sebastianbergmann/version/tree/3.0.2"
            },
            "funding": [
                {
                    "url": "https://github.com/sebastianbergmann",
                    "type": "github"
                }
            ],
            "time": "2020-09-28T06:39:44+00:00"
        },
        {
            "name": "theseer/tokenizer",
            "version": "1.2.1",
            "source": {
                "type": "git",
                "url": "https://github.com/theseer/tokenizer.git",
                "reference": "34a41e998c2183e22995f158c581e7b5e755ab9e"
            },
            "dist": {
                "type": "zip",
                "url": "https://api.github.com/repos/theseer/tokenizer/zipball/34a41e998c2183e22995f158c581e7b5e755ab9e",
                "reference": "34a41e998c2183e22995f158c581e7b5e755ab9e",
                "shasum": ""
            },
            "require": {
                "ext-dom": "*",
                "ext-tokenizer": "*",
                "ext-xmlwriter": "*",
                "php": "^7.2 || ^8.0"
            },
            "type": "library",
            "autoload": {
                "classmap": [
                    "src/"
                ]
            },
            "notification-url": "https://packagist.org/downloads/",
            "license": [
                "BSD-3-Clause"
            ],
            "authors": [
                {
                    "name": "Arne Blankerts",
                    "email": "arne@blankerts.de",
                    "role": "Developer"
                }
            ],
            "description": "A small library for converting tokenized PHP source code into XML and potentially other formats",
            "support": {
                "issues": "https://github.com/theseer/tokenizer/issues",
                "source": "https://github.com/theseer/tokenizer/tree/1.2.1"
            },
            "funding": [
                {
                    "url": "https://github.com/theseer",
                    "type": "github"
                }
            ],
            "time": "2021-07-28T10:34:58+00:00"
        }
    ],
    "aliases": [],
    "minimum-stability": "dev",
    "stability-flags": {
        "jetbrains/phpstorm-stubs": 20,
        "phpstan/phpstan-deprecation-rules": 20,
        "phpstan/phpstan-strict-rules": 20
    },
    "prefer-stable": true,
    "prefer-lowest": false,
    "platform": {
        "php": "^8.1",
        "composer-runtime-api": "^2.0"
    },
    "platform-dev": [],
    "platform-overrides": {
        "php": "8.1.99"
    },
    "plugin-api-version": "2.3.0"
}<|MERGE_RESOLUTION|>--- conflicted
+++ resolved
@@ -4,11 +4,7 @@
         "Read more about it at https://getcomposer.org/doc/01-basic-usage.md#installing-dependencies",
         "This file is @generated automatically"
     ],
-<<<<<<< HEAD
-    "content-hash": "546256f0cf67d941c84d49d010cf5f4e",
-=======
-    "content-hash": "fa3ecef0c6a6a8e3f756c732f12e3558",
->>>>>>> 7c807508
+    "content-hash": "1280a9a8658a7129ff457c19876fe09f",
     "packages": [
         {
             "name": "clue/ndjson-react",
