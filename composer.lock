--- conflicted
+++ resolved
@@ -4,11 +4,7 @@
         "Read more about it at https://getcomposer.org/doc/01-basic-usage.md#installing-dependencies",
         "This file is @generated automatically"
     ],
-<<<<<<< HEAD
-    "content-hash": "4f476a45ad8d32321fc8178ce5e5c345",
-=======
-    "content-hash": "9cb259d4d2ef11aad375ee55188ab4d3",
->>>>>>> 2e345b8e
+    "content-hash": "098b7b627f7a75207b0c65cf81bdcc54",
     "packages": [
         {
             "name": "clue/ndjson-react",
@@ -1478,7 +1474,7 @@
             "support": {
                 "source": "https://github.com/JetBrains/phpstorm-stubs/tree/master"
             },
-            "time": "2024-09-01T14:35:14+00:00"
+            "time": "2024-09-05T13:59:44+00:00"
         },
         {
             "name": "nette/bootstrap",
