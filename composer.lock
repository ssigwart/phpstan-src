--- conflicted
+++ resolved
@@ -4,11 +4,7 @@
         "Read more about it at https://getcomposer.org/doc/01-basic-usage.md#installing-dependencies",
         "This file is @generated automatically"
     ],
-<<<<<<< HEAD
-    "content-hash": "14f45227737774ece3d5b8f1cbcbb782",
-=======
-    "content-hash": "abff93efbe720bd9f722d72422a8e87f",
->>>>>>> f9598e91
+    "content-hash": "ae7031681d411d275597a6dca3185a71",
     "packages": [
         {
             "name": "clue/ndjson-react",
