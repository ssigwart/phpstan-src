{
    "_readme": [
        "This file locks the dependencies of your project to a known state",
        "Read more about it at https://getcomposer.org/doc/01-basic-usage.md#installing-dependencies",
        "This file is @generated automatically"
    ],
<<<<<<< HEAD
    "content-hash": "e1fa4f06ec0cf6213d6cc617ffcc992d",
=======
    "content-hash": "a26a44dbb1ffe6df5fcd90884b4be5d4",
>>>>>>> 66664bb6
    "packages": [
        {
            "name": "clue/ndjson-react",
            "version": "v1.3.0",
            "source": {
                "type": "git",
                "url": "https://github.com/clue/reactphp-ndjson.git",
                "reference": "392dc165fce93b5bb5c637b67e59619223c931b0"
            },
            "dist": {
                "type": "zip",
                "url": "https://api.github.com/repos/clue/reactphp-ndjson/zipball/392dc165fce93b5bb5c637b67e59619223c931b0",
                "reference": "392dc165fce93b5bb5c637b67e59619223c931b0",
                "shasum": ""
            },
            "require": {
                "php": ">=5.3",
                "react/stream": "^1.2"
            },
            "require-dev": {
                "phpunit/phpunit": "^9.5 || ^5.7 || ^4.8.35",
                "react/event-loop": "^1.2"
            },
            "type": "library",
            "autoload": {
                "psr-4": {
                    "Clue\\React\\NDJson\\": "src/"
                }
            },
            "notification-url": "https://packagist.org/downloads/",
            "license": [
                "MIT"
            ],
            "authors": [
                {
                    "name": "Christian Lück",
                    "email": "christian@clue.engineering"
                }
            ],
            "description": "Streaming newline-delimited JSON (NDJSON) parser and encoder for ReactPHP.",
            "homepage": "https://github.com/clue/reactphp-ndjson",
            "keywords": [
                "NDJSON",
                "json",
                "jsonlines",
                "newline",
                "reactphp",
                "streaming"
            ],
            "support": {
                "issues": "https://github.com/clue/reactphp-ndjson/issues",
                "source": "https://github.com/clue/reactphp-ndjson/tree/v1.3.0"
            },
            "funding": [
                {
                    "url": "https://clue.engineering/support",
                    "type": "custom"
                },
                {
                    "url": "https://github.com/clue",
                    "type": "github"
                }
            ],
            "time": "2022-12-23T10:58:28+00:00"
        },
        {
            "name": "composer/ca-bundle",
            "version": "1.5.0",
            "source": {
                "type": "git",
                "url": "https://github.com/composer/ca-bundle.git",
                "reference": "0c5ccfcfea312b5c5a190a21ac5cef93f74baf99"
            },
            "dist": {
                "type": "zip",
                "url": "https://api.github.com/repos/composer/ca-bundle/zipball/0c5ccfcfea312b5c5a190a21ac5cef93f74baf99",
                "reference": "0c5ccfcfea312b5c5a190a21ac5cef93f74baf99",
                "shasum": ""
            },
            "require": {
                "ext-openssl": "*",
                "ext-pcre": "*",
                "php": "^7.2 || ^8.0"
            },
            "require-dev": {
                "phpstan/phpstan": "^1.10",
                "psr/log": "^1.0",
                "symfony/phpunit-bridge": "^4.2 || ^5",
                "symfony/process": "^4.0 || ^5.0 || ^6.0 || ^7.0"
            },
            "type": "library",
            "extra": {
                "branch-alias": {
                    "dev-main": "1.x-dev"
                }
            },
            "autoload": {
                "psr-4": {
                    "Composer\\CaBundle\\": "src"
                }
            },
            "notification-url": "https://packagist.org/downloads/",
            "license": [
                "MIT"
            ],
            "authors": [
                {
                    "name": "Jordi Boggiano",
                    "email": "j.boggiano@seld.be",
                    "homepage": "http://seld.be"
                }
            ],
            "description": "Lets you find a path to the system CA bundle, and includes a fallback to the Mozilla CA bundle.",
            "keywords": [
                "cabundle",
                "cacert",
                "certificate",
                "ssl",
                "tls"
            ],
            "support": {
                "irc": "irc://irc.freenode.org/composer",
                "issues": "https://github.com/composer/ca-bundle/issues",
                "source": "https://github.com/composer/ca-bundle/tree/1.5.0"
            },
            "funding": [
                {
                    "url": "https://packagist.com",
                    "type": "custom"
                },
                {
                    "url": "https://github.com/composer",
                    "type": "github"
                },
                {
                    "url": "https://tidelift.com/funding/github/packagist/composer/composer",
                    "type": "tidelift"
                }
            ],
            "time": "2024-03-15T14:00:32+00:00"
        },
        {
            "name": "composer/pcre",
            "version": "3.3.1",
            "source": {
                "type": "git",
                "url": "https://github.com/composer/pcre.git",
                "reference": "63aaeac21d7e775ff9bc9d45021e1745c97521c4"
            },
            "dist": {
                "type": "zip",
                "url": "https://api.github.com/repos/composer/pcre/zipball/63aaeac21d7e775ff9bc9d45021e1745c97521c4",
                "reference": "63aaeac21d7e775ff9bc9d45021e1745c97521c4",
                "shasum": ""
            },
            "require": {
                "php": "^7.4 || ^8.0"
            },
            "conflict": {
                "phpstan/phpstan": "<1.11.10"
            },
            "require-dev": {
                "phpstan/phpstan": "^1.11.10",
                "phpstan/phpstan-strict-rules": "^1.1",
                "phpunit/phpunit": "^8 || ^9"
            },
            "type": "library",
            "extra": {
                "branch-alias": {
                    "dev-main": "3.x-dev"
                },
                "phpstan": {
                    "includes": [
                        "extension.neon"
                    ]
                }
            },
            "autoload": {
                "psr-4": {
                    "Composer\\Pcre\\": "src"
                }
            },
            "notification-url": "https://packagist.org/downloads/",
            "license": [
                "MIT"
            ],
            "authors": [
                {
                    "name": "Jordi Boggiano",
                    "email": "j.boggiano@seld.be",
                    "homepage": "http://seld.be"
                }
            ],
            "description": "PCRE wrapping library that offers type-safe preg_* replacements.",
            "keywords": [
                "PCRE",
                "preg",
                "regex",
                "regular expression"
            ],
            "support": {
                "issues": "https://github.com/composer/pcre/issues",
                "source": "https://github.com/composer/pcre/tree/3.3.1"
            },
            "funding": [
                {
                    "url": "https://packagist.com",
                    "type": "custom"
                },
                {
                    "url": "https://github.com/composer",
                    "type": "github"
                },
                {
                    "url": "https://tidelift.com/funding/github/packagist/composer/composer",
                    "type": "tidelift"
                }
            ],
            "time": "2024-08-27T18:44:43+00:00"
        },
        {
            "name": "composer/semver",
            "version": "3.4.0",
            "source": {
                "type": "git",
                "url": "https://github.com/composer/semver.git",
                "reference": "35e8d0af4486141bc745f23a29cc2091eb624a32"
            },
            "dist": {
                "type": "zip",
                "url": "https://api.github.com/repos/composer/semver/zipball/35e8d0af4486141bc745f23a29cc2091eb624a32",
                "reference": "35e8d0af4486141bc745f23a29cc2091eb624a32",
                "shasum": ""
            },
            "require": {
                "php": "^5.3.2 || ^7.0 || ^8.0"
            },
            "require-dev": {
                "phpstan/phpstan": "^1.4",
                "symfony/phpunit-bridge": "^4.2 || ^5"
            },
            "type": "library",
            "extra": {
                "branch-alias": {
                    "dev-main": "3.x-dev"
                }
            },
            "autoload": {
                "psr-4": {
                    "Composer\\Semver\\": "src"
                }
            },
            "notification-url": "https://packagist.org/downloads/",
            "license": [
                "MIT"
            ],
            "authors": [
                {
                    "name": "Nils Adermann",
                    "email": "naderman@naderman.de",
                    "homepage": "http://www.naderman.de"
                },
                {
                    "name": "Jordi Boggiano",
                    "email": "j.boggiano@seld.be",
                    "homepage": "http://seld.be"
                },
                {
                    "name": "Rob Bast",
                    "email": "rob.bast@gmail.com",
                    "homepage": "http://robbast.nl"
                }
            ],
            "description": "Semver library that offers utilities, version constraint parsing and validation.",
            "keywords": [
                "semantic",
                "semver",
                "validation",
                "versioning"
            ],
            "support": {
                "irc": "ircs://irc.libera.chat:6697/composer",
                "issues": "https://github.com/composer/semver/issues",
                "source": "https://github.com/composer/semver/tree/3.4.0"
            },
            "funding": [
                {
                    "url": "https://packagist.com",
                    "type": "custom"
                },
                {
                    "url": "https://github.com/composer",
                    "type": "github"
                },
                {
                    "url": "https://tidelift.com/funding/github/packagist/composer/composer",
                    "type": "tidelift"
                }
            ],
            "time": "2023-08-31T09:50:34+00:00"
        },
        {
            "name": "composer/xdebug-handler",
            "version": "3.0.5",
            "source": {
                "type": "git",
                "url": "https://github.com/composer/xdebug-handler.git",
                "reference": "6c1925561632e83d60a44492e0b344cf48ab85ef"
            },
            "dist": {
                "type": "zip",
                "url": "https://api.github.com/repos/composer/xdebug-handler/zipball/6c1925561632e83d60a44492e0b344cf48ab85ef",
                "reference": "6c1925561632e83d60a44492e0b344cf48ab85ef",
                "shasum": ""
            },
            "require": {
                "composer/pcre": "^1 || ^2 || ^3",
                "php": "^7.2.5 || ^8.0",
                "psr/log": "^1 || ^2 || ^3"
            },
            "require-dev": {
                "phpstan/phpstan": "^1.0",
                "phpstan/phpstan-strict-rules": "^1.1",
                "phpunit/phpunit": "^8.5 || ^9.6 || ^10.5"
            },
            "type": "library",
            "autoload": {
                "psr-4": {
                    "Composer\\XdebugHandler\\": "src"
                }
            },
            "notification-url": "https://packagist.org/downloads/",
            "license": [
                "MIT"
            ],
            "authors": [
                {
                    "name": "John Stevenson",
                    "email": "john-stevenson@blueyonder.co.uk"
                }
            ],
            "description": "Restarts a process without Xdebug.",
            "keywords": [
                "Xdebug",
                "performance"
            ],
            "support": {
                "irc": "ircs://irc.libera.chat:6697/composer",
                "issues": "https://github.com/composer/xdebug-handler/issues",
                "source": "https://github.com/composer/xdebug-handler/tree/3.0.5"
            },
            "funding": [
                {
                    "url": "https://packagist.com",
                    "type": "custom"
                },
                {
                    "url": "https://github.com/composer",
                    "type": "github"
                },
                {
                    "url": "https://tidelift.com/funding/github/packagist/composer/composer",
                    "type": "tidelift"
                }
            ],
            "time": "2024-05-06T16:37:16+00:00"
        },
        {
            "name": "evenement/evenement",
            "version": "v3.0.2",
            "source": {
                "type": "git",
                "url": "https://github.com/igorw/evenement.git",
                "reference": "0a16b0d71ab13284339abb99d9d2bd813640efbc"
            },
            "dist": {
                "type": "zip",
                "url": "https://api.github.com/repos/igorw/evenement/zipball/0a16b0d71ab13284339abb99d9d2bd813640efbc",
                "reference": "0a16b0d71ab13284339abb99d9d2bd813640efbc",
                "shasum": ""
            },
            "require": {
                "php": ">=7.0"
            },
            "require-dev": {
                "phpunit/phpunit": "^9 || ^6"
            },
            "type": "library",
            "autoload": {
                "psr-4": {
                    "Evenement\\": "src/"
                }
            },
            "notification-url": "https://packagist.org/downloads/",
            "license": [
                "MIT"
            ],
            "authors": [
                {
                    "name": "Igor Wiedler",
                    "email": "igor@wiedler.ch"
                }
            ],
            "description": "Événement is a very simple event dispatching library for PHP",
            "keywords": [
                "event-dispatcher",
                "event-emitter"
            ],
            "support": {
                "issues": "https://github.com/igorw/evenement/issues",
                "source": "https://github.com/igorw/evenement/tree/v3.0.2"
            },
            "time": "2023-08-08T05:53:35+00:00"
        },
        {
            "name": "fidry/cpu-core-counter",
            "version": "0.5.1",
            "source": {
                "type": "git",
                "url": "https://github.com/theofidry/cpu-core-counter.git",
                "reference": "b58e5a3933e541dc286cc91fc4f3898bbc6f1623"
            },
            "dist": {
                "type": "zip",
                "url": "https://api.github.com/repos/theofidry/cpu-core-counter/zipball/b58e5a3933e541dc286cc91fc4f3898bbc6f1623",
                "reference": "b58e5a3933e541dc286cc91fc4f3898bbc6f1623",
                "shasum": ""
            },
            "require": {
                "php": "^7.2 || ^8.0"
            },
            "require-dev": {
                "fidry/makefile": "^0.2.0",
                "phpstan/extension-installer": "^1.2.0",
                "phpstan/phpstan": "^1.9.2",
                "phpstan/phpstan-deprecation-rules": "^1.0.0",
                "phpstan/phpstan-phpunit": "^1.2.2",
                "phpstan/phpstan-strict-rules": "^1.4.4",
                "phpunit/phpunit": "^9.5.26 || ^8.5.31",
                "theofidry/php-cs-fixer-config": "^1.0",
                "webmozarts/strict-phpunit": "^7.5"
            },
            "type": "library",
            "autoload": {
                "psr-4": {
                    "Fidry\\CpuCoreCounter\\": "src/"
                }
            },
            "notification-url": "https://packagist.org/downloads/",
            "license": [
                "MIT"
            ],
            "authors": [
                {
                    "name": "Théo FIDRY",
                    "email": "theo.fidry@gmail.com"
                }
            ],
            "description": "Tiny utility to get the number of CPU cores.",
            "keywords": [
                "CPU",
                "core"
            ],
            "support": {
                "issues": "https://github.com/theofidry/cpu-core-counter/issues",
                "source": "https://github.com/theofidry/cpu-core-counter/tree/0.5.1"
            },
            "funding": [
                {
                    "url": "https://github.com/theofidry",
                    "type": "github"
                }
            ],
            "time": "2022-12-24T12:35:10+00:00"
        },
        {
            "name": "fig/http-message-util",
            "version": "1.1.5",
            "source": {
                "type": "git",
                "url": "https://github.com/php-fig/http-message-util.git",
                "reference": "9d94dc0154230ac39e5bf89398b324a86f63f765"
            },
            "dist": {
                "type": "zip",
                "url": "https://api.github.com/repos/php-fig/http-message-util/zipball/9d94dc0154230ac39e5bf89398b324a86f63f765",
                "reference": "9d94dc0154230ac39e5bf89398b324a86f63f765",
                "shasum": ""
            },
            "require": {
                "php": "^5.3 || ^7.0 || ^8.0"
            },
            "suggest": {
                "psr/http-message": "The package containing the PSR-7 interfaces"
            },
            "type": "library",
            "extra": {
                "branch-alias": {
                    "dev-master": "1.1.x-dev"
                }
            },
            "autoload": {
                "psr-4": {
                    "Fig\\Http\\Message\\": "src/"
                }
            },
            "notification-url": "https://packagist.org/downloads/",
            "license": [
                "MIT"
            ],
            "authors": [
                {
                    "name": "PHP-FIG",
                    "homepage": "https://www.php-fig.org/"
                }
            ],
            "description": "Utility classes and constants for use with PSR-7 (psr/http-message)",
            "keywords": [
                "http",
                "http-message",
                "psr",
                "psr-7",
                "request",
                "response"
            ],
            "support": {
                "issues": "https://github.com/php-fig/http-message-util/issues",
                "source": "https://github.com/php-fig/http-message-util/tree/1.1.5"
            },
            "time": "2020-11-24T22:02:12+00:00"
        },
        {
            "name": "hoa/compiler",
            "version": "3.17.08.08",
            "source": {
                "type": "git",
                "url": "https://github.com/hoaproject/Compiler.git",
                "reference": "aa09caf0bf28adae6654ca6ee415ee2f522672de"
            },
            "dist": {
                "type": "zip",
                "url": "https://api.github.com/repos/hoaproject/Compiler/zipball/aa09caf0bf28adae6654ca6ee415ee2f522672de",
                "reference": "aa09caf0bf28adae6654ca6ee415ee2f522672de",
                "shasum": ""
            },
            "require": {
                "hoa/consistency": "~1.0",
                "hoa/exception": "~1.0",
                "hoa/file": "~1.0",
                "hoa/iterator": "~2.0",
                "hoa/math": "~1.0",
                "hoa/protocol": "~1.0",
                "hoa/regex": "~1.0",
                "hoa/visitor": "~2.0"
            },
            "require-dev": {
                "hoa/json": "~2.0",
                "hoa/test": "~2.0"
            },
            "type": "library",
            "extra": {
                "branch-alias": {
                    "dev-master": "3.x-dev"
                }
            },
            "autoload": {
                "psr-4": {
                    "Hoa\\Compiler\\": "."
                }
            },
            "notification-url": "https://packagist.org/downloads/",
            "license": [
                "BSD-3-Clause"
            ],
            "authors": [
                {
                    "name": "Ivan Enderlin",
                    "email": "ivan.enderlin@hoa-project.net"
                },
                {
                    "name": "Hoa community",
                    "homepage": "https://hoa-project.net/"
                }
            ],
            "description": "The Hoa\\Compiler library.",
            "homepage": "https://hoa-project.net/",
            "keywords": [
                "algebraic",
                "ast",
                "compiler",
                "context-free",
                "coverage",
                "exhaustive",
                "grammar",
                "isotropic",
                "language",
                "lexer",
                "library",
                "ll1",
                "llk",
                "parser",
                "pp",
                "random",
                "regular",
                "rule",
                "sampler",
                "syntax",
                "token",
                "trace",
                "uniform"
            ],
            "support": {
                "docs": "https://central.hoa-project.net/Documentation/Library/Compiler",
                "email": "support@hoa-project.net",
                "forum": "https://users.hoa-project.net/",
                "irc": "irc://chat.freenode.net/hoaproject",
                "issues": "https://github.com/hoaproject/Compiler/issues",
                "source": "https://central.hoa-project.net/Resource/Library/Compiler"
            },
            "abandoned": true,
            "time": "2017-08-08T07:44:07+00:00"
        },
        {
            "name": "hoa/consistency",
            "version": "1.17.05.02",
            "source": {
                "type": "git",
                "url": "https://github.com/hoaproject/Consistency.git",
                "reference": "fd7d0adc82410507f332516faf655b6ed22e4c2f"
            },
            "dist": {
                "type": "zip",
                "url": "https://api.github.com/repos/hoaproject/Consistency/zipball/fd7d0adc82410507f332516faf655b6ed22e4c2f",
                "reference": "fd7d0adc82410507f332516faf655b6ed22e4c2f",
                "shasum": ""
            },
            "require": {
                "hoa/exception": "~1.0",
                "php": ">=5.5.0"
            },
            "require-dev": {
                "hoa/stream": "~1.0",
                "hoa/test": "~2.0"
            },
            "type": "library",
            "extra": {
                "branch-alias": {
                    "dev-master": "1.x-dev"
                }
            },
            "autoload": {
                "files": [
                    "Prelude.php"
                ],
                "psr-4": {
                    "Hoa\\Consistency\\": "."
                }
            },
            "notification-url": "https://packagist.org/downloads/",
            "license": [
                "BSD-3-Clause"
            ],
            "authors": [
                {
                    "name": "Ivan Enderlin",
                    "email": "ivan.enderlin@hoa-project.net"
                },
                {
                    "name": "Hoa community",
                    "homepage": "https://hoa-project.net/"
                }
            ],
            "description": "The Hoa\\Consistency library.",
            "homepage": "https://hoa-project.net/",
            "keywords": [
                "autoloader",
                "callable",
                "consistency",
                "entity",
                "flex",
                "keyword",
                "library"
            ],
            "support": {
                "docs": "https://central.hoa-project.net/Documentation/Library/Consistency",
                "email": "support@hoa-project.net",
                "forum": "https://users.hoa-project.net/",
                "irc": "irc://chat.freenode.net/hoaproject",
                "issues": "https://github.com/hoaproject/Consistency/issues",
                "source": "https://central.hoa-project.net/Resource/Library/Consistency"
            },
            "abandoned": true,
            "time": "2017-05-02T12:18:12+00:00"
        },
        {
            "name": "hoa/event",
            "version": "1.17.01.13",
            "source": {
                "type": "git",
                "url": "https://github.com/hoaproject/Event.git",
                "reference": "6c0060dced212ffa3af0e34bb46624f990b29c54"
            },
            "dist": {
                "type": "zip",
                "url": "https://api.github.com/repos/hoaproject/Event/zipball/6c0060dced212ffa3af0e34bb46624f990b29c54",
                "reference": "6c0060dced212ffa3af0e34bb46624f990b29c54",
                "shasum": ""
            },
            "require": {
                "hoa/consistency": "~1.0",
                "hoa/exception": "~1.0"
            },
            "require-dev": {
                "hoa/test": "~2.0"
            },
            "type": "library",
            "extra": {
                "branch-alias": {
                    "dev-master": "1.x-dev"
                }
            },
            "autoload": {
                "psr-4": {
                    "Hoa\\Event\\": "."
                }
            },
            "notification-url": "https://packagist.org/downloads/",
            "license": [
                "BSD-3-Clause"
            ],
            "authors": [
                {
                    "name": "Ivan Enderlin",
                    "email": "ivan.enderlin@hoa-project.net"
                },
                {
                    "name": "Hoa community",
                    "homepage": "https://hoa-project.net/"
                }
            ],
            "description": "The Hoa\\Event library.",
            "homepage": "https://hoa-project.net/",
            "keywords": [
                "event",
                "library",
                "listener",
                "observer"
            ],
            "support": {
                "docs": "https://central.hoa-project.net/Documentation/Library/Event",
                "email": "support@hoa-project.net",
                "forum": "https://users.hoa-project.net/",
                "irc": "irc://chat.freenode.net/hoaproject",
                "issues": "https://github.com/hoaproject/Event/issues",
                "source": "https://central.hoa-project.net/Resource/Library/Event"
            },
            "abandoned": true,
            "time": "2017-01-13T15:30:50+00:00"
        },
        {
            "name": "hoa/exception",
            "version": "1.17.01.16",
            "source": {
                "type": "git",
                "url": "https://github.com/hoaproject/Exception.git",
                "reference": "091727d46420a3d7468ef0595651488bfc3a458f"
            },
            "dist": {
                "type": "zip",
                "url": "https://api.github.com/repos/hoaproject/Exception/zipball/091727d46420a3d7468ef0595651488bfc3a458f",
                "reference": "091727d46420a3d7468ef0595651488bfc3a458f",
                "shasum": ""
            },
            "require": {
                "hoa/consistency": "~1.0",
                "hoa/event": "~1.0"
            },
            "require-dev": {
                "hoa/test": "~2.0"
            },
            "type": "library",
            "extra": {
                "branch-alias": {
                    "dev-master": "1.x-dev"
                }
            },
            "autoload": {
                "psr-4": {
                    "Hoa\\Exception\\": "."
                }
            },
            "notification-url": "https://packagist.org/downloads/",
            "license": [
                "BSD-3-Clause"
            ],
            "authors": [
                {
                    "name": "Ivan Enderlin",
                    "email": "ivan.enderlin@hoa-project.net"
                },
                {
                    "name": "Hoa community",
                    "homepage": "https://hoa-project.net/"
                }
            ],
            "description": "The Hoa\\Exception library.",
            "homepage": "https://hoa-project.net/",
            "keywords": [
                "exception",
                "library"
            ],
            "support": {
                "docs": "https://central.hoa-project.net/Documentation/Library/Exception",
                "email": "support@hoa-project.net",
                "forum": "https://users.hoa-project.net/",
                "irc": "irc://chat.freenode.net/hoaproject",
                "issues": "https://github.com/hoaproject/Exception/issues",
                "source": "https://central.hoa-project.net/Resource/Library/Exception"
            },
            "abandoned": true,
            "time": "2017-01-16T07:53:27+00:00"
        },
        {
            "name": "hoa/file",
            "version": "1.17.07.11",
            "source": {
                "type": "git",
                "url": "https://github.com/hoaproject/File.git",
                "reference": "35cb979b779bc54918d2f9a4e02ed6c7a1fa67ca"
            },
            "dist": {
                "type": "zip",
                "url": "https://api.github.com/repos/hoaproject/File/zipball/35cb979b779bc54918d2f9a4e02ed6c7a1fa67ca",
                "reference": "35cb979b779bc54918d2f9a4e02ed6c7a1fa67ca",
                "shasum": ""
            },
            "require": {
                "hoa/consistency": "~1.0",
                "hoa/event": "~1.0",
                "hoa/exception": "~1.0",
                "hoa/iterator": "~2.0",
                "hoa/stream": "~1.0"
            },
            "require-dev": {
                "hoa/test": "~2.0"
            },
            "type": "library",
            "extra": {
                "branch-alias": {
                    "dev-master": "1.x-dev"
                }
            },
            "autoload": {
                "psr-4": {
                    "Hoa\\File\\": "."
                }
            },
            "notification-url": "https://packagist.org/downloads/",
            "license": [
                "BSD-3-Clause"
            ],
            "authors": [
                {
                    "name": "Ivan Enderlin",
                    "email": "ivan.enderlin@hoa-project.net"
                },
                {
                    "name": "Hoa community",
                    "homepage": "https://hoa-project.net/"
                }
            ],
            "description": "The Hoa\\File library.",
            "homepage": "https://hoa-project.net/",
            "keywords": [
                "Socket",
                "directory",
                "file",
                "finder",
                "library",
                "link",
                "temporary"
            ],
            "support": {
                "docs": "https://central.hoa-project.net/Documentation/Library/File",
                "email": "support@hoa-project.net",
                "forum": "https://users.hoa-project.net/",
                "irc": "irc://chat.freenode.net/hoaproject",
                "issues": "https://github.com/hoaproject/File/issues",
                "source": "https://central.hoa-project.net/Resource/Library/File"
            },
            "abandoned": true,
            "time": "2017-07-11T07:42:15+00:00"
        },
        {
            "name": "hoa/iterator",
            "version": "2.17.01.10",
            "source": {
                "type": "git",
                "url": "https://github.com/hoaproject/Iterator.git",
                "reference": "d1120ba09cb4ccd049c86d10058ab94af245f0cc"
            },
            "dist": {
                "type": "zip",
                "url": "https://api.github.com/repos/hoaproject/Iterator/zipball/d1120ba09cb4ccd049c86d10058ab94af245f0cc",
                "reference": "d1120ba09cb4ccd049c86d10058ab94af245f0cc",
                "shasum": ""
            },
            "require": {
                "hoa/consistency": "~1.0",
                "hoa/exception": "~1.0"
            },
            "require-dev": {
                "hoa/test": "~2.0"
            },
            "type": "library",
            "extra": {
                "branch-alias": {
                    "dev-master": "2.x-dev"
                }
            },
            "autoload": {
                "psr-4": {
                    "Hoa\\Iterator\\": "."
                }
            },
            "notification-url": "https://packagist.org/downloads/",
            "license": [
                "BSD-3-Clause"
            ],
            "authors": [
                {
                    "name": "Ivan Enderlin",
                    "email": "ivan.enderlin@hoa-project.net"
                },
                {
                    "name": "Hoa community",
                    "homepage": "https://hoa-project.net/"
                }
            ],
            "description": "The Hoa\\Iterator library.",
            "homepage": "https://hoa-project.net/",
            "keywords": [
                "iterator",
                "library"
            ],
            "support": {
                "docs": "https://central.hoa-project.net/Documentation/Library/Iterator",
                "email": "support@hoa-project.net",
                "forum": "https://users.hoa-project.net/",
                "irc": "irc://chat.freenode.net/hoaproject",
                "issues": "https://github.com/hoaproject/Iterator/issues",
                "source": "https://central.hoa-project.net/Resource/Library/Iterator"
            },
            "abandoned": true,
            "time": "2017-01-10T10:34:47+00:00"
        },
        {
            "name": "hoa/math",
            "version": "1.17.05.16",
            "source": {
                "type": "git",
                "url": "https://github.com/hoaproject/Math.git",
                "reference": "7150785d30f5d565704912116a462e9f5bc83a0c"
            },
            "dist": {
                "type": "zip",
                "url": "https://api.github.com/repos/hoaproject/Math/zipball/7150785d30f5d565704912116a462e9f5bc83a0c",
                "reference": "7150785d30f5d565704912116a462e9f5bc83a0c",
                "shasum": ""
            },
            "require": {
                "hoa/compiler": "~3.0",
                "hoa/consistency": "~1.0",
                "hoa/exception": "~1.0",
                "hoa/iterator": "~2.0",
                "hoa/protocol": "~1.0",
                "hoa/zformat": "~1.0"
            },
            "require-dev": {
                "hoa/test": "~2.0"
            },
            "type": "library",
            "extra": {
                "branch-alias": {
                    "dev-master": "1.x-dev"
                }
            },
            "autoload": {
                "psr-4": {
                    "Hoa\\Math\\": "."
                }
            },
            "notification-url": "https://packagist.org/downloads/",
            "license": [
                "BSD-3-Clause"
            ],
            "authors": [
                {
                    "name": "Ivan Enderlin",
                    "email": "ivan.enderlin@hoa-project.net"
                },
                {
                    "name": "Hoa community",
                    "homepage": "https://hoa-project.net/"
                }
            ],
            "description": "The Hoa\\Math library.",
            "homepage": "https://hoa-project.net/",
            "keywords": [
                "arrangement",
                "combination",
                "combinatorics",
                "counting",
                "library",
                "math",
                "permutation",
                "sampler",
                "set"
            ],
            "support": {
                "docs": "https://central.hoa-project.net/Documentation/Library/Math",
                "email": "support@hoa-project.net",
                "forum": "https://users.hoa-project.net/",
                "irc": "irc://chat.freenode.net/hoaproject",
                "issues": "https://github.com/hoaproject/Math/issues",
                "source": "https://central.hoa-project.net/Resource/Library/Math"
            },
            "abandoned": true,
            "time": "2017-05-16T08:02:17+00:00"
        },
        {
            "name": "hoa/protocol",
            "version": "1.17.01.14",
            "source": {
                "type": "git",
                "url": "https://github.com/hoaproject/Protocol.git",
                "reference": "5c2cf972151c45f373230da170ea015deecf19e2"
            },
            "dist": {
                "type": "zip",
                "url": "https://api.github.com/repos/hoaproject/Protocol/zipball/5c2cf972151c45f373230da170ea015deecf19e2",
                "reference": "5c2cf972151c45f373230da170ea015deecf19e2",
                "shasum": ""
            },
            "require": {
                "hoa/consistency": "~1.0",
                "hoa/exception": "~1.0"
            },
            "require-dev": {
                "hoa/test": "~2.0"
            },
            "type": "library",
            "extra": {
                "branch-alias": {
                    "dev-master": "1.x-dev"
                }
            },
            "autoload": {
                "files": [
                    "Wrapper.php"
                ],
                "psr-4": {
                    "Hoa\\Protocol\\": "."
                }
            },
            "notification-url": "https://packagist.org/downloads/",
            "license": [
                "BSD-3-Clause"
            ],
            "authors": [
                {
                    "name": "Ivan Enderlin",
                    "email": "ivan.enderlin@hoa-project.net"
                },
                {
                    "name": "Hoa community",
                    "homepage": "https://hoa-project.net/"
                }
            ],
            "description": "The Hoa\\Protocol library.",
            "homepage": "https://hoa-project.net/",
            "keywords": [
                "library",
                "protocol",
                "resource",
                "stream",
                "wrapper"
            ],
            "support": {
                "docs": "https://central.hoa-project.net/Documentation/Library/Protocol",
                "email": "support@hoa-project.net",
                "forum": "https://users.hoa-project.net/",
                "irc": "irc://chat.freenode.net/hoaproject",
                "issues": "https://github.com/hoaproject/Protocol/issues",
                "source": "https://central.hoa-project.net/Resource/Library/Protocol"
            },
            "abandoned": true,
            "time": "2017-01-14T12:26:10+00:00"
        },
        {
            "name": "hoa/regex",
            "version": "1.17.01.13",
            "source": {
                "type": "git",
                "url": "https://github.com/hoaproject/Regex.git",
                "reference": "7e263a61b6fb45c1d03d8e5ef77668518abd5bec"
            },
            "dist": {
                "type": "zip",
                "url": "https://api.github.com/repos/hoaproject/Regex/zipball/7e263a61b6fb45c1d03d8e5ef77668518abd5bec",
                "reference": "7e263a61b6fb45c1d03d8e5ef77668518abd5bec",
                "shasum": ""
            },
            "require": {
                "hoa/consistency": "~1.0",
                "hoa/exception": "~1.0",
                "hoa/math": "~1.0",
                "hoa/protocol": "~1.0",
                "hoa/ustring": "~4.0",
                "hoa/visitor": "~2.0"
            },
            "type": "library",
            "extra": {
                "branch-alias": {
                    "dev-master": "1.x-dev"
                }
            },
            "autoload": {
                "psr-4": {
                    "Hoa\\Regex\\": "."
                }
            },
            "notification-url": "https://packagist.org/downloads/",
            "license": [
                "BSD-3-Clause"
            ],
            "authors": [
                {
                    "name": "Ivan Enderlin",
                    "email": "ivan.enderlin@hoa-project.net"
                },
                {
                    "name": "Hoa community",
                    "homepage": "https://hoa-project.net/"
                }
            ],
            "description": "The Hoa\\Regex library.",
            "homepage": "https://hoa-project.net/",
            "keywords": [
                "compiler",
                "library",
                "regex"
            ],
            "support": {
                "docs": "https://central.hoa-project.net/Documentation/Library/Regex",
                "email": "support@hoa-project.net",
                "forum": "https://users.hoa-project.net/",
                "irc": "irc://chat.freenode.net/hoaproject",
                "issues": "https://github.com/hoaproject/Regex/issues",
                "source": "https://central.hoa-project.net/Resource/Library/Regex"
            },
            "abandoned": true,
            "time": "2017-01-13T16:10:24+00:00"
        },
        {
            "name": "hoa/stream",
            "version": "1.17.02.21",
            "source": {
                "type": "git",
                "url": "https://github.com/hoaproject/Stream.git",
                "reference": "3293cfffca2de10525df51436adf88a559151d82"
            },
            "dist": {
                "type": "zip",
                "url": "https://api.github.com/repos/hoaproject/Stream/zipball/3293cfffca2de10525df51436adf88a559151d82",
                "reference": "3293cfffca2de10525df51436adf88a559151d82",
                "shasum": ""
            },
            "require": {
                "hoa/consistency": "~1.0",
                "hoa/event": "~1.0",
                "hoa/exception": "~1.0",
                "hoa/protocol": "~1.0"
            },
            "require-dev": {
                "hoa/test": "~2.0"
            },
            "type": "library",
            "extra": {
                "branch-alias": {
                    "dev-master": "1.x-dev"
                }
            },
            "autoload": {
                "psr-4": {
                    "Hoa\\Stream\\": "."
                }
            },
            "notification-url": "https://packagist.org/downloads/",
            "license": [
                "BSD-3-Clause"
            ],
            "authors": [
                {
                    "name": "Ivan Enderlin",
                    "email": "ivan.enderlin@hoa-project.net"
                },
                {
                    "name": "Hoa community",
                    "homepage": "https://hoa-project.net/"
                }
            ],
            "description": "The Hoa\\Stream library.",
            "homepage": "https://hoa-project.net/",
            "keywords": [
                "Context",
                "bucket",
                "composite",
                "filter",
                "in",
                "library",
                "out",
                "protocol",
                "stream",
                "wrapper"
            ],
            "support": {
                "docs": "https://central.hoa-project.net/Documentation/Library/Stream",
                "email": "support@hoa-project.net",
                "forum": "https://users.hoa-project.net/",
                "irc": "irc://chat.freenode.net/hoaproject",
                "issues": "https://github.com/hoaproject/Stream/issues",
                "source": "https://central.hoa-project.net/Resource/Library/Stream"
            },
            "abandoned": true,
            "time": "2017-02-21T16:01:06+00:00"
        },
        {
            "name": "hoa/ustring",
            "version": "4.17.01.16",
            "source": {
                "type": "git",
                "url": "https://github.com/hoaproject/Ustring.git",
                "reference": "e6326e2739178799b1fe3fdd92029f9517fa17a0"
            },
            "dist": {
                "type": "zip",
                "url": "https://api.github.com/repos/hoaproject/Ustring/zipball/e6326e2739178799b1fe3fdd92029f9517fa17a0",
                "reference": "e6326e2739178799b1fe3fdd92029f9517fa17a0",
                "shasum": ""
            },
            "require": {
                "hoa/consistency": "~1.0",
                "hoa/exception": "~1.0"
            },
            "require-dev": {
                "hoa/test": "~2.0"
            },
            "suggest": {
                "ext-iconv": "ext/iconv must be present (or a third implementation) to use Hoa\\Ustring::transcode().",
                "ext-intl": "To get a better Hoa\\Ustring::toAscii() and Hoa\\Ustring::compareTo()."
            },
            "type": "library",
            "extra": {
                "branch-alias": {
                    "dev-master": "4.x-dev"
                }
            },
            "autoload": {
                "psr-4": {
                    "Hoa\\Ustring\\": "."
                }
            },
            "notification-url": "https://packagist.org/downloads/",
            "license": [
                "BSD-3-Clause"
            ],
            "authors": [
                {
                    "name": "Ivan Enderlin",
                    "email": "ivan.enderlin@hoa-project.net"
                },
                {
                    "name": "Hoa community",
                    "homepage": "https://hoa-project.net/"
                }
            ],
            "description": "The Hoa\\Ustring library.",
            "homepage": "https://hoa-project.net/",
            "keywords": [
                "library",
                "search",
                "string",
                "unicode"
            ],
            "support": {
                "docs": "https://central.hoa-project.net/Documentation/Library/Ustring",
                "email": "support@hoa-project.net",
                "forum": "https://users.hoa-project.net/",
                "irc": "irc://chat.freenode.net/hoaproject",
                "issues": "https://github.com/hoaproject/Ustring/issues",
                "source": "https://central.hoa-project.net/Resource/Library/Ustring"
            },
            "abandoned": true,
            "time": "2017-01-16T07:08:25+00:00"
        },
        {
            "name": "hoa/visitor",
            "version": "2.17.01.16",
            "source": {
                "type": "git",
                "url": "https://github.com/hoaproject/Visitor.git",
                "reference": "c18fe1cbac98ae449e0d56e87469103ba08f224a"
            },
            "dist": {
                "type": "zip",
                "url": "https://api.github.com/repos/hoaproject/Visitor/zipball/c18fe1cbac98ae449e0d56e87469103ba08f224a",
                "reference": "c18fe1cbac98ae449e0d56e87469103ba08f224a",
                "shasum": ""
            },
            "require": {
                "hoa/consistency": "~1.0"
            },
            "require-dev": {
                "hoa/test": "~2.0"
            },
            "type": "library",
            "extra": {
                "branch-alias": {
                    "dev-master": "2.x-dev"
                }
            },
            "autoload": {
                "psr-4": {
                    "Hoa\\Visitor\\": "."
                }
            },
            "notification-url": "https://packagist.org/downloads/",
            "license": [
                "BSD-3-Clause"
            ],
            "authors": [
                {
                    "name": "Ivan Enderlin",
                    "email": "ivan.enderlin@hoa-project.net"
                },
                {
                    "name": "Hoa community",
                    "homepage": "https://hoa-project.net/"
                }
            ],
            "description": "The Hoa\\Visitor library.",
            "homepage": "https://hoa-project.net/",
            "keywords": [
                "library",
                "structure",
                "visit",
                "visitor"
            ],
            "support": {
                "docs": "https://central.hoa-project.net/Documentation/Library/Visitor",
                "email": "support@hoa-project.net",
                "forum": "https://users.hoa-project.net/",
                "irc": "irc://chat.freenode.net/hoaproject",
                "issues": "https://github.com/hoaproject/Visitor/issues",
                "source": "https://central.hoa-project.net/Resource/Library/Visitor"
            },
            "abandoned": true,
            "time": "2017-01-16T07:02:03+00:00"
        },
        {
            "name": "hoa/zformat",
            "version": "1.17.01.10",
            "source": {
                "type": "git",
                "url": "https://github.com/hoaproject/Zformat.git",
                "reference": "522c381a2a075d4b9dbb42eb4592dd09520e4ac2"
            },
            "dist": {
                "type": "zip",
                "url": "https://api.github.com/repos/hoaproject/Zformat/zipball/522c381a2a075d4b9dbb42eb4592dd09520e4ac2",
                "reference": "522c381a2a075d4b9dbb42eb4592dd09520e4ac2",
                "shasum": ""
            },
            "require": {
                "hoa/consistency": "~1.0",
                "hoa/exception": "~1.0"
            },
            "type": "library",
            "extra": {
                "branch-alias": {
                    "dev-master": "1.x-dev"
                }
            },
            "autoload": {
                "psr-4": {
                    "Hoa\\Zformat\\": "."
                }
            },
            "notification-url": "https://packagist.org/downloads/",
            "license": [
                "BSD-3-Clause"
            ],
            "authors": [
                {
                    "name": "Ivan Enderlin",
                    "email": "ivan.enderlin@hoa-project.net"
                },
                {
                    "name": "Hoa community",
                    "homepage": "https://hoa-project.net/"
                }
            ],
            "description": "The Hoa\\Zformat library.",
            "homepage": "https://hoa-project.net/",
            "keywords": [
                "library",
                "parameter",
                "zformat"
            ],
            "support": {
                "docs": "https://central.hoa-project.net/Documentation/Library/Zformat",
                "email": "support@hoa-project.net",
                "forum": "https://users.hoa-project.net/",
                "irc": "irc://chat.freenode.net/hoaproject",
                "issues": "https://github.com/hoaproject/Zformat/issues",
                "source": "https://central.hoa-project.net/Resource/Library/Zformat"
            },
            "abandoned": true,
            "time": "2017-01-10T10:39:54+00:00"
        },
        {
            "name": "jetbrains/phpstorm-stubs",
            "version": "dev-master",
            "source": {
                "type": "git",
                "url": "https://github.com/JetBrains/phpstorm-stubs.git",
                "reference": "a45eab9318f66864e9840379d3a1976ffe9b8d63"
            },
            "dist": {
                "type": "zip",
                "url": "https://api.github.com/repos/JetBrains/phpstorm-stubs/zipball/a45eab9318f66864e9840379d3a1976ffe9b8d63",
                "reference": "a45eab9318f66864e9840379d3a1976ffe9b8d63",
                "shasum": ""
            },
            "require-dev": {
                "friendsofphp/php-cs-fixer": "v3.61.1",
                "nikic/php-parser": "v5.1.0",
                "phpdocumentor/reflection-docblock": "5.4.1",
                "phpunit/phpunit": "11.3.0"
            },
            "default-branch": true,
            "type": "library",
            "autoload": {
                "files": [
                    "PhpStormStubsMap.php"
                ]
            },
            "notification-url": "https://packagist.org/downloads/",
            "license": [
                "Apache-2.0"
            ],
            "description": "PHP runtime & extensions header files for PhpStorm",
            "homepage": "https://www.jetbrains.com/phpstorm",
            "keywords": [
                "autocomplete",
                "code",
                "inference",
                "inspection",
                "jetbrains",
                "phpstorm",
                "stubs",
                "type"
            ],
            "support": {
                "source": "https://github.com/JetBrains/phpstorm-stubs/tree/master"
            },
            "time": "2024-10-05T19:50:06+00:00"
        },
        {
            "name": "nette/bootstrap",
            "version": "v3.1.4",
            "source": {
                "type": "git",
                "url": "https://github.com/nette/bootstrap.git",
                "reference": "1a7965b4ee401ad0e3f673b9c016d2481afdc280"
            },
            "dist": {
                "type": "zip",
                "url": "https://api.github.com/repos/nette/bootstrap/zipball/1a7965b4ee401ad0e3f673b9c016d2481afdc280",
                "reference": "1a7965b4ee401ad0e3f673b9c016d2481afdc280",
                "shasum": ""
            },
            "require": {
                "nette/di": "^3.0.5",
                "nette/utils": "^3.2.1 || ^4.0",
                "php": ">=7.2 <8.3"
            },
            "conflict": {
                "tracy/tracy": "<2.6"
            },
            "require-dev": {
                "latte/latte": "^2.8",
                "nette/application": "^3.1",
                "nette/caching": "^3.0",
                "nette/database": "^3.0",
                "nette/forms": "^3.0",
                "nette/http": "^3.0",
                "nette/mail": "^3.0",
                "nette/robot-loader": "^3.0",
                "nette/safe-stream": "^2.2",
                "nette/security": "^3.0",
                "nette/tester": "^2.0",
                "phpstan/phpstan-nette": "^0.12",
                "tracy/tracy": "^2.6"
            },
            "suggest": {
                "nette/robot-loader": "to use Configurator::createRobotLoader()",
                "tracy/tracy": "to use Configurator::enableTracy()"
            },
            "type": "library",
            "extra": {
                "branch-alias": {
                    "dev-master": "3.1-dev"
                }
            },
            "autoload": {
                "classmap": [
                    "src/"
                ]
            },
            "notification-url": "https://packagist.org/downloads/",
            "license": [
                "BSD-3-Clause",
                "GPL-2.0-only",
                "GPL-3.0-only"
            ],
            "authors": [
                {
                    "name": "David Grudl",
                    "homepage": "https://davidgrudl.com"
                },
                {
                    "name": "Nette Community",
                    "homepage": "https://nette.org/contributors"
                }
            ],
            "description": "🅱  Nette Bootstrap: the simple way to configure and bootstrap your Nette application.",
            "homepage": "https://nette.org",
            "keywords": [
                "bootstrapping",
                "configurator",
                "nette"
            ],
            "support": {
                "issues": "https://github.com/nette/bootstrap/issues",
                "source": "https://github.com/nette/bootstrap/tree/v3.1.4"
            },
            "time": "2022-12-14T15:23:02+00:00"
        },
        {
            "name": "nette/di",
            "version": "v3.1.5",
            "source": {
                "type": "git",
                "url": "https://github.com/nette/di.git",
                "reference": "00ea0afa643b3b4383a5cd1a322656c989ade498"
            },
            "dist": {
                "type": "zip",
                "url": "https://api.github.com/repos/nette/di/zipball/00ea0afa643b3b4383a5cd1a322656c989ade498",
                "reference": "00ea0afa643b3b4383a5cd1a322656c989ade498",
                "shasum": ""
            },
            "require": {
                "ext-tokenizer": "*",
                "nette/neon": "^3.3 || ^4.0",
                "nette/php-generator": "^3.5.4 || ^4.0",
                "nette/robot-loader": "^3.2 || ~4.0.0",
                "nette/schema": "^1.2",
                "nette/utils": "^3.2.5 || ~4.0.0",
                "php": "7.2 - 8.3"
            },
            "require-dev": {
                "nette/tester": "^2.4",
                "phpstan/phpstan": "^1.0",
                "tracy/tracy": "^2.9"
            },
            "type": "library",
            "extra": {
                "branch-alias": {
                    "dev-master": "3.1-dev"
                }
            },
            "autoload": {
                "classmap": [
                    "src/"
                ]
            },
            "notification-url": "https://packagist.org/downloads/",
            "license": [
                "BSD-3-Clause",
                "GPL-2.0-only",
                "GPL-3.0-only"
            ],
            "authors": [
                {
                    "name": "David Grudl",
                    "homepage": "https://davidgrudl.com"
                },
                {
                    "name": "Nette Community",
                    "homepage": "https://nette.org/contributors"
                }
            ],
            "description": "💎 Nette Dependency Injection Container: Flexible, compiled and full-featured DIC with perfectly usable autowiring and support for all new PHP features.",
            "homepage": "https://nette.org",
            "keywords": [
                "compiled",
                "di",
                "dic",
                "factory",
                "ioc",
                "nette",
                "static"
            ],
            "support": {
                "issues": "https://github.com/nette/di/issues",
                "source": "https://github.com/nette/di/tree/v3.1.5"
            },
            "time": "2023-10-02T19:58:38+00:00"
        },
        {
            "name": "nette/finder",
            "version": "v2.6.0",
            "source": {
                "type": "git",
                "url": "https://github.com/nette/finder.git",
                "reference": "991aefb42860abeab8e003970c3809a9d83cb932"
            },
            "dist": {
                "type": "zip",
                "url": "https://api.github.com/repos/nette/finder/zipball/991aefb42860abeab8e003970c3809a9d83cb932",
                "reference": "991aefb42860abeab8e003970c3809a9d83cb932",
                "shasum": ""
            },
            "require": {
                "nette/utils": "^2.4 || ^3.0",
                "php": ">=7.1"
            },
            "conflict": {
                "nette/nette": "<2.2"
            },
            "require-dev": {
                "nette/tester": "^2.0",
                "phpstan/phpstan": "^0.12",
                "tracy/tracy": "^2.3"
            },
            "type": "library",
            "extra": {
                "branch-alias": {
                    "dev-master": "2.6-dev"
                }
            },
            "autoload": {
                "classmap": [
                    "src/"
                ]
            },
            "notification-url": "https://packagist.org/downloads/",
            "license": [
                "BSD-3-Clause",
                "GPL-2.0-only",
                "GPL-3.0-only"
            ],
            "authors": [
                {
                    "name": "David Grudl",
                    "homepage": "https://davidgrudl.com"
                },
                {
                    "name": "Nette Community",
                    "homepage": "https://nette.org/contributors"
                }
            ],
            "description": "🔍 Nette Finder: find files and directories with an intuitive API.",
            "homepage": "https://nette.org",
            "keywords": [
                "filesystem",
                "glob",
                "iterator",
                "nette"
            ],
            "support": {
                "issues": "https://github.com/nette/finder/issues",
                "source": "https://github.com/nette/finder/tree/v2.6.0"
            },
            "time": "2022-10-13T01:31:15+00:00"
        },
        {
            "name": "nette/neon",
            "version": "v3.3.4",
            "source": {
                "type": "git",
                "url": "https://github.com/nette/neon.git",
                "reference": "bb88bf3a54dd21bf4dbddb5cd525d7b0c61b7cda"
            },
            "dist": {
                "type": "zip",
                "url": "https://api.github.com/repos/nette/neon/zipball/bb88bf3a54dd21bf4dbddb5cd525d7b0c61b7cda",
                "reference": "bb88bf3a54dd21bf4dbddb5cd525d7b0c61b7cda",
                "shasum": ""
            },
            "require": {
                "ext-json": "*",
                "php": "7.1 - 8.4"
            },
            "require-dev": {
                "nette/tester": "^2.0",
                "phpstan/phpstan": "^0.12",
                "tracy/tracy": "^2.7"
            },
            "bin": [
                "bin/neon-lint"
            ],
            "type": "library",
            "extra": {
                "branch-alias": {
                    "dev-master": "3.3-dev"
                }
            },
            "autoload": {
                "classmap": [
                    "src/"
                ]
            },
            "notification-url": "https://packagist.org/downloads/",
            "license": [
                "BSD-3-Clause",
                "GPL-2.0-only",
                "GPL-3.0-only"
            ],
            "authors": [
                {
                    "name": "David Grudl",
                    "homepage": "https://davidgrudl.com"
                },
                {
                    "name": "Nette Community",
                    "homepage": "https://nette.org/contributors"
                }
            ],
            "description": "🍸 Nette NEON: encodes and decodes NEON file format.",
            "homepage": "https://ne-on.org",
            "keywords": [
                "export",
                "import",
                "neon",
                "nette",
                "yaml"
            ],
            "support": {
                "issues": "https://github.com/nette/neon/issues",
                "source": "https://github.com/nette/neon/tree/v3.3.4"
            },
            "time": "2024-10-04T22:17:24+00:00"
        },
        {
            "name": "nette/php-generator",
            "version": "v3.6.9",
            "source": {
                "type": "git",
                "url": "https://github.com/nette/php-generator.git",
                "reference": "d31782f7bd2ae84ad06f863391ec3fb77ca4d0a6"
            },
            "dist": {
                "type": "zip",
                "url": "https://api.github.com/repos/nette/php-generator/zipball/d31782f7bd2ae84ad06f863391ec3fb77ca4d0a6",
                "reference": "d31782f7bd2ae84ad06f863391ec3fb77ca4d0a6",
                "shasum": ""
            },
            "require": {
                "nette/utils": "^3.1.2",
                "php": ">=7.2 <8.3"
            },
            "require-dev": {
                "nette/tester": "^2.4",
                "nikic/php-parser": "^4.13",
                "phpstan/phpstan": "^0.12",
                "tracy/tracy": "^2.8"
            },
            "suggest": {
                "nikic/php-parser": "to use ClassType::withBodiesFrom() & GlobalFunction::withBodyFrom()"
            },
            "type": "library",
            "extra": {
                "branch-alias": {
                    "dev-master": "3.6-dev"
                }
            },
            "autoload": {
                "classmap": [
                    "src/"
                ]
            },
            "notification-url": "https://packagist.org/downloads/",
            "license": [
                "BSD-3-Clause",
                "GPL-2.0-only",
                "GPL-3.0-only"
            ],
            "authors": [
                {
                    "name": "David Grudl",
                    "homepage": "https://davidgrudl.com"
                },
                {
                    "name": "Nette Community",
                    "homepage": "https://nette.org/contributors"
                }
            ],
            "description": "🐘 Nette PHP Generator: generates neat PHP code for you. Supports new PHP 8.1 features.",
            "homepage": "https://nette.org",
            "keywords": [
                "code",
                "nette",
                "php",
                "scaffolding"
            ],
            "support": {
                "issues": "https://github.com/nette/php-generator/issues",
                "source": "https://github.com/nette/php-generator/tree/v3.6.9"
            },
            "time": "2022-10-04T11:49:47+00:00"
        },
        {
            "name": "nette/robot-loader",
            "version": "v3.4.1",
            "source": {
                "type": "git",
                "url": "https://github.com/nette/robot-loader.git",
                "reference": "e2adc334cb958164c050f485d99c44c430f51fe2"
            },
            "dist": {
                "type": "zip",
                "url": "https://api.github.com/repos/nette/robot-loader/zipball/e2adc334cb958164c050f485d99c44c430f51fe2",
                "reference": "e2adc334cb958164c050f485d99c44c430f51fe2",
                "shasum": ""
            },
            "require": {
                "ext-tokenizer": "*",
                "nette/finder": "^2.5 || ^3.0",
                "nette/utils": "^3.0",
                "php": ">=7.1"
            },
            "require-dev": {
                "nette/tester": "^2.0",
                "phpstan/phpstan": "^0.12",
                "tracy/tracy": "^2.3"
            },
            "type": "library",
            "extra": {
                "branch-alias": {
                    "dev-master": "3.4-dev"
                }
            },
            "autoload": {
                "classmap": [
                    "src/"
                ]
            },
            "notification-url": "https://packagist.org/downloads/",
            "license": [
                "BSD-3-Clause",
                "GPL-2.0-only",
                "GPL-3.0-only"
            ],
            "authors": [
                {
                    "name": "David Grudl",
                    "homepage": "https://davidgrudl.com"
                },
                {
                    "name": "Nette Community",
                    "homepage": "https://nette.org/contributors"
                }
            ],
            "description": "🍀 Nette RobotLoader: high performance and comfortable autoloader that will search and autoload classes within your application.",
            "homepage": "https://nette.org",
            "keywords": [
                "autoload",
                "class",
                "interface",
                "nette",
                "trait"
            ],
            "support": {
                "issues": "https://github.com/nette/robot-loader/issues",
                "source": "https://github.com/nette/robot-loader/tree/v3.4.1"
            },
            "time": "2021-08-25T15:53:54+00:00"
        },
        {
            "name": "nette/schema",
            "version": "v1.2.5",
            "source": {
                "type": "git",
                "url": "https://github.com/nette/schema.git",
                "reference": "0462f0166e823aad657c9224d0f849ecac1ba10a"
            },
            "dist": {
                "type": "zip",
                "url": "https://api.github.com/repos/nette/schema/zipball/0462f0166e823aad657c9224d0f849ecac1ba10a",
                "reference": "0462f0166e823aad657c9224d0f849ecac1ba10a",
                "shasum": ""
            },
            "require": {
                "nette/utils": "^2.5.7 || ^3.1.5 ||  ^4.0",
                "php": "7.1 - 8.3"
            },
            "require-dev": {
                "nette/tester": "^2.3 || ^2.4",
                "phpstan/phpstan-nette": "^1.0",
                "tracy/tracy": "^2.7"
            },
            "type": "library",
            "extra": {
                "branch-alias": {
                    "dev-master": "1.2-dev"
                }
            },
            "autoload": {
                "classmap": [
                    "src/"
                ]
            },
            "notification-url": "https://packagist.org/downloads/",
            "license": [
                "BSD-3-Clause",
                "GPL-2.0-only",
                "GPL-3.0-only"
            ],
            "authors": [
                {
                    "name": "David Grudl",
                    "homepage": "https://davidgrudl.com"
                },
                {
                    "name": "Nette Community",
                    "homepage": "https://nette.org/contributors"
                }
            ],
            "description": "📐 Nette Schema: validating data structures against a given Schema.",
            "homepage": "https://nette.org",
            "keywords": [
                "config",
                "nette"
            ],
            "support": {
                "issues": "https://github.com/nette/schema/issues",
                "source": "https://github.com/nette/schema/tree/v1.2.5"
            },
            "time": "2023-10-05T20:37:59+00:00"
        },
        {
            "name": "nette/utils",
            "version": "v3.2.10",
            "source": {
                "type": "git",
                "url": "https://github.com/nette/utils.git",
                "reference": "a4175c62652f2300c8017fb7e640f9ccb11648d2"
            },
            "dist": {
                "type": "zip",
                "url": "https://api.github.com/repos/nette/utils/zipball/a4175c62652f2300c8017fb7e640f9ccb11648d2",
                "reference": "a4175c62652f2300c8017fb7e640f9ccb11648d2",
                "shasum": ""
            },
            "require": {
                "php": ">=7.2 <8.4"
            },
            "conflict": {
                "nette/di": "<3.0.6"
            },
            "require-dev": {
                "jetbrains/phpstorm-attributes": "dev-master",
                "nette/tester": "~2.0",
                "phpstan/phpstan": "^1.0",
                "tracy/tracy": "^2.3"
            },
            "suggest": {
                "ext-gd": "to use Image",
                "ext-iconv": "to use Strings::webalize(), toAscii(), chr() and reverse()",
                "ext-intl": "to use Strings::webalize(), toAscii(), normalize() and compare()",
                "ext-json": "to use Nette\\Utils\\Json",
                "ext-mbstring": "to use Strings::lower() etc...",
                "ext-tokenizer": "to use Nette\\Utils\\Reflection::getUseStatements()",
                "ext-xml": "to use Strings::length() etc. when mbstring is not available"
            },
            "type": "library",
            "extra": {
                "branch-alias": {
                    "dev-master": "3.2-dev"
                }
            },
            "autoload": {
                "classmap": [
                    "src/"
                ]
            },
            "notification-url": "https://packagist.org/downloads/",
            "license": [
                "BSD-3-Clause",
                "GPL-2.0-only",
                "GPL-3.0-only"
            ],
            "authors": [
                {
                    "name": "David Grudl",
                    "homepage": "https://davidgrudl.com"
                },
                {
                    "name": "Nette Community",
                    "homepage": "https://nette.org/contributors"
                }
            ],
            "description": "🛠  Nette Utils: lightweight utilities for string & array manipulation, image handling, safe JSON encoding/decoding, validation, slug or strong password generating etc.",
            "homepage": "https://nette.org",
            "keywords": [
                "array",
                "core",
                "datetime",
                "images",
                "json",
                "nette",
                "paginator",
                "password",
                "slugify",
                "string",
                "unicode",
                "utf-8",
                "utility",
                "validation"
            ],
            "support": {
                "issues": "https://github.com/nette/utils/issues",
                "source": "https://github.com/nette/utils/tree/v3.2.10"
            },
            "time": "2023-07-30T15:38:18+00:00"
        },
        {
            "name": "nikic/php-parser",
            "version": "v5.3.1",
            "source": {
                "type": "git",
                "url": "https://github.com/nikic/PHP-Parser.git",
                "reference": "8eea230464783aa9671db8eea6f8c6ac5285794b"
            },
            "dist": {
                "type": "zip",
                "url": "https://api.github.com/repos/nikic/PHP-Parser/zipball/8eea230464783aa9671db8eea6f8c6ac5285794b",
                "reference": "8eea230464783aa9671db8eea6f8c6ac5285794b",
                "shasum": ""
            },
            "require": {
                "ext-ctype": "*",
                "ext-json": "*",
                "ext-tokenizer": "*",
                "php": ">=7.4"
            },
            "require-dev": {
                "ircmaxell/php-yacc": "^0.0.7",
                "phpunit/phpunit": "^9.0"
            },
            "bin": [
                "bin/php-parse"
            ],
            "type": "library",
            "extra": {
                "branch-alias": {
                    "dev-master": "5.0-dev"
                }
            },
            "autoload": {
                "psr-4": {
                    "PhpParser\\": "lib/PhpParser"
                }
            },
            "notification-url": "https://packagist.org/downloads/",
            "license": [
                "BSD-3-Clause"
            ],
            "authors": [
                {
                    "name": "Nikita Popov"
                }
            ],
            "description": "A PHP parser written in PHP",
            "keywords": [
                "parser",
                "php"
            ],
            "support": {
                "issues": "https://github.com/nikic/PHP-Parser/issues",
                "source": "https://github.com/nikic/PHP-Parser/tree/v5.3.1"
            },
            "time": "2024-10-08T18:51:32+00:00"
        },
        {
            "name": "ondram/ci-detector",
            "version": "3.5.1",
            "source": {
                "type": "git",
                "url": "https://github.com/OndraM/ci-detector.git",
                "reference": "594e61252843b68998bddd48078c5058fe9028bd"
            },
            "dist": {
                "type": "zip",
                "url": "https://api.github.com/repos/OndraM/ci-detector/zipball/594e61252843b68998bddd48078c5058fe9028bd",
                "reference": "594e61252843b68998bddd48078c5058fe9028bd",
                "shasum": ""
            },
            "require": {
                "php": "^7.1 || ^8.0"
            },
            "require-dev": {
                "ergebnis/composer-normalize": "^2.2",
                "lmc/coding-standard": "^1.3 || ^2.0",
                "php-parallel-lint/php-parallel-lint": "^1.1",
                "phpstan/extension-installer": "^1.0.3",
                "phpstan/phpstan": "^0.12.0",
                "phpstan/phpstan-phpunit": "^0.12.1",
                "phpunit/phpunit": "^7.1 || ^8.0 || ^9.0"
            },
            "type": "library",
            "autoload": {
                "psr-4": {
                    "OndraM\\CiDetector\\": "src/"
                }
            },
            "notification-url": "https://packagist.org/downloads/",
            "license": [
                "MIT"
            ],
            "authors": [
                {
                    "name": "Ondřej Machulda",
                    "email": "ondrej.machulda@gmail.com"
                }
            ],
            "description": "Detect continuous integration environment and provide unified access to properties of current build",
            "keywords": [
                "CircleCI",
                "Codeship",
                "Wercker",
                "adapter",
                "appveyor",
                "aws",
                "aws codebuild",
                "bamboo",
                "bitbucket",
                "buddy",
                "ci-info",
                "codebuild",
                "continuous integration",
                "continuousphp",
                "drone",
                "github",
                "gitlab",
                "interface",
                "jenkins",
                "teamcity",
                "travis"
            ],
            "support": {
                "issues": "https://github.com/OndraM/ci-detector/issues",
                "source": "https://github.com/OndraM/ci-detector/tree/main"
            },
            "time": "2020-09-04T11:21:14+00:00"
        },
        {
            "name": "ondrejmirtes/better-reflection",
<<<<<<< HEAD
            "version": "6.42.0.9",
            "source": {
                "type": "git",
                "url": "https://github.com/ondrejmirtes/BetterReflection.git",
                "reference": "28d0aa833b53a038c6e10480770b17fb643323b1"
            },
            "dist": {
                "type": "zip",
                "url": "https://api.github.com/repos/ondrejmirtes/BetterReflection/zipball/28d0aa833b53a038c6e10480770b17fb643323b1",
                "reference": "28d0aa833b53a038c6e10480770b17fb643323b1",
=======
            "version": "6.25.0.20",
            "source": {
                "type": "git",
                "url": "https://github.com/ondrejmirtes/BetterReflection.git",
                "reference": "a04fde59afcca51b0b2b439e05eb74503994cf4b"
            },
            "dist": {
                "type": "zip",
                "url": "https://api.github.com/repos/ondrejmirtes/BetterReflection/zipball/a04fde59afcca51b0b2b439e05eb74503994cf4b",
                "reference": "a04fde59afcca51b0b2b439e05eb74503994cf4b",
>>>>>>> 66664bb6
                "shasum": ""
            },
            "require": {
                "ext-json": "*",
                "jetbrains/phpstorm-stubs": "dev-master#217ed9356d07ef89109d3cd7d8c5df10aab4b0d4",
                "nikic/php-parser": "^5.1.0",
                "php": "^7.4 || ^8.0"
            },
            "conflict": {
                "thecodingmachine/safe": "<1.1.3"
            },
            "require-dev": {
                "doctrine/coding-standard": "^12.0.0",
                "phpstan/phpstan": "^1.10.60",
                "phpstan/phpstan-phpunit": "^1.3.16",
                "phpunit/phpunit": "^11.3.3",
                "rector/rector": "0.14.3"
            },
            "suggest": {
                "composer/composer": "Required to use the ComposerSourceLocator"
            },
            "type": "library",
            "autoload": {
                "psr-4": {
                    "PHPStan\\BetterReflection\\": "src"
                }
            },
            "notification-url": "https://packagist.org/downloads/",
            "license": [
                "MIT"
            ],
            "authors": [
                {
                    "name": "James Titcumb",
                    "email": "james@asgrim.com",
                    "homepage": "https://github.com/asgrim"
                },
                {
                    "name": "Marco Pivetta",
                    "email": "ocramius@gmail.com",
                    "homepage": "https://ocramius.github.io/"
                },
                {
                    "name": "Gary Hockin",
                    "email": "gary@roave.com",
                    "homepage": "https://github.com/geeh"
                },
                {
                    "name": "Jaroslav Hanslík",
                    "email": "kukulich@kukulich.cz",
                    "homepage": "https://github.com/kukulich"
                }
            ],
            "description": "Better Reflection - an improved code reflection API",
            "support": {
<<<<<<< HEAD
                "source": "https://github.com/ondrejmirtes/BetterReflection/tree/6.42.0.9"
            },
            "time": "2024-09-30T10:27:49+00:00"
=======
                "source": "https://github.com/ondrejmirtes/BetterReflection/tree/6.25.0.20"
            },
            "time": "2024-10-12T09:20:20+00:00"
>>>>>>> 66664bb6
        },
        {
            "name": "phpstan/php-8-stubs",
            "version": "0.4.2",
            "source": {
                "type": "git",
                "url": "https://github.com/phpstan/php-8-stubs.git",
                "reference": "64fbb357f86728a3d0a06d57178bf968bcf82206"
            },
            "dist": {
                "type": "zip",
                "url": "https://api.github.com/repos/phpstan/php-8-stubs/zipball/64fbb357f86728a3d0a06d57178bf968bcf82206",
                "reference": "64fbb357f86728a3d0a06d57178bf968bcf82206",
                "shasum": ""
            },
            "type": "library",
            "autoload": {
                "classmap": [
                    "Php8StubsMap.php"
                ]
            },
            "notification-url": "https://packagist.org/downloads/",
            "license": [
                "MIT",
                "PHP-3.01"
            ],
            "description": "PHP stubs extracted from php-src",
            "support": {
                "issues": "https://github.com/phpstan/php-8-stubs/issues",
                "source": "https://github.com/phpstan/php-8-stubs/tree/0.4.2"
            },
            "time": "2024-10-09T07:25:55+00:00"
        },
        {
            "name": "phpstan/phpdoc-parser",
            "version": "2.0.x-dev",
            "source": {
                "type": "git",
                "url": "https://github.com/phpstan/phpdoc-parser.git",
                "reference": "e104033df04ecfdf99e1923d13a1478143bac5a1"
            },
            "dist": {
                "type": "zip",
                "url": "https://api.github.com/repos/phpstan/phpdoc-parser/zipball/e104033df04ecfdf99e1923d13a1478143bac5a1",
                "reference": "e104033df04ecfdf99e1923d13a1478143bac5a1",
                "shasum": ""
            },
            "require": {
                "php": "^7.4 || ^8.0"
            },
            "require-dev": {
                "doctrine/annotations": "^2.0",
                "nikic/php-parser": "^5.1",
                "php-parallel-lint/php-parallel-lint": "^1.2",
                "phpstan/extension-installer": "^1.0",
                "phpstan/phpstan": "^2.0",
                "phpstan/phpstan-phpunit": "^2.0",
                "phpstan/phpstan-strict-rules": "^2.0",
                "phpunit/phpunit": "^9.6",
                "symfony/process": "^5.2"
            },
            "default-branch": true,
            "type": "library",
            "autoload": {
                "psr-4": {
                    "PHPStan\\PhpDocParser\\": [
                        "src/"
                    ]
                }
            },
            "notification-url": "https://packagist.org/downloads/",
            "license": [
                "MIT"
            ],
            "description": "PHPDoc parser with support for nullable, intersection and generic types",
            "support": {
                "issues": "https://github.com/phpstan/phpdoc-parser/issues",
                "source": "https://github.com/phpstan/phpdoc-parser/tree/2.0.x"
            },
            "time": "2024-09-26T07:29:34+00:00"
        },
        {
            "name": "psr/container",
            "version": "1.1.2",
            "source": {
                "type": "git",
                "url": "https://github.com/php-fig/container.git",
                "reference": "513e0666f7216c7459170d56df27dfcefe1689ea"
            },
            "dist": {
                "type": "zip",
                "url": "https://api.github.com/repos/php-fig/container/zipball/513e0666f7216c7459170d56df27dfcefe1689ea",
                "reference": "513e0666f7216c7459170d56df27dfcefe1689ea",
                "shasum": ""
            },
            "require": {
                "php": ">=7.4.0"
            },
            "type": "library",
            "autoload": {
                "psr-4": {
                    "Psr\\Container\\": "src/"
                }
            },
            "notification-url": "https://packagist.org/downloads/",
            "license": [
                "MIT"
            ],
            "authors": [
                {
                    "name": "PHP-FIG",
                    "homepage": "https://www.php-fig.org/"
                }
            ],
            "description": "Common Container Interface (PHP FIG PSR-11)",
            "homepage": "https://github.com/php-fig/container",
            "keywords": [
                "PSR-11",
                "container",
                "container-interface",
                "container-interop",
                "psr"
            ],
            "support": {
                "issues": "https://github.com/php-fig/container/issues",
                "source": "https://github.com/php-fig/container/tree/1.1.2"
            },
            "time": "2021-11-05T16:50:12+00:00"
        },
        {
            "name": "psr/http-message",
            "version": "1.1",
            "source": {
                "type": "git",
                "url": "https://github.com/php-fig/http-message.git",
                "reference": "cb6ce4845ce34a8ad9e68117c10ee90a29919eba"
            },
            "dist": {
                "type": "zip",
                "url": "https://api.github.com/repos/php-fig/http-message/zipball/cb6ce4845ce34a8ad9e68117c10ee90a29919eba",
                "reference": "cb6ce4845ce34a8ad9e68117c10ee90a29919eba",
                "shasum": ""
            },
            "require": {
                "php": "^7.2 || ^8.0"
            },
            "type": "library",
            "extra": {
                "branch-alias": {
                    "dev-master": "1.1.x-dev"
                }
            },
            "autoload": {
                "psr-4": {
                    "Psr\\Http\\Message\\": "src/"
                }
            },
            "notification-url": "https://packagist.org/downloads/",
            "license": [
                "MIT"
            ],
            "authors": [
                {
                    "name": "PHP-FIG",
                    "homepage": "http://www.php-fig.org/"
                }
            ],
            "description": "Common interface for HTTP messages",
            "homepage": "https://github.com/php-fig/http-message",
            "keywords": [
                "http",
                "http-message",
                "psr",
                "psr-7",
                "request",
                "response"
            ],
            "support": {
                "source": "https://github.com/php-fig/http-message/tree/1.1"
            },
            "time": "2023-04-04T09:50:52+00:00"
        },
        {
            "name": "psr/log",
            "version": "2.0.0",
            "source": {
                "type": "git",
                "url": "https://github.com/php-fig/log.git",
                "reference": "ef29f6d262798707a9edd554e2b82517ef3a9376"
            },
            "dist": {
                "type": "zip",
                "url": "https://api.github.com/repos/php-fig/log/zipball/ef29f6d262798707a9edd554e2b82517ef3a9376",
                "reference": "ef29f6d262798707a9edd554e2b82517ef3a9376",
                "shasum": ""
            },
            "require": {
                "php": ">=8.0.0"
            },
            "type": "library",
            "extra": {
                "branch-alias": {
                    "dev-master": "2.0.x-dev"
                }
            },
            "autoload": {
                "psr-4": {
                    "Psr\\Log\\": "src"
                }
            },
            "notification-url": "https://packagist.org/downloads/",
            "license": [
                "MIT"
            ],
            "authors": [
                {
                    "name": "PHP-FIG",
                    "homepage": "https://www.php-fig.org/"
                }
            ],
            "description": "Common interface for logging libraries",
            "homepage": "https://github.com/php-fig/log",
            "keywords": [
                "log",
                "psr",
                "psr-3"
            ],
            "support": {
                "source": "https://github.com/php-fig/log/tree/2.0.0"
            },
            "time": "2021-07-14T16:41:46+00:00"
        },
        {
            "name": "react/async",
            "version": "v3.2.0",
            "source": {
                "type": "git",
                "url": "https://github.com/reactphp/async.git",
                "reference": "bc3ef672b33e95bf814fe8377731e46888ed4b54"
            },
            "dist": {
                "type": "zip",
                "url": "https://api.github.com/repos/reactphp/async/zipball/bc3ef672b33e95bf814fe8377731e46888ed4b54",
                "reference": "bc3ef672b33e95bf814fe8377731e46888ed4b54",
                "shasum": ""
            },
            "require": {
                "php": ">=7.1",
                "react/event-loop": "^1.2",
                "react/promise": "^3.0 || ^2.8 || ^1.2.1"
            },
            "require-dev": {
                "phpstan/phpstan": "1.10.39 || 1.4.10",
                "phpunit/phpunit": "^9.6 || ^7.5"
            },
            "type": "library",
            "autoload": {
                "files": [
                    "src/functions_include.php"
                ]
            },
            "notification-url": "https://packagist.org/downloads/",
            "license": [
                "MIT"
            ],
            "authors": [
                {
                    "name": "Christian Lück",
                    "email": "christian@clue.engineering",
                    "homepage": "https://clue.engineering/"
                },
                {
                    "name": "Cees-Jan Kiewiet",
                    "email": "reactphp@ceesjankiewiet.nl",
                    "homepage": "https://wyrihaximus.net/"
                },
                {
                    "name": "Jan Sorgalla",
                    "email": "jsorgalla@gmail.com",
                    "homepage": "https://sorgalla.com/"
                },
                {
                    "name": "Chris Boden",
                    "email": "cboden@gmail.com",
                    "homepage": "https://cboden.dev/"
                }
            ],
            "description": "Async utilities for ReactPHP",
            "keywords": [
                "async",
                "reactphp"
            ],
            "support": {
                "issues": "https://github.com/reactphp/async/issues",
                "source": "https://github.com/reactphp/async/tree/v3.2.0"
            },
            "funding": [
                {
                    "url": "https://opencollective.com/reactphp",
                    "type": "open_collective"
                }
            ],
            "time": "2023-11-22T16:21:11+00:00"
        },
        {
            "name": "react/cache",
            "version": "v1.2.0",
            "source": {
                "type": "git",
                "url": "https://github.com/reactphp/cache.git",
                "reference": "d47c472b64aa5608225f47965a484b75c7817d5b"
            },
            "dist": {
                "type": "zip",
                "url": "https://api.github.com/repos/reactphp/cache/zipball/d47c472b64aa5608225f47965a484b75c7817d5b",
                "reference": "d47c472b64aa5608225f47965a484b75c7817d5b",
                "shasum": ""
            },
            "require": {
                "php": ">=5.3.0",
                "react/promise": "^3.0 || ^2.0 || ^1.1"
            },
            "require-dev": {
                "phpunit/phpunit": "^9.5 || ^5.7 || ^4.8.35"
            },
            "type": "library",
            "autoload": {
                "psr-4": {
                    "React\\Cache\\": "src/"
                }
            },
            "notification-url": "https://packagist.org/downloads/",
            "license": [
                "MIT"
            ],
            "authors": [
                {
                    "name": "Christian Lück",
                    "email": "christian@clue.engineering",
                    "homepage": "https://clue.engineering/"
                },
                {
                    "name": "Cees-Jan Kiewiet",
                    "email": "reactphp@ceesjankiewiet.nl",
                    "homepage": "https://wyrihaximus.net/"
                },
                {
                    "name": "Jan Sorgalla",
                    "email": "jsorgalla@gmail.com",
                    "homepage": "https://sorgalla.com/"
                },
                {
                    "name": "Chris Boden",
                    "email": "cboden@gmail.com",
                    "homepage": "https://cboden.dev/"
                }
            ],
            "description": "Async, Promise-based cache interface for ReactPHP",
            "keywords": [
                "cache",
                "caching",
                "promise",
                "reactphp"
            ],
            "support": {
                "issues": "https://github.com/reactphp/cache/issues",
                "source": "https://github.com/reactphp/cache/tree/v1.2.0"
            },
            "funding": [
                {
                    "url": "https://opencollective.com/reactphp",
                    "type": "open_collective"
                }
            ],
            "time": "2022-11-30T15:59:55+00:00"
        },
        {
            "name": "react/child-process",
            "version": "0.7.x-dev",
            "source": {
                "type": "git",
                "url": "https://github.com/reactphp/child-process.git",
                "reference": "ce2654d21d2a749e0a6142d00432e65ba003a2d9"
            },
            "dist": {
                "type": "zip",
                "url": "https://api.github.com/repos/reactphp/child-process/zipball/ce2654d21d2a749e0a6142d00432e65ba003a2d9",
                "reference": "ce2654d21d2a749e0a6142d00432e65ba003a2d9",
                "shasum": ""
            },
            "require": {
                "evenement/evenement": "^3.0 || ^2.0 || ^1.0",
                "php": ">=5.3.0",
                "react/event-loop": "^1.2",
                "react/stream": "^1.4"
            },
            "require-dev": {
                "phpunit/phpunit": "^9.6 || ^5.7 || ^4.8.36",
                "react/socket": "^1.16",
                "sebastian/environment": "^5.0 || ^3.0 || ^2.0 || ^1.0"
            },
            "default-branch": true,
            "type": "library",
            "autoload": {
                "psr-4": {
                    "React\\ChildProcess\\": "src/"
                }
            },
            "notification-url": "https://packagist.org/downloads/",
            "license": [
                "MIT"
            ],
            "authors": [
                {
                    "name": "Christian Lück",
                    "email": "christian@clue.engineering",
                    "homepage": "https://clue.engineering/"
                },
                {
                    "name": "Cees-Jan Kiewiet",
                    "email": "reactphp@ceesjankiewiet.nl",
                    "homepage": "https://wyrihaximus.net/"
                },
                {
                    "name": "Jan Sorgalla",
                    "email": "jsorgalla@gmail.com",
                    "homepage": "https://sorgalla.com/"
                },
                {
                    "name": "Chris Boden",
                    "email": "cboden@gmail.com",
                    "homepage": "https://cboden.dev/"
                }
            ],
            "description": "Event-driven library for executing child processes with ReactPHP.",
            "keywords": [
                "event-driven",
                "process",
                "reactphp"
            ],
            "support": {
                "issues": "https://github.com/reactphp/child-process/issues",
                "source": "https://github.com/reactphp/child-process/tree/0.7.x"
            },
            "funding": [
                {
                    "url": "https://opencollective.com/reactphp",
                    "type": "open_collective"
                }
            ],
            "time": "2024-08-04T20:30:51+00:00"
        },
        {
            "name": "react/dns",
            "version": "v1.13.0",
            "source": {
                "type": "git",
                "url": "https://github.com/reactphp/dns.git",
                "reference": "eb8ae001b5a455665c89c1df97f6fb682f8fb0f5"
            },
            "dist": {
                "type": "zip",
                "url": "https://api.github.com/repos/reactphp/dns/zipball/eb8ae001b5a455665c89c1df97f6fb682f8fb0f5",
                "reference": "eb8ae001b5a455665c89c1df97f6fb682f8fb0f5",
                "shasum": ""
            },
            "require": {
                "php": ">=5.3.0",
                "react/cache": "^1.0 || ^0.6 || ^0.5",
                "react/event-loop": "^1.2",
                "react/promise": "^3.2 || ^2.7 || ^1.2.1"
            },
            "require-dev": {
                "phpunit/phpunit": "^9.6 || ^5.7 || ^4.8.36",
                "react/async": "^4.3 || ^3 || ^2",
                "react/promise-timer": "^1.11"
            },
            "type": "library",
            "autoload": {
                "psr-4": {
                    "React\\Dns\\": "src/"
                }
            },
            "notification-url": "https://packagist.org/downloads/",
            "license": [
                "MIT"
            ],
            "authors": [
                {
                    "name": "Christian Lück",
                    "email": "christian@clue.engineering",
                    "homepage": "https://clue.engineering/"
                },
                {
                    "name": "Cees-Jan Kiewiet",
                    "email": "reactphp@ceesjankiewiet.nl",
                    "homepage": "https://wyrihaximus.net/"
                },
                {
                    "name": "Jan Sorgalla",
                    "email": "jsorgalla@gmail.com",
                    "homepage": "https://sorgalla.com/"
                },
                {
                    "name": "Chris Boden",
                    "email": "cboden@gmail.com",
                    "homepage": "https://cboden.dev/"
                }
            ],
            "description": "Async DNS resolver for ReactPHP",
            "keywords": [
                "async",
                "dns",
                "dns-resolver",
                "reactphp"
            ],
            "support": {
                "issues": "https://github.com/reactphp/dns/issues",
                "source": "https://github.com/reactphp/dns/tree/v1.13.0"
            },
            "funding": [
                {
                    "url": "https://opencollective.com/reactphp",
                    "type": "open_collective"
                }
            ],
            "time": "2024-06-13T14:18:03+00:00"
        },
        {
            "name": "react/event-loop",
            "version": "v1.5.0",
            "source": {
                "type": "git",
                "url": "https://github.com/reactphp/event-loop.git",
                "reference": "bbe0bd8c51ffc05ee43f1729087ed3bdf7d53354"
            },
            "dist": {
                "type": "zip",
                "url": "https://api.github.com/repos/reactphp/event-loop/zipball/bbe0bd8c51ffc05ee43f1729087ed3bdf7d53354",
                "reference": "bbe0bd8c51ffc05ee43f1729087ed3bdf7d53354",
                "shasum": ""
            },
            "require": {
                "php": ">=5.3.0"
            },
            "require-dev": {
                "phpunit/phpunit": "^9.6 || ^5.7 || ^4.8.36"
            },
            "suggest": {
                "ext-pcntl": "For signal handling support when using the StreamSelectLoop"
            },
            "type": "library",
            "autoload": {
                "psr-4": {
                    "React\\EventLoop\\": "src/"
                }
            },
            "notification-url": "https://packagist.org/downloads/",
            "license": [
                "MIT"
            ],
            "authors": [
                {
                    "name": "Christian Lück",
                    "email": "christian@clue.engineering",
                    "homepage": "https://clue.engineering/"
                },
                {
                    "name": "Cees-Jan Kiewiet",
                    "email": "reactphp@ceesjankiewiet.nl",
                    "homepage": "https://wyrihaximus.net/"
                },
                {
                    "name": "Jan Sorgalla",
                    "email": "jsorgalla@gmail.com",
                    "homepage": "https://sorgalla.com/"
                },
                {
                    "name": "Chris Boden",
                    "email": "cboden@gmail.com",
                    "homepage": "https://cboden.dev/"
                }
            ],
            "description": "ReactPHP's core reactor event loop that libraries can use for evented I/O.",
            "keywords": [
                "asynchronous",
                "event-loop"
            ],
            "support": {
                "issues": "https://github.com/reactphp/event-loop/issues",
                "source": "https://github.com/reactphp/event-loop/tree/v1.5.0"
            },
            "funding": [
                {
                    "url": "https://opencollective.com/reactphp",
                    "type": "open_collective"
                }
            ],
            "time": "2023-11-13T13:48:05+00:00"
        },
        {
            "name": "react/http",
            "version": "v1.10.0",
            "source": {
                "type": "git",
                "url": "https://github.com/reactphp/http.git",
                "reference": "8111281ee57f22b7194f5dba225e609ba7ce4d20"
            },
            "dist": {
                "type": "zip",
                "url": "https://api.github.com/repos/reactphp/http/zipball/8111281ee57f22b7194f5dba225e609ba7ce4d20",
                "reference": "8111281ee57f22b7194f5dba225e609ba7ce4d20",
                "shasum": ""
            },
            "require": {
                "evenement/evenement": "^3.0 || ^2.0 || ^1.0",
                "fig/http-message-util": "^1.1",
                "php": ">=5.3.0",
                "psr/http-message": "^1.0",
                "react/event-loop": "^1.2",
                "react/promise": "^3 || ^2.3 || ^1.2.1",
                "react/socket": "^1.12",
                "react/stream": "^1.2"
            },
            "require-dev": {
                "clue/http-proxy-react": "^1.8",
                "clue/reactphp-ssh-proxy": "^1.4",
                "clue/socks-react": "^1.4",
                "phpunit/phpunit": "^9.6 || ^5.7 || ^4.8.36",
                "react/async": "^4 || ^3 || ^2",
                "react/promise-stream": "^1.4",
                "react/promise-timer": "^1.9"
            },
            "type": "library",
            "autoload": {
                "psr-4": {
                    "React\\Http\\": "src/"
                }
            },
            "notification-url": "https://packagist.org/downloads/",
            "license": [
                "MIT"
            ],
            "authors": [
                {
                    "name": "Christian Lück",
                    "email": "christian@clue.engineering",
                    "homepage": "https://clue.engineering/"
                },
                {
                    "name": "Cees-Jan Kiewiet",
                    "email": "reactphp@ceesjankiewiet.nl",
                    "homepage": "https://wyrihaximus.net/"
                },
                {
                    "name": "Jan Sorgalla",
                    "email": "jsorgalla@gmail.com",
                    "homepage": "https://sorgalla.com/"
                },
                {
                    "name": "Chris Boden",
                    "email": "cboden@gmail.com",
                    "homepage": "https://cboden.dev/"
                }
            ],
            "description": "Event-driven, streaming HTTP client and server implementation for ReactPHP",
            "keywords": [
                "async",
                "client",
                "event-driven",
                "http",
                "http client",
                "http server",
                "https",
                "psr-7",
                "reactphp",
                "server",
                "streaming"
            ],
            "support": {
                "issues": "https://github.com/reactphp/http/issues",
                "source": "https://github.com/reactphp/http/tree/v1.10.0"
            },
            "funding": [
                {
                    "url": "https://opencollective.com/reactphp",
                    "type": "open_collective"
                }
            ],
            "time": "2024-03-27T17:20:46+00:00"
        },
        {
            "name": "react/promise",
            "version": "v3.2.0",
            "source": {
                "type": "git",
                "url": "https://github.com/reactphp/promise.git",
                "reference": "8a164643313c71354582dc850b42b33fa12a4b63"
            },
            "dist": {
                "type": "zip",
                "url": "https://api.github.com/repos/reactphp/promise/zipball/8a164643313c71354582dc850b42b33fa12a4b63",
                "reference": "8a164643313c71354582dc850b42b33fa12a4b63",
                "shasum": ""
            },
            "require": {
                "php": ">=7.1.0"
            },
            "require-dev": {
                "phpstan/phpstan": "1.10.39 || 1.4.10",
                "phpunit/phpunit": "^9.6 || ^7.5"
            },
            "type": "library",
            "autoload": {
                "files": [
                    "src/functions_include.php"
                ],
                "psr-4": {
                    "React\\Promise\\": "src/"
                }
            },
            "notification-url": "https://packagist.org/downloads/",
            "license": [
                "MIT"
            ],
            "authors": [
                {
                    "name": "Jan Sorgalla",
                    "email": "jsorgalla@gmail.com",
                    "homepage": "https://sorgalla.com/"
                },
                {
                    "name": "Christian Lück",
                    "email": "christian@clue.engineering",
                    "homepage": "https://clue.engineering/"
                },
                {
                    "name": "Cees-Jan Kiewiet",
                    "email": "reactphp@ceesjankiewiet.nl",
                    "homepage": "https://wyrihaximus.net/"
                },
                {
                    "name": "Chris Boden",
                    "email": "cboden@gmail.com",
                    "homepage": "https://cboden.dev/"
                }
            ],
            "description": "A lightweight implementation of CommonJS Promises/A for PHP",
            "keywords": [
                "promise",
                "promises"
            ],
            "support": {
                "issues": "https://github.com/reactphp/promise/issues",
                "source": "https://github.com/reactphp/promise/tree/v3.2.0"
            },
            "funding": [
                {
                    "url": "https://opencollective.com/reactphp",
                    "type": "open_collective"
                }
            ],
            "time": "2024-05-24T10:39:05+00:00"
        },
        {
            "name": "react/socket",
            "version": "v1.16.0",
            "source": {
                "type": "git",
                "url": "https://github.com/reactphp/socket.git",
                "reference": "23e4ff33ea3e160d2d1f59a0e6050e4b0fb0eac1"
            },
            "dist": {
                "type": "zip",
                "url": "https://api.github.com/repos/reactphp/socket/zipball/23e4ff33ea3e160d2d1f59a0e6050e4b0fb0eac1",
                "reference": "23e4ff33ea3e160d2d1f59a0e6050e4b0fb0eac1",
                "shasum": ""
            },
            "require": {
                "evenement/evenement": "^3.0 || ^2.0 || ^1.0",
                "php": ">=5.3.0",
                "react/dns": "^1.13",
                "react/event-loop": "^1.2",
                "react/promise": "^3.2 || ^2.6 || ^1.2.1",
                "react/stream": "^1.4"
            },
            "require-dev": {
                "phpunit/phpunit": "^9.6 || ^5.7 || ^4.8.36",
                "react/async": "^4.3 || ^3.3 || ^2",
                "react/promise-stream": "^1.4",
                "react/promise-timer": "^1.11"
            },
            "type": "library",
            "autoload": {
                "psr-4": {
                    "React\\Socket\\": "src/"
                }
            },
            "notification-url": "https://packagist.org/downloads/",
            "license": [
                "MIT"
            ],
            "authors": [
                {
                    "name": "Christian Lück",
                    "email": "christian@clue.engineering",
                    "homepage": "https://clue.engineering/"
                },
                {
                    "name": "Cees-Jan Kiewiet",
                    "email": "reactphp@ceesjankiewiet.nl",
                    "homepage": "https://wyrihaximus.net/"
                },
                {
                    "name": "Jan Sorgalla",
                    "email": "jsorgalla@gmail.com",
                    "homepage": "https://sorgalla.com/"
                },
                {
                    "name": "Chris Boden",
                    "email": "cboden@gmail.com",
                    "homepage": "https://cboden.dev/"
                }
            ],
            "description": "Async, streaming plaintext TCP/IP and secure TLS socket server and client connections for ReactPHP",
            "keywords": [
                "Connection",
                "Socket",
                "async",
                "reactphp",
                "stream"
            ],
            "support": {
                "issues": "https://github.com/reactphp/socket/issues",
                "source": "https://github.com/reactphp/socket/tree/v1.16.0"
            },
            "funding": [
                {
                    "url": "https://opencollective.com/reactphp",
                    "type": "open_collective"
                }
            ],
            "time": "2024-07-26T10:38:09+00:00"
        },
        {
            "name": "react/stream",
            "version": "v1.4.0",
            "source": {
                "type": "git",
                "url": "https://github.com/reactphp/stream.git",
                "reference": "1e5b0acb8fe55143b5b426817155190eb6f5b18d"
            },
            "dist": {
                "type": "zip",
                "url": "https://api.github.com/repos/reactphp/stream/zipball/1e5b0acb8fe55143b5b426817155190eb6f5b18d",
                "reference": "1e5b0acb8fe55143b5b426817155190eb6f5b18d",
                "shasum": ""
            },
            "require": {
                "evenement/evenement": "^3.0 || ^2.0 || ^1.0",
                "php": ">=5.3.8",
                "react/event-loop": "^1.2"
            },
            "require-dev": {
                "clue/stream-filter": "~1.2",
                "phpunit/phpunit": "^9.6 || ^5.7 || ^4.8.36"
            },
            "type": "library",
            "autoload": {
                "psr-4": {
                    "React\\Stream\\": "src/"
                }
            },
            "notification-url": "https://packagist.org/downloads/",
            "license": [
                "MIT"
            ],
            "authors": [
                {
                    "name": "Christian Lück",
                    "email": "christian@clue.engineering",
                    "homepage": "https://clue.engineering/"
                },
                {
                    "name": "Cees-Jan Kiewiet",
                    "email": "reactphp@ceesjankiewiet.nl",
                    "homepage": "https://wyrihaximus.net/"
                },
                {
                    "name": "Jan Sorgalla",
                    "email": "jsorgalla@gmail.com",
                    "homepage": "https://sorgalla.com/"
                },
                {
                    "name": "Chris Boden",
                    "email": "cboden@gmail.com",
                    "homepage": "https://cboden.dev/"
                }
            ],
            "description": "Event-driven readable and writable streams for non-blocking I/O in ReactPHP",
            "keywords": [
                "event-driven",
                "io",
                "non-blocking",
                "pipe",
                "reactphp",
                "readable",
                "stream",
                "writable"
            ],
            "support": {
                "issues": "https://github.com/reactphp/stream/issues",
                "source": "https://github.com/reactphp/stream/tree/v1.4.0"
            },
            "funding": [
                {
                    "url": "https://opencollective.com/reactphp",
                    "type": "open_collective"
                }
            ],
            "time": "2024-06-11T12:45:25+00:00"
        },
        {
            "name": "symfony/console",
            "version": "v5.4.43",
            "source": {
                "type": "git",
                "url": "https://github.com/symfony/console.git",
                "reference": "e86f8554de667c16dde8aeb89a3990cfde924df9"
            },
            "dist": {
                "type": "zip",
                "url": "https://api.github.com/repos/symfony/console/zipball/e86f8554de667c16dde8aeb89a3990cfde924df9",
                "reference": "e86f8554de667c16dde8aeb89a3990cfde924df9",
                "shasum": ""
            },
            "require": {
                "php": ">=7.2.5",
                "symfony/deprecation-contracts": "^2.1|^3",
                "symfony/polyfill-mbstring": "~1.0",
                "symfony/polyfill-php73": "^1.9",
                "symfony/polyfill-php80": "^1.16",
                "symfony/service-contracts": "^1.1|^2|^3",
                "symfony/string": "^5.1|^6.0"
            },
            "conflict": {
                "psr/log": ">=3",
                "symfony/dependency-injection": "<4.4",
                "symfony/dotenv": "<5.1",
                "symfony/event-dispatcher": "<4.4",
                "symfony/lock": "<4.4",
                "symfony/process": "<4.4"
            },
            "provide": {
                "psr/log-implementation": "1.0|2.0"
            },
            "require-dev": {
                "psr/log": "^1|^2",
                "symfony/config": "^4.4|^5.0|^6.0",
                "symfony/dependency-injection": "^4.4|^5.0|^6.0",
                "symfony/event-dispatcher": "^4.4|^5.0|^6.0",
                "symfony/lock": "^4.4|^5.0|^6.0",
                "symfony/process": "^4.4|^5.0|^6.0",
                "symfony/var-dumper": "^4.4|^5.0|^6.0"
            },
            "suggest": {
                "psr/log": "For using the console logger",
                "symfony/event-dispatcher": "",
                "symfony/lock": "",
                "symfony/process": ""
            },
            "type": "library",
            "autoload": {
                "psr-4": {
                    "Symfony\\Component\\Console\\": ""
                },
                "exclude-from-classmap": [
                    "/Tests/"
                ]
            },
            "notification-url": "https://packagist.org/downloads/",
            "license": [
                "MIT"
            ],
            "authors": [
                {
                    "name": "Fabien Potencier",
                    "email": "fabien@symfony.com"
                },
                {
                    "name": "Symfony Community",
                    "homepage": "https://symfony.com/contributors"
                }
            ],
            "description": "Eases the creation of beautiful and testable command line interfaces",
            "homepage": "https://symfony.com",
            "keywords": [
                "cli",
                "command-line",
                "console",
                "terminal"
            ],
            "support": {
                "source": "https://github.com/symfony/console/tree/v5.4.43"
            },
            "funding": [
                {
                    "url": "https://symfony.com/sponsor",
                    "type": "custom"
                },
                {
                    "url": "https://github.com/fabpot",
                    "type": "github"
                },
                {
                    "url": "https://tidelift.com/funding/github/packagist/symfony/symfony",
                    "type": "tidelift"
                }
            ],
            "time": "2024-08-13T16:31:56+00:00"
        },
        {
            "name": "symfony/deprecation-contracts",
            "version": "v3.5.0",
            "source": {
                "type": "git",
                "url": "https://github.com/symfony/deprecation-contracts.git",
                "reference": "0e0d29ce1f20deffb4ab1b016a7257c4f1e789a1"
            },
            "dist": {
                "type": "zip",
                "url": "https://api.github.com/repos/symfony/deprecation-contracts/zipball/0e0d29ce1f20deffb4ab1b016a7257c4f1e789a1",
                "reference": "0e0d29ce1f20deffb4ab1b016a7257c4f1e789a1",
                "shasum": ""
            },
            "require": {
                "php": ">=8.1"
            },
            "type": "library",
            "extra": {
                "branch-alias": {
                    "dev-main": "3.5-dev"
                },
                "thanks": {
                    "name": "symfony/contracts",
                    "url": "https://github.com/symfony/contracts"
                }
            },
            "autoload": {
                "files": [
                    "function.php"
                ]
            },
            "notification-url": "https://packagist.org/downloads/",
            "license": [
                "MIT"
            ],
            "authors": [
                {
                    "name": "Nicolas Grekas",
                    "email": "p@tchwork.com"
                },
                {
                    "name": "Symfony Community",
                    "homepage": "https://symfony.com/contributors"
                }
            ],
            "description": "A generic function and convention to trigger deprecation notices",
            "homepage": "https://symfony.com",
            "support": {
                "source": "https://github.com/symfony/deprecation-contracts/tree/v3.5.0"
            },
            "funding": [
                {
                    "url": "https://symfony.com/sponsor",
                    "type": "custom"
                },
                {
                    "url": "https://github.com/fabpot",
                    "type": "github"
                },
                {
                    "url": "https://tidelift.com/funding/github/packagist/symfony/symfony",
                    "type": "tidelift"
                }
            ],
            "time": "2024-04-18T09:32:20+00:00"
        },
        {
            "name": "symfony/finder",
            "version": "v5.4.43",
            "source": {
                "type": "git",
                "url": "https://github.com/symfony/finder.git",
                "reference": "ae25a9145a900764158d439653d5630191155ca0"
            },
            "dist": {
                "type": "zip",
                "url": "https://api.github.com/repos/symfony/finder/zipball/ae25a9145a900764158d439653d5630191155ca0",
                "reference": "ae25a9145a900764158d439653d5630191155ca0",
                "shasum": ""
            },
            "require": {
                "php": ">=7.2.5",
                "symfony/deprecation-contracts": "^2.1|^3",
                "symfony/polyfill-php80": "^1.16"
            },
            "type": "library",
            "autoload": {
                "psr-4": {
                    "Symfony\\Component\\Finder\\": ""
                },
                "exclude-from-classmap": [
                    "/Tests/"
                ]
            },
            "notification-url": "https://packagist.org/downloads/",
            "license": [
                "MIT"
            ],
            "authors": [
                {
                    "name": "Fabien Potencier",
                    "email": "fabien@symfony.com"
                },
                {
                    "name": "Symfony Community",
                    "homepage": "https://symfony.com/contributors"
                }
            ],
            "description": "Finds files and directories via an intuitive fluent interface",
            "homepage": "https://symfony.com",
            "support": {
                "source": "https://github.com/symfony/finder/tree/v5.4.43"
            },
            "funding": [
                {
                    "url": "https://symfony.com/sponsor",
                    "type": "custom"
                },
                {
                    "url": "https://github.com/fabpot",
                    "type": "github"
                },
                {
                    "url": "https://tidelift.com/funding/github/packagist/symfony/symfony",
                    "type": "tidelift"
                }
            ],
            "time": "2024-08-13T14:03:51+00:00"
        },
        {
            "name": "symfony/polyfill-ctype",
            "version": "v1.30.0",
            "source": {
                "type": "git",
                "url": "https://github.com/symfony/polyfill-ctype.git",
                "reference": "0424dff1c58f028c451efff2045f5d92410bd540"
            },
            "dist": {
                "type": "zip",
                "url": "https://api.github.com/repos/symfony/polyfill-ctype/zipball/0424dff1c58f028c451efff2045f5d92410bd540",
                "reference": "0424dff1c58f028c451efff2045f5d92410bd540",
                "shasum": ""
            },
            "require": {
                "php": ">=7.1"
            },
            "provide": {
                "ext-ctype": "*"
            },
            "suggest": {
                "ext-ctype": "For best performance"
            },
            "type": "library",
            "extra": {
                "thanks": {
                    "name": "symfony/polyfill",
                    "url": "https://github.com/symfony/polyfill"
                }
            },
            "autoload": {
                "files": [
                    "bootstrap.php"
                ],
                "psr-4": {
                    "Symfony\\Polyfill\\Ctype\\": ""
                }
            },
            "notification-url": "https://packagist.org/downloads/",
            "license": [
                "MIT"
            ],
            "authors": [
                {
                    "name": "Gert de Pagter",
                    "email": "BackEndTea@gmail.com"
                },
                {
                    "name": "Symfony Community",
                    "homepage": "https://symfony.com/contributors"
                }
            ],
            "description": "Symfony polyfill for ctype functions",
            "homepage": "https://symfony.com",
            "keywords": [
                "compatibility",
                "ctype",
                "polyfill",
                "portable"
            ],
            "support": {
                "source": "https://github.com/symfony/polyfill-ctype/tree/v1.30.0"
            },
            "funding": [
                {
                    "url": "https://symfony.com/sponsor",
                    "type": "custom"
                },
                {
                    "url": "https://github.com/fabpot",
                    "type": "github"
                },
                {
                    "url": "https://tidelift.com/funding/github/packagist/symfony/symfony",
                    "type": "tidelift"
                }
            ],
            "time": "2024-05-31T15:07:36+00:00"
        },
        {
            "name": "symfony/polyfill-intl-grapheme",
            "version": "v1.30.0",
            "source": {
                "type": "git",
                "url": "https://github.com/symfony/polyfill-intl-grapheme.git",
                "reference": "64647a7c30b2283f5d49b874d84a18fc22054b7a"
            },
            "dist": {
                "type": "zip",
                "url": "https://api.github.com/repos/symfony/polyfill-intl-grapheme/zipball/64647a7c30b2283f5d49b874d84a18fc22054b7a",
                "reference": "64647a7c30b2283f5d49b874d84a18fc22054b7a",
                "shasum": ""
            },
            "require": {
                "php": ">=7.1"
            },
            "suggest": {
                "ext-intl": "For best performance"
            },
            "type": "library",
            "extra": {
                "thanks": {
                    "name": "symfony/polyfill",
                    "url": "https://github.com/symfony/polyfill"
                }
            },
            "autoload": {
                "files": [
                    "bootstrap.php"
                ],
                "psr-4": {
                    "Symfony\\Polyfill\\Intl\\Grapheme\\": ""
                }
            },
            "notification-url": "https://packagist.org/downloads/",
            "license": [
                "MIT"
            ],
            "authors": [
                {
                    "name": "Nicolas Grekas",
                    "email": "p@tchwork.com"
                },
                {
                    "name": "Symfony Community",
                    "homepage": "https://symfony.com/contributors"
                }
            ],
            "description": "Symfony polyfill for intl's grapheme_* functions",
            "homepage": "https://symfony.com",
            "keywords": [
                "compatibility",
                "grapheme",
                "intl",
                "polyfill",
                "portable",
                "shim"
            ],
            "support": {
                "source": "https://github.com/symfony/polyfill-intl-grapheme/tree/v1.30.0"
            },
            "funding": [
                {
                    "url": "https://symfony.com/sponsor",
                    "type": "custom"
                },
                {
                    "url": "https://github.com/fabpot",
                    "type": "github"
                },
                {
                    "url": "https://tidelift.com/funding/github/packagist/symfony/symfony",
                    "type": "tidelift"
                }
            ],
            "time": "2024-05-31T15:07:36+00:00"
        },
        {
            "name": "symfony/polyfill-intl-normalizer",
            "version": "v1.30.0",
            "source": {
                "type": "git",
                "url": "https://github.com/symfony/polyfill-intl-normalizer.git",
                "reference": "a95281b0be0d9ab48050ebd988b967875cdb9fdb"
            },
            "dist": {
                "type": "zip",
                "url": "https://api.github.com/repos/symfony/polyfill-intl-normalizer/zipball/a95281b0be0d9ab48050ebd988b967875cdb9fdb",
                "reference": "a95281b0be0d9ab48050ebd988b967875cdb9fdb",
                "shasum": ""
            },
            "require": {
                "php": ">=7.1"
            },
            "suggest": {
                "ext-intl": "For best performance"
            },
            "type": "library",
            "extra": {
                "thanks": {
                    "name": "symfony/polyfill",
                    "url": "https://github.com/symfony/polyfill"
                }
            },
            "autoload": {
                "files": [
                    "bootstrap.php"
                ],
                "psr-4": {
                    "Symfony\\Polyfill\\Intl\\Normalizer\\": ""
                },
                "classmap": [
                    "Resources/stubs"
                ]
            },
            "notification-url": "https://packagist.org/downloads/",
            "license": [
                "MIT"
            ],
            "authors": [
                {
                    "name": "Nicolas Grekas",
                    "email": "p@tchwork.com"
                },
                {
                    "name": "Symfony Community",
                    "homepage": "https://symfony.com/contributors"
                }
            ],
            "description": "Symfony polyfill for intl's Normalizer class and related functions",
            "homepage": "https://symfony.com",
            "keywords": [
                "compatibility",
                "intl",
                "normalizer",
                "polyfill",
                "portable",
                "shim"
            ],
            "support": {
                "source": "https://github.com/symfony/polyfill-intl-normalizer/tree/v1.30.0"
            },
            "funding": [
                {
                    "url": "https://symfony.com/sponsor",
                    "type": "custom"
                },
                {
                    "url": "https://github.com/fabpot",
                    "type": "github"
                },
                {
                    "url": "https://tidelift.com/funding/github/packagist/symfony/symfony",
                    "type": "tidelift"
                }
            ],
            "time": "2024-05-31T15:07:36+00:00"
        },
        {
            "name": "symfony/polyfill-mbstring",
            "version": "v1.30.0",
            "source": {
                "type": "git",
                "url": "https://github.com/symfony/polyfill-mbstring.git",
                "reference": "fd22ab50000ef01661e2a31d850ebaa297f8e03c"
            },
            "dist": {
                "type": "zip",
                "url": "https://api.github.com/repos/symfony/polyfill-mbstring/zipball/fd22ab50000ef01661e2a31d850ebaa297f8e03c",
                "reference": "fd22ab50000ef01661e2a31d850ebaa297f8e03c",
                "shasum": ""
            },
            "require": {
                "php": ">=7.1"
            },
            "provide": {
                "ext-mbstring": "*"
            },
            "suggest": {
                "ext-mbstring": "For best performance"
            },
            "type": "library",
            "extra": {
                "thanks": {
                    "name": "symfony/polyfill",
                    "url": "https://github.com/symfony/polyfill"
                }
            },
            "autoload": {
                "files": [
                    "bootstrap.php"
                ],
                "psr-4": {
                    "Symfony\\Polyfill\\Mbstring\\": ""
                }
            },
            "notification-url": "https://packagist.org/downloads/",
            "license": [
                "MIT"
            ],
            "authors": [
                {
                    "name": "Nicolas Grekas",
                    "email": "p@tchwork.com"
                },
                {
                    "name": "Symfony Community",
                    "homepage": "https://symfony.com/contributors"
                }
            ],
            "description": "Symfony polyfill for the Mbstring extension",
            "homepage": "https://symfony.com",
            "keywords": [
                "compatibility",
                "mbstring",
                "polyfill",
                "portable",
                "shim"
            ],
            "support": {
                "source": "https://github.com/symfony/polyfill-mbstring/tree/v1.30.0"
            },
            "funding": [
                {
                    "url": "https://symfony.com/sponsor",
                    "type": "custom"
                },
                {
                    "url": "https://github.com/fabpot",
                    "type": "github"
                },
                {
                    "url": "https://tidelift.com/funding/github/packagist/symfony/symfony",
                    "type": "tidelift"
                }
            ],
            "time": "2024-06-19T12:30:46+00:00"
        },
        {
            "name": "symfony/polyfill-php80",
            "version": "v1.30.0",
            "source": {
                "type": "git",
                "url": "https://github.com/symfony/polyfill-php80.git",
                "reference": "77fa7995ac1b21ab60769b7323d600a991a90433"
            },
            "dist": {
                "type": "zip",
                "url": "https://api.github.com/repos/symfony/polyfill-php80/zipball/77fa7995ac1b21ab60769b7323d600a991a90433",
                "reference": "77fa7995ac1b21ab60769b7323d600a991a90433",
                "shasum": ""
            },
            "require": {
                "php": ">=7.1"
            },
            "type": "library",
            "extra": {
                "thanks": {
                    "name": "symfony/polyfill",
                    "url": "https://github.com/symfony/polyfill"
                }
            },
            "autoload": {
                "files": [
                    "bootstrap.php"
                ],
                "psr-4": {
                    "Symfony\\Polyfill\\Php80\\": ""
                },
                "classmap": [
                    "Resources/stubs"
                ]
            },
            "notification-url": "https://packagist.org/downloads/",
            "license": [
                "MIT"
            ],
            "authors": [
                {
                    "name": "Ion Bazan",
                    "email": "ion.bazan@gmail.com"
                },
                {
                    "name": "Nicolas Grekas",
                    "email": "p@tchwork.com"
                },
                {
                    "name": "Symfony Community",
                    "homepage": "https://symfony.com/contributors"
                }
            ],
            "description": "Symfony polyfill backporting some PHP 8.0+ features to lower PHP versions",
            "homepage": "https://symfony.com",
            "keywords": [
                "compatibility",
                "polyfill",
                "portable",
                "shim"
            ],
            "support": {
                "source": "https://github.com/symfony/polyfill-php80/tree/v1.30.0"
            },
            "funding": [
                {
                    "url": "https://symfony.com/sponsor",
                    "type": "custom"
                },
                {
                    "url": "https://github.com/fabpot",
                    "type": "github"
                },
                {
                    "url": "https://tidelift.com/funding/github/packagist/symfony/symfony",
                    "type": "tidelift"
                }
            ],
            "time": "2024-05-31T15:07:36+00:00"
        },
        {
            "name": "symfony/polyfill-php81",
            "version": "v1.30.0",
            "source": {
                "type": "git",
                "url": "https://github.com/symfony/polyfill-php81.git",
                "reference": "3fb075789fb91f9ad9af537c4012d523085bd5af"
            },
            "dist": {
                "type": "zip",
                "url": "https://api.github.com/repos/symfony/polyfill-php81/zipball/3fb075789fb91f9ad9af537c4012d523085bd5af",
                "reference": "3fb075789fb91f9ad9af537c4012d523085bd5af",
                "shasum": ""
            },
            "require": {
                "php": ">=7.1"
            },
            "type": "library",
            "extra": {
                "thanks": {
                    "name": "symfony/polyfill",
                    "url": "https://github.com/symfony/polyfill"
                }
            },
            "autoload": {
                "files": [
                    "bootstrap.php"
                ],
                "psr-4": {
                    "Symfony\\Polyfill\\Php81\\": ""
                },
                "classmap": [
                    "Resources/stubs"
                ]
            },
            "notification-url": "https://packagist.org/downloads/",
            "license": [
                "MIT"
            ],
            "authors": [
                {
                    "name": "Nicolas Grekas",
                    "email": "p@tchwork.com"
                },
                {
                    "name": "Symfony Community",
                    "homepage": "https://symfony.com/contributors"
                }
            ],
            "description": "Symfony polyfill backporting some PHP 8.1+ features to lower PHP versions",
            "homepage": "https://symfony.com",
            "keywords": [
                "compatibility",
                "polyfill",
                "portable",
                "shim"
            ],
            "support": {
                "source": "https://github.com/symfony/polyfill-php81/tree/v1.30.0"
            },
            "funding": [
                {
                    "url": "https://symfony.com/sponsor",
                    "type": "custom"
                },
                {
                    "url": "https://github.com/fabpot",
                    "type": "github"
                },
                {
                    "url": "https://tidelift.com/funding/github/packagist/symfony/symfony",
                    "type": "tidelift"
                }
            ],
            "time": "2024-06-19T12:30:46+00:00"
        },
        {
            "name": "symfony/process",
            "version": "v5.4.40",
            "source": {
                "type": "git",
                "url": "https://github.com/symfony/process.git",
                "reference": "deedcb3bb4669cae2148bc920eafd2b16dc7c046"
            },
            "dist": {
                "type": "zip",
                "url": "https://api.github.com/repos/symfony/process/zipball/deedcb3bb4669cae2148bc920eafd2b16dc7c046",
                "reference": "deedcb3bb4669cae2148bc920eafd2b16dc7c046",
                "shasum": ""
            },
            "require": {
                "php": ">=7.2.5",
                "symfony/polyfill-php80": "^1.16"
            },
            "type": "library",
            "autoload": {
                "psr-4": {
                    "Symfony\\Component\\Process\\": ""
                },
                "exclude-from-classmap": [
                    "/Tests/"
                ]
            },
            "notification-url": "https://packagist.org/downloads/",
            "license": [
                "MIT"
            ],
            "authors": [
                {
                    "name": "Fabien Potencier",
                    "email": "fabien@symfony.com"
                },
                {
                    "name": "Symfony Community",
                    "homepage": "https://symfony.com/contributors"
                }
            ],
            "description": "Executes commands in sub-processes",
            "homepage": "https://symfony.com",
            "support": {
                "source": "https://github.com/symfony/process/tree/v5.4.40"
            },
            "funding": [
                {
                    "url": "https://symfony.com/sponsor",
                    "type": "custom"
                },
                {
                    "url": "https://github.com/fabpot",
                    "type": "github"
                },
                {
                    "url": "https://tidelift.com/funding/github/packagist/symfony/symfony",
                    "type": "tidelift"
                }
            ],
            "time": "2024-05-31T14:33:22+00:00"
        },
        {
            "name": "symfony/service-contracts",
            "version": "v2.5.3",
            "source": {
                "type": "git",
                "url": "https://github.com/symfony/service-contracts.git",
                "reference": "a2329596ddc8fd568900e3fc76cba42489ecc7f3"
            },
            "dist": {
                "type": "zip",
                "url": "https://api.github.com/repos/symfony/service-contracts/zipball/a2329596ddc8fd568900e3fc76cba42489ecc7f3",
                "reference": "a2329596ddc8fd568900e3fc76cba42489ecc7f3",
                "shasum": ""
            },
            "require": {
                "php": ">=7.2.5",
                "psr/container": "^1.1",
                "symfony/deprecation-contracts": "^2.1|^3"
            },
            "conflict": {
                "ext-psr": "<1.1|>=2"
            },
            "suggest": {
                "symfony/service-implementation": ""
            },
            "type": "library",
            "extra": {
                "branch-alias": {
                    "dev-main": "2.5-dev"
                },
                "thanks": {
                    "name": "symfony/contracts",
                    "url": "https://github.com/symfony/contracts"
                }
            },
            "autoload": {
                "psr-4": {
                    "Symfony\\Contracts\\Service\\": ""
                }
            },
            "notification-url": "https://packagist.org/downloads/",
            "license": [
                "MIT"
            ],
            "authors": [
                {
                    "name": "Nicolas Grekas",
                    "email": "p@tchwork.com"
                },
                {
                    "name": "Symfony Community",
                    "homepage": "https://symfony.com/contributors"
                }
            ],
            "description": "Generic abstractions related to writing services",
            "homepage": "https://symfony.com",
            "keywords": [
                "abstractions",
                "contracts",
                "decoupling",
                "interfaces",
                "interoperability",
                "standards"
            ],
            "support": {
                "source": "https://github.com/symfony/service-contracts/tree/v2.5.3"
            },
            "funding": [
                {
                    "url": "https://symfony.com/sponsor",
                    "type": "custom"
                },
                {
                    "url": "https://github.com/fabpot",
                    "type": "github"
                },
                {
                    "url": "https://tidelift.com/funding/github/packagist/symfony/symfony",
                    "type": "tidelift"
                }
            ],
            "time": "2023-04-21T15:04:16+00:00"
        },
        {
            "name": "symfony/string",
            "version": "v5.4.43",
            "source": {
                "type": "git",
                "url": "https://github.com/symfony/string.git",
                "reference": "8be1d484951ff5ca995eaf8edcbcb8b9a5888450"
            },
            "dist": {
                "type": "zip",
                "url": "https://api.github.com/repos/symfony/string/zipball/8be1d484951ff5ca995eaf8edcbcb8b9a5888450",
                "reference": "8be1d484951ff5ca995eaf8edcbcb8b9a5888450",
                "shasum": ""
            },
            "require": {
                "php": ">=7.2.5",
                "symfony/polyfill-ctype": "~1.8",
                "symfony/polyfill-intl-grapheme": "~1.0",
                "symfony/polyfill-intl-normalizer": "~1.0",
                "symfony/polyfill-mbstring": "~1.0",
                "symfony/polyfill-php80": "~1.15"
            },
            "conflict": {
                "symfony/translation-contracts": ">=3.0"
            },
            "require-dev": {
                "symfony/error-handler": "^4.4|^5.0|^6.0",
                "symfony/http-client": "^4.4|^5.0|^6.0",
                "symfony/translation-contracts": "^1.1|^2",
                "symfony/var-exporter": "^4.4|^5.0|^6.0"
            },
            "type": "library",
            "autoload": {
                "files": [
                    "Resources/functions.php"
                ],
                "psr-4": {
                    "Symfony\\Component\\String\\": ""
                },
                "exclude-from-classmap": [
                    "/Tests/"
                ]
            },
            "notification-url": "https://packagist.org/downloads/",
            "license": [
                "MIT"
            ],
            "authors": [
                {
                    "name": "Nicolas Grekas",
                    "email": "p@tchwork.com"
                },
                {
                    "name": "Symfony Community",
                    "homepage": "https://symfony.com/contributors"
                }
            ],
            "description": "Provides an object-oriented API to strings and deals with bytes, UTF-8 code points and grapheme clusters in a unified way",
            "homepage": "https://symfony.com",
            "keywords": [
                "grapheme",
                "i18n",
                "string",
                "unicode",
                "utf-8",
                "utf8"
            ],
            "support": {
                "source": "https://github.com/symfony/string/tree/v5.4.43"
            },
            "funding": [
                {
                    "url": "https://symfony.com/sponsor",
                    "type": "custom"
                },
                {
                    "url": "https://github.com/fabpot",
                    "type": "github"
                },
                {
                    "url": "https://tidelift.com/funding/github/packagist/symfony/symfony",
                    "type": "tidelift"
                }
            ],
            "time": "2024-08-01T10:24:28+00:00"
        }
    ],
    "packages-dev": [
        {
            "name": "brianium/paratest",
            "version": "v6.6.3",
            "source": {
                "type": "git",
                "url": "https://github.com/paratestphp/paratest.git",
                "reference": "f2d781bb9136cda2f5e73ee778049e80ba681cf6"
            },
            "dist": {
                "type": "zip",
                "url": "https://api.github.com/repos/paratestphp/paratest/zipball/f2d781bb9136cda2f5e73ee778049e80ba681cf6",
                "reference": "f2d781bb9136cda2f5e73ee778049e80ba681cf6",
                "shasum": ""
            },
            "require": {
                "ext-dom": "*",
                "ext-pcre": "*",
                "ext-reflection": "*",
                "ext-simplexml": "*",
                "jean85/pretty-package-versions": "^2.0.5",
                "php": "^7.3 || ^8.0",
                "phpunit/php-code-coverage": "^9.2.16",
                "phpunit/php-file-iterator": "^3.0.6",
                "phpunit/php-timer": "^5.0.3",
                "phpunit/phpunit": "^9.5.23",
                "sebastian/environment": "^5.1.4",
                "symfony/console": "^5.4.9 || ^6.1.2",
                "symfony/polyfill-php80": "^v1.26.0",
                "symfony/process": "^5.4.8 || ^6.1.0"
            },
            "require-dev": {
                "doctrine/coding-standard": "^9.0.0",
                "ext-pcov": "*",
                "ext-posix": "*",
                "infection/infection": "^0.26.13",
                "malukenho/mcbumpface": "^1.1.5",
                "squizlabs/php_codesniffer": "^3.7.1",
                "symfony/filesystem": "^5.4.9 || ^6.1.0",
                "vimeo/psalm": "^4.26.0"
            },
            "bin": [
                "bin/paratest",
                "bin/paratest.bat",
                "bin/paratest_for_phpstorm"
            ],
            "type": "library",
            "autoload": {
                "psr-4": {
                    "ParaTest\\": [
                        "src/"
                    ]
                }
            },
            "notification-url": "https://packagist.org/downloads/",
            "license": [
                "MIT"
            ],
            "authors": [
                {
                    "name": "Brian Scaturro",
                    "email": "scaturrob@gmail.com",
                    "role": "Developer"
                },
                {
                    "name": "Filippo Tessarotto",
                    "email": "zoeslam@gmail.com",
                    "role": "Developer"
                }
            ],
            "description": "Parallel testing for PHP",
            "homepage": "https://github.com/paratestphp/paratest",
            "keywords": [
                "concurrent",
                "parallel",
                "phpunit",
                "testing"
            ],
            "support": {
                "issues": "https://github.com/paratestphp/paratest/issues",
                "source": "https://github.com/paratestphp/paratest/tree/v6.6.3"
            },
            "funding": [
                {
                    "url": "https://github.com/sponsors/Slamdunk",
                    "type": "github"
                },
                {
                    "url": "https://paypal.me/filippotessarotto",
                    "type": "paypal"
                }
            ],
            "time": "2022-08-25T05:44:14+00:00"
        },
        {
            "name": "cweagans/composer-patches",
            "version": "1.7.3",
            "source": {
                "type": "git",
                "url": "https://github.com/cweagans/composer-patches.git",
                "reference": "e190d4466fe2b103a55467dfa83fc2fecfcaf2db"
            },
            "dist": {
                "type": "zip",
                "url": "https://api.github.com/repos/cweagans/composer-patches/zipball/e190d4466fe2b103a55467dfa83fc2fecfcaf2db",
                "reference": "e190d4466fe2b103a55467dfa83fc2fecfcaf2db",
                "shasum": ""
            },
            "require": {
                "composer-plugin-api": "^1.0 || ^2.0",
                "php": ">=5.3.0"
            },
            "require-dev": {
                "composer/composer": "~1.0 || ~2.0",
                "phpunit/phpunit": "~4.6"
            },
            "type": "composer-plugin",
            "extra": {
                "class": "cweagans\\Composer\\Patches"
            },
            "autoload": {
                "psr-4": {
                    "cweagans\\Composer\\": "src"
                }
            },
            "notification-url": "https://packagist.org/downloads/",
            "license": [
                "BSD-3-Clause"
            ],
            "authors": [
                {
                    "name": "Cameron Eagans",
                    "email": "me@cweagans.net"
                }
            ],
            "description": "Provides a way to patch Composer packages.",
            "support": {
                "issues": "https://github.com/cweagans/composer-patches/issues",
                "source": "https://github.com/cweagans/composer-patches/tree/1.7.3"
            },
            "time": "2022-12-20T22:53:13+00:00"
        },
        {
            "name": "doctrine/instantiator",
            "version": "2.0.0",
            "source": {
                "type": "git",
                "url": "https://github.com/doctrine/instantiator.git",
                "reference": "c6222283fa3f4ac679f8b9ced9a4e23f163e80d0"
            },
            "dist": {
                "type": "zip",
                "url": "https://api.github.com/repos/doctrine/instantiator/zipball/c6222283fa3f4ac679f8b9ced9a4e23f163e80d0",
                "reference": "c6222283fa3f4ac679f8b9ced9a4e23f163e80d0",
                "shasum": ""
            },
            "require": {
                "php": "^8.1"
            },
            "require-dev": {
                "doctrine/coding-standard": "^11",
                "ext-pdo": "*",
                "ext-phar": "*",
                "phpbench/phpbench": "^1.2",
                "phpstan/phpstan": "^1.9.4",
                "phpstan/phpstan-phpunit": "^1.3",
                "phpunit/phpunit": "^9.5.27",
                "vimeo/psalm": "^5.4"
            },
            "type": "library",
            "autoload": {
                "psr-4": {
                    "Doctrine\\Instantiator\\": "src/Doctrine/Instantiator/"
                }
            },
            "notification-url": "https://packagist.org/downloads/",
            "license": [
                "MIT"
            ],
            "authors": [
                {
                    "name": "Marco Pivetta",
                    "email": "ocramius@gmail.com",
                    "homepage": "https://ocramius.github.io/"
                }
            ],
            "description": "A small, lightweight utility to instantiate objects in PHP without invoking their constructors",
            "homepage": "https://www.doctrine-project.org/projects/instantiator.html",
            "keywords": [
                "constructor",
                "instantiate"
            ],
            "support": {
                "issues": "https://github.com/doctrine/instantiator/issues",
                "source": "https://github.com/doctrine/instantiator/tree/2.0.0"
            },
            "funding": [
                {
                    "url": "https://www.doctrine-project.org/sponsorship.html",
                    "type": "custom"
                },
                {
                    "url": "https://www.patreon.com/phpdoctrine",
                    "type": "patreon"
                },
                {
                    "url": "https://tidelift.com/funding/github/packagist/doctrine%2Finstantiator",
                    "type": "tidelift"
                }
            ],
            "time": "2022-12-30T00:23:10+00:00"
        },
        {
            "name": "jean85/pretty-package-versions",
            "version": "2.0.5",
            "source": {
                "type": "git",
                "url": "https://github.com/Jean85/pretty-package-versions.git",
                "reference": "ae547e455a3d8babd07b96966b17d7fd21d9c6af"
            },
            "dist": {
                "type": "zip",
                "url": "https://api.github.com/repos/Jean85/pretty-package-versions/zipball/ae547e455a3d8babd07b96966b17d7fd21d9c6af",
                "reference": "ae547e455a3d8babd07b96966b17d7fd21d9c6af",
                "shasum": ""
            },
            "require": {
                "composer-runtime-api": "^2.0.0",
                "php": "^7.1|^8.0"
            },
            "require-dev": {
                "friendsofphp/php-cs-fixer": "^2.17",
                "jean85/composer-provided-replaced-stub-package": "^1.0",
                "phpstan/phpstan": "^0.12.66",
                "phpunit/phpunit": "^7.5|^8.5|^9.4",
                "vimeo/psalm": "^4.3"
            },
            "type": "library",
            "extra": {
                "branch-alias": {
                    "dev-master": "1.x-dev"
                }
            },
            "autoload": {
                "psr-4": {
                    "Jean85\\": "src/"
                }
            },
            "notification-url": "https://packagist.org/downloads/",
            "license": [
                "MIT"
            ],
            "authors": [
                {
                    "name": "Alessandro Lai",
                    "email": "alessandro.lai85@gmail.com"
                }
            ],
            "description": "A library to get pretty versions strings of installed dependencies",
            "keywords": [
                "composer",
                "package",
                "release",
                "versions"
            ],
            "support": {
                "issues": "https://github.com/Jean85/pretty-package-versions/issues",
                "source": "https://github.com/Jean85/pretty-package-versions/tree/2.0.5"
            },
            "time": "2021-10-08T21:21:46+00:00"
        },
        {
            "name": "myclabs/deep-copy",
            "version": "1.12.0",
            "source": {
                "type": "git",
                "url": "https://github.com/myclabs/DeepCopy.git",
                "reference": "3a6b9a42cd8f8771bd4295d13e1423fa7f3d942c"
            },
            "dist": {
                "type": "zip",
                "url": "https://api.github.com/repos/myclabs/DeepCopy/zipball/3a6b9a42cd8f8771bd4295d13e1423fa7f3d942c",
                "reference": "3a6b9a42cd8f8771bd4295d13e1423fa7f3d942c",
                "shasum": ""
            },
            "require": {
                "php": "^7.1 || ^8.0"
            },
            "conflict": {
                "doctrine/collections": "<1.6.8",
                "doctrine/common": "<2.13.3 || >=3 <3.2.2"
            },
            "require-dev": {
                "doctrine/collections": "^1.6.8",
                "doctrine/common": "^2.13.3 || ^3.2.2",
                "phpspec/prophecy": "^1.10",
                "phpunit/phpunit": "^7.5.20 || ^8.5.23 || ^9.5.13"
            },
            "type": "library",
            "autoload": {
                "files": [
                    "src/DeepCopy/deep_copy.php"
                ],
                "psr-4": {
                    "DeepCopy\\": "src/DeepCopy/"
                }
            },
            "notification-url": "https://packagist.org/downloads/",
            "license": [
                "MIT"
            ],
            "description": "Create deep copies (clones) of your objects",
            "keywords": [
                "clone",
                "copy",
                "duplicate",
                "object",
                "object graph"
            ],
            "support": {
                "issues": "https://github.com/myclabs/DeepCopy/issues",
                "source": "https://github.com/myclabs/DeepCopy/tree/1.12.0"
            },
            "funding": [
                {
                    "url": "https://tidelift.com/funding/github/packagist/myclabs/deep-copy",
                    "type": "tidelift"
                }
            ],
            "time": "2024-06-12T14:39:25+00:00"
        },
        {
            "name": "ondrejmirtes/simple-downgrader",
            "version": "2.0.0",
            "source": {
                "type": "git",
                "url": "https://github.com/ondrejmirtes/simple-downgrader.git",
                "reference": "fb8b7833034f0396d5e4518ed090e3d099b7d9bc"
            },
            "dist": {
                "type": "zip",
                "url": "https://api.github.com/repos/ondrejmirtes/simple-downgrader/zipball/fb8b7833034f0396d5e4518ed090e3d099b7d9bc",
                "reference": "fb8b7833034f0396d5e4518ed090e3d099b7d9bc",
                "shasum": ""
            },
            "require": {
                "nette/utils": "^3.2.5",
                "nikic/php-parser": "^5.3.0",
                "php": "^7.4|^8.0",
                "phpstan/phpdoc-parser": "^2.0",
                "symfony/console": "^5.4",
                "symfony/finder": "^5.4"
            },
            "require-dev": {
                "php-parallel-lint/php-parallel-lint": "^1.3",
                "phpstan/phpstan": "^2.0",
                "phpunit/phpunit": "^9.6"
            },
            "bin": [
                "bin/simple-downgrade"
            ],
            "type": "library",
            "autoload": {
                "psr-4": {
                    "SimpleDowngrader\\": [
                        "src/"
                    ]
                }
            },
            "notification-url": "https://packagist.org/downloads/",
            "license": [
                "MIT"
            ],
            "description": "Simple Downgrader",
            "support": {
                "issues": "https://github.com/ondrejmirtes/simple-downgrader/issues",
                "source": "https://github.com/ondrejmirtes/simple-downgrader/tree/2.0.0"
            },
            "time": "2024-10-09T14:55:47+00:00"
        },
        {
            "name": "phar-io/manifest",
            "version": "2.0.4",
            "source": {
                "type": "git",
                "url": "https://github.com/phar-io/manifest.git",
                "reference": "54750ef60c58e43759730615a392c31c80e23176"
            },
            "dist": {
                "type": "zip",
                "url": "https://api.github.com/repos/phar-io/manifest/zipball/54750ef60c58e43759730615a392c31c80e23176",
                "reference": "54750ef60c58e43759730615a392c31c80e23176",
                "shasum": ""
            },
            "require": {
                "ext-dom": "*",
                "ext-libxml": "*",
                "ext-phar": "*",
                "ext-xmlwriter": "*",
                "phar-io/version": "^3.0.1",
                "php": "^7.2 || ^8.0"
            },
            "type": "library",
            "extra": {
                "branch-alias": {
                    "dev-master": "2.0.x-dev"
                }
            },
            "autoload": {
                "classmap": [
                    "src/"
                ]
            },
            "notification-url": "https://packagist.org/downloads/",
            "license": [
                "BSD-3-Clause"
            ],
            "authors": [
                {
                    "name": "Arne Blankerts",
                    "email": "arne@blankerts.de",
                    "role": "Developer"
                },
                {
                    "name": "Sebastian Heuer",
                    "email": "sebastian@phpeople.de",
                    "role": "Developer"
                },
                {
                    "name": "Sebastian Bergmann",
                    "email": "sebastian@phpunit.de",
                    "role": "Developer"
                }
            ],
            "description": "Component for reading phar.io manifest information from a PHP Archive (PHAR)",
            "support": {
                "issues": "https://github.com/phar-io/manifest/issues",
                "source": "https://github.com/phar-io/manifest/tree/2.0.4"
            },
            "funding": [
                {
                    "url": "https://github.com/theseer",
                    "type": "github"
                }
            ],
            "time": "2024-03-03T12:33:53+00:00"
        },
        {
            "name": "phar-io/version",
            "version": "3.2.1",
            "source": {
                "type": "git",
                "url": "https://github.com/phar-io/version.git",
                "reference": "4f7fd7836c6f332bb2933569e566a0d6c4cbed74"
            },
            "dist": {
                "type": "zip",
                "url": "https://api.github.com/repos/phar-io/version/zipball/4f7fd7836c6f332bb2933569e566a0d6c4cbed74",
                "reference": "4f7fd7836c6f332bb2933569e566a0d6c4cbed74",
                "shasum": ""
            },
            "require": {
                "php": "^7.2 || ^8.0"
            },
            "type": "library",
            "autoload": {
                "classmap": [
                    "src/"
                ]
            },
            "notification-url": "https://packagist.org/downloads/",
            "license": [
                "BSD-3-Clause"
            ],
            "authors": [
                {
                    "name": "Arne Blankerts",
                    "email": "arne@blankerts.de",
                    "role": "Developer"
                },
                {
                    "name": "Sebastian Heuer",
                    "email": "sebastian@phpeople.de",
                    "role": "Developer"
                },
                {
                    "name": "Sebastian Bergmann",
                    "email": "sebastian@phpunit.de",
                    "role": "Developer"
                }
            ],
            "description": "Library for handling version information and constraints",
            "support": {
                "issues": "https://github.com/phar-io/version/issues",
                "source": "https://github.com/phar-io/version/tree/3.2.1"
            },
            "time": "2022-02-21T01:04:05+00:00"
        },
        {
            "name": "php-parallel-lint/php-parallel-lint",
            "version": "v1.4.0",
            "source": {
                "type": "git",
                "url": "https://github.com/php-parallel-lint/PHP-Parallel-Lint.git",
                "reference": "6db563514f27e19595a19f45a4bf757b6401194e"
            },
            "dist": {
                "type": "zip",
                "url": "https://api.github.com/repos/php-parallel-lint/PHP-Parallel-Lint/zipball/6db563514f27e19595a19f45a4bf757b6401194e",
                "reference": "6db563514f27e19595a19f45a4bf757b6401194e",
                "shasum": ""
            },
            "require": {
                "ext-json": "*",
                "php": ">=5.3.0"
            },
            "replace": {
                "grogy/php-parallel-lint": "*",
                "jakub-onderka/php-parallel-lint": "*"
            },
            "require-dev": {
                "nette/tester": "^1.3 || ^2.0",
                "php-parallel-lint/php-console-highlighter": "0.* || ^1.0",
                "squizlabs/php_codesniffer": "^3.6"
            },
            "suggest": {
                "php-parallel-lint/php-console-highlighter": "Highlight syntax in code snippet"
            },
            "bin": [
                "parallel-lint"
            ],
            "type": "library",
            "autoload": {
                "classmap": [
                    "./src/"
                ]
            },
            "notification-url": "https://packagist.org/downloads/",
            "license": [
                "BSD-2-Clause"
            ],
            "authors": [
                {
                    "name": "Jakub Onderka",
                    "email": "ahoj@jakubonderka.cz"
                }
            ],
            "description": "This tool checks the syntax of PHP files about 20x faster than serial check.",
            "homepage": "https://github.com/php-parallel-lint/PHP-Parallel-Lint",
            "keywords": [
                "lint",
                "static analysis"
            ],
            "support": {
                "issues": "https://github.com/php-parallel-lint/PHP-Parallel-Lint/issues",
                "source": "https://github.com/php-parallel-lint/PHP-Parallel-Lint/tree/v1.4.0"
            },
            "time": "2024-03-27T12:14:49+00:00"
        },
        {
            "name": "phpstan/phpstan-deprecation-rules",
            "version": "2.0.x-dev",
            "source": {
                "type": "git",
                "url": "https://github.com/phpstan/phpstan-deprecation-rules.git",
                "reference": "392bbe7be54b00fbe945fede6a8ef543216f3b9c"
            },
            "dist": {
                "type": "zip",
                "url": "https://api.github.com/repos/phpstan/phpstan-deprecation-rules/zipball/392bbe7be54b00fbe945fede6a8ef543216f3b9c",
                "reference": "392bbe7be54b00fbe945fede6a8ef543216f3b9c",
                "shasum": ""
            },
            "require": {
                "php": "^7.4 || ^8.0",
                "phpstan/phpstan": "^2.0"
            },
            "require-dev": {
                "php-parallel-lint/php-parallel-lint": "^1.2",
                "phpstan/phpstan-phpunit": "^2.0",
                "phpunit/phpunit": "^9.6"
            },
            "default-branch": true,
            "type": "phpstan-extension",
            "extra": {
                "phpstan": {
                    "includes": [
                        "rules.neon"
                    ]
                }
            },
            "autoload": {
                "psr-4": {
                    "PHPStan\\": "src/"
                }
            },
            "notification-url": "https://packagist.org/downloads/",
            "license": [
                "MIT"
            ],
            "description": "PHPStan rules for detecting usage of deprecated classes, methods, properties, constants and traits.",
            "support": {
                "issues": "https://github.com/phpstan/phpstan-deprecation-rules/issues",
                "source": "https://github.com/phpstan/phpstan-deprecation-rules/tree/2.0.x"
            },
            "time": "2024-09-26T12:14:06+00:00"
        },
        {
            "name": "phpstan/phpstan-nette",
            "version": "2.0.x-dev",
            "source": {
                "type": "git",
                "url": "https://github.com/phpstan/phpstan-nette.git",
                "reference": "c903386c4e3d1d25a57f66458476bfb6347f1c66"
            },
            "dist": {
                "type": "zip",
                "url": "https://api.github.com/repos/phpstan/phpstan-nette/zipball/c903386c4e3d1d25a57f66458476bfb6347f1c66",
                "reference": "c903386c4e3d1d25a57f66458476bfb6347f1c66",
                "shasum": ""
            },
            "require": {
                "php": "^7.4 || ^8.0",
                "phpstan/phpstan": "^2.0"
            },
            "conflict": {
                "nette/application": "<2.3.0",
                "nette/component-model": "<2.3.0",
                "nette/di": "<2.3.0",
                "nette/forms": "<2.3.0",
                "nette/http": "<2.3.0",
                "nette/utils": "<2.3.0"
            },
            "require-dev": {
                "nette/application": "^3.0",
                "nette/forms": "^3.0",
                "nette/utils": "^2.3.0 || ^3.0.0",
                "php-parallel-lint/php-parallel-lint": "^1.2",
                "phpstan/phpstan-phpunit": "^2.0",
                "phpstan/phpstan-strict-rules": "^2.0",
                "phpunit/phpunit": "^9.6"
            },
            "default-branch": true,
            "type": "phpstan-extension",
            "extra": {
                "phpstan": {
                    "includes": [
                        "extension.neon",
                        "rules.neon"
                    ]
                }
            },
            "autoload": {
                "psr-4": {
                    "PHPStan\\": "src/"
                }
            },
            "notification-url": "https://packagist.org/downloads/",
            "license": [
                "MIT"
            ],
            "description": "Nette Framework class reflection extension for PHPStan",
            "support": {
                "issues": "https://github.com/phpstan/phpstan-nette/issues",
                "source": "https://github.com/phpstan/phpstan-nette/tree/2.0.x"
            },
            "time": "2024-09-24T16:09:34+00:00"
        },
        {
            "name": "phpstan/phpstan-phpunit",
            "version": "2.0.x-dev",
            "source": {
                "type": "git",
                "url": "https://github.com/phpstan/phpstan-phpunit.git",
                "reference": "09e2d3b470bdda02824c626735153dfd962e3f29"
            },
            "dist": {
                "type": "zip",
                "url": "https://api.github.com/repos/phpstan/phpstan-phpunit/zipball/09e2d3b470bdda02824c626735153dfd962e3f29",
                "reference": "09e2d3b470bdda02824c626735153dfd962e3f29",
                "shasum": ""
            },
            "require": {
                "php": "^7.4 || ^8.0",
                "phpstan/phpstan": "^2.0"
            },
            "conflict": {
                "phpunit/phpunit": "<7.0"
            },
            "require-dev": {
                "php-parallel-lint/php-parallel-lint": "^1.2",
                "phpstan/phpstan-strict-rules": "^2.0",
                "phpunit/phpunit": "^9.6"
            },
            "default-branch": true,
            "type": "phpstan-extension",
            "extra": {
                "phpstan": {
                    "includes": [
                        "extension.neon",
                        "rules.neon"
                    ]
                }
            },
            "autoload": {
                "psr-4": {
                    "PHPStan\\": "src/"
                }
            },
            "notification-url": "https://packagist.org/downloads/",
            "license": [
                "MIT"
            ],
            "description": "PHPUnit extensions and rules for PHPStan",
            "support": {
                "issues": "https://github.com/phpstan/phpstan-phpunit/issues",
                "source": "https://github.com/phpstan/phpstan-phpunit/tree/2.0.x"
            },
            "time": "2024-09-24T16:07:03+00:00"
        },
        {
            "name": "phpstan/phpstan-strict-rules",
            "version": "2.0.x-dev",
            "source": {
                "type": "git",
                "url": "https://github.com/phpstan/phpstan-strict-rules.git",
                "reference": "e208c9311872047b903511e2e03cb0df795014b0"
            },
            "dist": {
                "type": "zip",
                "url": "https://api.github.com/repos/phpstan/phpstan-strict-rules/zipball/e208c9311872047b903511e2e03cb0df795014b0",
                "reference": "e208c9311872047b903511e2e03cb0df795014b0",
                "shasum": ""
            },
            "require": {
                "php": "^7.4 || ^8.0",
                "phpstan/phpstan": "^2.0"
            },
            "require-dev": {
                "php-parallel-lint/php-parallel-lint": "^1.2",
                "phpstan/phpstan-deprecation-rules": "^2.0",
                "phpstan/phpstan-phpunit": "^2.0",
                "phpunit/phpunit": "^9.6"
            },
            "default-branch": true,
            "type": "phpstan-extension",
            "extra": {
                "phpstan": {
                    "includes": [
                        "rules.neon"
                    ]
                }
            },
            "autoload": {
                "psr-4": {
                    "PHPStan\\": "src/"
                }
            },
            "notification-url": "https://packagist.org/downloads/",
            "license": [
                "MIT"
            ],
            "description": "Extra strict and opinionated rules for PHPStan",
            "support": {
                "issues": "https://github.com/phpstan/phpstan-strict-rules/issues",
                "source": "https://github.com/phpstan/phpstan-strict-rules/tree/2.0.x"
            },
            "time": "2024-09-30T19:35:25+00:00"
        },
        {
            "name": "phpunit/php-code-coverage",
            "version": "9.2.32",
            "source": {
                "type": "git",
                "url": "https://github.com/sebastianbergmann/php-code-coverage.git",
                "reference": "85402a822d1ecf1db1096959413d35e1c37cf1a5"
            },
            "dist": {
                "type": "zip",
                "url": "https://api.github.com/repos/sebastianbergmann/php-code-coverage/zipball/85402a822d1ecf1db1096959413d35e1c37cf1a5",
                "reference": "85402a822d1ecf1db1096959413d35e1c37cf1a5",
                "shasum": ""
            },
            "require": {
                "ext-dom": "*",
                "ext-libxml": "*",
                "ext-xmlwriter": "*",
                "nikic/php-parser": "^4.19.1 || ^5.1.0",
                "php": ">=7.3",
                "phpunit/php-file-iterator": "^3.0.6",
                "phpunit/php-text-template": "^2.0.4",
                "sebastian/code-unit-reverse-lookup": "^2.0.3",
                "sebastian/complexity": "^2.0.3",
                "sebastian/environment": "^5.1.5",
                "sebastian/lines-of-code": "^1.0.4",
                "sebastian/version": "^3.0.2",
                "theseer/tokenizer": "^1.2.3"
            },
            "require-dev": {
                "phpunit/phpunit": "^9.6"
            },
            "suggest": {
                "ext-pcov": "PHP extension that provides line coverage",
                "ext-xdebug": "PHP extension that provides line coverage as well as branch and path coverage"
            },
            "type": "library",
            "extra": {
                "branch-alias": {
                    "dev-main": "9.2.x-dev"
                }
            },
            "autoload": {
                "classmap": [
                    "src/"
                ]
            },
            "notification-url": "https://packagist.org/downloads/",
            "license": [
                "BSD-3-Clause"
            ],
            "authors": [
                {
                    "name": "Sebastian Bergmann",
                    "email": "sebastian@phpunit.de",
                    "role": "lead"
                }
            ],
            "description": "Library that provides collection, processing, and rendering functionality for PHP code coverage information.",
            "homepage": "https://github.com/sebastianbergmann/php-code-coverage",
            "keywords": [
                "coverage",
                "testing",
                "xunit"
            ],
            "support": {
                "issues": "https://github.com/sebastianbergmann/php-code-coverage/issues",
                "security": "https://github.com/sebastianbergmann/php-code-coverage/security/policy",
                "source": "https://github.com/sebastianbergmann/php-code-coverage/tree/9.2.32"
            },
            "funding": [
                {
                    "url": "https://github.com/sebastianbergmann",
                    "type": "github"
                }
            ],
            "time": "2024-08-22T04:23:01+00:00"
        },
        {
            "name": "phpunit/php-file-iterator",
            "version": "3.0.6",
            "source": {
                "type": "git",
                "url": "https://github.com/sebastianbergmann/php-file-iterator.git",
                "reference": "cf1c2e7c203ac650e352f4cc675a7021e7d1b3cf"
            },
            "dist": {
                "type": "zip",
                "url": "https://api.github.com/repos/sebastianbergmann/php-file-iterator/zipball/cf1c2e7c203ac650e352f4cc675a7021e7d1b3cf",
                "reference": "cf1c2e7c203ac650e352f4cc675a7021e7d1b3cf",
                "shasum": ""
            },
            "require": {
                "php": ">=7.3"
            },
            "require-dev": {
                "phpunit/phpunit": "^9.3"
            },
            "type": "library",
            "extra": {
                "branch-alias": {
                    "dev-master": "3.0-dev"
                }
            },
            "autoload": {
                "classmap": [
                    "src/"
                ]
            },
            "notification-url": "https://packagist.org/downloads/",
            "license": [
                "BSD-3-Clause"
            ],
            "authors": [
                {
                    "name": "Sebastian Bergmann",
                    "email": "sebastian@phpunit.de",
                    "role": "lead"
                }
            ],
            "description": "FilterIterator implementation that filters files based on a list of suffixes.",
            "homepage": "https://github.com/sebastianbergmann/php-file-iterator/",
            "keywords": [
                "filesystem",
                "iterator"
            ],
            "support": {
                "issues": "https://github.com/sebastianbergmann/php-file-iterator/issues",
                "source": "https://github.com/sebastianbergmann/php-file-iterator/tree/3.0.6"
            },
            "funding": [
                {
                    "url": "https://github.com/sebastianbergmann",
                    "type": "github"
                }
            ],
            "time": "2021-12-02T12:48:52+00:00"
        },
        {
            "name": "phpunit/php-invoker",
            "version": "3.1.1",
            "source": {
                "type": "git",
                "url": "https://github.com/sebastianbergmann/php-invoker.git",
                "reference": "5a10147d0aaf65b58940a0b72f71c9ac0423cc67"
            },
            "dist": {
                "type": "zip",
                "url": "https://api.github.com/repos/sebastianbergmann/php-invoker/zipball/5a10147d0aaf65b58940a0b72f71c9ac0423cc67",
                "reference": "5a10147d0aaf65b58940a0b72f71c9ac0423cc67",
                "shasum": ""
            },
            "require": {
                "php": ">=7.3"
            },
            "require-dev": {
                "ext-pcntl": "*",
                "phpunit/phpunit": "^9.3"
            },
            "suggest": {
                "ext-pcntl": "*"
            },
            "type": "library",
            "extra": {
                "branch-alias": {
                    "dev-master": "3.1-dev"
                }
            },
            "autoload": {
                "classmap": [
                    "src/"
                ]
            },
            "notification-url": "https://packagist.org/downloads/",
            "license": [
                "BSD-3-Clause"
            ],
            "authors": [
                {
                    "name": "Sebastian Bergmann",
                    "email": "sebastian@phpunit.de",
                    "role": "lead"
                }
            ],
            "description": "Invoke callables with a timeout",
            "homepage": "https://github.com/sebastianbergmann/php-invoker/",
            "keywords": [
                "process"
            ],
            "support": {
                "issues": "https://github.com/sebastianbergmann/php-invoker/issues",
                "source": "https://github.com/sebastianbergmann/php-invoker/tree/3.1.1"
            },
            "funding": [
                {
                    "url": "https://github.com/sebastianbergmann",
                    "type": "github"
                }
            ],
            "time": "2020-09-28T05:58:55+00:00"
        },
        {
            "name": "phpunit/php-text-template",
            "version": "2.0.4",
            "source": {
                "type": "git",
                "url": "https://github.com/sebastianbergmann/php-text-template.git",
                "reference": "5da5f67fc95621df9ff4c4e5a84d6a8a2acf7c28"
            },
            "dist": {
                "type": "zip",
                "url": "https://api.github.com/repos/sebastianbergmann/php-text-template/zipball/5da5f67fc95621df9ff4c4e5a84d6a8a2acf7c28",
                "reference": "5da5f67fc95621df9ff4c4e5a84d6a8a2acf7c28",
                "shasum": ""
            },
            "require": {
                "php": ">=7.3"
            },
            "require-dev": {
                "phpunit/phpunit": "^9.3"
            },
            "type": "library",
            "extra": {
                "branch-alias": {
                    "dev-master": "2.0-dev"
                }
            },
            "autoload": {
                "classmap": [
                    "src/"
                ]
            },
            "notification-url": "https://packagist.org/downloads/",
            "license": [
                "BSD-3-Clause"
            ],
            "authors": [
                {
                    "name": "Sebastian Bergmann",
                    "email": "sebastian@phpunit.de",
                    "role": "lead"
                }
            ],
            "description": "Simple template engine.",
            "homepage": "https://github.com/sebastianbergmann/php-text-template/",
            "keywords": [
                "template"
            ],
            "support": {
                "issues": "https://github.com/sebastianbergmann/php-text-template/issues",
                "source": "https://github.com/sebastianbergmann/php-text-template/tree/2.0.4"
            },
            "funding": [
                {
                    "url": "https://github.com/sebastianbergmann",
                    "type": "github"
                }
            ],
            "time": "2020-10-26T05:33:50+00:00"
        },
        {
            "name": "phpunit/php-timer",
            "version": "5.0.3",
            "source": {
                "type": "git",
                "url": "https://github.com/sebastianbergmann/php-timer.git",
                "reference": "5a63ce20ed1b5bf577850e2c4e87f4aa902afbd2"
            },
            "dist": {
                "type": "zip",
                "url": "https://api.github.com/repos/sebastianbergmann/php-timer/zipball/5a63ce20ed1b5bf577850e2c4e87f4aa902afbd2",
                "reference": "5a63ce20ed1b5bf577850e2c4e87f4aa902afbd2",
                "shasum": ""
            },
            "require": {
                "php": ">=7.3"
            },
            "require-dev": {
                "phpunit/phpunit": "^9.3"
            },
            "type": "library",
            "extra": {
                "branch-alias": {
                    "dev-master": "5.0-dev"
                }
            },
            "autoload": {
                "classmap": [
                    "src/"
                ]
            },
            "notification-url": "https://packagist.org/downloads/",
            "license": [
                "BSD-3-Clause"
            ],
            "authors": [
                {
                    "name": "Sebastian Bergmann",
                    "email": "sebastian@phpunit.de",
                    "role": "lead"
                }
            ],
            "description": "Utility class for timing",
            "homepage": "https://github.com/sebastianbergmann/php-timer/",
            "keywords": [
                "timer"
            ],
            "support": {
                "issues": "https://github.com/sebastianbergmann/php-timer/issues",
                "source": "https://github.com/sebastianbergmann/php-timer/tree/5.0.3"
            },
            "funding": [
                {
                    "url": "https://github.com/sebastianbergmann",
                    "type": "github"
                }
            ],
            "time": "2020-10-26T13:16:10+00:00"
        },
        {
            "name": "phpunit/phpunit",
            "version": "9.6.20",
            "source": {
                "type": "git",
                "url": "https://github.com/sebastianbergmann/phpunit.git",
                "reference": "49d7820565836236411f5dc002d16dd689cde42f"
            },
            "dist": {
                "type": "zip",
                "url": "https://api.github.com/repos/sebastianbergmann/phpunit/zipball/49d7820565836236411f5dc002d16dd689cde42f",
                "reference": "49d7820565836236411f5dc002d16dd689cde42f",
                "shasum": ""
            },
            "require": {
                "doctrine/instantiator": "^1.5.0 || ^2",
                "ext-dom": "*",
                "ext-json": "*",
                "ext-libxml": "*",
                "ext-mbstring": "*",
                "ext-xml": "*",
                "ext-xmlwriter": "*",
                "myclabs/deep-copy": "^1.12.0",
                "phar-io/manifest": "^2.0.4",
                "phar-io/version": "^3.2.1",
                "php": ">=7.3",
                "phpunit/php-code-coverage": "^9.2.31",
                "phpunit/php-file-iterator": "^3.0.6",
                "phpunit/php-invoker": "^3.1.1",
                "phpunit/php-text-template": "^2.0.4",
                "phpunit/php-timer": "^5.0.3",
                "sebastian/cli-parser": "^1.0.2",
                "sebastian/code-unit": "^1.0.8",
                "sebastian/comparator": "^4.0.8",
                "sebastian/diff": "^4.0.6",
                "sebastian/environment": "^5.1.5",
                "sebastian/exporter": "^4.0.6",
                "sebastian/global-state": "^5.0.7",
                "sebastian/object-enumerator": "^4.0.4",
                "sebastian/resource-operations": "^3.0.4",
                "sebastian/type": "^3.2.1",
                "sebastian/version": "^3.0.2"
            },
            "suggest": {
                "ext-soap": "To be able to generate mocks based on WSDL files",
                "ext-xdebug": "PHP extension that provides line coverage as well as branch and path coverage"
            },
            "bin": [
                "phpunit"
            ],
            "type": "library",
            "extra": {
                "branch-alias": {
                    "dev-master": "9.6-dev"
                }
            },
            "autoload": {
                "files": [
                    "src/Framework/Assert/Functions.php"
                ],
                "classmap": [
                    "src/"
                ]
            },
            "notification-url": "https://packagist.org/downloads/",
            "license": [
                "BSD-3-Clause"
            ],
            "authors": [
                {
                    "name": "Sebastian Bergmann",
                    "email": "sebastian@phpunit.de",
                    "role": "lead"
                }
            ],
            "description": "The PHP Unit Testing framework.",
            "homepage": "https://phpunit.de/",
            "keywords": [
                "phpunit",
                "testing",
                "xunit"
            ],
            "support": {
                "issues": "https://github.com/sebastianbergmann/phpunit/issues",
                "security": "https://github.com/sebastianbergmann/phpunit/security/policy",
                "source": "https://github.com/sebastianbergmann/phpunit/tree/9.6.20"
            },
            "funding": [
                {
                    "url": "https://phpunit.de/sponsors.html",
                    "type": "custom"
                },
                {
                    "url": "https://github.com/sebastianbergmann",
                    "type": "github"
                },
                {
                    "url": "https://tidelift.com/funding/github/packagist/phpunit/phpunit",
                    "type": "tidelift"
                }
            ],
            "time": "2024-07-10T11:45:39+00:00"
        },
        {
            "name": "sebastian/cli-parser",
            "version": "1.0.2",
            "source": {
                "type": "git",
                "url": "https://github.com/sebastianbergmann/cli-parser.git",
                "reference": "2b56bea83a09de3ac06bb18b92f068e60cc6f50b"
            },
            "dist": {
                "type": "zip",
                "url": "https://api.github.com/repos/sebastianbergmann/cli-parser/zipball/2b56bea83a09de3ac06bb18b92f068e60cc6f50b",
                "reference": "2b56bea83a09de3ac06bb18b92f068e60cc6f50b",
                "shasum": ""
            },
            "require": {
                "php": ">=7.3"
            },
            "require-dev": {
                "phpunit/phpunit": "^9.3"
            },
            "type": "library",
            "extra": {
                "branch-alias": {
                    "dev-master": "1.0-dev"
                }
            },
            "autoload": {
                "classmap": [
                    "src/"
                ]
            },
            "notification-url": "https://packagist.org/downloads/",
            "license": [
                "BSD-3-Clause"
            ],
            "authors": [
                {
                    "name": "Sebastian Bergmann",
                    "email": "sebastian@phpunit.de",
                    "role": "lead"
                }
            ],
            "description": "Library for parsing CLI options",
            "homepage": "https://github.com/sebastianbergmann/cli-parser",
            "support": {
                "issues": "https://github.com/sebastianbergmann/cli-parser/issues",
                "source": "https://github.com/sebastianbergmann/cli-parser/tree/1.0.2"
            },
            "funding": [
                {
                    "url": "https://github.com/sebastianbergmann",
                    "type": "github"
                }
            ],
            "time": "2024-03-02T06:27:43+00:00"
        },
        {
            "name": "sebastian/code-unit",
            "version": "1.0.8",
            "source": {
                "type": "git",
                "url": "https://github.com/sebastianbergmann/code-unit.git",
                "reference": "1fc9f64c0927627ef78ba436c9b17d967e68e120"
            },
            "dist": {
                "type": "zip",
                "url": "https://api.github.com/repos/sebastianbergmann/code-unit/zipball/1fc9f64c0927627ef78ba436c9b17d967e68e120",
                "reference": "1fc9f64c0927627ef78ba436c9b17d967e68e120",
                "shasum": ""
            },
            "require": {
                "php": ">=7.3"
            },
            "require-dev": {
                "phpunit/phpunit": "^9.3"
            },
            "type": "library",
            "extra": {
                "branch-alias": {
                    "dev-master": "1.0-dev"
                }
            },
            "autoload": {
                "classmap": [
                    "src/"
                ]
            },
            "notification-url": "https://packagist.org/downloads/",
            "license": [
                "BSD-3-Clause"
            ],
            "authors": [
                {
                    "name": "Sebastian Bergmann",
                    "email": "sebastian@phpunit.de",
                    "role": "lead"
                }
            ],
            "description": "Collection of value objects that represent the PHP code units",
            "homepage": "https://github.com/sebastianbergmann/code-unit",
            "support": {
                "issues": "https://github.com/sebastianbergmann/code-unit/issues",
                "source": "https://github.com/sebastianbergmann/code-unit/tree/1.0.8"
            },
            "funding": [
                {
                    "url": "https://github.com/sebastianbergmann",
                    "type": "github"
                }
            ],
            "time": "2020-10-26T13:08:54+00:00"
        },
        {
            "name": "sebastian/code-unit-reverse-lookup",
            "version": "2.0.3",
            "source": {
                "type": "git",
                "url": "https://github.com/sebastianbergmann/code-unit-reverse-lookup.git",
                "reference": "ac91f01ccec49fb77bdc6fd1e548bc70f7faa3e5"
            },
            "dist": {
                "type": "zip",
                "url": "https://api.github.com/repos/sebastianbergmann/code-unit-reverse-lookup/zipball/ac91f01ccec49fb77bdc6fd1e548bc70f7faa3e5",
                "reference": "ac91f01ccec49fb77bdc6fd1e548bc70f7faa3e5",
                "shasum": ""
            },
            "require": {
                "php": ">=7.3"
            },
            "require-dev": {
                "phpunit/phpunit": "^9.3"
            },
            "type": "library",
            "extra": {
                "branch-alias": {
                    "dev-master": "2.0-dev"
                }
            },
            "autoload": {
                "classmap": [
                    "src/"
                ]
            },
            "notification-url": "https://packagist.org/downloads/",
            "license": [
                "BSD-3-Clause"
            ],
            "authors": [
                {
                    "name": "Sebastian Bergmann",
                    "email": "sebastian@phpunit.de"
                }
            ],
            "description": "Looks up which function or method a line of code belongs to",
            "homepage": "https://github.com/sebastianbergmann/code-unit-reverse-lookup/",
            "support": {
                "issues": "https://github.com/sebastianbergmann/code-unit-reverse-lookup/issues",
                "source": "https://github.com/sebastianbergmann/code-unit-reverse-lookup/tree/2.0.3"
            },
            "funding": [
                {
                    "url": "https://github.com/sebastianbergmann",
                    "type": "github"
                }
            ],
            "time": "2020-09-28T05:30:19+00:00"
        },
        {
            "name": "sebastian/comparator",
            "version": "4.0.8",
            "source": {
                "type": "git",
                "url": "https://github.com/sebastianbergmann/comparator.git",
                "reference": "fa0f136dd2334583309d32b62544682ee972b51a"
            },
            "dist": {
                "type": "zip",
                "url": "https://api.github.com/repos/sebastianbergmann/comparator/zipball/fa0f136dd2334583309d32b62544682ee972b51a",
                "reference": "fa0f136dd2334583309d32b62544682ee972b51a",
                "shasum": ""
            },
            "require": {
                "php": ">=7.3",
                "sebastian/diff": "^4.0",
                "sebastian/exporter": "^4.0"
            },
            "require-dev": {
                "phpunit/phpunit": "^9.3"
            },
            "type": "library",
            "extra": {
                "branch-alias": {
                    "dev-master": "4.0-dev"
                }
            },
            "autoload": {
                "classmap": [
                    "src/"
                ]
            },
            "notification-url": "https://packagist.org/downloads/",
            "license": [
                "BSD-3-Clause"
            ],
            "authors": [
                {
                    "name": "Sebastian Bergmann",
                    "email": "sebastian@phpunit.de"
                },
                {
                    "name": "Jeff Welch",
                    "email": "whatthejeff@gmail.com"
                },
                {
                    "name": "Volker Dusch",
                    "email": "github@wallbash.com"
                },
                {
                    "name": "Bernhard Schussek",
                    "email": "bschussek@2bepublished.at"
                }
            ],
            "description": "Provides the functionality to compare PHP values for equality",
            "homepage": "https://github.com/sebastianbergmann/comparator",
            "keywords": [
                "comparator",
                "compare",
                "equality"
            ],
            "support": {
                "issues": "https://github.com/sebastianbergmann/comparator/issues",
                "source": "https://github.com/sebastianbergmann/comparator/tree/4.0.8"
            },
            "funding": [
                {
                    "url": "https://github.com/sebastianbergmann",
                    "type": "github"
                }
            ],
            "time": "2022-09-14T12:41:17+00:00"
        },
        {
            "name": "sebastian/complexity",
            "version": "2.0.3",
            "source": {
                "type": "git",
                "url": "https://github.com/sebastianbergmann/complexity.git",
                "reference": "25f207c40d62b8b7aa32f5ab026c53561964053a"
            },
            "dist": {
                "type": "zip",
                "url": "https://api.github.com/repos/sebastianbergmann/complexity/zipball/25f207c40d62b8b7aa32f5ab026c53561964053a",
                "reference": "25f207c40d62b8b7aa32f5ab026c53561964053a",
                "shasum": ""
            },
            "require": {
                "nikic/php-parser": "^4.18 || ^5.0",
                "php": ">=7.3"
            },
            "require-dev": {
                "phpunit/phpunit": "^9.3"
            },
            "type": "library",
            "extra": {
                "branch-alias": {
                    "dev-master": "2.0-dev"
                }
            },
            "autoload": {
                "classmap": [
                    "src/"
                ]
            },
            "notification-url": "https://packagist.org/downloads/",
            "license": [
                "BSD-3-Clause"
            ],
            "authors": [
                {
                    "name": "Sebastian Bergmann",
                    "email": "sebastian@phpunit.de",
                    "role": "lead"
                }
            ],
            "description": "Library for calculating the complexity of PHP code units",
            "homepage": "https://github.com/sebastianbergmann/complexity",
            "support": {
                "issues": "https://github.com/sebastianbergmann/complexity/issues",
                "source": "https://github.com/sebastianbergmann/complexity/tree/2.0.3"
            },
            "funding": [
                {
                    "url": "https://github.com/sebastianbergmann",
                    "type": "github"
                }
            ],
            "time": "2023-12-22T06:19:30+00:00"
        },
        {
            "name": "sebastian/diff",
            "version": "4.0.6",
            "source": {
                "type": "git",
                "url": "https://github.com/sebastianbergmann/diff.git",
                "reference": "ba01945089c3a293b01ba9badc29ad55b106b0bc"
            },
            "dist": {
                "type": "zip",
                "url": "https://api.github.com/repos/sebastianbergmann/diff/zipball/ba01945089c3a293b01ba9badc29ad55b106b0bc",
                "reference": "ba01945089c3a293b01ba9badc29ad55b106b0bc",
                "shasum": ""
            },
            "require": {
                "php": ">=7.3"
            },
            "require-dev": {
                "phpunit/phpunit": "^9.3",
                "symfony/process": "^4.2 || ^5"
            },
            "type": "library",
            "extra": {
                "branch-alias": {
                    "dev-master": "4.0-dev"
                }
            },
            "autoload": {
                "classmap": [
                    "src/"
                ]
            },
            "notification-url": "https://packagist.org/downloads/",
            "license": [
                "BSD-3-Clause"
            ],
            "authors": [
                {
                    "name": "Sebastian Bergmann",
                    "email": "sebastian@phpunit.de"
                },
                {
                    "name": "Kore Nordmann",
                    "email": "mail@kore-nordmann.de"
                }
            ],
            "description": "Diff implementation",
            "homepage": "https://github.com/sebastianbergmann/diff",
            "keywords": [
                "diff",
                "udiff",
                "unidiff",
                "unified diff"
            ],
            "support": {
                "issues": "https://github.com/sebastianbergmann/diff/issues",
                "source": "https://github.com/sebastianbergmann/diff/tree/4.0.6"
            },
            "funding": [
                {
                    "url": "https://github.com/sebastianbergmann",
                    "type": "github"
                }
            ],
            "time": "2024-03-02T06:30:58+00:00"
        },
        {
            "name": "sebastian/environment",
            "version": "5.1.5",
            "source": {
                "type": "git",
                "url": "https://github.com/sebastianbergmann/environment.git",
                "reference": "830c43a844f1f8d5b7a1f6d6076b784454d8b7ed"
            },
            "dist": {
                "type": "zip",
                "url": "https://api.github.com/repos/sebastianbergmann/environment/zipball/830c43a844f1f8d5b7a1f6d6076b784454d8b7ed",
                "reference": "830c43a844f1f8d5b7a1f6d6076b784454d8b7ed",
                "shasum": ""
            },
            "require": {
                "php": ">=7.3"
            },
            "require-dev": {
                "phpunit/phpunit": "^9.3"
            },
            "suggest": {
                "ext-posix": "*"
            },
            "type": "library",
            "extra": {
                "branch-alias": {
                    "dev-master": "5.1-dev"
                }
            },
            "autoload": {
                "classmap": [
                    "src/"
                ]
            },
            "notification-url": "https://packagist.org/downloads/",
            "license": [
                "BSD-3-Clause"
            ],
            "authors": [
                {
                    "name": "Sebastian Bergmann",
                    "email": "sebastian@phpunit.de"
                }
            ],
            "description": "Provides functionality to handle HHVM/PHP environments",
            "homepage": "http://www.github.com/sebastianbergmann/environment",
            "keywords": [
                "Xdebug",
                "environment",
                "hhvm"
            ],
            "support": {
                "issues": "https://github.com/sebastianbergmann/environment/issues",
                "source": "https://github.com/sebastianbergmann/environment/tree/5.1.5"
            },
            "funding": [
                {
                    "url": "https://github.com/sebastianbergmann",
                    "type": "github"
                }
            ],
            "time": "2023-02-03T06:03:51+00:00"
        },
        {
            "name": "sebastian/exporter",
            "version": "4.0.6",
            "source": {
                "type": "git",
                "url": "https://github.com/sebastianbergmann/exporter.git",
                "reference": "78c00df8f170e02473b682df15bfcdacc3d32d72"
            },
            "dist": {
                "type": "zip",
                "url": "https://api.github.com/repos/sebastianbergmann/exporter/zipball/78c00df8f170e02473b682df15bfcdacc3d32d72",
                "reference": "78c00df8f170e02473b682df15bfcdacc3d32d72",
                "shasum": ""
            },
            "require": {
                "php": ">=7.3",
                "sebastian/recursion-context": "^4.0"
            },
            "require-dev": {
                "ext-mbstring": "*",
                "phpunit/phpunit": "^9.3"
            },
            "type": "library",
            "extra": {
                "branch-alias": {
                    "dev-master": "4.0-dev"
                }
            },
            "autoload": {
                "classmap": [
                    "src/"
                ]
            },
            "notification-url": "https://packagist.org/downloads/",
            "license": [
                "BSD-3-Clause"
            ],
            "authors": [
                {
                    "name": "Sebastian Bergmann",
                    "email": "sebastian@phpunit.de"
                },
                {
                    "name": "Jeff Welch",
                    "email": "whatthejeff@gmail.com"
                },
                {
                    "name": "Volker Dusch",
                    "email": "github@wallbash.com"
                },
                {
                    "name": "Adam Harvey",
                    "email": "aharvey@php.net"
                },
                {
                    "name": "Bernhard Schussek",
                    "email": "bschussek@gmail.com"
                }
            ],
            "description": "Provides the functionality to export PHP variables for visualization",
            "homepage": "https://www.github.com/sebastianbergmann/exporter",
            "keywords": [
                "export",
                "exporter"
            ],
            "support": {
                "issues": "https://github.com/sebastianbergmann/exporter/issues",
                "source": "https://github.com/sebastianbergmann/exporter/tree/4.0.6"
            },
            "funding": [
                {
                    "url": "https://github.com/sebastianbergmann",
                    "type": "github"
                }
            ],
            "time": "2024-03-02T06:33:00+00:00"
        },
        {
            "name": "sebastian/global-state",
            "version": "5.0.7",
            "source": {
                "type": "git",
                "url": "https://github.com/sebastianbergmann/global-state.git",
                "reference": "bca7df1f32ee6fe93b4d4a9abbf69e13a4ada2c9"
            },
            "dist": {
                "type": "zip",
                "url": "https://api.github.com/repos/sebastianbergmann/global-state/zipball/bca7df1f32ee6fe93b4d4a9abbf69e13a4ada2c9",
                "reference": "bca7df1f32ee6fe93b4d4a9abbf69e13a4ada2c9",
                "shasum": ""
            },
            "require": {
                "php": ">=7.3",
                "sebastian/object-reflector": "^2.0",
                "sebastian/recursion-context": "^4.0"
            },
            "require-dev": {
                "ext-dom": "*",
                "phpunit/phpunit": "^9.3"
            },
            "suggest": {
                "ext-uopz": "*"
            },
            "type": "library",
            "extra": {
                "branch-alias": {
                    "dev-master": "5.0-dev"
                }
            },
            "autoload": {
                "classmap": [
                    "src/"
                ]
            },
            "notification-url": "https://packagist.org/downloads/",
            "license": [
                "BSD-3-Clause"
            ],
            "authors": [
                {
                    "name": "Sebastian Bergmann",
                    "email": "sebastian@phpunit.de"
                }
            ],
            "description": "Snapshotting of global state",
            "homepage": "http://www.github.com/sebastianbergmann/global-state",
            "keywords": [
                "global state"
            ],
            "support": {
                "issues": "https://github.com/sebastianbergmann/global-state/issues",
                "source": "https://github.com/sebastianbergmann/global-state/tree/5.0.7"
            },
            "funding": [
                {
                    "url": "https://github.com/sebastianbergmann",
                    "type": "github"
                }
            ],
            "time": "2024-03-02T06:35:11+00:00"
        },
        {
            "name": "sebastian/lines-of-code",
            "version": "1.0.4",
            "source": {
                "type": "git",
                "url": "https://github.com/sebastianbergmann/lines-of-code.git",
                "reference": "e1e4a170560925c26d424b6a03aed157e7dcc5c5"
            },
            "dist": {
                "type": "zip",
                "url": "https://api.github.com/repos/sebastianbergmann/lines-of-code/zipball/e1e4a170560925c26d424b6a03aed157e7dcc5c5",
                "reference": "e1e4a170560925c26d424b6a03aed157e7dcc5c5",
                "shasum": ""
            },
            "require": {
                "nikic/php-parser": "^4.18 || ^5.0",
                "php": ">=7.3"
            },
            "require-dev": {
                "phpunit/phpunit": "^9.3"
            },
            "type": "library",
            "extra": {
                "branch-alias": {
                    "dev-master": "1.0-dev"
                }
            },
            "autoload": {
                "classmap": [
                    "src/"
                ]
            },
            "notification-url": "https://packagist.org/downloads/",
            "license": [
                "BSD-3-Clause"
            ],
            "authors": [
                {
                    "name": "Sebastian Bergmann",
                    "email": "sebastian@phpunit.de",
                    "role": "lead"
                }
            ],
            "description": "Library for counting the lines of code in PHP source code",
            "homepage": "https://github.com/sebastianbergmann/lines-of-code",
            "support": {
                "issues": "https://github.com/sebastianbergmann/lines-of-code/issues",
                "source": "https://github.com/sebastianbergmann/lines-of-code/tree/1.0.4"
            },
            "funding": [
                {
                    "url": "https://github.com/sebastianbergmann",
                    "type": "github"
                }
            ],
            "time": "2023-12-22T06:20:34+00:00"
        },
        {
            "name": "sebastian/object-enumerator",
            "version": "4.0.4",
            "source": {
                "type": "git",
                "url": "https://github.com/sebastianbergmann/object-enumerator.git",
                "reference": "5c9eeac41b290a3712d88851518825ad78f45c71"
            },
            "dist": {
                "type": "zip",
                "url": "https://api.github.com/repos/sebastianbergmann/object-enumerator/zipball/5c9eeac41b290a3712d88851518825ad78f45c71",
                "reference": "5c9eeac41b290a3712d88851518825ad78f45c71",
                "shasum": ""
            },
            "require": {
                "php": ">=7.3",
                "sebastian/object-reflector": "^2.0",
                "sebastian/recursion-context": "^4.0"
            },
            "require-dev": {
                "phpunit/phpunit": "^9.3"
            },
            "type": "library",
            "extra": {
                "branch-alias": {
                    "dev-master": "4.0-dev"
                }
            },
            "autoload": {
                "classmap": [
                    "src/"
                ]
            },
            "notification-url": "https://packagist.org/downloads/",
            "license": [
                "BSD-3-Clause"
            ],
            "authors": [
                {
                    "name": "Sebastian Bergmann",
                    "email": "sebastian@phpunit.de"
                }
            ],
            "description": "Traverses array structures and object graphs to enumerate all referenced objects",
            "homepage": "https://github.com/sebastianbergmann/object-enumerator/",
            "support": {
                "issues": "https://github.com/sebastianbergmann/object-enumerator/issues",
                "source": "https://github.com/sebastianbergmann/object-enumerator/tree/4.0.4"
            },
            "funding": [
                {
                    "url": "https://github.com/sebastianbergmann",
                    "type": "github"
                }
            ],
            "time": "2020-10-26T13:12:34+00:00"
        },
        {
            "name": "sebastian/object-reflector",
            "version": "2.0.4",
            "source": {
                "type": "git",
                "url": "https://github.com/sebastianbergmann/object-reflector.git",
                "reference": "b4f479ebdbf63ac605d183ece17d8d7fe49c15c7"
            },
            "dist": {
                "type": "zip",
                "url": "https://api.github.com/repos/sebastianbergmann/object-reflector/zipball/b4f479ebdbf63ac605d183ece17d8d7fe49c15c7",
                "reference": "b4f479ebdbf63ac605d183ece17d8d7fe49c15c7",
                "shasum": ""
            },
            "require": {
                "php": ">=7.3"
            },
            "require-dev": {
                "phpunit/phpunit": "^9.3"
            },
            "type": "library",
            "extra": {
                "branch-alias": {
                    "dev-master": "2.0-dev"
                }
            },
            "autoload": {
                "classmap": [
                    "src/"
                ]
            },
            "notification-url": "https://packagist.org/downloads/",
            "license": [
                "BSD-3-Clause"
            ],
            "authors": [
                {
                    "name": "Sebastian Bergmann",
                    "email": "sebastian@phpunit.de"
                }
            ],
            "description": "Allows reflection of object attributes, including inherited and non-public ones",
            "homepage": "https://github.com/sebastianbergmann/object-reflector/",
            "support": {
                "issues": "https://github.com/sebastianbergmann/object-reflector/issues",
                "source": "https://github.com/sebastianbergmann/object-reflector/tree/2.0.4"
            },
            "funding": [
                {
                    "url": "https://github.com/sebastianbergmann",
                    "type": "github"
                }
            ],
            "time": "2020-10-26T13:14:26+00:00"
        },
        {
            "name": "sebastian/recursion-context",
            "version": "4.0.5",
            "source": {
                "type": "git",
                "url": "https://github.com/sebastianbergmann/recursion-context.git",
                "reference": "e75bd0f07204fec2a0af9b0f3cfe97d05f92efc1"
            },
            "dist": {
                "type": "zip",
                "url": "https://api.github.com/repos/sebastianbergmann/recursion-context/zipball/e75bd0f07204fec2a0af9b0f3cfe97d05f92efc1",
                "reference": "e75bd0f07204fec2a0af9b0f3cfe97d05f92efc1",
                "shasum": ""
            },
            "require": {
                "php": ">=7.3"
            },
            "require-dev": {
                "phpunit/phpunit": "^9.3"
            },
            "type": "library",
            "extra": {
                "branch-alias": {
                    "dev-master": "4.0-dev"
                }
            },
            "autoload": {
                "classmap": [
                    "src/"
                ]
            },
            "notification-url": "https://packagist.org/downloads/",
            "license": [
                "BSD-3-Clause"
            ],
            "authors": [
                {
                    "name": "Sebastian Bergmann",
                    "email": "sebastian@phpunit.de"
                },
                {
                    "name": "Jeff Welch",
                    "email": "whatthejeff@gmail.com"
                },
                {
                    "name": "Adam Harvey",
                    "email": "aharvey@php.net"
                }
            ],
            "description": "Provides functionality to recursively process PHP variables",
            "homepage": "https://github.com/sebastianbergmann/recursion-context",
            "support": {
                "issues": "https://github.com/sebastianbergmann/recursion-context/issues",
                "source": "https://github.com/sebastianbergmann/recursion-context/tree/4.0.5"
            },
            "funding": [
                {
                    "url": "https://github.com/sebastianbergmann",
                    "type": "github"
                }
            ],
            "time": "2023-02-03T06:07:39+00:00"
        },
        {
            "name": "sebastian/resource-operations",
            "version": "3.0.4",
            "source": {
                "type": "git",
                "url": "https://github.com/sebastianbergmann/resource-operations.git",
                "reference": "05d5692a7993ecccd56a03e40cd7e5b09b1d404e"
            },
            "dist": {
                "type": "zip",
                "url": "https://api.github.com/repos/sebastianbergmann/resource-operations/zipball/05d5692a7993ecccd56a03e40cd7e5b09b1d404e",
                "reference": "05d5692a7993ecccd56a03e40cd7e5b09b1d404e",
                "shasum": ""
            },
            "require": {
                "php": ">=7.3"
            },
            "require-dev": {
                "phpunit/phpunit": "^9.0"
            },
            "type": "library",
            "extra": {
                "branch-alias": {
                    "dev-main": "3.0-dev"
                }
            },
            "autoload": {
                "classmap": [
                    "src/"
                ]
            },
            "notification-url": "https://packagist.org/downloads/",
            "license": [
                "BSD-3-Clause"
            ],
            "authors": [
                {
                    "name": "Sebastian Bergmann",
                    "email": "sebastian@phpunit.de"
                }
            ],
            "description": "Provides a list of PHP built-in functions that operate on resources",
            "homepage": "https://www.github.com/sebastianbergmann/resource-operations",
            "support": {
                "source": "https://github.com/sebastianbergmann/resource-operations/tree/3.0.4"
            },
            "funding": [
                {
                    "url": "https://github.com/sebastianbergmann",
                    "type": "github"
                }
            ],
            "time": "2024-03-14T16:00:52+00:00"
        },
        {
            "name": "sebastian/type",
            "version": "3.2.1",
            "source": {
                "type": "git",
                "url": "https://github.com/sebastianbergmann/type.git",
                "reference": "75e2c2a32f5e0b3aef905b9ed0b179b953b3d7c7"
            },
            "dist": {
                "type": "zip",
                "url": "https://api.github.com/repos/sebastianbergmann/type/zipball/75e2c2a32f5e0b3aef905b9ed0b179b953b3d7c7",
                "reference": "75e2c2a32f5e0b3aef905b9ed0b179b953b3d7c7",
                "shasum": ""
            },
            "require": {
                "php": ">=7.3"
            },
            "require-dev": {
                "phpunit/phpunit": "^9.5"
            },
            "type": "library",
            "extra": {
                "branch-alias": {
                    "dev-master": "3.2-dev"
                }
            },
            "autoload": {
                "classmap": [
                    "src/"
                ]
            },
            "notification-url": "https://packagist.org/downloads/",
            "license": [
                "BSD-3-Clause"
            ],
            "authors": [
                {
                    "name": "Sebastian Bergmann",
                    "email": "sebastian@phpunit.de",
                    "role": "lead"
                }
            ],
            "description": "Collection of value objects that represent the types of the PHP type system",
            "homepage": "https://github.com/sebastianbergmann/type",
            "support": {
                "issues": "https://github.com/sebastianbergmann/type/issues",
                "source": "https://github.com/sebastianbergmann/type/tree/3.2.1"
            },
            "funding": [
                {
                    "url": "https://github.com/sebastianbergmann",
                    "type": "github"
                }
            ],
            "time": "2023-02-03T06:13:03+00:00"
        },
        {
            "name": "sebastian/version",
            "version": "3.0.2",
            "source": {
                "type": "git",
                "url": "https://github.com/sebastianbergmann/version.git",
                "reference": "c6c1022351a901512170118436c764e473f6de8c"
            },
            "dist": {
                "type": "zip",
                "url": "https://api.github.com/repos/sebastianbergmann/version/zipball/c6c1022351a901512170118436c764e473f6de8c",
                "reference": "c6c1022351a901512170118436c764e473f6de8c",
                "shasum": ""
            },
            "require": {
                "php": ">=7.3"
            },
            "type": "library",
            "extra": {
                "branch-alias": {
                    "dev-master": "3.0-dev"
                }
            },
            "autoload": {
                "classmap": [
                    "src/"
                ]
            },
            "notification-url": "https://packagist.org/downloads/",
            "license": [
                "BSD-3-Clause"
            ],
            "authors": [
                {
                    "name": "Sebastian Bergmann",
                    "email": "sebastian@phpunit.de",
                    "role": "lead"
                }
            ],
            "description": "Library that helps with managing the version number of Git-hosted PHP projects",
            "homepage": "https://github.com/sebastianbergmann/version",
            "support": {
                "issues": "https://github.com/sebastianbergmann/version/issues",
                "source": "https://github.com/sebastianbergmann/version/tree/3.0.2"
            },
            "funding": [
                {
                    "url": "https://github.com/sebastianbergmann",
                    "type": "github"
                }
            ],
            "time": "2020-09-28T06:39:44+00:00"
        },
        {
            "name": "shipmonk/composer-dependency-analyser",
            "version": "1.7.0",
            "source": {
                "type": "git",
                "url": "https://github.com/shipmonk-rnd/composer-dependency-analyser.git",
                "reference": "bca862b2830a453734aee048eb0cdab82e5c9da3"
            },
            "dist": {
                "type": "zip",
                "url": "https://api.github.com/repos/shipmonk-rnd/composer-dependency-analyser/zipball/bca862b2830a453734aee048eb0cdab82e5c9da3",
                "reference": "bca862b2830a453734aee048eb0cdab82e5c9da3",
                "shasum": ""
            },
            "require": {
                "ext-json": "*",
                "ext-tokenizer": "*",
                "php": "^7.2 || ^8.0"
            },
            "require-dev": {
                "editorconfig-checker/editorconfig-checker": "^10.3.0",
                "ergebnis/composer-normalize": "^2.19",
                "ext-dom": "*",
                "ext-libxml": "*",
                "phpcompatibility/php-compatibility": "^9.3",
                "phpstan/phpstan": "^1.10.63",
                "phpstan/phpstan-phpunit": "^1.1.1",
                "phpstan/phpstan-strict-rules": "^1.2.3",
                "phpunit/phpunit": "^8.5.28 || ^9.5.20",
                "shipmonk/name-collision-detector": "^2.0.0",
                "slevomat/coding-standard": "^8.0.1"
            },
            "bin": [
                "bin/composer-dependency-analyser"
            ],
            "type": "library",
            "autoload": {
                "psr-4": {
                    "ShipMonk\\ComposerDependencyAnalyser\\": "src/"
                }
            },
            "notification-url": "https://packagist.org/downloads/",
            "license": [
                "MIT"
            ],
            "description": "Fast detection of composer dependency issues (dead dependencies, shadow dependencies, misplaced dependencies)",
            "keywords": [
                "analyser",
                "composer",
                "composer dependency",
                "dead code",
                "dead dependency",
                "detector",
                "dev",
                "misplaced dependency",
                "shadow dependency",
                "static analysis",
                "unused code",
                "unused dependency"
            ],
            "support": {
                "issues": "https://github.com/shipmonk-rnd/composer-dependency-analyser/issues",
                "source": "https://github.com/shipmonk-rnd/composer-dependency-analyser/tree/1.7.0"
            },
            "time": "2024-08-08T08:12:32+00:00"
        },
        {
            "name": "shipmonk/name-collision-detector",
            "version": "2.1.1",
            "source": {
                "type": "git",
                "url": "https://github.com/shipmonk-rnd/name-collision-detector.git",
                "reference": "e8c8267a9a3774450b64f4cbf0bb035108e78f07"
            },
            "dist": {
                "type": "zip",
                "url": "https://api.github.com/repos/shipmonk-rnd/name-collision-detector/zipball/e8c8267a9a3774450b64f4cbf0bb035108e78f07",
                "reference": "e8c8267a9a3774450b64f4cbf0bb035108e78f07",
                "shasum": ""
            },
            "require": {
                "ext-json": "*",
                "ext-tokenizer": "*",
                "nette/schema": "^1.1.0",
                "php": "^7.2 || ^8.0"
            },
            "require-dev": {
                "editorconfig-checker/editorconfig-checker": "^10.3.0",
                "ergebnis/composer-normalize": "^2.19",
                "phpstan/phpstan": "^1.8.7",
                "phpstan/phpstan-phpunit": "^1.1.1",
                "phpstan/phpstan-strict-rules": "^1.2.3",
                "phpunit/phpunit": "^8.5.28 || ^9.5.20",
                "shipmonk/composer-dependency-analyser": "^1.0.0",
                "slevomat/coding-standard": "^8.0.1"
            },
            "bin": [
                "bin/detect-collisions"
            ],
            "type": "library",
            "autoload": {
                "psr-4": {
                    "ShipMonk\\NameCollision\\": "src/"
                }
            },
            "notification-url": "https://packagist.org/downloads/",
            "license": [
                "MIT"
            ],
            "description": "Simple tool to find ambiguous classes or any other name duplicates within your project.",
            "keywords": [
                "ambiguous",
                "autoload",
                "autoloading",
                "classname",
                "collision",
                "namespace"
            ],
            "support": {
                "issues": "https://github.com/shipmonk-rnd/name-collision-detector/issues",
                "source": "https://github.com/shipmonk-rnd/name-collision-detector/tree/2.1.1"
            },
            "time": "2024-03-01T13:26:32+00:00"
        },
        {
            "name": "theseer/tokenizer",
            "version": "1.2.3",
            "source": {
                "type": "git",
                "url": "https://github.com/theseer/tokenizer.git",
                "reference": "737eda637ed5e28c3413cb1ebe8bb52cbf1ca7a2"
            },
            "dist": {
                "type": "zip",
                "url": "https://api.github.com/repos/theseer/tokenizer/zipball/737eda637ed5e28c3413cb1ebe8bb52cbf1ca7a2",
                "reference": "737eda637ed5e28c3413cb1ebe8bb52cbf1ca7a2",
                "shasum": ""
            },
            "require": {
                "ext-dom": "*",
                "ext-tokenizer": "*",
                "ext-xmlwriter": "*",
                "php": "^7.2 || ^8.0"
            },
            "type": "library",
            "autoload": {
                "classmap": [
                    "src/"
                ]
            },
            "notification-url": "https://packagist.org/downloads/",
            "license": [
                "BSD-3-Clause"
            ],
            "authors": [
                {
                    "name": "Arne Blankerts",
                    "email": "arne@blankerts.de",
                    "role": "Developer"
                }
            ],
            "description": "A small library for converting tokenized PHP source code into XML and potentially other formats",
            "support": {
                "issues": "https://github.com/theseer/tokenizer/issues",
                "source": "https://github.com/theseer/tokenizer/tree/1.2.3"
            },
            "funding": [
                {
                    "url": "https://github.com/theseer",
                    "type": "github"
                }
            ],
            "time": "2024-03-03T12:36:25+00:00"
        }
    ],
    "aliases": [],
    "minimum-stability": "dev",
    "stability-flags": {
        "jetbrains/phpstorm-stubs": 20
    },
    "prefer-stable": true,
    "prefer-lowest": false,
    "platform": {
        "php": "^8.1",
        "composer-runtime-api": "^2.0"
    },
    "platform-dev": {},
    "platform-overrides": {
        "php": "8.1.99"
    },
    "plugin-api-version": "2.6.0"
}<|MERGE_RESOLUTION|>--- conflicted
+++ resolved
@@ -4,11 +4,7 @@
         "Read more about it at https://getcomposer.org/doc/01-basic-usage.md#installing-dependencies",
         "This file is @generated automatically"
     ],
-<<<<<<< HEAD
-    "content-hash": "e1fa4f06ec0cf6213d6cc617ffcc992d",
-=======
-    "content-hash": "a26a44dbb1ffe6df5fcd90884b4be5d4",
->>>>>>> 66664bb6
+    "content-hash": "556794fcb9dd078203940989f08ce01c",
     "packages": [
         {
             "name": "clue/ndjson-react",
@@ -2191,29 +2187,16 @@
         },
         {
             "name": "ondrejmirtes/better-reflection",
-<<<<<<< HEAD
-            "version": "6.42.0.9",
+            "version": "6.42.0.10",
             "source": {
                 "type": "git",
                 "url": "https://github.com/ondrejmirtes/BetterReflection.git",
-                "reference": "28d0aa833b53a038c6e10480770b17fb643323b1"
-            },
-            "dist": {
-                "type": "zip",
-                "url": "https://api.github.com/repos/ondrejmirtes/BetterReflection/zipball/28d0aa833b53a038c6e10480770b17fb643323b1",
-                "reference": "28d0aa833b53a038c6e10480770b17fb643323b1",
-=======
-            "version": "6.25.0.20",
-            "source": {
-                "type": "git",
-                "url": "https://github.com/ondrejmirtes/BetterReflection.git",
-                "reference": "a04fde59afcca51b0b2b439e05eb74503994cf4b"
-            },
-            "dist": {
-                "type": "zip",
-                "url": "https://api.github.com/repos/ondrejmirtes/BetterReflection/zipball/a04fde59afcca51b0b2b439e05eb74503994cf4b",
-                "reference": "a04fde59afcca51b0b2b439e05eb74503994cf4b",
->>>>>>> 66664bb6
+                "reference": "2c0a1caa923e8db8d364c9f358afc3fc5c810927"
+            },
+            "dist": {
+                "type": "zip",
+                "url": "https://api.github.com/repos/ondrejmirtes/BetterReflection/zipball/2c0a1caa923e8db8d364c9f358afc3fc5c810927",
+                "reference": "2c0a1caa923e8db8d364c9f358afc3fc5c810927",
                 "shasum": ""
             },
             "require": {
@@ -2269,15 +2252,9 @@
             ],
             "description": "Better Reflection - an improved code reflection API",
             "support": {
-<<<<<<< HEAD
-                "source": "https://github.com/ondrejmirtes/BetterReflection/tree/6.42.0.9"
-            },
-            "time": "2024-09-30T10:27:49+00:00"
-=======
-                "source": "https://github.com/ondrejmirtes/BetterReflection/tree/6.25.0.20"
-            },
-            "time": "2024-10-12T09:20:20+00:00"
->>>>>>> 66664bb6
+                "source": "https://github.com/ondrejmirtes/BetterReflection/tree/6.42.0.10"
+            },
+            "time": "2024-10-12T09:15:36+00:00"
         },
         {
             "name": "phpstan/php-8-stubs",
