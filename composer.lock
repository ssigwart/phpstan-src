--- conflicted
+++ resolved
@@ -4,11 +4,7 @@
         "Read more about it at https://getcomposer.org/doc/01-basic-usage.md#installing-dependencies",
         "This file is @generated automatically"
     ],
-<<<<<<< HEAD
-    "content-hash": "25426f4d76b14416d019ce2466d96971",
-=======
-    "content-hash": "9d6cc3eb297a7d5f481c67f8c671b208",
->>>>>>> 0b9ce98c
+    "content-hash": "108d46d88ea46d66d8fab6acc4765c04",
     "packages": [
         {
             "name": "clue/ndjson-react",
@@ -2053,29 +2049,16 @@
         },
         {
             "name": "nikic/php-parser",
-<<<<<<< HEAD
-            "version": "v5.2.0",
+            "version": "v5.3.0",
             "source": {
                 "type": "git",
                 "url": "https://github.com/nikic/PHP-Parser.git",
-                "reference": "23c79fbbfb725fb92af9bcf41065c8e9a0d49ddb"
-            },
-            "dist": {
-                "type": "zip",
-                "url": "https://api.github.com/repos/nikic/PHP-Parser/zipball/23c79fbbfb725fb92af9bcf41065c8e9a0d49ddb",
-                "reference": "23c79fbbfb725fb92af9bcf41065c8e9a0d49ddb",
-=======
-            "version": "v4.19.4",
-            "source": {
-                "type": "git",
-                "url": "https://github.com/nikic/PHP-Parser.git",
-                "reference": "715f4d25e225bc47b293a8b997fe6ce99bf987d2"
-            },
-            "dist": {
-                "type": "zip",
-                "url": "https://api.github.com/repos/nikic/PHP-Parser/zipball/715f4d25e225bc47b293a8b997fe6ce99bf987d2",
-                "reference": "715f4d25e225bc47b293a8b997fe6ce99bf987d2",
->>>>>>> 0b9ce98c
+                "reference": "3abf7425cd284141dc5d8d14a9ee444de3345d1a"
+            },
+            "dist": {
+                "type": "zip",
+                "url": "https://api.github.com/repos/nikic/PHP-Parser/zipball/3abf7425cd284141dc5d8d14a9ee444de3345d1a",
+                "reference": "3abf7425cd284141dc5d8d14a9ee444de3345d1a",
                 "shasum": ""
             },
             "require": {
@@ -2086,11 +2069,7 @@
             },
             "require-dev": {
                 "ircmaxell/php-yacc": "^0.0.7",
-<<<<<<< HEAD
                 "phpunit/phpunit": "^9.0"
-=======
-                "phpunit/phpunit": "^7.0 || ^8.0 || ^9.0"
->>>>>>> 0b9ce98c
             },
             "bin": [
                 "bin/php-parse"
@@ -2122,15 +2101,9 @@
             ],
             "support": {
                 "issues": "https://github.com/nikic/PHP-Parser/issues",
-<<<<<<< HEAD
-                "source": "https://github.com/nikic/PHP-Parser/tree/v5.2.0"
-            },
-            "time": "2024-09-15T16:40:33+00:00"
-=======
-                "source": "https://github.com/nikic/PHP-Parser/tree/v4.19.4"
-            },
-            "time": "2024-09-29T15:01:53+00:00"
->>>>>>> 0b9ce98c
+                "source": "https://github.com/nikic/PHP-Parser/tree/v5.3.0"
+            },
+            "time": "2024-09-29T13:56:26+00:00"
         },
         {
             "name": "ondram/ci-detector",
