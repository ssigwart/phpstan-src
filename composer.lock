--- conflicted
+++ resolved
@@ -4,11 +4,7 @@
         "Read more about it at https://getcomposer.org/doc/01-basic-usage.md#installing-dependencies",
         "This file is @generated automatically"
     ],
-<<<<<<< HEAD
-    "content-hash": "90fa617f5c9222c6e69654a4f18eff71",
-=======
-    "content-hash": "ad10e33b3f3e87a1ee4afc90835a8e59",
->>>>>>> a2548e3c
+    "content-hash": "a6eb11a29766ed815fc1ad8931ef7f48",
     "packages": [
         {
             "name": "clue/ndjson-react",
