--- conflicted
+++ resolved
@@ -4,11 +4,7 @@
         "Read more about it at https://getcomposer.org/doc/01-basic-usage.md#installing-dependencies",
         "This file is @generated automatically"
     ],
-<<<<<<< HEAD
     "content-hash": "65880dd9a9aa0b054b1379d6b4eac1e0",
-=======
-    "content-hash": "9302f03bb175e275adfbd782511530c4",
->>>>>>> ae53f113
     "packages": [
         {
             "name": "clue/ndjson-react",
@@ -2286,29 +2282,16 @@
         },
         {
             "name": "phpstan/phpdoc-parser",
-<<<<<<< HEAD
             "version": "2.0.x-dev",
             "source": {
                 "type": "git",
                 "url": "https://github.com/phpstan/phpdoc-parser.git",
-                "reference": "cc479c9d72f7af218e54565b5a4af112a9d101d7"
-            },
-            "dist": {
-                "type": "zip",
-                "url": "https://api.github.com/repos/phpstan/phpdoc-parser/zipball/cc479c9d72f7af218e54565b5a4af112a9d101d7",
-                "reference": "cc479c9d72f7af218e54565b5a4af112a9d101d7",
-=======
-            "version": "1.32.0",
-            "source": {
-                "type": "git",
-                "url": "https://github.com/phpstan/phpdoc-parser.git",
-                "reference": "6ca22b154efdd9e3c68c56f5d94670920a1c19a4"
-            },
-            "dist": {
-                "type": "zip",
-                "url": "https://api.github.com/repos/phpstan/phpdoc-parser/zipball/6ca22b154efdd9e3c68c56f5d94670920a1c19a4",
-                "reference": "6ca22b154efdd9e3c68c56f5d94670920a1c19a4",
->>>>>>> ae53f113
+                "reference": "e104033df04ecfdf99e1923d13a1478143bac5a1"
+            },
+            "dist": {
+                "type": "zip",
+                "url": "https://api.github.com/repos/phpstan/phpdoc-parser/zipball/e104033df04ecfdf99e1923d13a1478143bac5a1",
+                "reference": "e104033df04ecfdf99e1923d13a1478143bac5a1",
                 "shasum": ""
             },
             "require": {
@@ -2341,15 +2324,9 @@
             "description": "PHPDoc parser with support for nullable, intersection and generic types",
             "support": {
                 "issues": "https://github.com/phpstan/phpdoc-parser/issues",
-<<<<<<< HEAD
                 "source": "https://github.com/phpstan/phpdoc-parser/tree/2.0.x"
             },
-            "time": "2024-09-22T11:35:00+00:00"
-=======
-                "source": "https://github.com/phpstan/phpdoc-parser/tree/1.32.0"
-            },
-            "time": "2024-09-26T07:23:32+00:00"
->>>>>>> ae53f113
+            "time": "2024-09-26T07:29:34+00:00"
         },
         {
             "name": "psr/container",
