{
    "_readme": [
        "This file locks the dependencies of your project to a known state",
        "Read more about it at https://getcomposer.org/doc/01-basic-usage.md#installing-dependencies",
        "This file is @generated automatically"
    ],
<<<<<<< HEAD
    "content-hash": "f633504931c4379c9e4f1ae5bac9b988",
=======
    "content-hash": "e7e36df79eec6a1b29f01f91b6274f09",
>>>>>>> 9f93828b
    "packages": [
        {
            "name": "clue/ndjson-react",
            "version": "v1.3.0",
            "source": {
                "type": "git",
                "url": "https://github.com/clue/reactphp-ndjson.git",
                "reference": "392dc165fce93b5bb5c637b67e59619223c931b0"
            },
            "dist": {
                "type": "zip",
                "url": "https://api.github.com/repos/clue/reactphp-ndjson/zipball/392dc165fce93b5bb5c637b67e59619223c931b0",
                "reference": "392dc165fce93b5bb5c637b67e59619223c931b0",
                "shasum": ""
            },
            "require": {
                "php": ">=5.3",
                "react/stream": "^1.2"
            },
            "require-dev": {
                "phpunit/phpunit": "^9.5 || ^5.7 || ^4.8.35",
                "react/event-loop": "^1.2"
            },
            "type": "library",
            "autoload": {
                "psr-4": {
                    "Clue\\React\\NDJson\\": "src/"
                }
            },
            "notification-url": "https://packagist.org/downloads/",
            "license": [
                "MIT"
            ],
            "authors": [
                {
                    "name": "Christian Lück",
                    "email": "christian@clue.engineering"
                }
            ],
            "description": "Streaming newline-delimited JSON (NDJSON) parser and encoder for ReactPHP.",
            "homepage": "https://github.com/clue/reactphp-ndjson",
            "keywords": [
                "NDJSON",
                "json",
                "jsonlines",
                "newline",
                "reactphp",
                "streaming"
            ],
            "support": {
                "issues": "https://github.com/clue/reactphp-ndjson/issues",
                "source": "https://github.com/clue/reactphp-ndjson/tree/v1.3.0"
            },
            "funding": [
                {
                    "url": "https://clue.engineering/support",
                    "type": "custom"
                },
                {
                    "url": "https://github.com/clue",
                    "type": "github"
                }
            ],
            "time": "2022-12-23T10:58:28+00:00"
        },
        {
            "name": "composer/ca-bundle",
            "version": "1.3.5",
            "source": {
                "type": "git",
                "url": "https://github.com/composer/ca-bundle.git",
                "reference": "74780ccf8c19d6acb8d65c5f39cd72110e132bbd"
            },
            "dist": {
                "type": "zip",
                "url": "https://api.github.com/repos/composer/ca-bundle/zipball/74780ccf8c19d6acb8d65c5f39cd72110e132bbd",
                "reference": "74780ccf8c19d6acb8d65c5f39cd72110e132bbd",
                "shasum": ""
            },
            "require": {
                "ext-openssl": "*",
                "ext-pcre": "*",
                "php": "^5.3.2 || ^7.0 || ^8.0"
            },
            "require-dev": {
                "phpstan/phpstan": "^0.12.55",
                "psr/log": "^1.0",
                "symfony/phpunit-bridge": "^4.2 || ^5",
                "symfony/process": "^2.5 || ^3.0 || ^4.0 || ^5.0 || ^6.0"
            },
            "type": "library",
            "extra": {
                "branch-alias": {
                    "dev-main": "1.x-dev"
                }
            },
            "autoload": {
                "psr-4": {
                    "Composer\\CaBundle\\": "src"
                }
            },
            "notification-url": "https://packagist.org/downloads/",
            "license": [
                "MIT"
            ],
            "authors": [
                {
                    "name": "Jordi Boggiano",
                    "email": "j.boggiano@seld.be",
                    "homepage": "http://seld.be"
                }
            ],
            "description": "Lets you find a path to the system CA bundle, and includes a fallback to the Mozilla CA bundle.",
            "keywords": [
                "cabundle",
                "cacert",
                "certificate",
                "ssl",
                "tls"
            ],
            "support": {
                "irc": "irc://irc.freenode.org/composer",
                "issues": "https://github.com/composer/ca-bundle/issues",
                "source": "https://github.com/composer/ca-bundle/tree/1.3.5"
            },
            "funding": [
                {
                    "url": "https://packagist.com",
                    "type": "custom"
                },
                {
                    "url": "https://github.com/composer",
                    "type": "github"
                },
                {
                    "url": "https://tidelift.com/funding/github/packagist/composer/composer",
                    "type": "tidelift"
                }
            ],
            "time": "2023-01-11T08:27:00+00:00"
        },
        {
            "name": "composer/pcre",
            "version": "3.1.0",
            "source": {
                "type": "git",
                "url": "https://github.com/composer/pcre.git",
                "reference": "4bff79ddd77851fe3cdd11616ed3f92841ba5bd2"
            },
            "dist": {
                "type": "zip",
                "url": "https://api.github.com/repos/composer/pcre/zipball/4bff79ddd77851fe3cdd11616ed3f92841ba5bd2",
                "reference": "4bff79ddd77851fe3cdd11616ed3f92841ba5bd2",
                "shasum": ""
            },
            "require": {
                "php": "^7.4 || ^8.0"
            },
            "require-dev": {
                "phpstan/phpstan": "^1.3",
                "phpstan/phpstan-strict-rules": "^1.1",
                "symfony/phpunit-bridge": "^5"
            },
            "type": "library",
            "extra": {
                "branch-alias": {
                    "dev-main": "3.x-dev"
                }
            },
            "autoload": {
                "psr-4": {
                    "Composer\\Pcre\\": "src"
                }
            },
            "notification-url": "https://packagist.org/downloads/",
            "license": [
                "MIT"
            ],
            "authors": [
                {
                    "name": "Jordi Boggiano",
                    "email": "j.boggiano@seld.be",
                    "homepage": "http://seld.be"
                }
            ],
            "description": "PCRE wrapping library that offers type-safe preg_* replacements.",
            "keywords": [
                "PCRE",
                "preg",
                "regex",
                "regular expression"
            ],
            "support": {
                "issues": "https://github.com/composer/pcre/issues",
                "source": "https://github.com/composer/pcre/tree/3.1.0"
            },
            "funding": [
                {
                    "url": "https://packagist.com",
                    "type": "custom"
                },
                {
                    "url": "https://github.com/composer",
                    "type": "github"
                },
                {
                    "url": "https://tidelift.com/funding/github/packagist/composer/composer",
                    "type": "tidelift"
                }
            ],
            "time": "2022-11-17T09:50:14+00:00"
        },
        {
            "name": "composer/xdebug-handler",
            "version": "3.0.3",
            "source": {
                "type": "git",
                "url": "https://github.com/composer/xdebug-handler.git",
                "reference": "ced299686f41dce890debac69273b47ffe98a40c"
            },
            "dist": {
                "type": "zip",
                "url": "https://api.github.com/repos/composer/xdebug-handler/zipball/ced299686f41dce890debac69273b47ffe98a40c",
                "reference": "ced299686f41dce890debac69273b47ffe98a40c",
                "shasum": ""
            },
            "require": {
                "composer/pcre": "^1 || ^2 || ^3",
                "php": "^7.2.5 || ^8.0",
                "psr/log": "^1 || ^2 || ^3"
            },
            "require-dev": {
                "phpstan/phpstan": "^1.0",
                "phpstan/phpstan-strict-rules": "^1.1",
                "symfony/phpunit-bridge": "^6.0"
            },
            "type": "library",
            "autoload": {
                "psr-4": {
                    "Composer\\XdebugHandler\\": "src"
                }
            },
            "notification-url": "https://packagist.org/downloads/",
            "license": [
                "MIT"
            ],
            "authors": [
                {
                    "name": "John Stevenson",
                    "email": "john-stevenson@blueyonder.co.uk"
                }
            ],
            "description": "Restarts a process without Xdebug.",
            "keywords": [
                "Xdebug",
                "performance"
            ],
            "support": {
                "irc": "irc://irc.freenode.org/composer",
                "issues": "https://github.com/composer/xdebug-handler/issues",
                "source": "https://github.com/composer/xdebug-handler/tree/3.0.3"
            },
            "funding": [
                {
                    "url": "https://packagist.com",
                    "type": "custom"
                },
                {
                    "url": "https://github.com/composer",
                    "type": "github"
                },
                {
                    "url": "https://tidelift.com/funding/github/packagist/composer/composer",
                    "type": "tidelift"
                }
            ],
            "time": "2022-02-25T21:32:43+00:00"
        },
        {
            "name": "evenement/evenement",
            "version": "v3.0.1",
            "source": {
                "type": "git",
                "url": "https://github.com/igorw/evenement.git",
                "reference": "531bfb9d15f8aa57454f5f0285b18bec903b8fb7"
            },
            "dist": {
                "type": "zip",
                "url": "https://api.github.com/repos/igorw/evenement/zipball/531bfb9d15f8aa57454f5f0285b18bec903b8fb7",
                "reference": "531bfb9d15f8aa57454f5f0285b18bec903b8fb7",
                "shasum": ""
            },
            "require": {
                "php": ">=7.0"
            },
            "require-dev": {
                "phpunit/phpunit": "^6.0"
            },
            "type": "library",
            "autoload": {
                "psr-0": {
                    "Evenement": "src"
                }
            },
            "notification-url": "https://packagist.org/downloads/",
            "license": [
                "MIT"
            ],
            "authors": [
                {
                    "name": "Igor Wiedler",
                    "email": "igor@wiedler.ch"
                }
            ],
            "description": "Événement is a very simple event dispatching library for PHP",
            "keywords": [
                "event-dispatcher",
                "event-emitter"
            ],
            "support": {
                "issues": "https://github.com/igorw/evenement/issues",
                "source": "https://github.com/igorw/evenement/tree/master"
            },
            "time": "2017-07-23T21:35:13+00:00"
        },
        {
            "name": "fidry/cpu-core-counter",
            "version": "0.5.1",
            "source": {
                "type": "git",
                "url": "https://github.com/theofidry/cpu-core-counter.git",
                "reference": "b58e5a3933e541dc286cc91fc4f3898bbc6f1623"
            },
            "dist": {
                "type": "zip",
                "url": "https://api.github.com/repos/theofidry/cpu-core-counter/zipball/b58e5a3933e541dc286cc91fc4f3898bbc6f1623",
                "reference": "b58e5a3933e541dc286cc91fc4f3898bbc6f1623",
                "shasum": ""
            },
            "require": {
                "php": "^7.2 || ^8.0"
            },
            "require-dev": {
                "fidry/makefile": "^0.2.0",
                "phpstan/extension-installer": "^1.2.0",
                "phpstan/phpstan": "^1.9.2",
                "phpstan/phpstan-deprecation-rules": "^1.0.0",
                "phpstan/phpstan-phpunit": "^1.2.2",
                "phpstan/phpstan-strict-rules": "^1.4.4",
                "phpunit/phpunit": "^9.5.26 || ^8.5.31",
                "theofidry/php-cs-fixer-config": "^1.0",
                "webmozarts/strict-phpunit": "^7.5"
            },
            "type": "library",
            "autoload": {
                "psr-4": {
                    "Fidry\\CpuCoreCounter\\": "src/"
                }
            },
            "notification-url": "https://packagist.org/downloads/",
            "license": [
                "MIT"
            ],
            "authors": [
                {
                    "name": "Théo FIDRY",
                    "email": "theo.fidry@gmail.com"
                }
            ],
            "description": "Tiny utility to get the number of CPU cores.",
            "keywords": [
                "CPU",
                "core"
            ],
            "support": {
                "issues": "https://github.com/theofidry/cpu-core-counter/issues",
                "source": "https://github.com/theofidry/cpu-core-counter/tree/0.5.1"
            },
            "funding": [
                {
                    "url": "https://github.com/theofidry",
                    "type": "github"
                }
            ],
            "time": "2022-12-24T12:35:10+00:00"
        },
        {
            "name": "fig/http-message-util",
            "version": "1.1.5",
            "source": {
                "type": "git",
                "url": "https://github.com/php-fig/http-message-util.git",
                "reference": "9d94dc0154230ac39e5bf89398b324a86f63f765"
            },
            "dist": {
                "type": "zip",
                "url": "https://api.github.com/repos/php-fig/http-message-util/zipball/9d94dc0154230ac39e5bf89398b324a86f63f765",
                "reference": "9d94dc0154230ac39e5bf89398b324a86f63f765",
                "shasum": ""
            },
            "require": {
                "php": "^5.3 || ^7.0 || ^8.0"
            },
            "suggest": {
                "psr/http-message": "The package containing the PSR-7 interfaces"
            },
            "type": "library",
            "extra": {
                "branch-alias": {
                    "dev-master": "1.1.x-dev"
                }
            },
            "autoload": {
                "psr-4": {
                    "Fig\\Http\\Message\\": "src/"
                }
            },
            "notification-url": "https://packagist.org/downloads/",
            "license": [
                "MIT"
            ],
            "authors": [
                {
                    "name": "PHP-FIG",
                    "homepage": "https://www.php-fig.org/"
                }
            ],
            "description": "Utility classes and constants for use with PSR-7 (psr/http-message)",
            "keywords": [
                "http",
                "http-message",
                "psr",
                "psr-7",
                "request",
                "response"
            ],
            "support": {
                "issues": "https://github.com/php-fig/http-message-util/issues",
                "source": "https://github.com/php-fig/http-message-util/tree/1.1.5"
            },
            "time": "2020-11-24T22:02:12+00:00"
        },
        {
            "name": "hoa/compiler",
            "version": "3.17.08.08",
            "source": {
                "type": "git",
                "url": "https://github.com/hoaproject/Compiler.git",
                "reference": "aa09caf0bf28adae6654ca6ee415ee2f522672de"
            },
            "dist": {
                "type": "zip",
                "url": "https://api.github.com/repos/hoaproject/Compiler/zipball/aa09caf0bf28adae6654ca6ee415ee2f522672de",
                "reference": "aa09caf0bf28adae6654ca6ee415ee2f522672de",
                "shasum": ""
            },
            "require": {
                "hoa/consistency": "~1.0",
                "hoa/exception": "~1.0",
                "hoa/file": "~1.0",
                "hoa/iterator": "~2.0",
                "hoa/math": "~1.0",
                "hoa/protocol": "~1.0",
                "hoa/regex": "~1.0",
                "hoa/visitor": "~2.0"
            },
            "require-dev": {
                "hoa/json": "~2.0",
                "hoa/test": "~2.0"
            },
            "type": "library",
            "extra": {
                "branch-alias": {
                    "dev-master": "3.x-dev"
                }
            },
            "autoload": {
                "psr-4": {
                    "Hoa\\Compiler\\": "."
                }
            },
            "notification-url": "https://packagist.org/downloads/",
            "license": [
                "BSD-3-Clause"
            ],
            "authors": [
                {
                    "name": "Ivan Enderlin",
                    "email": "ivan.enderlin@hoa-project.net"
                },
                {
                    "name": "Hoa community",
                    "homepage": "https://hoa-project.net/"
                }
            ],
            "description": "The Hoa\\Compiler library.",
            "homepage": "https://hoa-project.net/",
            "keywords": [
                "algebraic",
                "ast",
                "compiler",
                "context-free",
                "coverage",
                "exhaustive",
                "grammar",
                "isotropic",
                "language",
                "lexer",
                "library",
                "ll1",
                "llk",
                "parser",
                "pp",
                "random",
                "regular",
                "rule",
                "sampler",
                "syntax",
                "token",
                "trace",
                "uniform"
            ],
            "support": {
                "docs": "https://central.hoa-project.net/Documentation/Library/Compiler",
                "email": "support@hoa-project.net",
                "forum": "https://users.hoa-project.net/",
                "irc": "irc://chat.freenode.net/hoaproject",
                "issues": "https://github.com/hoaproject/Compiler/issues",
                "source": "https://central.hoa-project.net/Resource/Library/Compiler"
            },
            "abandoned": true,
            "time": "2017-08-08T07:44:07+00:00"
        },
        {
            "name": "hoa/consistency",
            "version": "1.17.05.02",
            "source": {
                "type": "git",
                "url": "https://github.com/hoaproject/Consistency.git",
                "reference": "fd7d0adc82410507f332516faf655b6ed22e4c2f"
            },
            "dist": {
                "type": "zip",
                "url": "https://api.github.com/repos/hoaproject/Consistency/zipball/fd7d0adc82410507f332516faf655b6ed22e4c2f",
                "reference": "fd7d0adc82410507f332516faf655b6ed22e4c2f",
                "shasum": ""
            },
            "require": {
                "hoa/exception": "~1.0",
                "php": ">=5.5.0"
            },
            "require-dev": {
                "hoa/stream": "~1.0",
                "hoa/test": "~2.0"
            },
            "type": "library",
            "extra": {
                "branch-alias": {
                    "dev-master": "1.x-dev"
                }
            },
            "autoload": {
                "psr-4": {
                    "Hoa\\Consistency\\": "."
                },
                "files": [
                    "Prelude.php"
                ]
            },
            "notification-url": "https://packagist.org/downloads/",
            "license": [
                "BSD-3-Clause"
            ],
            "authors": [
                {
                    "name": "Ivan Enderlin",
                    "email": "ivan.enderlin@hoa-project.net"
                },
                {
                    "name": "Hoa community",
                    "homepage": "https://hoa-project.net/"
                }
            ],
            "description": "The Hoa\\Consistency library.",
            "homepage": "https://hoa-project.net/",
            "keywords": [
                "autoloader",
                "callable",
                "consistency",
                "entity",
                "flex",
                "keyword",
                "library"
            ],
            "support": {
                "docs": "https://central.hoa-project.net/Documentation/Library/Consistency",
                "email": "support@hoa-project.net",
                "forum": "https://users.hoa-project.net/",
                "irc": "irc://chat.freenode.net/hoaproject",
                "issues": "https://github.com/hoaproject/Consistency/issues",
                "source": "https://central.hoa-project.net/Resource/Library/Consistency"
            },
            "abandoned": true,
            "time": "2017-05-02T12:18:12+00:00"
        },
        {
            "name": "hoa/event",
            "version": "1.17.01.13",
            "source": {
                "type": "git",
                "url": "https://github.com/hoaproject/Event.git",
                "reference": "6c0060dced212ffa3af0e34bb46624f990b29c54"
            },
            "dist": {
                "type": "zip",
                "url": "https://api.github.com/repos/hoaproject/Event/zipball/6c0060dced212ffa3af0e34bb46624f990b29c54",
                "reference": "6c0060dced212ffa3af0e34bb46624f990b29c54",
                "shasum": ""
            },
            "require": {
                "hoa/consistency": "~1.0",
                "hoa/exception": "~1.0"
            },
            "require-dev": {
                "hoa/test": "~2.0"
            },
            "type": "library",
            "extra": {
                "branch-alias": {
                    "dev-master": "1.x-dev"
                }
            },
            "autoload": {
                "psr-4": {
                    "Hoa\\Event\\": "."
                }
            },
            "notification-url": "https://packagist.org/downloads/",
            "license": [
                "BSD-3-Clause"
            ],
            "authors": [
                {
                    "name": "Ivan Enderlin",
                    "email": "ivan.enderlin@hoa-project.net"
                },
                {
                    "name": "Hoa community",
                    "homepage": "https://hoa-project.net/"
                }
            ],
            "description": "The Hoa\\Event library.",
            "homepage": "https://hoa-project.net/",
            "keywords": [
                "event",
                "library",
                "listener",
                "observer"
            ],
            "support": {
                "docs": "https://central.hoa-project.net/Documentation/Library/Event",
                "email": "support@hoa-project.net",
                "forum": "https://users.hoa-project.net/",
                "irc": "irc://chat.freenode.net/hoaproject",
                "issues": "https://github.com/hoaproject/Event/issues",
                "source": "https://central.hoa-project.net/Resource/Library/Event"
            },
            "abandoned": true,
            "time": "2017-01-13T15:30:50+00:00"
        },
        {
            "name": "hoa/exception",
            "version": "1.17.01.16",
            "source": {
                "type": "git",
                "url": "https://github.com/hoaproject/Exception.git",
                "reference": "091727d46420a3d7468ef0595651488bfc3a458f"
            },
            "dist": {
                "type": "zip",
                "url": "https://api.github.com/repos/hoaproject/Exception/zipball/091727d46420a3d7468ef0595651488bfc3a458f",
                "reference": "091727d46420a3d7468ef0595651488bfc3a458f",
                "shasum": ""
            },
            "require": {
                "hoa/consistency": "~1.0",
                "hoa/event": "~1.0"
            },
            "require-dev": {
                "hoa/test": "~2.0"
            },
            "type": "library",
            "extra": {
                "branch-alias": {
                    "dev-master": "1.x-dev"
                }
            },
            "autoload": {
                "psr-4": {
                    "Hoa\\Exception\\": "."
                }
            },
            "notification-url": "https://packagist.org/downloads/",
            "license": [
                "BSD-3-Clause"
            ],
            "authors": [
                {
                    "name": "Ivan Enderlin",
                    "email": "ivan.enderlin@hoa-project.net"
                },
                {
                    "name": "Hoa community",
                    "homepage": "https://hoa-project.net/"
                }
            ],
            "description": "The Hoa\\Exception library.",
            "homepage": "https://hoa-project.net/",
            "keywords": [
                "exception",
                "library"
            ],
            "support": {
                "docs": "https://central.hoa-project.net/Documentation/Library/Exception",
                "email": "support@hoa-project.net",
                "forum": "https://users.hoa-project.net/",
                "irc": "irc://chat.freenode.net/hoaproject",
                "issues": "https://github.com/hoaproject/Exception/issues",
                "source": "https://central.hoa-project.net/Resource/Library/Exception"
            },
            "abandoned": true,
            "time": "2017-01-16T07:53:27+00:00"
        },
        {
            "name": "hoa/file",
            "version": "1.17.07.11",
            "source": {
                "type": "git",
                "url": "https://github.com/hoaproject/File.git",
                "reference": "35cb979b779bc54918d2f9a4e02ed6c7a1fa67ca"
            },
            "dist": {
                "type": "zip",
                "url": "https://api.github.com/repos/hoaproject/File/zipball/35cb979b779bc54918d2f9a4e02ed6c7a1fa67ca",
                "reference": "35cb979b779bc54918d2f9a4e02ed6c7a1fa67ca",
                "shasum": ""
            },
            "require": {
                "hoa/consistency": "~1.0",
                "hoa/event": "~1.0",
                "hoa/exception": "~1.0",
                "hoa/iterator": "~2.0",
                "hoa/stream": "~1.0"
            },
            "require-dev": {
                "hoa/test": "~2.0"
            },
            "type": "library",
            "extra": {
                "branch-alias": {
                    "dev-master": "1.x-dev"
                }
            },
            "autoload": {
                "psr-4": {
                    "Hoa\\File\\": "."
                }
            },
            "notification-url": "https://packagist.org/downloads/",
            "license": [
                "BSD-3-Clause"
            ],
            "authors": [
                {
                    "name": "Ivan Enderlin",
                    "email": "ivan.enderlin@hoa-project.net"
                },
                {
                    "name": "Hoa community",
                    "homepage": "https://hoa-project.net/"
                }
            ],
            "description": "The Hoa\\File library.",
            "homepage": "https://hoa-project.net/",
            "keywords": [
                "Socket",
                "directory",
                "file",
                "finder",
                "library",
                "link",
                "temporary"
            ],
            "support": {
                "docs": "https://central.hoa-project.net/Documentation/Library/File",
                "email": "support@hoa-project.net",
                "forum": "https://users.hoa-project.net/",
                "irc": "irc://chat.freenode.net/hoaproject",
                "issues": "https://github.com/hoaproject/File/issues",
                "source": "https://central.hoa-project.net/Resource/Library/File"
            },
            "abandoned": true,
            "time": "2017-07-11T07:42:15+00:00"
        },
        {
            "name": "hoa/iterator",
            "version": "2.17.01.10",
            "source": {
                "type": "git",
                "url": "https://github.com/hoaproject/Iterator.git",
                "reference": "d1120ba09cb4ccd049c86d10058ab94af245f0cc"
            },
            "dist": {
                "type": "zip",
                "url": "https://api.github.com/repos/hoaproject/Iterator/zipball/d1120ba09cb4ccd049c86d10058ab94af245f0cc",
                "reference": "d1120ba09cb4ccd049c86d10058ab94af245f0cc",
                "shasum": ""
            },
            "require": {
                "hoa/consistency": "~1.0",
                "hoa/exception": "~1.0"
            },
            "require-dev": {
                "hoa/test": "~2.0"
            },
            "type": "library",
            "extra": {
                "branch-alias": {
                    "dev-master": "2.x-dev"
                }
            },
            "autoload": {
                "psr-4": {
                    "Hoa\\Iterator\\": "."
                }
            },
            "notification-url": "https://packagist.org/downloads/",
            "license": [
                "BSD-3-Clause"
            ],
            "authors": [
                {
                    "name": "Ivan Enderlin",
                    "email": "ivan.enderlin@hoa-project.net"
                },
                {
                    "name": "Hoa community",
                    "homepage": "https://hoa-project.net/"
                }
            ],
            "description": "The Hoa\\Iterator library.",
            "homepage": "https://hoa-project.net/",
            "keywords": [
                "iterator",
                "library"
            ],
            "support": {
                "docs": "https://central.hoa-project.net/Documentation/Library/Iterator",
                "email": "support@hoa-project.net",
                "forum": "https://users.hoa-project.net/",
                "irc": "irc://chat.freenode.net/hoaproject",
                "issues": "https://github.com/hoaproject/Iterator/issues",
                "source": "https://central.hoa-project.net/Resource/Library/Iterator"
            },
            "abandoned": true,
            "time": "2017-01-10T10:34:47+00:00"
        },
        {
            "name": "hoa/math",
            "version": "1.17.05.16",
            "source": {
                "type": "git",
                "url": "https://github.com/hoaproject/Math.git",
                "reference": "7150785d30f5d565704912116a462e9f5bc83a0c"
            },
            "dist": {
                "type": "zip",
                "url": "https://api.github.com/repos/hoaproject/Math/zipball/7150785d30f5d565704912116a462e9f5bc83a0c",
                "reference": "7150785d30f5d565704912116a462e9f5bc83a0c",
                "shasum": ""
            },
            "require": {
                "hoa/compiler": "~3.0",
                "hoa/consistency": "~1.0",
                "hoa/exception": "~1.0",
                "hoa/iterator": "~2.0",
                "hoa/protocol": "~1.0",
                "hoa/zformat": "~1.0"
            },
            "require-dev": {
                "hoa/test": "~2.0"
            },
            "type": "library",
            "extra": {
                "branch-alias": {
                    "dev-master": "1.x-dev"
                }
            },
            "autoload": {
                "psr-4": {
                    "Hoa\\Math\\": "."
                }
            },
            "notification-url": "https://packagist.org/downloads/",
            "license": [
                "BSD-3-Clause"
            ],
            "authors": [
                {
                    "name": "Ivan Enderlin",
                    "email": "ivan.enderlin@hoa-project.net"
                },
                {
                    "name": "Hoa community",
                    "homepage": "https://hoa-project.net/"
                }
            ],
            "description": "The Hoa\\Math library.",
            "homepage": "https://hoa-project.net/",
            "keywords": [
                "arrangement",
                "combination",
                "combinatorics",
                "counting",
                "library",
                "math",
                "permutation",
                "sampler",
                "set"
            ],
            "support": {
                "docs": "https://central.hoa-project.net/Documentation/Library/Math",
                "email": "support@hoa-project.net",
                "forum": "https://users.hoa-project.net/",
                "irc": "irc://chat.freenode.net/hoaproject",
                "issues": "https://github.com/hoaproject/Math/issues",
                "source": "https://central.hoa-project.net/Resource/Library/Math"
            },
            "abandoned": true,
            "time": "2017-05-16T08:02:17+00:00"
        },
        {
            "name": "hoa/protocol",
            "version": "1.17.01.14",
            "source": {
                "type": "git",
                "url": "https://github.com/hoaproject/Protocol.git",
                "reference": "5c2cf972151c45f373230da170ea015deecf19e2"
            },
            "dist": {
                "type": "zip",
                "url": "https://api.github.com/repos/hoaproject/Protocol/zipball/5c2cf972151c45f373230da170ea015deecf19e2",
                "reference": "5c2cf972151c45f373230da170ea015deecf19e2",
                "shasum": ""
            },
            "require": {
                "hoa/consistency": "~1.0",
                "hoa/exception": "~1.0"
            },
            "require-dev": {
                "hoa/test": "~2.0"
            },
            "type": "library",
            "extra": {
                "branch-alias": {
                    "dev-master": "1.x-dev"
                }
            },
            "autoload": {
                "psr-4": {
                    "Hoa\\Protocol\\": "."
                },
                "files": [
                    "Wrapper.php"
                ]
            },
            "notification-url": "https://packagist.org/downloads/",
            "license": [
                "BSD-3-Clause"
            ],
            "authors": [
                {
                    "name": "Ivan Enderlin",
                    "email": "ivan.enderlin@hoa-project.net"
                },
                {
                    "name": "Hoa community",
                    "homepage": "https://hoa-project.net/"
                }
            ],
            "description": "The Hoa\\Protocol library.",
            "homepage": "https://hoa-project.net/",
            "keywords": [
                "library",
                "protocol",
                "resource",
                "stream",
                "wrapper"
            ],
            "support": {
                "docs": "https://central.hoa-project.net/Documentation/Library/Protocol",
                "email": "support@hoa-project.net",
                "forum": "https://users.hoa-project.net/",
                "irc": "irc://chat.freenode.net/hoaproject",
                "issues": "https://github.com/hoaproject/Protocol/issues",
                "source": "https://central.hoa-project.net/Resource/Library/Protocol"
            },
            "abandoned": true,
            "time": "2017-01-14T12:26:10+00:00"
        },
        {
            "name": "hoa/regex",
            "version": "1.17.01.13",
            "source": {
                "type": "git",
                "url": "https://github.com/hoaproject/Regex.git",
                "reference": "7e263a61b6fb45c1d03d8e5ef77668518abd5bec"
            },
            "dist": {
                "type": "zip",
                "url": "https://api.github.com/repos/hoaproject/Regex/zipball/7e263a61b6fb45c1d03d8e5ef77668518abd5bec",
                "reference": "7e263a61b6fb45c1d03d8e5ef77668518abd5bec",
                "shasum": ""
            },
            "require": {
                "hoa/consistency": "~1.0",
                "hoa/exception": "~1.0",
                "hoa/math": "~1.0",
                "hoa/protocol": "~1.0",
                "hoa/ustring": "~4.0",
                "hoa/visitor": "~2.0"
            },
            "type": "library",
            "extra": {
                "branch-alias": {
                    "dev-master": "1.x-dev"
                }
            },
            "autoload": {
                "psr-4": {
                    "Hoa\\Regex\\": "."
                }
            },
            "notification-url": "https://packagist.org/downloads/",
            "license": [
                "BSD-3-Clause"
            ],
            "authors": [
                {
                    "name": "Ivan Enderlin",
                    "email": "ivan.enderlin@hoa-project.net"
                },
                {
                    "name": "Hoa community",
                    "homepage": "https://hoa-project.net/"
                }
            ],
            "description": "The Hoa\\Regex library.",
            "homepage": "https://hoa-project.net/",
            "keywords": [
                "compiler",
                "library",
                "regex"
            ],
            "support": {
                "docs": "https://central.hoa-project.net/Documentation/Library/Regex",
                "email": "support@hoa-project.net",
                "forum": "https://users.hoa-project.net/",
                "irc": "irc://chat.freenode.net/hoaproject",
                "issues": "https://github.com/hoaproject/Regex/issues",
                "source": "https://central.hoa-project.net/Resource/Library/Regex"
            },
            "abandoned": true,
            "time": "2017-01-13T16:10:24+00:00"
        },
        {
            "name": "hoa/stream",
            "version": "1.17.02.21",
            "source": {
                "type": "git",
                "url": "https://github.com/hoaproject/Stream.git",
                "reference": "3293cfffca2de10525df51436adf88a559151d82"
            },
            "dist": {
                "type": "zip",
                "url": "https://api.github.com/repos/hoaproject/Stream/zipball/3293cfffca2de10525df51436adf88a559151d82",
                "reference": "3293cfffca2de10525df51436adf88a559151d82",
                "shasum": ""
            },
            "require": {
                "hoa/consistency": "~1.0",
                "hoa/event": "~1.0",
                "hoa/exception": "~1.0",
                "hoa/protocol": "~1.0"
            },
            "require-dev": {
                "hoa/test": "~2.0"
            },
            "type": "library",
            "extra": {
                "branch-alias": {
                    "dev-master": "1.x-dev"
                }
            },
            "autoload": {
                "psr-4": {
                    "Hoa\\Stream\\": "."
                }
            },
            "notification-url": "https://packagist.org/downloads/",
            "license": [
                "BSD-3-Clause"
            ],
            "authors": [
                {
                    "name": "Ivan Enderlin",
                    "email": "ivan.enderlin@hoa-project.net"
                },
                {
                    "name": "Hoa community",
                    "homepage": "https://hoa-project.net/"
                }
            ],
            "description": "The Hoa\\Stream library.",
            "homepage": "https://hoa-project.net/",
            "keywords": [
                "Context",
                "bucket",
                "composite",
                "filter",
                "in",
                "library",
                "out",
                "protocol",
                "stream",
                "wrapper"
            ],
            "support": {
                "docs": "https://central.hoa-project.net/Documentation/Library/Stream",
                "email": "support@hoa-project.net",
                "forum": "https://users.hoa-project.net/",
                "irc": "irc://chat.freenode.net/hoaproject",
                "issues": "https://github.com/hoaproject/Stream/issues",
                "source": "https://central.hoa-project.net/Resource/Library/Stream"
            },
            "abandoned": true,
            "time": "2017-02-21T16:01:06+00:00"
        },
        {
            "name": "hoa/ustring",
            "version": "4.17.01.16",
            "source": {
                "type": "git",
                "url": "https://github.com/hoaproject/Ustring.git",
                "reference": "e6326e2739178799b1fe3fdd92029f9517fa17a0"
            },
            "dist": {
                "type": "zip",
                "url": "https://api.github.com/repos/hoaproject/Ustring/zipball/e6326e2739178799b1fe3fdd92029f9517fa17a0",
                "reference": "e6326e2739178799b1fe3fdd92029f9517fa17a0",
                "shasum": ""
            },
            "require": {
                "hoa/consistency": "~1.0",
                "hoa/exception": "~1.0"
            },
            "require-dev": {
                "hoa/test": "~2.0"
            },
            "suggest": {
                "ext-iconv": "ext/iconv must be present (or a third implementation) to use Hoa\\Ustring::transcode().",
                "ext-intl": "To get a better Hoa\\Ustring::toAscii() and Hoa\\Ustring::compareTo()."
            },
            "type": "library",
            "extra": {
                "branch-alias": {
                    "dev-master": "4.x-dev"
                }
            },
            "autoload": {
                "psr-4": {
                    "Hoa\\Ustring\\": "."
                }
            },
            "notification-url": "https://packagist.org/downloads/",
            "license": [
                "BSD-3-Clause"
            ],
            "authors": [
                {
                    "name": "Ivan Enderlin",
                    "email": "ivan.enderlin@hoa-project.net"
                },
                {
                    "name": "Hoa community",
                    "homepage": "https://hoa-project.net/"
                }
            ],
            "description": "The Hoa\\Ustring library.",
            "homepage": "https://hoa-project.net/",
            "keywords": [
                "library",
                "search",
                "string",
                "unicode"
            ],
            "support": {
                "docs": "https://central.hoa-project.net/Documentation/Library/Ustring",
                "email": "support@hoa-project.net",
                "forum": "https://users.hoa-project.net/",
                "irc": "irc://chat.freenode.net/hoaproject",
                "issues": "https://github.com/hoaproject/Ustring/issues",
                "source": "https://central.hoa-project.net/Resource/Library/Ustring"
            },
            "abandoned": true,
            "time": "2017-01-16T07:08:25+00:00"
        },
        {
            "name": "hoa/visitor",
            "version": "2.17.01.16",
            "source": {
                "type": "git",
                "url": "https://github.com/hoaproject/Visitor.git",
                "reference": "c18fe1cbac98ae449e0d56e87469103ba08f224a"
            },
            "dist": {
                "type": "zip",
                "url": "https://api.github.com/repos/hoaproject/Visitor/zipball/c18fe1cbac98ae449e0d56e87469103ba08f224a",
                "reference": "c18fe1cbac98ae449e0d56e87469103ba08f224a",
                "shasum": ""
            },
            "require": {
                "hoa/consistency": "~1.0"
            },
            "require-dev": {
                "hoa/test": "~2.0"
            },
            "type": "library",
            "extra": {
                "branch-alias": {
                    "dev-master": "2.x-dev"
                }
            },
            "autoload": {
                "psr-4": {
                    "Hoa\\Visitor\\": "."
                }
            },
            "notification-url": "https://packagist.org/downloads/",
            "license": [
                "BSD-3-Clause"
            ],
            "authors": [
                {
                    "name": "Ivan Enderlin",
                    "email": "ivan.enderlin@hoa-project.net"
                },
                {
                    "name": "Hoa community",
                    "homepage": "https://hoa-project.net/"
                }
            ],
            "description": "The Hoa\\Visitor library.",
            "homepage": "https://hoa-project.net/",
            "keywords": [
                "library",
                "structure",
                "visit",
                "visitor"
            ],
            "support": {
                "docs": "https://central.hoa-project.net/Documentation/Library/Visitor",
                "email": "support@hoa-project.net",
                "forum": "https://users.hoa-project.net/",
                "irc": "irc://chat.freenode.net/hoaproject",
                "issues": "https://github.com/hoaproject/Visitor/issues",
                "source": "https://central.hoa-project.net/Resource/Library/Visitor"
            },
            "abandoned": true,
            "time": "2017-01-16T07:02:03+00:00"
        },
        {
            "name": "hoa/zformat",
            "version": "1.17.01.10",
            "source": {
                "type": "git",
                "url": "https://github.com/hoaproject/Zformat.git",
                "reference": "522c381a2a075d4b9dbb42eb4592dd09520e4ac2"
            },
            "dist": {
                "type": "zip",
                "url": "https://api.github.com/repos/hoaproject/Zformat/zipball/522c381a2a075d4b9dbb42eb4592dd09520e4ac2",
                "reference": "522c381a2a075d4b9dbb42eb4592dd09520e4ac2",
                "shasum": ""
            },
            "require": {
                "hoa/consistency": "~1.0",
                "hoa/exception": "~1.0"
            },
            "type": "library",
            "extra": {
                "branch-alias": {
                    "dev-master": "1.x-dev"
                }
            },
            "autoload": {
                "psr-4": {
                    "Hoa\\Zformat\\": "."
                }
            },
            "notification-url": "https://packagist.org/downloads/",
            "license": [
                "BSD-3-Clause"
            ],
            "authors": [
                {
                    "name": "Ivan Enderlin",
                    "email": "ivan.enderlin@hoa-project.net"
                },
                {
                    "name": "Hoa community",
                    "homepage": "https://hoa-project.net/"
                }
            ],
            "description": "The Hoa\\Zformat library.",
            "homepage": "https://hoa-project.net/",
            "keywords": [
                "library",
                "parameter",
                "zformat"
            ],
            "support": {
                "docs": "https://central.hoa-project.net/Documentation/Library/Zformat",
                "email": "support@hoa-project.net",
                "forum": "https://users.hoa-project.net/",
                "irc": "irc://chat.freenode.net/hoaproject",
                "issues": "https://github.com/hoaproject/Zformat/issues",
                "source": "https://central.hoa-project.net/Resource/Library/Zformat"
            },
            "abandoned": true,
            "time": "2017-01-10T10:39:54+00:00"
        },
        {
            "name": "jetbrains/phpstorm-stubs",
            "version": "dev-master",
            "source": {
                "type": "git",
                "url": "https://github.com/JetBrains/phpstorm-stubs.git",
                "reference": "beac237645ee7cf631f4386d21cffb016c8cde87"
            },
            "dist": {
                "type": "zip",
                "url": "https://api.github.com/repos/JetBrains/phpstorm-stubs/zipball/beac237645ee7cf631f4386d21cffb016c8cde87",
                "reference": "beac237645ee7cf631f4386d21cffb016c8cde87",
                "shasum": ""
            },
            "require-dev": {
                "friendsofphp/php-cs-fixer": "@stable",
                "nikic/php-parser": "@stable",
                "php": "^8.0",
                "phpdocumentor/reflection-docblock": "@stable",
                "phpunit/phpunit": "^9.6"
            },
            "default-branch": true,
            "type": "library",
            "autoload": {
                "files": [
                    "PhpStormStubsMap.php"
                ]
            },
            "notification-url": "https://packagist.org/downloads/",
            "license": [
                "Apache-2.0"
            ],
            "description": "PHP runtime & extensions header files for PhpStorm",
            "homepage": "https://www.jetbrains.com/phpstorm",
            "keywords": [
                "autocomplete",
                "code",
                "inference",
                "inspection",
                "jetbrains",
                "phpstorm",
                "stubs",
                "type"
            ],
            "support": {
                "source": "https://github.com/JetBrains/phpstorm-stubs/tree/master"
            },
            "time": "2023-08-28T18:24:58+00:00"
        },
        {
            "name": "nette/bootstrap",
            "version": "v3.1.4",
            "source": {
                "type": "git",
                "url": "https://github.com/nette/bootstrap.git",
                "reference": "1a7965b4ee401ad0e3f673b9c016d2481afdc280"
            },
            "dist": {
                "type": "zip",
                "url": "https://api.github.com/repos/nette/bootstrap/zipball/1a7965b4ee401ad0e3f673b9c016d2481afdc280",
                "reference": "1a7965b4ee401ad0e3f673b9c016d2481afdc280",
                "shasum": ""
            },
            "require": {
                "nette/di": "^3.0.5",
                "nette/utils": "^3.2.1 || ^4.0",
                "php": ">=7.2 <8.3"
            },
            "conflict": {
                "tracy/tracy": "<2.6"
            },
            "require-dev": {
                "latte/latte": "^2.8",
                "nette/application": "^3.1",
                "nette/caching": "^3.0",
                "nette/database": "^3.0",
                "nette/forms": "^3.0",
                "nette/http": "^3.0",
                "nette/mail": "^3.0",
                "nette/robot-loader": "^3.0",
                "nette/safe-stream": "^2.2",
                "nette/security": "^3.0",
                "nette/tester": "^2.0",
                "phpstan/phpstan-nette": "^0.12",
                "tracy/tracy": "^2.6"
            },
            "suggest": {
                "nette/robot-loader": "to use Configurator::createRobotLoader()",
                "tracy/tracy": "to use Configurator::enableTracy()"
            },
            "type": "library",
            "extra": {
                "branch-alias": {
                    "dev-master": "3.1-dev"
                }
            },
            "autoload": {
                "classmap": [
                    "src/"
                ]
            },
            "notification-url": "https://packagist.org/downloads/",
            "license": [
                "BSD-3-Clause",
                "GPL-2.0-only",
                "GPL-3.0-only"
            ],
            "authors": [
                {
                    "name": "David Grudl",
                    "homepage": "https://davidgrudl.com"
                },
                {
                    "name": "Nette Community",
                    "homepage": "https://nette.org/contributors"
                }
            ],
            "description": "🅱  Nette Bootstrap: the simple way to configure and bootstrap your Nette application.",
            "homepage": "https://nette.org",
            "keywords": [
                "bootstrapping",
                "configurator",
                "nette"
            ],
            "support": {
                "issues": "https://github.com/nette/bootstrap/issues",
                "source": "https://github.com/nette/bootstrap/tree/v3.1.4"
            },
            "time": "2022-12-14T15:23:02+00:00"
        },
        {
            "name": "nette/di",
            "version": "v3.1.x-dev",
            "source": {
                "type": "git",
                "url": "https://github.com/nette/di.git",
                "reference": "f80a9f71e47d50f696f583f6b4ef44856618b686"
            },
            "dist": {
                "type": "zip",
                "url": "https://api.github.com/repos/nette/di/zipball/f80a9f71e47d50f696f583f6b4ef44856618b686",
                "reference": "f80a9f71e47d50f696f583f6b4ef44856618b686",
                "shasum": ""
            },
            "require": {
                "ext-tokenizer": "*",
                "nette/neon": "^3.3 || ^4.0",
                "nette/php-generator": "^3.5.4 || ^4.0",
                "nette/robot-loader": "^3.2 || ~4.0.0",
                "nette/schema": "^1.2",
                "nette/utils": "^3.2.5 || ~4.0.0",
                "php": "7.2 - 8.3"
            },
            "require-dev": {
                "nette/tester": "^2.4",
                "phpstan/phpstan": "^1.0",
                "tracy/tracy": "^2.9"
            },
            "type": "library",
            "extra": {
                "branch-alias": {
                    "dev-master": "3.1-dev"
                }
            },
            "autoload": {
                "classmap": [
                    "src/"
                ]
            },
            "notification-url": "https://packagist.org/downloads/",
            "license": [
                "BSD-3-Clause",
                "GPL-2.0-only",
                "GPL-3.0-only"
            ],
            "authors": [
                {
                    "name": "David Grudl",
                    "homepage": "https://davidgrudl.com"
                },
                {
                    "name": "Nette Community",
                    "homepage": "https://nette.org/contributors"
                }
            ],
            "description": "💎 Nette Dependency Injection Container: Flexible, compiled and full-featured DIC with perfectly usable autowiring and support for all new PHP features.",
            "homepage": "https://nette.org",
            "keywords": [
                "compiled",
                "di",
                "dic",
                "factory",
                "ioc",
                "nette",
                "static"
            ],
            "support": {
                "issues": "https://github.com/nette/di/issues",
                "source": "https://github.com/nette/di/tree/v3.1"
            },
            "time": "2023-08-30T15:26:38+00:00"
        },
        {
            "name": "nette/finder",
            "version": "v2.6.0",
            "source": {
                "type": "git",
                "url": "https://github.com/nette/finder.git",
                "reference": "991aefb42860abeab8e003970c3809a9d83cb932"
            },
            "dist": {
                "type": "zip",
                "url": "https://api.github.com/repos/nette/finder/zipball/991aefb42860abeab8e003970c3809a9d83cb932",
                "reference": "991aefb42860abeab8e003970c3809a9d83cb932",
                "shasum": ""
            },
            "require": {
                "nette/utils": "^2.4 || ^3.0",
                "php": ">=7.1"
            },
            "conflict": {
                "nette/nette": "<2.2"
            },
            "require-dev": {
                "nette/tester": "^2.0",
                "phpstan/phpstan": "^0.12",
                "tracy/tracy": "^2.3"
            },
            "type": "library",
            "extra": {
                "branch-alias": {
                    "dev-master": "2.6-dev"
                }
            },
            "autoload": {
                "classmap": [
                    "src/"
                ]
            },
            "notification-url": "https://packagist.org/downloads/",
            "license": [
                "BSD-3-Clause",
                "GPL-2.0-only",
                "GPL-3.0-only"
            ],
            "authors": [
                {
                    "name": "David Grudl",
                    "homepage": "https://davidgrudl.com"
                },
                {
                    "name": "Nette Community",
                    "homepage": "https://nette.org/contributors"
                }
            ],
            "description": "🔍 Nette Finder: find files and directories with an intuitive API.",
            "homepage": "https://nette.org",
            "keywords": [
                "filesystem",
                "glob",
                "iterator",
                "nette"
            ],
            "support": {
                "issues": "https://github.com/nette/finder/issues",
                "source": "https://github.com/nette/finder/tree/v2.6.0"
            },
            "time": "2022-10-13T01:31:15+00:00"
        },
        {
            "name": "nette/neon",
            "version": "v3.3.2",
            "source": {
                "type": "git",
                "url": "https://github.com/nette/neon.git",
                "reference": "54b287d8c2cdbe577b02e28ca1713e275b05ece2"
            },
            "dist": {
                "type": "zip",
                "url": "https://api.github.com/repos/nette/neon/zipball/54b287d8c2cdbe577b02e28ca1713e275b05ece2",
                "reference": "54b287d8c2cdbe577b02e28ca1713e275b05ece2",
                "shasum": ""
            },
            "require": {
                "ext-json": "*",
                "php": ">=7.1"
            },
            "require-dev": {
                "nette/tester": "^2.0",
                "phpstan/phpstan": "^0.12",
                "tracy/tracy": "^2.7"
            },
            "bin": [
                "bin/neon-lint"
            ],
            "type": "library",
            "extra": {
                "branch-alias": {
                    "dev-master": "3.3-dev"
                }
            },
            "autoload": {
                "classmap": [
                    "src/"
                ]
            },
            "notification-url": "https://packagist.org/downloads/",
            "license": [
                "BSD-3-Clause",
                "GPL-2.0-only",
                "GPL-3.0-only"
            ],
            "authors": [
                {
                    "name": "David Grudl",
                    "homepage": "https://davidgrudl.com"
                },
                {
                    "name": "Nette Community",
                    "homepage": "https://nette.org/contributors"
                }
            ],
            "description": "🍸 Nette NEON: encodes and decodes NEON file format.",
            "homepage": "https://ne-on.org",
            "keywords": [
                "export",
                "import",
                "neon",
                "nette",
                "yaml"
            ],
            "support": {
                "issues": "https://github.com/nette/neon/issues",
                "source": "https://github.com/nette/neon/tree/v3.3.2"
            },
            "time": "2021-11-25T15:57:41+00:00"
        },
        {
            "name": "nette/php-generator",
            "version": "v3.6.5",
            "source": {
                "type": "git",
                "url": "https://github.com/nette/php-generator.git",
                "reference": "9370403f9d9c25b51c4596ded1fbfe70347f7c82"
            },
            "dist": {
                "type": "zip",
                "url": "https://api.github.com/repos/nette/php-generator/zipball/9370403f9d9c25b51c4596ded1fbfe70347f7c82",
                "reference": "9370403f9d9c25b51c4596ded1fbfe70347f7c82",
                "shasum": ""
            },
            "require": {
                "nette/utils": "^3.1.2",
                "php": ">=7.2 <8.2"
            },
            "require-dev": {
                "nette/tester": "^2.4",
                "nikic/php-parser": "^4.13",
                "phpstan/phpstan": "^0.12",
                "tracy/tracy": "^2.8"
            },
            "suggest": {
                "nikic/php-parser": "to use ClassType::withBodiesFrom() & GlobalFunction::withBodyFrom()"
            },
            "type": "library",
            "extra": {
                "branch-alias": {
                    "dev-master": "3.6-dev"
                }
            },
            "autoload": {
                "classmap": [
                    "src/"
                ]
            },
            "notification-url": "https://packagist.org/downloads/",
            "license": [
                "BSD-3-Clause",
                "GPL-2.0-only",
                "GPL-3.0-only"
            ],
            "authors": [
                {
                    "name": "David Grudl",
                    "homepage": "https://davidgrudl.com"
                },
                {
                    "name": "Nette Community",
                    "homepage": "https://nette.org/contributors"
                }
            ],
            "description": "🐘 Nette PHP Generator: generates neat PHP code for you. Supports new PHP 8.1 features.",
            "homepage": "https://nette.org",
            "keywords": [
                "code",
                "nette",
                "php",
                "scaffolding"
            ],
            "support": {
                "issues": "https://github.com/nette/php-generator/issues",
                "source": "https://github.com/nette/php-generator/tree/v3.6.5"
            },
            "time": "2021-11-24T16:23:44+00:00"
        },
        {
            "name": "nette/robot-loader",
            "version": "v3.4.1",
            "source": {
                "type": "git",
                "url": "https://github.com/nette/robot-loader.git",
                "reference": "e2adc334cb958164c050f485d99c44c430f51fe2"
            },
            "dist": {
                "type": "zip",
                "url": "https://api.github.com/repos/nette/robot-loader/zipball/e2adc334cb958164c050f485d99c44c430f51fe2",
                "reference": "e2adc334cb958164c050f485d99c44c430f51fe2",
                "shasum": ""
            },
            "require": {
                "ext-tokenizer": "*",
                "nette/finder": "^2.5 || ^3.0",
                "nette/utils": "^3.0",
                "php": ">=7.1"
            },
            "require-dev": {
                "nette/tester": "^2.0",
                "phpstan/phpstan": "^0.12",
                "tracy/tracy": "^2.3"
            },
            "type": "library",
            "extra": {
                "branch-alias": {
                    "dev-master": "3.4-dev"
                }
            },
            "autoload": {
                "classmap": [
                    "src/"
                ]
            },
            "notification-url": "https://packagist.org/downloads/",
            "license": [
                "BSD-3-Clause",
                "GPL-2.0-only",
                "GPL-3.0-only"
            ],
            "authors": [
                {
                    "name": "David Grudl",
                    "homepage": "https://davidgrudl.com"
                },
                {
                    "name": "Nette Community",
                    "homepage": "https://nette.org/contributors"
                }
            ],
            "description": "🍀 Nette RobotLoader: high performance and comfortable autoloader that will search and autoload classes within your application.",
            "homepage": "https://nette.org",
            "keywords": [
                "autoload",
                "class",
                "interface",
                "nette",
                "trait"
            ],
            "support": {
                "issues": "https://github.com/nette/robot-loader/issues",
                "source": "https://github.com/nette/robot-loader/tree/v3.4.1"
            },
            "time": "2021-08-25T15:53:54+00:00"
        },
        {
            "name": "nette/schema",
            "version": "v1.2.3",
            "source": {
                "type": "git",
                "url": "https://github.com/nette/schema.git",
                "reference": "abbdbb70e0245d5f3bf77874cea1dfb0c930d06f"
            },
            "dist": {
                "type": "zip",
                "url": "https://api.github.com/repos/nette/schema/zipball/abbdbb70e0245d5f3bf77874cea1dfb0c930d06f",
                "reference": "abbdbb70e0245d5f3bf77874cea1dfb0c930d06f",
                "shasum": ""
            },
            "require": {
                "nette/utils": "^2.5.7 || ^3.1.5 ||  ^4.0",
                "php": ">=7.1 <8.3"
            },
            "require-dev": {
                "nette/tester": "^2.3 || ^2.4",
                "phpstan/phpstan-nette": "^1.0",
                "tracy/tracy": "^2.7"
            },
            "type": "library",
            "extra": {
                "branch-alias": {
                    "dev-master": "1.2-dev"
                }
            },
            "autoload": {
                "classmap": [
                    "src/"
                ]
            },
            "notification-url": "https://packagist.org/downloads/",
            "license": [
                "BSD-3-Clause",
                "GPL-2.0-only",
                "GPL-3.0-only"
            ],
            "authors": [
                {
                    "name": "David Grudl",
                    "homepage": "https://davidgrudl.com"
                },
                {
                    "name": "Nette Community",
                    "homepage": "https://nette.org/contributors"
                }
            ],
            "description": "📐 Nette Schema: validating data structures against a given Schema.",
            "homepage": "https://nette.org",
            "keywords": [
                "config",
                "nette"
            ],
            "support": {
                "issues": "https://github.com/nette/schema/issues",
                "source": "https://github.com/nette/schema/tree/v1.2.3"
            },
            "time": "2022-10-13T01:24:26+00:00"
        },
        {
            "name": "nette/utils",
            "version": "v3.2.7",
            "source": {
                "type": "git",
                "url": "https://github.com/nette/utils.git",
                "reference": "0af4e3de4df9f1543534beab255ccf459e7a2c99"
            },
            "dist": {
                "type": "zip",
                "url": "https://api.github.com/repos/nette/utils/zipball/0af4e3de4df9f1543534beab255ccf459e7a2c99",
                "reference": "0af4e3de4df9f1543534beab255ccf459e7a2c99",
                "shasum": ""
            },
            "require": {
                "php": ">=7.2 <8.2"
            },
            "conflict": {
                "nette/di": "<3.0.6"
            },
            "require-dev": {
                "nette/tester": "~2.0",
                "phpstan/phpstan": "^1.0",
                "tracy/tracy": "^2.3"
            },
            "suggest": {
                "ext-gd": "to use Image",
                "ext-iconv": "to use Strings::webalize(), toAscii(), chr() and reverse()",
                "ext-intl": "to use Strings::webalize(), toAscii(), normalize() and compare()",
                "ext-json": "to use Nette\\Utils\\Json",
                "ext-mbstring": "to use Strings::lower() etc...",
                "ext-tokenizer": "to use Nette\\Utils\\Reflection::getUseStatements()",
                "ext-xml": "to use Strings::length() etc. when mbstring is not available"
            },
            "type": "library",
            "extra": {
                "branch-alias": {
                    "dev-master": "3.2-dev"
                }
            },
            "autoload": {
                "classmap": [
                    "src/"
                ]
            },
            "notification-url": "https://packagist.org/downloads/",
            "license": [
                "BSD-3-Clause",
                "GPL-2.0-only",
                "GPL-3.0-only"
            ],
            "authors": [
                {
                    "name": "David Grudl",
                    "homepage": "https://davidgrudl.com"
                },
                {
                    "name": "Nette Community",
                    "homepage": "https://nette.org/contributors"
                }
            ],
            "description": "🛠  Nette Utils: lightweight utilities for string & array manipulation, image handling, safe JSON encoding/decoding, validation, slug or strong password generating etc.",
            "homepage": "https://nette.org",
            "keywords": [
                "array",
                "core",
                "datetime",
                "images",
                "json",
                "nette",
                "paginator",
                "password",
                "slugify",
                "string",
                "unicode",
                "utf-8",
                "utility",
                "validation"
            ],
            "support": {
                "issues": "https://github.com/nette/utils/issues",
                "source": "https://github.com/nette/utils/tree/v3.2.7"
            },
            "time": "2022-01-24T11:29:14+00:00"
        },
        {
            "name": "nikic/php-parser",
            "version": "v4.17.1",
            "source": {
                "type": "git",
                "url": "https://github.com/nikic/PHP-Parser.git",
                "reference": "a6303e50c90c355c7eeee2c4a8b27fe8dc8fef1d"
            },
            "dist": {
                "type": "zip",
                "url": "https://api.github.com/repos/nikic/PHP-Parser/zipball/a6303e50c90c355c7eeee2c4a8b27fe8dc8fef1d",
                "reference": "a6303e50c90c355c7eeee2c4a8b27fe8dc8fef1d",
                "shasum": ""
            },
            "require": {
                "ext-tokenizer": "*",
                "php": ">=7.0"
            },
            "require-dev": {
                "ircmaxell/php-yacc": "^0.0.7",
                "phpunit/phpunit": "^6.5 || ^7.0 || ^8.0 || ^9.0"
            },
            "bin": [
                "bin/php-parse"
            ],
            "type": "library",
            "extra": {
                "branch-alias": {
                    "dev-master": "4.9-dev"
                }
            },
            "autoload": {
                "psr-4": {
                    "PhpParser\\": "lib/PhpParser"
                }
            },
            "notification-url": "https://packagist.org/downloads/",
            "license": [
                "BSD-3-Clause"
            ],
            "authors": [
                {
                    "name": "Nikita Popov"
                }
            ],
            "description": "A PHP parser written in PHP",
            "keywords": [
                "parser",
                "php"
            ],
            "support": {
                "issues": "https://github.com/nikic/PHP-Parser/issues",
                "source": "https://github.com/nikic/PHP-Parser/tree/v4.17.1"
            },
            "time": "2023-08-13T19:53:39+00:00"
        },
        {
            "name": "ondram/ci-detector",
            "version": "3.5.1",
            "source": {
                "type": "git",
                "url": "https://github.com/OndraM/ci-detector.git",
                "reference": "594e61252843b68998bddd48078c5058fe9028bd"
            },
            "dist": {
                "type": "zip",
                "url": "https://api.github.com/repos/OndraM/ci-detector/zipball/594e61252843b68998bddd48078c5058fe9028bd",
                "reference": "594e61252843b68998bddd48078c5058fe9028bd",
                "shasum": ""
            },
            "require": {
                "php": "^7.1 || ^8.0"
            },
            "require-dev": {
                "ergebnis/composer-normalize": "^2.2",
                "lmc/coding-standard": "^1.3 || ^2.0",
                "php-parallel-lint/php-parallel-lint": "^1.1",
                "phpstan/extension-installer": "^1.0.3",
                "phpstan/phpstan": "^0.12.0",
                "phpstan/phpstan-phpunit": "^0.12.1",
                "phpunit/phpunit": "^7.1 || ^8.0 || ^9.0"
            },
            "type": "library",
            "autoload": {
                "psr-4": {
                    "OndraM\\CiDetector\\": "src/"
                }
            },
            "notification-url": "https://packagist.org/downloads/",
            "license": [
                "MIT"
            ],
            "authors": [
                {
                    "name": "Ondřej Machulda",
                    "email": "ondrej.machulda@gmail.com"
                }
            ],
            "description": "Detect continuous integration environment and provide unified access to properties of current build",
            "keywords": [
                "CircleCI",
                "Codeship",
                "Wercker",
                "adapter",
                "appveyor",
                "aws",
                "aws codebuild",
                "bamboo",
                "bitbucket",
                "buddy",
                "ci-info",
                "codebuild",
                "continuous integration",
                "continuousphp",
                "drone",
                "github",
                "gitlab",
                "interface",
                "jenkins",
                "teamcity",
                "travis"
            ],
            "support": {
                "issues": "https://github.com/OndraM/ci-detector/issues",
                "source": "https://github.com/OndraM/ci-detector/tree/main"
            },
            "time": "2020-09-04T11:21:14+00:00"
        },
        {
            "name": "ondrejmirtes/better-reflection",
            "version": "6.12.0.2",
            "source": {
                "type": "git",
                "url": "https://github.com/ondrejmirtes/BetterReflection.git",
                "reference": "07cb46e7f781389c46882b24de9a878e358d2cc5"
            },
            "dist": {
                "type": "zip",
                "url": "https://api.github.com/repos/ondrejmirtes/BetterReflection/zipball/07cb46e7f781389c46882b24de9a878e358d2cc5",
                "reference": "07cb46e7f781389c46882b24de9a878e358d2cc5",
                "shasum": ""
            },
            "require": {
                "ext-json": "*",
                "jetbrains/phpstorm-stubs": "dev-master#7b055d8634d2143a909f2c5141ec70c82b8b9254",
                "nikic/php-parser": "^4.16.0",
                "php": "^7.2 || ^8.0"
            },
            "conflict": {
                "thecodingmachine/safe": "<1.1.3"
            },
            "require-dev": {
                "doctrine/coding-standard": "^12.0.0",
                "phpstan/phpstan": "^1.10.27",
                "phpstan/phpstan-phpunit": "^1.3.13",
                "phpunit/phpunit": "^10.3.1",
                "rector/rector": "0.14.3",
                "vimeo/psalm": "5.14.1"
            },
            "suggest": {
                "composer/composer": "Required to use the ComposerSourceLocator"
            },
            "type": "library",
            "autoload": {
                "psr-4": {
                    "PHPStan\\BetterReflection\\": "src"
                }
            },
            "notification-url": "https://packagist.org/downloads/",
            "license": [
                "MIT"
            ],
            "authors": [
                {
                    "name": "James Titcumb",
                    "email": "james@asgrim.com",
                    "homepage": "https://github.com/asgrim"
                },
                {
                    "name": "Marco Pivetta",
                    "email": "ocramius@gmail.com",
                    "homepage": "https://ocramius.github.io/"
                },
                {
                    "name": "Gary Hockin",
                    "email": "gary@roave.com",
                    "homepage": "https://github.com/geeh"
                },
                {
                    "name": "Jaroslav Hanslík",
                    "email": "kukulich@kukulich.cz",
                    "homepage": "https://github.com/kukulich"
                }
            ],
            "description": "Better Reflection - an improved code reflection API",
            "support": {
                "source": "https://github.com/ondrejmirtes/BetterReflection/tree/6.12.0.2"
            },
            "time": "2023-08-08T14:10:24+00:00"
        },
        {
            "name": "phpstan/php-8-stubs",
            "version": "0.3.74",
            "source": {
                "type": "git",
                "url": "https://github.com/phpstan/php-8-stubs.git",
                "reference": "c1d973e1d3608cd12b0fe41abb3c17674a6da843"
            },
            "dist": {
                "type": "zip",
                "url": "https://api.github.com/repos/phpstan/php-8-stubs/zipball/c1d973e1d3608cd12b0fe41abb3c17674a6da843",
                "reference": "c1d973e1d3608cd12b0fe41abb3c17674a6da843",
                "shasum": ""
            },
            "type": "library",
            "autoload": {
                "classmap": [
                    "Php8StubsMap.php"
                ]
            },
            "notification-url": "https://packagist.org/downloads/",
            "license": [
                "MIT",
                "PHP-3.01"
            ],
            "description": "PHP stubs extracted from php-src",
            "support": {
                "issues": "https://github.com/phpstan/php-8-stubs/issues",
                "source": "https://github.com/phpstan/php-8-stubs/tree/0.3.74"
            },
            "time": "2023-08-25T00:13:50+00:00"
        },
        {
            "name": "phpstan/phpdoc-parser",
            "version": "1.23.1",
            "source": {
                "type": "git",
                "url": "https://github.com/phpstan/phpdoc-parser.git",
                "reference": "846ae76eef31c6d7790fac9bc399ecee45160b26"
            },
            "dist": {
                "type": "zip",
                "url": "https://api.github.com/repos/phpstan/phpdoc-parser/zipball/846ae76eef31c6d7790fac9bc399ecee45160b26",
                "reference": "846ae76eef31c6d7790fac9bc399ecee45160b26",
                "shasum": ""
            },
            "require": {
                "php": "^7.2 || ^8.0"
            },
            "require-dev": {
                "doctrine/annotations": "^2.0",
                "nikic/php-parser": "^4.15",
                "php-parallel-lint/php-parallel-lint": "^1.2",
                "phpstan/extension-installer": "^1.0",
                "phpstan/phpstan": "^1.5",
                "phpstan/phpstan-phpunit": "^1.1",
                "phpstan/phpstan-strict-rules": "^1.0",
                "phpunit/phpunit": "^9.5",
                "symfony/process": "^5.2"
            },
            "type": "library",
            "autoload": {
                "psr-4": {
                    "PHPStan\\PhpDocParser\\": [
                        "src/"
                    ]
                }
            },
            "notification-url": "https://packagist.org/downloads/",
            "license": [
                "MIT"
            ],
            "description": "PHPDoc parser with support for nullable, intersection and generic types",
            "support": {
                "issues": "https://github.com/phpstan/phpdoc-parser/issues",
                "source": "https://github.com/phpstan/phpdoc-parser/tree/1.23.1"
            },
            "time": "2023-08-03T16:32:59+00:00"
        },
        {
            "name": "psr/container",
            "version": "1.1.2",
            "source": {
                "type": "git",
                "url": "https://github.com/php-fig/container.git",
                "reference": "513e0666f7216c7459170d56df27dfcefe1689ea"
            },
            "dist": {
                "type": "zip",
                "url": "https://api.github.com/repos/php-fig/container/zipball/513e0666f7216c7459170d56df27dfcefe1689ea",
                "reference": "513e0666f7216c7459170d56df27dfcefe1689ea",
                "shasum": ""
            },
            "require": {
                "php": ">=7.4.0"
            },
            "type": "library",
            "autoload": {
                "psr-4": {
                    "Psr\\Container\\": "src/"
                }
            },
            "notification-url": "https://packagist.org/downloads/",
            "license": [
                "MIT"
            ],
            "authors": [
                {
                    "name": "PHP-FIG",
                    "homepage": "https://www.php-fig.org/"
                }
            ],
            "description": "Common Container Interface (PHP FIG PSR-11)",
            "homepage": "https://github.com/php-fig/container",
            "keywords": [
                "PSR-11",
                "container",
                "container-interface",
                "container-interop",
                "psr"
            ],
            "support": {
                "issues": "https://github.com/php-fig/container/issues",
                "source": "https://github.com/php-fig/container/tree/1.1.2"
            },
            "time": "2021-11-05T16:50:12+00:00"
        },
        {
            "name": "psr/http-message",
            "version": "1.0.1",
            "source": {
                "type": "git",
                "url": "https://github.com/php-fig/http-message.git",
                "reference": "f6561bf28d520154e4b0ec72be95418abe6d9363"
            },
            "dist": {
                "type": "zip",
                "url": "https://api.github.com/repos/php-fig/http-message/zipball/f6561bf28d520154e4b0ec72be95418abe6d9363",
                "reference": "f6561bf28d520154e4b0ec72be95418abe6d9363",
                "shasum": ""
            },
            "require": {
                "php": ">=5.3.0"
            },
            "type": "library",
            "extra": {
                "branch-alias": {
                    "dev-master": "1.0.x-dev"
                }
            },
            "autoload": {
                "psr-4": {
                    "Psr\\Http\\Message\\": "src/"
                }
            },
            "notification-url": "https://packagist.org/downloads/",
            "license": [
                "MIT"
            ],
            "authors": [
                {
                    "name": "PHP-FIG",
                    "homepage": "http://www.php-fig.org/"
                }
            ],
            "description": "Common interface for HTTP messages",
            "homepage": "https://github.com/php-fig/http-message",
            "keywords": [
                "http",
                "http-message",
                "psr",
                "psr-7",
                "request",
                "response"
            ],
            "support": {
                "source": "https://github.com/php-fig/http-message/tree/master"
            },
            "time": "2016-08-06T14:39:51+00:00"
        },
        {
            "name": "psr/log",
            "version": "1.1.3",
            "source": {
                "type": "git",
                "url": "https://github.com/php-fig/log.git",
                "reference": "0f73288fd15629204f9d42b7055f72dacbe811fc"
            },
            "dist": {
                "type": "zip",
                "url": "https://api.github.com/repos/php-fig/log/zipball/0f73288fd15629204f9d42b7055f72dacbe811fc",
                "reference": "0f73288fd15629204f9d42b7055f72dacbe811fc",
                "shasum": ""
            },
            "require": {
                "php": ">=5.3.0"
            },
            "type": "library",
            "extra": {
                "branch-alias": {
                    "dev-master": "1.1.x-dev"
                }
            },
            "autoload": {
                "psr-4": {
                    "Psr\\Log\\": "Psr/Log/"
                }
            },
            "notification-url": "https://packagist.org/downloads/",
            "license": [
                "MIT"
            ],
            "authors": [
                {
                    "name": "PHP-FIG",
                    "homepage": "http://www.php-fig.org/"
                }
            ],
            "description": "Common interface for logging libraries",
            "homepage": "https://github.com/php-fig/log",
            "keywords": [
                "log",
                "psr",
                "psr-3"
            ],
            "support": {
                "source": "https://github.com/php-fig/log/tree/1.1.3"
            },
            "time": "2020-03-23T09:12:05+00:00"
        },
        {
            "name": "react/async",
            "version": "v3.0.0",
            "source": {
                "type": "git",
                "url": "https://github.com/reactphp/async.git",
                "reference": "3c3b812be77aec14bf8300b052ba589c9a5bc95b"
            },
            "dist": {
                "type": "zip",
                "url": "https://api.github.com/repos/reactphp/async/zipball/3c3b812be77aec14bf8300b052ba589c9a5bc95b",
                "reference": "3c3b812be77aec14bf8300b052ba589c9a5bc95b",
                "shasum": ""
            },
            "require": {
                "php": ">=7.1",
                "react/event-loop": "^1.2",
                "react/promise": "^3.0 || ^2.8 || ^1.2.1"
            },
            "require-dev": {
                "phpunit/phpunit": "^9.3 || ^7.5"
            },
            "type": "library",
            "autoload": {
                "files": [
                    "src/functions_include.php"
                ]
            },
            "notification-url": "https://packagist.org/downloads/",
            "license": [
                "MIT"
            ],
            "authors": [
                {
                    "name": "Christian Lück",
                    "email": "christian@clue.engineering",
                    "homepage": "https://clue.engineering/"
                },
                {
                    "name": "Cees-Jan Kiewiet",
                    "email": "reactphp@ceesjankiewiet.nl",
                    "homepage": "https://wyrihaximus.net/"
                },
                {
                    "name": "Jan Sorgalla",
                    "email": "jsorgalla@gmail.com",
                    "homepage": "https://sorgalla.com/"
                },
                {
                    "name": "Chris Boden",
                    "email": "cboden@gmail.com",
                    "homepage": "https://cboden.dev/"
                }
            ],
            "description": "Async utilities for ReactPHP",
            "keywords": [
                "async",
                "reactphp"
            ],
            "support": {
                "issues": "https://github.com/reactphp/async/issues",
                "source": "https://github.com/reactphp/async/tree/v3.0.0"
            },
            "funding": [
                {
                    "url": "https://github.com/WyriHaximus",
                    "type": "github"
                },
                {
                    "url": "https://github.com/clue",
                    "type": "github"
                }
            ],
            "time": "2022-07-11T14:17:23+00:00"
        },
        {
            "name": "react/cache",
            "version": "v1.2.0",
            "source": {
                "type": "git",
                "url": "https://github.com/reactphp/cache.git",
                "reference": "d47c472b64aa5608225f47965a484b75c7817d5b"
            },
            "dist": {
                "type": "zip",
                "url": "https://api.github.com/repos/reactphp/cache/zipball/d47c472b64aa5608225f47965a484b75c7817d5b",
                "reference": "d47c472b64aa5608225f47965a484b75c7817d5b",
                "shasum": ""
            },
            "require": {
                "php": ">=5.3.0",
                "react/promise": "^3.0 || ^2.0 || ^1.1"
            },
            "require-dev": {
                "phpunit/phpunit": "^9.5 || ^5.7 || ^4.8.35"
            },
            "type": "library",
            "autoload": {
                "psr-4": {
                    "React\\Cache\\": "src/"
                }
            },
            "notification-url": "https://packagist.org/downloads/",
            "license": [
                "MIT"
            ],
            "authors": [
                {
                    "name": "Christian Lück",
                    "email": "christian@clue.engineering",
                    "homepage": "https://clue.engineering/"
                },
                {
                    "name": "Cees-Jan Kiewiet",
                    "email": "reactphp@ceesjankiewiet.nl",
                    "homepage": "https://wyrihaximus.net/"
                },
                {
                    "name": "Jan Sorgalla",
                    "email": "jsorgalla@gmail.com",
                    "homepage": "https://sorgalla.com/"
                },
                {
                    "name": "Chris Boden",
                    "email": "cboden@gmail.com",
                    "homepage": "https://cboden.dev/"
                }
            ],
            "description": "Async, Promise-based cache interface for ReactPHP",
            "keywords": [
                "cache",
                "caching",
                "promise",
                "reactphp"
            ],
            "support": {
                "issues": "https://github.com/reactphp/cache/issues",
                "source": "https://github.com/reactphp/cache/tree/v1.2.0"
            },
            "funding": [
                {
                    "url": "https://opencollective.com/reactphp",
                    "type": "open_collective"
                }
            ],
            "time": "2022-11-30T15:59:55+00:00"
        },
        {
            "name": "react/child-process",
            "version": "v0.6.5",
            "source": {
                "type": "git",
                "url": "https://github.com/reactphp/child-process.git",
                "reference": "e71eb1aa55f057c7a4a0d08d06b0b0a484bead43"
            },
            "dist": {
                "type": "zip",
                "url": "https://api.github.com/repos/reactphp/child-process/zipball/e71eb1aa55f057c7a4a0d08d06b0b0a484bead43",
                "reference": "e71eb1aa55f057c7a4a0d08d06b0b0a484bead43",
                "shasum": ""
            },
            "require": {
                "evenement/evenement": "^3.0 || ^2.0 || ^1.0",
                "php": ">=5.3.0",
                "react/event-loop": "^1.2",
                "react/stream": "^1.2"
            },
            "require-dev": {
                "phpunit/phpunit": "^9.3 || ^5.7 || ^4.8.35",
                "react/socket": "^1.8",
                "sebastian/environment": "^5.0 || ^3.0 || ^2.0 || ^1.0"
            },
            "type": "library",
            "autoload": {
                "psr-4": {
                    "React\\ChildProcess\\": "src"
                }
            },
            "notification-url": "https://packagist.org/downloads/",
            "license": [
                "MIT"
            ],
            "authors": [
                {
                    "name": "Christian Lück",
                    "email": "christian@clue.engineering",
                    "homepage": "https://clue.engineering/"
                },
                {
                    "name": "Cees-Jan Kiewiet",
                    "email": "reactphp@ceesjankiewiet.nl",
                    "homepage": "https://wyrihaximus.net/"
                },
                {
                    "name": "Jan Sorgalla",
                    "email": "jsorgalla@gmail.com",
                    "homepage": "https://sorgalla.com/"
                },
                {
                    "name": "Chris Boden",
                    "email": "cboden@gmail.com",
                    "homepage": "https://cboden.dev/"
                }
            ],
            "description": "Event-driven library for executing child processes with ReactPHP.",
            "keywords": [
                "event-driven",
                "process",
                "reactphp"
            ],
            "support": {
                "issues": "https://github.com/reactphp/child-process/issues",
                "source": "https://github.com/reactphp/child-process/tree/v0.6.5"
            },
            "funding": [
                {
                    "url": "https://github.com/WyriHaximus",
                    "type": "github"
                },
                {
                    "url": "https://github.com/clue",
                    "type": "github"
                }
            ],
            "time": "2022-09-16T13:41:56+00:00"
        },
        {
            "name": "react/dns",
            "version": "v1.10.0",
            "source": {
                "type": "git",
                "url": "https://github.com/reactphp/dns.git",
                "reference": "a5427e7dfa47713e438016905605819d101f238c"
            },
            "dist": {
                "type": "zip",
                "url": "https://api.github.com/repos/reactphp/dns/zipball/a5427e7dfa47713e438016905605819d101f238c",
                "reference": "a5427e7dfa47713e438016905605819d101f238c",
                "shasum": ""
            },
            "require": {
                "php": ">=5.3.0",
                "react/cache": "^1.0 || ^0.6 || ^0.5",
                "react/event-loop": "^1.2",
                "react/promise": "^3.0 || ^2.7 || ^1.2.1",
                "react/promise-timer": "^1.9"
            },
            "require-dev": {
                "phpunit/phpunit": "^9.3 || ^4.8.35",
                "react/async": "^4 || ^3 || ^2"
            },
            "type": "library",
            "autoload": {
                "psr-4": {
                    "React\\Dns\\": "src"
                }
            },
            "notification-url": "https://packagist.org/downloads/",
            "license": [
                "MIT"
            ],
            "authors": [
                {
                    "name": "Christian Lück",
                    "email": "christian@clue.engineering",
                    "homepage": "https://clue.engineering/"
                },
                {
                    "name": "Cees-Jan Kiewiet",
                    "email": "reactphp@ceesjankiewiet.nl",
                    "homepage": "https://wyrihaximus.net/"
                },
                {
                    "name": "Jan Sorgalla",
                    "email": "jsorgalla@gmail.com",
                    "homepage": "https://sorgalla.com/"
                },
                {
                    "name": "Chris Boden",
                    "email": "cboden@gmail.com",
                    "homepage": "https://cboden.dev/"
                }
            ],
            "description": "Async DNS resolver for ReactPHP",
            "keywords": [
                "async",
                "dns",
                "dns-resolver",
                "reactphp"
            ],
            "support": {
                "issues": "https://github.com/reactphp/dns/issues",
                "source": "https://github.com/reactphp/dns/tree/v1.10.0"
            },
            "funding": [
                {
                    "url": "https://github.com/WyriHaximus",
                    "type": "github"
                },
                {
                    "url": "https://github.com/clue",
                    "type": "github"
                }
            ],
            "time": "2022-09-08T12:22:46+00:00"
        },
        {
            "name": "react/event-loop",
            "version": "v1.4.0",
            "source": {
                "type": "git",
                "url": "https://github.com/reactphp/event-loop.git",
                "reference": "6e7e587714fff7a83dcc7025aee42ab3b265ae05"
            },
            "dist": {
                "type": "zip",
                "url": "https://api.github.com/repos/reactphp/event-loop/zipball/6e7e587714fff7a83dcc7025aee42ab3b265ae05",
                "reference": "6e7e587714fff7a83dcc7025aee42ab3b265ae05",
                "shasum": ""
            },
            "require": {
                "php": ">=5.3.0"
            },
            "require-dev": {
                "phpunit/phpunit": "^9.6 || ^5.7 || ^4.8.36"
            },
            "suggest": {
                "ext-pcntl": "For signal handling support when using the StreamSelectLoop"
            },
            "type": "library",
            "autoload": {
                "psr-4": {
                    "React\\EventLoop\\": "src/"
                }
            },
            "notification-url": "https://packagist.org/downloads/",
            "license": [
                "MIT"
            ],
            "authors": [
                {
                    "name": "Christian Lück",
                    "email": "christian@clue.engineering",
                    "homepage": "https://clue.engineering/"
                },
                {
                    "name": "Cees-Jan Kiewiet",
                    "email": "reactphp@ceesjankiewiet.nl",
                    "homepage": "https://wyrihaximus.net/"
                },
                {
                    "name": "Jan Sorgalla",
                    "email": "jsorgalla@gmail.com",
                    "homepage": "https://sorgalla.com/"
                },
                {
                    "name": "Chris Boden",
                    "email": "cboden@gmail.com",
                    "homepage": "https://cboden.dev/"
                }
            ],
            "description": "ReactPHP's core reactor event loop that libraries can use for evented I/O.",
            "keywords": [
                "asynchronous",
                "event-loop"
            ],
            "support": {
                "issues": "https://github.com/reactphp/event-loop/issues",
                "source": "https://github.com/reactphp/event-loop/tree/v1.4.0"
            },
            "funding": [
                {
                    "url": "https://opencollective.com/reactphp",
                    "type": "open_collective"
                }
            ],
            "time": "2023-05-05T10:11:24+00:00"
        },
        {
            "name": "react/http",
            "version": "v1.9.0",
            "source": {
                "type": "git",
                "url": "https://github.com/reactphp/http.git",
                "reference": "bb3154dbaf2dfe3f0467f956a05f614a69d5f1d0"
            },
            "dist": {
                "type": "zip",
                "url": "https://api.github.com/repos/reactphp/http/zipball/bb3154dbaf2dfe3f0467f956a05f614a69d5f1d0",
                "reference": "bb3154dbaf2dfe3f0467f956a05f614a69d5f1d0",
                "shasum": ""
            },
            "require": {
                "evenement/evenement": "^3.0 || ^2.0 || ^1.0",
                "fig/http-message-util": "^1.1",
                "php": ">=5.3.0",
                "psr/http-message": "^1.0",
                "react/event-loop": "^1.2",
                "react/promise": "^3 || ^2.3 || ^1.2.1",
                "react/socket": "^1.12",
                "react/stream": "^1.2",
                "ringcentral/psr7": "^1.2"
            },
            "require-dev": {
                "clue/http-proxy-react": "^1.8",
                "clue/reactphp-ssh-proxy": "^1.4",
                "clue/socks-react": "^1.4",
                "phpunit/phpunit": "^9.5 || ^5.7 || ^4.8.35",
                "react/async": "^4 || ^3 || ^2",
                "react/promise-stream": "^1.4",
                "react/promise-timer": "^1.9"
            },
            "type": "library",
            "autoload": {
                "psr-4": {
                    "React\\Http\\": "src/"
                }
            },
            "notification-url": "https://packagist.org/downloads/",
            "license": [
                "MIT"
            ],
            "authors": [
                {
                    "name": "Christian Lück",
                    "email": "christian@clue.engineering",
                    "homepage": "https://clue.engineering/"
                },
                {
                    "name": "Cees-Jan Kiewiet",
                    "email": "reactphp@ceesjankiewiet.nl",
                    "homepage": "https://wyrihaximus.net/"
                },
                {
                    "name": "Jan Sorgalla",
                    "email": "jsorgalla@gmail.com",
                    "homepage": "https://sorgalla.com/"
                },
                {
                    "name": "Chris Boden",
                    "email": "cboden@gmail.com",
                    "homepage": "https://cboden.dev/"
                }
            ],
            "description": "Event-driven, streaming HTTP client and server implementation for ReactPHP",
            "keywords": [
                "async",
                "client",
                "event-driven",
                "http",
                "http client",
                "http server",
                "https",
                "psr-7",
                "reactphp",
                "server",
                "streaming"
            ],
            "support": {
                "issues": "https://github.com/reactphp/http/issues",
                "source": "https://github.com/reactphp/http/tree/v1.9.0"
            },
            "funding": [
                {
                    "url": "https://opencollective.com/reactphp",
                    "type": "open_collective"
                }
            ],
            "time": "2023-04-26T10:29:24+00:00"
        },
        {
            "name": "react/promise",
            "version": "v2.10.0",
            "source": {
                "type": "git",
                "url": "https://github.com/reactphp/promise.git",
                "reference": "f913fb8cceba1e6644b7b90c4bfb678ed8a3ef38"
            },
            "dist": {
                "type": "zip",
                "url": "https://api.github.com/repos/reactphp/promise/zipball/f913fb8cceba1e6644b7b90c4bfb678ed8a3ef38",
                "reference": "f913fb8cceba1e6644b7b90c4bfb678ed8a3ef38",
                "shasum": ""
            },
            "require": {
                "php": ">=5.4.0"
            },
            "require-dev": {
                "phpunit/phpunit": "^9.5 || ^5.7 || ^4.8.36"
            },
            "type": "library",
            "autoload": {
                "files": [
                    "src/functions_include.php"
                ],
                "psr-4": {
                    "React\\Promise\\": "src/"
                }
            },
            "notification-url": "https://packagist.org/downloads/",
            "license": [
                "MIT"
            ],
            "authors": [
                {
                    "name": "Jan Sorgalla",
                    "email": "jsorgalla@gmail.com",
                    "homepage": "https://sorgalla.com/"
                },
                {
                    "name": "Christian Lück",
                    "email": "christian@clue.engineering",
                    "homepage": "https://clue.engineering/"
                },
                {
                    "name": "Cees-Jan Kiewiet",
                    "email": "reactphp@ceesjankiewiet.nl",
                    "homepage": "https://wyrihaximus.net/"
                },
                {
                    "name": "Chris Boden",
                    "email": "cboden@gmail.com",
                    "homepage": "https://cboden.dev/"
                }
            ],
            "description": "A lightweight implementation of CommonJS Promises/A for PHP",
            "keywords": [
                "promise",
                "promises"
            ],
            "support": {
                "issues": "https://github.com/reactphp/promise/issues",
                "source": "https://github.com/reactphp/promise/tree/v2.10.0"
            },
            "funding": [
                {
                    "url": "https://opencollective.com/reactphp",
                    "type": "open_collective"
                }
            ],
            "time": "2023-05-02T15:15:43+00:00"
        },
        {
            "name": "react/promise-timer",
            "version": "v1.9.0",
            "source": {
                "type": "git",
                "url": "https://github.com/reactphp/promise-timer.git",
                "reference": "aa7a73c74b8d8c0f622f5982ff7b0351bc29e495"
            },
            "dist": {
                "type": "zip",
                "url": "https://api.github.com/repos/reactphp/promise-timer/zipball/aa7a73c74b8d8c0f622f5982ff7b0351bc29e495",
                "reference": "aa7a73c74b8d8c0f622f5982ff7b0351bc29e495",
                "shasum": ""
            },
            "require": {
                "php": ">=5.3",
                "react/event-loop": "^1.2",
                "react/promise": "^3.0 || ^2.7.0 || ^1.2.1"
            },
            "require-dev": {
                "phpunit/phpunit": "^9.3 || ^5.7 || ^4.8.35"
            },
            "type": "library",
            "autoload": {
                "files": [
                    "src/functions_include.php"
                ],
                "psr-4": {
                    "React\\Promise\\Timer\\": "src/"
                }
            },
            "notification-url": "https://packagist.org/downloads/",
            "license": [
                "MIT"
            ],
            "authors": [
                {
                    "name": "Christian Lück",
                    "email": "christian@clue.engineering",
                    "homepage": "https://clue.engineering/"
                },
                {
                    "name": "Cees-Jan Kiewiet",
                    "email": "reactphp@ceesjankiewiet.nl",
                    "homepage": "https://wyrihaximus.net/"
                },
                {
                    "name": "Jan Sorgalla",
                    "email": "jsorgalla@gmail.com",
                    "homepage": "https://sorgalla.com/"
                },
                {
                    "name": "Chris Boden",
                    "email": "cboden@gmail.com",
                    "homepage": "https://cboden.dev/"
                }
            ],
            "description": "A trivial implementation of timeouts for Promises, built on top of ReactPHP.",
            "homepage": "https://github.com/reactphp/promise-timer",
            "keywords": [
                "async",
                "event-loop",
                "promise",
                "reactphp",
                "timeout",
                "timer"
            ],
            "support": {
                "issues": "https://github.com/reactphp/promise-timer/issues",
                "source": "https://github.com/reactphp/promise-timer/tree/v1.9.0"
            },
            "funding": [
                {
                    "url": "https://github.com/WyriHaximus",
                    "type": "github"
                },
                {
                    "url": "https://github.com/clue",
                    "type": "github"
                }
            ],
            "time": "2022-06-13T13:41:03+00:00"
        },
        {
            "name": "react/socket",
            "version": "v1.12.0",
            "source": {
                "type": "git",
                "url": "https://github.com/reactphp/socket.git",
                "reference": "81e1b4d7f5450ebd8d2e9a95bb008bb15ca95a7b"
            },
            "dist": {
                "type": "zip",
                "url": "https://api.github.com/repos/reactphp/socket/zipball/81e1b4d7f5450ebd8d2e9a95bb008bb15ca95a7b",
                "reference": "81e1b4d7f5450ebd8d2e9a95bb008bb15ca95a7b",
                "shasum": ""
            },
            "require": {
                "evenement/evenement": "^3.0 || ^2.0 || ^1.0",
                "php": ">=5.3.0",
                "react/dns": "^1.8",
                "react/event-loop": "^1.2",
                "react/promise": "^3 || ^2.6 || ^1.2.1",
                "react/promise-timer": "^1.9",
                "react/stream": "^1.2"
            },
            "require-dev": {
                "phpunit/phpunit": "^9.3 || ^5.7 || ^4.8.35",
                "react/async": "^4 || ^3 || ^2",
                "react/promise-stream": "^1.4"
            },
            "type": "library",
            "autoload": {
                "psr-4": {
                    "React\\Socket\\": "src"
                }
            },
            "notification-url": "https://packagist.org/downloads/",
            "license": [
                "MIT"
            ],
            "authors": [
                {
                    "name": "Christian Lück",
                    "email": "christian@clue.engineering",
                    "homepage": "https://clue.engineering/"
                },
                {
                    "name": "Cees-Jan Kiewiet",
                    "email": "reactphp@ceesjankiewiet.nl",
                    "homepage": "https://wyrihaximus.net/"
                },
                {
                    "name": "Jan Sorgalla",
                    "email": "jsorgalla@gmail.com",
                    "homepage": "https://sorgalla.com/"
                },
                {
                    "name": "Chris Boden",
                    "email": "cboden@gmail.com",
                    "homepage": "https://cboden.dev/"
                }
            ],
            "description": "Async, streaming plaintext TCP/IP and secure TLS socket server and client connections for ReactPHP",
            "keywords": [
                "Connection",
                "Socket",
                "async",
                "reactphp",
                "stream"
            ],
            "support": {
                "issues": "https://github.com/reactphp/socket/issues",
                "source": "https://github.com/reactphp/socket/tree/v1.12.0"
            },
            "funding": [
                {
                    "url": "https://github.com/WyriHaximus",
                    "type": "github"
                },
                {
                    "url": "https://github.com/clue",
                    "type": "github"
                }
            ],
            "time": "2022-08-25T12:32:25+00:00"
        },
        {
            "name": "react/stream",
            "version": "v1.2.0",
            "source": {
                "type": "git",
                "url": "https://github.com/reactphp/stream.git",
                "reference": "7a423506ee1903e89f1e08ec5f0ed430ff784ae9"
            },
            "dist": {
                "type": "zip",
                "url": "https://api.github.com/repos/reactphp/stream/zipball/7a423506ee1903e89f1e08ec5f0ed430ff784ae9",
                "reference": "7a423506ee1903e89f1e08ec5f0ed430ff784ae9",
                "shasum": ""
            },
            "require": {
                "evenement/evenement": "^3.0 || ^2.0 || ^1.0",
                "php": ">=5.3.8",
                "react/event-loop": "^1.2"
            },
            "require-dev": {
                "clue/stream-filter": "~1.2",
                "phpunit/phpunit": "^9.3 || ^5.7 || ^4.8.35"
            },
            "type": "library",
            "autoload": {
                "psr-4": {
                    "React\\Stream\\": "src"
                }
            },
            "notification-url": "https://packagist.org/downloads/",
            "license": [
                "MIT"
            ],
            "authors": [
                {
                    "name": "Christian Lück",
                    "email": "christian@clue.engineering",
                    "homepage": "https://clue.engineering/"
                },
                {
                    "name": "Cees-Jan Kiewiet",
                    "email": "reactphp@ceesjankiewiet.nl",
                    "homepage": "https://wyrihaximus.net/"
                },
                {
                    "name": "Jan Sorgalla",
                    "email": "jsorgalla@gmail.com",
                    "homepage": "https://sorgalla.com/"
                },
                {
                    "name": "Chris Boden",
                    "email": "cboden@gmail.com",
                    "homepage": "https://cboden.dev/"
                }
            ],
            "description": "Event-driven readable and writable streams for non-blocking I/O in ReactPHP",
            "keywords": [
                "event-driven",
                "io",
                "non-blocking",
                "pipe",
                "reactphp",
                "readable",
                "stream",
                "writable"
            ],
            "support": {
                "issues": "https://github.com/reactphp/stream/issues",
                "source": "https://github.com/reactphp/stream/tree/v1.2.0"
            },
            "funding": [
                {
                    "url": "https://github.com/WyriHaximus",
                    "type": "github"
                },
                {
                    "url": "https://github.com/clue",
                    "type": "github"
                }
            ],
            "time": "2021-07-11T12:37:55+00:00"
        },
        {
            "name": "ringcentral/psr7",
            "version": "1.3.0",
            "source": {
                "type": "git",
                "url": "https://github.com/ringcentral/psr7.git",
                "reference": "360faaec4b563958b673fb52bbe94e37f14bc686"
            },
            "dist": {
                "type": "zip",
                "url": "https://api.github.com/repos/ringcentral/psr7/zipball/360faaec4b563958b673fb52bbe94e37f14bc686",
                "reference": "360faaec4b563958b673fb52bbe94e37f14bc686",
                "shasum": ""
            },
            "require": {
                "php": ">=5.3",
                "psr/http-message": "~1.0"
            },
            "provide": {
                "psr/http-message-implementation": "1.0"
            },
            "require-dev": {
                "phpunit/phpunit": "~4.0"
            },
            "type": "library",
            "extra": {
                "branch-alias": {
                    "dev-master": "1.0-dev"
                }
            },
            "autoload": {
                "files": [
                    "src/functions_include.php"
                ],
                "psr-4": {
                    "RingCentral\\Psr7\\": "src/"
                }
            },
            "notification-url": "https://packagist.org/downloads/",
            "license": [
                "MIT"
            ],
            "authors": [
                {
                    "name": "Michael Dowling",
                    "email": "mtdowling@gmail.com",
                    "homepage": "https://github.com/mtdowling"
                }
            ],
            "description": "PSR-7 message implementation",
            "keywords": [
                "http",
                "message",
                "stream",
                "uri"
            ],
            "support": {
                "source": "https://github.com/ringcentral/psr7/tree/master"
            },
            "time": "2018-05-29T20:21:04+00:00"
        },
        {
            "name": "symfony/console",
            "version": "v5.4.23",
            "source": {
                "type": "git",
                "url": "https://github.com/symfony/console.git",
                "reference": "90f21e27d0d88ce38720556dd164d4a1e4c3934c"
            },
            "dist": {
                "type": "zip",
                "url": "https://api.github.com/repos/symfony/console/zipball/90f21e27d0d88ce38720556dd164d4a1e4c3934c",
                "reference": "90f21e27d0d88ce38720556dd164d4a1e4c3934c",
                "shasum": ""
            },
            "require": {
                "php": ">=7.2.5",
                "symfony/deprecation-contracts": "^2.1|^3",
                "symfony/polyfill-mbstring": "~1.0",
                "symfony/polyfill-php73": "^1.9",
                "symfony/polyfill-php80": "^1.16",
                "symfony/service-contracts": "^1.1|^2|^3",
                "symfony/string": "^5.1|^6.0"
            },
            "conflict": {
                "psr/log": ">=3",
                "symfony/dependency-injection": "<4.4",
                "symfony/dotenv": "<5.1",
                "symfony/event-dispatcher": "<4.4",
                "symfony/lock": "<4.4",
                "symfony/process": "<4.4"
            },
            "provide": {
                "psr/log-implementation": "1.0|2.0"
            },
            "require-dev": {
                "psr/log": "^1|^2",
                "symfony/config": "^4.4|^5.0|^6.0",
                "symfony/dependency-injection": "^4.4|^5.0|^6.0",
                "symfony/event-dispatcher": "^4.4|^5.0|^6.0",
                "symfony/lock": "^4.4|^5.0|^6.0",
                "symfony/process": "^4.4|^5.0|^6.0",
                "symfony/var-dumper": "^4.4|^5.0|^6.0"
            },
            "suggest": {
                "psr/log": "For using the console logger",
                "symfony/event-dispatcher": "",
                "symfony/lock": "",
                "symfony/process": ""
            },
            "type": "library",
            "autoload": {
                "psr-4": {
                    "Symfony\\Component\\Console\\": ""
                },
                "exclude-from-classmap": [
                    "/Tests/"
                ]
            },
            "notification-url": "https://packagist.org/downloads/",
            "license": [
                "MIT"
            ],
            "authors": [
                {
                    "name": "Fabien Potencier",
                    "email": "fabien@symfony.com"
                },
                {
                    "name": "Symfony Community",
                    "homepage": "https://symfony.com/contributors"
                }
            ],
            "description": "Eases the creation of beautiful and testable command line interfaces",
            "homepage": "https://symfony.com",
            "keywords": [
                "cli",
                "command-line",
                "console",
                "terminal"
            ],
            "support": {
                "source": "https://github.com/symfony/console/tree/v5.4.23"
            },
            "funding": [
                {
                    "url": "https://symfony.com/sponsor",
                    "type": "custom"
                },
                {
                    "url": "https://github.com/fabpot",
                    "type": "github"
                },
                {
                    "url": "https://tidelift.com/funding/github/packagist/symfony/symfony",
                    "type": "tidelift"
                }
            ],
            "time": "2023-04-24T18:47:29+00:00"
        },
        {
            "name": "symfony/deprecation-contracts",
            "version": "v3.2.1",
            "source": {
                "type": "git",
                "url": "https://github.com/symfony/deprecation-contracts.git",
                "reference": "e2d1534420bd723d0ef5aec58a22c5fe60ce6f5e"
            },
            "dist": {
                "type": "zip",
                "url": "https://api.github.com/repos/symfony/deprecation-contracts/zipball/e2d1534420bd723d0ef5aec58a22c5fe60ce6f5e",
                "reference": "e2d1534420bd723d0ef5aec58a22c5fe60ce6f5e",
                "shasum": ""
            },
            "require": {
                "php": ">=8.1"
            },
            "type": "library",
            "extra": {
                "branch-alias": {
                    "dev-main": "3.3-dev"
                },
                "thanks": {
                    "name": "symfony/contracts",
                    "url": "https://github.com/symfony/contracts"
                }
            },
            "autoload": {
                "files": [
                    "function.php"
                ]
            },
            "notification-url": "https://packagist.org/downloads/",
            "license": [
                "MIT"
            ],
            "authors": [
                {
                    "name": "Nicolas Grekas",
                    "email": "p@tchwork.com"
                },
                {
                    "name": "Symfony Community",
                    "homepage": "https://symfony.com/contributors"
                }
            ],
            "description": "A generic function and convention to trigger deprecation notices",
            "homepage": "https://symfony.com",
            "support": {
                "source": "https://github.com/symfony/deprecation-contracts/tree/v3.2.1"
            },
            "funding": [
                {
                    "url": "https://symfony.com/sponsor",
                    "type": "custom"
                },
                {
                    "url": "https://github.com/fabpot",
                    "type": "github"
                },
                {
                    "url": "https://tidelift.com/funding/github/packagist/symfony/symfony",
                    "type": "tidelift"
                }
            ],
            "time": "2023-03-01T10:25:55+00:00"
        },
        {
            "name": "symfony/finder",
            "version": "v5.4.21",
            "source": {
                "type": "git",
                "url": "https://github.com/symfony/finder.git",
                "reference": "078e9a5e1871fcfe6a5ce421b539344c21afef19"
            },
            "dist": {
                "type": "zip",
                "url": "https://api.github.com/repos/symfony/finder/zipball/078e9a5e1871fcfe6a5ce421b539344c21afef19",
                "reference": "078e9a5e1871fcfe6a5ce421b539344c21afef19",
                "shasum": ""
            },
            "require": {
                "php": ">=7.2.5",
                "symfony/deprecation-contracts": "^2.1|^3",
                "symfony/polyfill-php80": "^1.16"
            },
            "type": "library",
            "autoload": {
                "psr-4": {
                    "Symfony\\Component\\Finder\\": ""
                },
                "exclude-from-classmap": [
                    "/Tests/"
                ]
            },
            "notification-url": "https://packagist.org/downloads/",
            "license": [
                "MIT"
            ],
            "authors": [
                {
                    "name": "Fabien Potencier",
                    "email": "fabien@symfony.com"
                },
                {
                    "name": "Symfony Community",
                    "homepage": "https://symfony.com/contributors"
                }
            ],
            "description": "Finds files and directories via an intuitive fluent interface",
            "homepage": "https://symfony.com",
            "support": {
                "source": "https://github.com/symfony/finder/tree/v5.4.21"
            },
            "funding": [
                {
                    "url": "https://symfony.com/sponsor",
                    "type": "custom"
                },
                {
                    "url": "https://github.com/fabpot",
                    "type": "github"
                },
                {
                    "url": "https://tidelift.com/funding/github/packagist/symfony/symfony",
                    "type": "tidelift"
                }
            ],
            "time": "2023-02-16T09:33:00+00:00"
        },
        {
            "name": "symfony/polyfill-ctype",
            "version": "v1.27.0",
            "source": {
                "type": "git",
                "url": "https://github.com/symfony/polyfill-ctype.git",
                "reference": "5bbc823adecdae860bb64756d639ecfec17b050a"
            },
            "dist": {
                "type": "zip",
                "url": "https://api.github.com/repos/symfony/polyfill-ctype/zipball/5bbc823adecdae860bb64756d639ecfec17b050a",
                "reference": "5bbc823adecdae860bb64756d639ecfec17b050a",
                "shasum": ""
            },
            "require": {
                "php": ">=7.1"
            },
            "provide": {
                "ext-ctype": "*"
            },
            "suggest": {
                "ext-ctype": "For best performance"
            },
            "type": "library",
            "extra": {
                "branch-alias": {
                    "dev-main": "1.27-dev"
                },
                "thanks": {
                    "name": "symfony/polyfill",
                    "url": "https://github.com/symfony/polyfill"
                }
            },
            "autoload": {
                "files": [
                    "bootstrap.php"
                ],
                "psr-4": {
                    "Symfony\\Polyfill\\Ctype\\": ""
                }
            },
            "notification-url": "https://packagist.org/downloads/",
            "license": [
                "MIT"
            ],
            "authors": [
                {
                    "name": "Gert de Pagter",
                    "email": "BackEndTea@gmail.com"
                },
                {
                    "name": "Symfony Community",
                    "homepage": "https://symfony.com/contributors"
                }
            ],
            "description": "Symfony polyfill for ctype functions",
            "homepage": "https://symfony.com",
            "keywords": [
                "compatibility",
                "ctype",
                "polyfill",
                "portable"
            ],
            "support": {
                "source": "https://github.com/symfony/polyfill-ctype/tree/v1.27.0"
            },
            "funding": [
                {
                    "url": "https://symfony.com/sponsor",
                    "type": "custom"
                },
                {
                    "url": "https://github.com/fabpot",
                    "type": "github"
                },
                {
                    "url": "https://tidelift.com/funding/github/packagist/symfony/symfony",
                    "type": "tidelift"
                }
            ],
            "time": "2022-11-03T14:55:06+00:00"
        },
        {
            "name": "symfony/polyfill-intl-grapheme",
            "version": "v1.27.0",
            "source": {
                "type": "git",
                "url": "https://github.com/symfony/polyfill-intl-grapheme.git",
                "reference": "511a08c03c1960e08a883f4cffcacd219b758354"
            },
            "dist": {
                "type": "zip",
                "url": "https://api.github.com/repos/symfony/polyfill-intl-grapheme/zipball/511a08c03c1960e08a883f4cffcacd219b758354",
                "reference": "511a08c03c1960e08a883f4cffcacd219b758354",
                "shasum": ""
            },
            "require": {
                "php": ">=7.1"
            },
            "suggest": {
                "ext-intl": "For best performance"
            },
            "type": "library",
            "extra": {
                "branch-alias": {
                    "dev-main": "1.27-dev"
                },
                "thanks": {
                    "name": "symfony/polyfill",
                    "url": "https://github.com/symfony/polyfill"
                }
            },
            "autoload": {
                "files": [
                    "bootstrap.php"
                ],
                "psr-4": {
                    "Symfony\\Polyfill\\Intl\\Grapheme\\": ""
                }
            },
            "notification-url": "https://packagist.org/downloads/",
            "license": [
                "MIT"
            ],
            "authors": [
                {
                    "name": "Nicolas Grekas",
                    "email": "p@tchwork.com"
                },
                {
                    "name": "Symfony Community",
                    "homepage": "https://symfony.com/contributors"
                }
            ],
            "description": "Symfony polyfill for intl's grapheme_* functions",
            "homepage": "https://symfony.com",
            "keywords": [
                "compatibility",
                "grapheme",
                "intl",
                "polyfill",
                "portable",
                "shim"
            ],
            "support": {
                "source": "https://github.com/symfony/polyfill-intl-grapheme/tree/v1.27.0"
            },
            "funding": [
                {
                    "url": "https://symfony.com/sponsor",
                    "type": "custom"
                },
                {
                    "url": "https://github.com/fabpot",
                    "type": "github"
                },
                {
                    "url": "https://tidelift.com/funding/github/packagist/symfony/symfony",
                    "type": "tidelift"
                }
            ],
            "time": "2022-11-03T14:55:06+00:00"
        },
        {
            "name": "symfony/polyfill-intl-normalizer",
            "version": "v1.27.0",
            "source": {
                "type": "git",
                "url": "https://github.com/symfony/polyfill-intl-normalizer.git",
                "reference": "19bd1e4fcd5b91116f14d8533c57831ed00571b6"
            },
            "dist": {
                "type": "zip",
                "url": "https://api.github.com/repos/symfony/polyfill-intl-normalizer/zipball/19bd1e4fcd5b91116f14d8533c57831ed00571b6",
                "reference": "19bd1e4fcd5b91116f14d8533c57831ed00571b6",
                "shasum": ""
            },
            "require": {
                "php": ">=7.1"
            },
            "suggest": {
                "ext-intl": "For best performance"
            },
            "type": "library",
            "extra": {
                "branch-alias": {
                    "dev-main": "1.27-dev"
                },
                "thanks": {
                    "name": "symfony/polyfill",
                    "url": "https://github.com/symfony/polyfill"
                }
            },
            "autoload": {
                "files": [
                    "bootstrap.php"
                ],
                "psr-4": {
                    "Symfony\\Polyfill\\Intl\\Normalizer\\": ""
                },
                "classmap": [
                    "Resources/stubs"
                ]
            },
            "notification-url": "https://packagist.org/downloads/",
            "license": [
                "MIT"
            ],
            "authors": [
                {
                    "name": "Nicolas Grekas",
                    "email": "p@tchwork.com"
                },
                {
                    "name": "Symfony Community",
                    "homepage": "https://symfony.com/contributors"
                }
            ],
            "description": "Symfony polyfill for intl's Normalizer class and related functions",
            "homepage": "https://symfony.com",
            "keywords": [
                "compatibility",
                "intl",
                "normalizer",
                "polyfill",
                "portable",
                "shim"
            ],
            "support": {
                "source": "https://github.com/symfony/polyfill-intl-normalizer/tree/v1.27.0"
            },
            "funding": [
                {
                    "url": "https://symfony.com/sponsor",
                    "type": "custom"
                },
                {
                    "url": "https://github.com/fabpot",
                    "type": "github"
                },
                {
                    "url": "https://tidelift.com/funding/github/packagist/symfony/symfony",
                    "type": "tidelift"
                }
            ],
            "time": "2022-11-03T14:55:06+00:00"
        },
        {
            "name": "symfony/polyfill-mbstring",
            "version": "v1.27.0",
            "source": {
                "type": "git",
                "url": "https://github.com/symfony/polyfill-mbstring.git",
                "reference": "8ad114f6b39e2c98a8b0e3bd907732c207c2b534"
            },
            "dist": {
                "type": "zip",
                "url": "https://api.github.com/repos/symfony/polyfill-mbstring/zipball/8ad114f6b39e2c98a8b0e3bd907732c207c2b534",
                "reference": "8ad114f6b39e2c98a8b0e3bd907732c207c2b534",
                "shasum": ""
            },
            "require": {
                "php": ">=7.1"
            },
            "provide": {
                "ext-mbstring": "*"
            },
            "suggest": {
                "ext-mbstring": "For best performance"
            },
            "type": "library",
            "extra": {
                "branch-alias": {
                    "dev-main": "1.27-dev"
                },
                "thanks": {
                    "name": "symfony/polyfill",
                    "url": "https://github.com/symfony/polyfill"
                }
            },
            "autoload": {
                "files": [
                    "bootstrap.php"
                ],
                "psr-4": {
                    "Symfony\\Polyfill\\Mbstring\\": ""
                }
            },
            "notification-url": "https://packagist.org/downloads/",
            "license": [
                "MIT"
            ],
            "authors": [
                {
                    "name": "Nicolas Grekas",
                    "email": "p@tchwork.com"
                },
                {
                    "name": "Symfony Community",
                    "homepage": "https://symfony.com/contributors"
                }
            ],
            "description": "Symfony polyfill for the Mbstring extension",
            "homepage": "https://symfony.com",
            "keywords": [
                "compatibility",
                "mbstring",
                "polyfill",
                "portable",
                "shim"
            ],
            "support": {
                "source": "https://github.com/symfony/polyfill-mbstring/tree/v1.27.0"
            },
            "funding": [
                {
                    "url": "https://symfony.com/sponsor",
                    "type": "custom"
                },
                {
                    "url": "https://github.com/fabpot",
                    "type": "github"
                },
                {
                    "url": "https://tidelift.com/funding/github/packagist/symfony/symfony",
                    "type": "tidelift"
                }
            ],
            "time": "2022-11-03T14:55:06+00:00"
        },
        {
            "name": "symfony/polyfill-php73",
            "version": "v1.27.0",
            "source": {
                "type": "git",
                "url": "https://github.com/symfony/polyfill-php73.git",
                "reference": "9e8ecb5f92152187c4799efd3c96b78ccab18ff9"
            },
            "dist": {
                "type": "zip",
                "url": "https://api.github.com/repos/symfony/polyfill-php73/zipball/9e8ecb5f92152187c4799efd3c96b78ccab18ff9",
                "reference": "9e8ecb5f92152187c4799efd3c96b78ccab18ff9",
                "shasum": ""
            },
            "require": {
                "php": ">=7.1"
            },
            "type": "library",
            "extra": {
                "branch-alias": {
                    "dev-main": "1.27-dev"
                },
                "thanks": {
                    "name": "symfony/polyfill",
                    "url": "https://github.com/symfony/polyfill"
                }
            },
            "autoload": {
                "files": [
                    "bootstrap.php"
                ],
                "psr-4": {
                    "Symfony\\Polyfill\\Php73\\": ""
                },
                "classmap": [
                    "Resources/stubs"
                ]
            },
            "notification-url": "https://packagist.org/downloads/",
            "license": [
                "MIT"
            ],
            "authors": [
                {
                    "name": "Nicolas Grekas",
                    "email": "p@tchwork.com"
                },
                {
                    "name": "Symfony Community",
                    "homepage": "https://symfony.com/contributors"
                }
            ],
            "description": "Symfony polyfill backporting some PHP 7.3+ features to lower PHP versions",
            "homepage": "https://symfony.com",
            "keywords": [
                "compatibility",
                "polyfill",
                "portable",
                "shim"
            ],
            "support": {
                "source": "https://github.com/symfony/polyfill-php73/tree/v1.27.0"
            },
            "funding": [
                {
                    "url": "https://symfony.com/sponsor",
                    "type": "custom"
                },
                {
                    "url": "https://github.com/fabpot",
                    "type": "github"
                },
                {
                    "url": "https://tidelift.com/funding/github/packagist/symfony/symfony",
                    "type": "tidelift"
                }
            ],
            "time": "2022-11-03T14:55:06+00:00"
        },
        {
            "name": "symfony/polyfill-php74",
            "version": "v1.27.0",
            "source": {
                "type": "git",
                "url": "https://github.com/symfony/polyfill-php74.git",
                "reference": "aa7f1231a1aa56d695e626043252b7be6a90c4ce"
            },
            "dist": {
                "type": "zip",
                "url": "https://api.github.com/repos/symfony/polyfill-php74/zipball/aa7f1231a1aa56d695e626043252b7be6a90c4ce",
                "reference": "aa7f1231a1aa56d695e626043252b7be6a90c4ce",
                "shasum": ""
            },
            "require": {
                "php": ">=7.1"
            },
            "type": "library",
            "extra": {
                "branch-alias": {
                    "dev-main": "1.27-dev"
                },
                "thanks": {
                    "name": "symfony/polyfill",
                    "url": "https://github.com/symfony/polyfill"
                }
            },
            "autoload": {
                "files": [
                    "bootstrap.php"
                ],
                "psr-4": {
                    "Symfony\\Polyfill\\Php74\\": ""
                }
            },
            "notification-url": "https://packagist.org/downloads/",
            "license": [
                "MIT"
            ],
            "authors": [
                {
                    "name": "Ion Bazan",
                    "email": "ion.bazan@gmail.com"
                },
                {
                    "name": "Nicolas Grekas",
                    "email": "p@tchwork.com"
                },
                {
                    "name": "Symfony Community",
                    "homepage": "https://symfony.com/contributors"
                }
            ],
            "description": "Symfony polyfill backporting some PHP 7.4+ features to lower PHP versions",
            "homepage": "https://symfony.com",
            "keywords": [
                "compatibility",
                "polyfill",
                "portable",
                "shim"
            ],
            "support": {
                "source": "https://github.com/symfony/polyfill-php74/tree/v1.27.0"
            },
            "funding": [
                {
                    "url": "https://symfony.com/sponsor",
                    "type": "custom"
                },
                {
                    "url": "https://github.com/fabpot",
                    "type": "github"
                },
                {
                    "url": "https://tidelift.com/funding/github/packagist/symfony/symfony",
                    "type": "tidelift"
                }
            ],
            "time": "2022-11-03T14:55:06+00:00"
        },
        {
            "name": "symfony/polyfill-php80",
            "version": "v1.27.0",
            "source": {
                "type": "git",
                "url": "https://github.com/symfony/polyfill-php80.git",
                "reference": "7a6ff3f1959bb01aefccb463a0f2cd3d3d2fd936"
            },
            "dist": {
                "type": "zip",
                "url": "https://api.github.com/repos/symfony/polyfill-php80/zipball/7a6ff3f1959bb01aefccb463a0f2cd3d3d2fd936",
                "reference": "7a6ff3f1959bb01aefccb463a0f2cd3d3d2fd936",
                "shasum": ""
            },
            "require": {
                "php": ">=7.1"
            },
            "type": "library",
            "extra": {
                "branch-alias": {
                    "dev-main": "1.27-dev"
                },
                "thanks": {
                    "name": "symfony/polyfill",
                    "url": "https://github.com/symfony/polyfill"
                }
            },
            "autoload": {
                "files": [
                    "bootstrap.php"
                ],
                "psr-4": {
                    "Symfony\\Polyfill\\Php80\\": ""
                },
                "classmap": [
                    "Resources/stubs"
                ]
            },
            "notification-url": "https://packagist.org/downloads/",
            "license": [
                "MIT"
            ],
            "authors": [
                {
                    "name": "Ion Bazan",
                    "email": "ion.bazan@gmail.com"
                },
                {
                    "name": "Nicolas Grekas",
                    "email": "p@tchwork.com"
                },
                {
                    "name": "Symfony Community",
                    "homepage": "https://symfony.com/contributors"
                }
            ],
            "description": "Symfony polyfill backporting some PHP 8.0+ features to lower PHP versions",
            "homepage": "https://symfony.com",
            "keywords": [
                "compatibility",
                "polyfill",
                "portable",
                "shim"
            ],
            "support": {
                "source": "https://github.com/symfony/polyfill-php80/tree/v1.27.0"
            },
            "funding": [
                {
                    "url": "https://symfony.com/sponsor",
                    "type": "custom"
                },
                {
                    "url": "https://github.com/fabpot",
                    "type": "github"
                },
                {
                    "url": "https://tidelift.com/funding/github/packagist/symfony/symfony",
                    "type": "tidelift"
                }
            ],
            "time": "2022-11-03T14:55:06+00:00"
        },
        {
            "name": "symfony/polyfill-php81",
            "version": "v1.27.0",
            "source": {
                "type": "git",
                "url": "https://github.com/symfony/polyfill-php81.git",
                "reference": "707403074c8ea6e2edaf8794b0157a0bfa52157a"
            },
            "dist": {
                "type": "zip",
                "url": "https://api.github.com/repos/symfony/polyfill-php81/zipball/707403074c8ea6e2edaf8794b0157a0bfa52157a",
                "reference": "707403074c8ea6e2edaf8794b0157a0bfa52157a",
                "shasum": ""
            },
            "require": {
                "php": ">=7.1"
            },
            "type": "library",
            "extra": {
                "branch-alias": {
                    "dev-main": "1.27-dev"
                },
                "thanks": {
                    "name": "symfony/polyfill",
                    "url": "https://github.com/symfony/polyfill"
                }
            },
            "autoload": {
                "files": [
                    "bootstrap.php"
                ],
                "psr-4": {
                    "Symfony\\Polyfill\\Php81\\": ""
                },
                "classmap": [
                    "Resources/stubs"
                ]
            },
            "notification-url": "https://packagist.org/downloads/",
            "license": [
                "MIT"
            ],
            "authors": [
                {
                    "name": "Nicolas Grekas",
                    "email": "p@tchwork.com"
                },
                {
                    "name": "Symfony Community",
                    "homepage": "https://symfony.com/contributors"
                }
            ],
            "description": "Symfony polyfill backporting some PHP 8.1+ features to lower PHP versions",
            "homepage": "https://symfony.com",
            "keywords": [
                "compatibility",
                "polyfill",
                "portable",
                "shim"
            ],
            "support": {
                "source": "https://github.com/symfony/polyfill-php81/tree/v1.27.0"
            },
            "funding": [
                {
                    "url": "https://symfony.com/sponsor",
                    "type": "custom"
                },
                {
                    "url": "https://github.com/fabpot",
                    "type": "github"
                },
                {
                    "url": "https://tidelift.com/funding/github/packagist/symfony/symfony",
                    "type": "tidelift"
                }
            ],
            "time": "2022-11-03T14:55:06+00:00"
        },
        {
            "name": "symfony/process",
            "version": "v5.4.23",
            "source": {
                "type": "git",
                "url": "https://github.com/symfony/process.git",
                "reference": "4b842fc4b61609e0a155a114082bd94e31e98287"
            },
            "dist": {
                "type": "zip",
                "url": "https://api.github.com/repos/symfony/process/zipball/4b842fc4b61609e0a155a114082bd94e31e98287",
                "reference": "4b842fc4b61609e0a155a114082bd94e31e98287",
                "shasum": ""
            },
            "require": {
                "php": ">=7.2.5",
                "symfony/polyfill-php80": "^1.16"
            },
            "type": "library",
            "autoload": {
                "psr-4": {
                    "Symfony\\Component\\Process\\": ""
                },
                "exclude-from-classmap": [
                    "/Tests/"
                ]
            },
            "notification-url": "https://packagist.org/downloads/",
            "license": [
                "MIT"
            ],
            "authors": [
                {
                    "name": "Fabien Potencier",
                    "email": "fabien@symfony.com"
                },
                {
                    "name": "Symfony Community",
                    "homepage": "https://symfony.com/contributors"
                }
            ],
            "description": "Executes commands in sub-processes",
            "homepage": "https://symfony.com",
            "support": {
                "source": "https://github.com/symfony/process/tree/v5.4.23"
            },
            "funding": [
                {
                    "url": "https://symfony.com/sponsor",
                    "type": "custom"
                },
                {
                    "url": "https://github.com/fabpot",
                    "type": "github"
                },
                {
                    "url": "https://tidelift.com/funding/github/packagist/symfony/symfony",
                    "type": "tidelift"
                }
            ],
            "time": "2023-04-18T13:50:24+00:00"
        },
        {
            "name": "symfony/service-contracts",
            "version": "v2.5.2",
            "source": {
                "type": "git",
                "url": "https://github.com/symfony/service-contracts.git",
                "reference": "4b426aac47d6427cc1a1d0f7e2ac724627f5966c"
            },
            "dist": {
                "type": "zip",
                "url": "https://api.github.com/repos/symfony/service-contracts/zipball/4b426aac47d6427cc1a1d0f7e2ac724627f5966c",
                "reference": "4b426aac47d6427cc1a1d0f7e2ac724627f5966c",
                "shasum": ""
            },
            "require": {
                "php": ">=7.2.5",
                "psr/container": "^1.1",
                "symfony/deprecation-contracts": "^2.1|^3"
            },
            "conflict": {
                "ext-psr": "<1.1|>=2"
            },
            "suggest": {
                "symfony/service-implementation": ""
            },
            "type": "library",
            "extra": {
                "branch-alias": {
                    "dev-main": "2.5-dev"
                },
                "thanks": {
                    "name": "symfony/contracts",
                    "url": "https://github.com/symfony/contracts"
                }
            },
            "autoload": {
                "psr-4": {
                    "Symfony\\Contracts\\Service\\": ""
                }
            },
            "notification-url": "https://packagist.org/downloads/",
            "license": [
                "MIT"
            ],
            "authors": [
                {
                    "name": "Nicolas Grekas",
                    "email": "p@tchwork.com"
                },
                {
                    "name": "Symfony Community",
                    "homepage": "https://symfony.com/contributors"
                }
            ],
            "description": "Generic abstractions related to writing services",
            "homepage": "https://symfony.com",
            "keywords": [
                "abstractions",
                "contracts",
                "decoupling",
                "interfaces",
                "interoperability",
                "standards"
            ],
            "support": {
                "source": "https://github.com/symfony/service-contracts/tree/v2.5.2"
            },
            "funding": [
                {
                    "url": "https://symfony.com/sponsor",
                    "type": "custom"
                },
                {
                    "url": "https://github.com/fabpot",
                    "type": "github"
                },
                {
                    "url": "https://tidelift.com/funding/github/packagist/symfony/symfony",
                    "type": "tidelift"
                }
            ],
            "time": "2022-05-30T19:17:29+00:00"
        },
        {
            "name": "symfony/string",
            "version": "v5.4.22",
            "source": {
                "type": "git",
                "url": "https://github.com/symfony/string.git",
                "reference": "8036a4c76c0dd29e60b6a7cafcacc50cf088ea62"
            },
            "dist": {
                "type": "zip",
                "url": "https://api.github.com/repos/symfony/string/zipball/8036a4c76c0dd29e60b6a7cafcacc50cf088ea62",
                "reference": "8036a4c76c0dd29e60b6a7cafcacc50cf088ea62",
                "shasum": ""
            },
            "require": {
                "php": ">=7.2.5",
                "symfony/polyfill-ctype": "~1.8",
                "symfony/polyfill-intl-grapheme": "~1.0",
                "symfony/polyfill-intl-normalizer": "~1.0",
                "symfony/polyfill-mbstring": "~1.0",
                "symfony/polyfill-php80": "~1.15"
            },
            "conflict": {
                "symfony/translation-contracts": ">=3.0"
            },
            "require-dev": {
                "symfony/error-handler": "^4.4|^5.0|^6.0",
                "symfony/http-client": "^4.4|^5.0|^6.0",
                "symfony/translation-contracts": "^1.1|^2",
                "symfony/var-exporter": "^4.4|^5.0|^6.0"
            },
            "type": "library",
            "autoload": {
                "files": [
                    "Resources/functions.php"
                ],
                "psr-4": {
                    "Symfony\\Component\\String\\": ""
                },
                "exclude-from-classmap": [
                    "/Tests/"
                ]
            },
            "notification-url": "https://packagist.org/downloads/",
            "license": [
                "MIT"
            ],
            "authors": [
                {
                    "name": "Nicolas Grekas",
                    "email": "p@tchwork.com"
                },
                {
                    "name": "Symfony Community",
                    "homepage": "https://symfony.com/contributors"
                }
            ],
            "description": "Provides an object-oriented API to strings and deals with bytes, UTF-8 code points and grapheme clusters in a unified way",
            "homepage": "https://symfony.com",
            "keywords": [
                "grapheme",
                "i18n",
                "string",
                "unicode",
                "utf-8",
                "utf8"
            ],
            "support": {
                "source": "https://github.com/symfony/string/tree/v5.4.22"
            },
            "funding": [
                {
                    "url": "https://symfony.com/sponsor",
                    "type": "custom"
                },
                {
                    "url": "https://github.com/fabpot",
                    "type": "github"
                },
                {
                    "url": "https://tidelift.com/funding/github/packagist/symfony/symfony",
                    "type": "tidelift"
                }
            ],
            "time": "2023-03-14T06:11:53+00:00"
        }
    ],
    "packages-dev": [
        {
            "name": "brianium/paratest",
            "version": "v6.6.3",
            "source": {
                "type": "git",
                "url": "https://github.com/paratestphp/paratest.git",
                "reference": "f2d781bb9136cda2f5e73ee778049e80ba681cf6"
            },
            "dist": {
                "type": "zip",
                "url": "https://api.github.com/repos/paratestphp/paratest/zipball/f2d781bb9136cda2f5e73ee778049e80ba681cf6",
                "reference": "f2d781bb9136cda2f5e73ee778049e80ba681cf6",
                "shasum": ""
            },
            "require": {
                "ext-dom": "*",
                "ext-pcre": "*",
                "ext-reflection": "*",
                "ext-simplexml": "*",
                "jean85/pretty-package-versions": "^2.0.5",
                "php": "^7.3 || ^8.0",
                "phpunit/php-code-coverage": "^9.2.16",
                "phpunit/php-file-iterator": "^3.0.6",
                "phpunit/php-timer": "^5.0.3",
                "phpunit/phpunit": "^9.5.23",
                "sebastian/environment": "^5.1.4",
                "symfony/console": "^5.4.9 || ^6.1.2",
                "symfony/polyfill-php80": "^v1.26.0",
                "symfony/process": "^5.4.8 || ^6.1.0"
            },
            "require-dev": {
                "doctrine/coding-standard": "^9.0.0",
                "ext-pcov": "*",
                "ext-posix": "*",
                "infection/infection": "^0.26.13",
                "malukenho/mcbumpface": "^1.1.5",
                "squizlabs/php_codesniffer": "^3.7.1",
                "symfony/filesystem": "^5.4.9 || ^6.1.0",
                "vimeo/psalm": "^4.26.0"
            },
            "bin": [
                "bin/paratest",
                "bin/paratest.bat",
                "bin/paratest_for_phpstorm"
            ],
            "type": "library",
            "autoload": {
                "psr-4": {
                    "ParaTest\\": [
                        "src/"
                    ]
                }
            },
            "notification-url": "https://packagist.org/downloads/",
            "license": [
                "MIT"
            ],
            "authors": [
                {
                    "name": "Brian Scaturro",
                    "email": "scaturrob@gmail.com",
                    "role": "Developer"
                },
                {
                    "name": "Filippo Tessarotto",
                    "email": "zoeslam@gmail.com",
                    "role": "Developer"
                }
            ],
            "description": "Parallel testing for PHP",
            "homepage": "https://github.com/paratestphp/paratest",
            "keywords": [
                "concurrent",
                "parallel",
                "phpunit",
                "testing"
            ],
            "support": {
                "issues": "https://github.com/paratestphp/paratest/issues",
                "source": "https://github.com/paratestphp/paratest/tree/v6.6.3"
            },
            "funding": [
                {
                    "url": "https://github.com/sponsors/Slamdunk",
                    "type": "github"
                },
                {
                    "url": "https://paypal.me/filippotessarotto",
                    "type": "paypal"
                }
            ],
            "time": "2022-08-25T05:44:14+00:00"
        },
        {
            "name": "cweagans/composer-patches",
            "version": "1.7.3",
            "source": {
                "type": "git",
                "url": "https://github.com/cweagans/composer-patches.git",
                "reference": "e190d4466fe2b103a55467dfa83fc2fecfcaf2db"
            },
            "dist": {
                "type": "zip",
                "url": "https://api.github.com/repos/cweagans/composer-patches/zipball/e190d4466fe2b103a55467dfa83fc2fecfcaf2db",
                "reference": "e190d4466fe2b103a55467dfa83fc2fecfcaf2db",
                "shasum": ""
            },
            "require": {
                "composer-plugin-api": "^1.0 || ^2.0",
                "php": ">=5.3.0"
            },
            "require-dev": {
                "composer/composer": "~1.0 || ~2.0",
                "phpunit/phpunit": "~4.6"
            },
            "type": "composer-plugin",
            "extra": {
                "class": "cweagans\\Composer\\Patches"
            },
            "autoload": {
                "psr-4": {
                    "cweagans\\Composer\\": "src"
                }
            },
            "notification-url": "https://packagist.org/downloads/",
            "license": [
                "BSD-3-Clause"
            ],
            "authors": [
                {
                    "name": "Cameron Eagans",
                    "email": "me@cweagans.net"
                }
            ],
            "description": "Provides a way to patch Composer packages.",
            "support": {
                "issues": "https://github.com/cweagans/composer-patches/issues",
                "source": "https://github.com/cweagans/composer-patches/tree/1.7.3"
            },
            "time": "2022-12-20T22:53:13+00:00"
        },
        {
            "name": "doctrine/instantiator",
            "version": "1.4.1",
            "source": {
                "type": "git",
                "url": "https://github.com/doctrine/instantiator.git",
                "reference": "10dcfce151b967d20fde1b34ae6640712c3891bc"
            },
            "dist": {
                "type": "zip",
                "url": "https://api.github.com/repos/doctrine/instantiator/zipball/10dcfce151b967d20fde1b34ae6640712c3891bc",
                "reference": "10dcfce151b967d20fde1b34ae6640712c3891bc",
                "shasum": ""
            },
            "require": {
                "php": "^7.1 || ^8.0"
            },
            "require-dev": {
                "doctrine/coding-standard": "^9",
                "ext-pdo": "*",
                "ext-phar": "*",
                "phpbench/phpbench": "^0.16 || ^1",
                "phpstan/phpstan": "^1.4",
                "phpstan/phpstan-phpunit": "^1",
                "phpunit/phpunit": "^7.5 || ^8.5 || ^9.5",
                "vimeo/psalm": "^4.22"
            },
            "type": "library",
            "autoload": {
                "psr-4": {
                    "Doctrine\\Instantiator\\": "src/Doctrine/Instantiator/"
                }
            },
            "notification-url": "https://packagist.org/downloads/",
            "license": [
                "MIT"
            ],
            "authors": [
                {
                    "name": "Marco Pivetta",
                    "email": "ocramius@gmail.com",
                    "homepage": "https://ocramius.github.io/"
                }
            ],
            "description": "A small, lightweight utility to instantiate objects in PHP without invoking their constructors",
            "homepage": "https://www.doctrine-project.org/projects/instantiator.html",
            "keywords": [
                "constructor",
                "instantiate"
            ],
            "support": {
                "issues": "https://github.com/doctrine/instantiator/issues",
                "source": "https://github.com/doctrine/instantiator/tree/1.4.1"
            },
            "funding": [
                {
                    "url": "https://www.doctrine-project.org/sponsorship.html",
                    "type": "custom"
                },
                {
                    "url": "https://www.patreon.com/phpdoctrine",
                    "type": "patreon"
                },
                {
                    "url": "https://tidelift.com/funding/github/packagist/doctrine%2Finstantiator",
                    "type": "tidelift"
                }
            ],
            "time": "2022-03-03T08:28:38+00:00"
        },
        {
            "name": "jean85/pretty-package-versions",
            "version": "2.0.5",
            "source": {
                "type": "git",
                "url": "https://github.com/Jean85/pretty-package-versions.git",
                "reference": "ae547e455a3d8babd07b96966b17d7fd21d9c6af"
            },
            "dist": {
                "type": "zip",
                "url": "https://api.github.com/repos/Jean85/pretty-package-versions/zipball/ae547e455a3d8babd07b96966b17d7fd21d9c6af",
                "reference": "ae547e455a3d8babd07b96966b17d7fd21d9c6af",
                "shasum": ""
            },
            "require": {
                "composer-runtime-api": "^2.0.0",
                "php": "^7.1|^8.0"
            },
            "require-dev": {
                "friendsofphp/php-cs-fixer": "^2.17",
                "jean85/composer-provided-replaced-stub-package": "^1.0",
                "phpstan/phpstan": "^0.12.66",
                "phpunit/phpunit": "^7.5|^8.5|^9.4",
                "vimeo/psalm": "^4.3"
            },
            "type": "library",
            "extra": {
                "branch-alias": {
                    "dev-master": "1.x-dev"
                }
            },
            "autoload": {
                "psr-4": {
                    "Jean85\\": "src/"
                }
            },
            "notification-url": "https://packagist.org/downloads/",
            "license": [
                "MIT"
            ],
            "authors": [
                {
                    "name": "Alessandro Lai",
                    "email": "alessandro.lai85@gmail.com"
                }
            ],
            "description": "A library to get pretty versions strings of installed dependencies",
            "keywords": [
                "composer",
                "package",
                "release",
                "versions"
            ],
            "support": {
                "issues": "https://github.com/Jean85/pretty-package-versions/issues",
                "source": "https://github.com/Jean85/pretty-package-versions/tree/2.0.5"
            },
            "time": "2021-10-08T21:21:46+00:00"
        },
        {
            "name": "myclabs/deep-copy",
            "version": "1.11.0",
            "source": {
                "type": "git",
                "url": "https://github.com/myclabs/DeepCopy.git",
                "reference": "14daed4296fae74d9e3201d2c4925d1acb7aa614"
            },
            "dist": {
                "type": "zip",
                "url": "https://api.github.com/repos/myclabs/DeepCopy/zipball/14daed4296fae74d9e3201d2c4925d1acb7aa614",
                "reference": "14daed4296fae74d9e3201d2c4925d1acb7aa614",
                "shasum": ""
            },
            "require": {
                "php": "^7.1 || ^8.0"
            },
            "conflict": {
                "doctrine/collections": "<1.6.8",
                "doctrine/common": "<2.13.3 || >=3,<3.2.2"
            },
            "require-dev": {
                "doctrine/collections": "^1.6.8",
                "doctrine/common": "^2.13.3 || ^3.2.2",
                "phpunit/phpunit": "^7.5.20 || ^8.5.23 || ^9.5.13"
            },
            "type": "library",
            "autoload": {
                "files": [
                    "src/DeepCopy/deep_copy.php"
                ],
                "psr-4": {
                    "DeepCopy\\": "src/DeepCopy/"
                }
            },
            "notification-url": "https://packagist.org/downloads/",
            "license": [
                "MIT"
            ],
            "description": "Create deep copies (clones) of your objects",
            "keywords": [
                "clone",
                "copy",
                "duplicate",
                "object",
                "object graph"
            ],
            "support": {
                "issues": "https://github.com/myclabs/DeepCopy/issues",
                "source": "https://github.com/myclabs/DeepCopy/tree/1.11.0"
            },
            "funding": [
                {
                    "url": "https://tidelift.com/funding/github/packagist/myclabs/deep-copy",
                    "type": "tidelift"
                }
            ],
            "time": "2022-03-03T13:19:32+00:00"
        },
        {
            "name": "phar-io/manifest",
            "version": "2.0.3",
            "source": {
                "type": "git",
                "url": "https://github.com/phar-io/manifest.git",
                "reference": "97803eca37d319dfa7826cc2437fc020857acb53"
            },
            "dist": {
                "type": "zip",
                "url": "https://api.github.com/repos/phar-io/manifest/zipball/97803eca37d319dfa7826cc2437fc020857acb53",
                "reference": "97803eca37d319dfa7826cc2437fc020857acb53",
                "shasum": ""
            },
            "require": {
                "ext-dom": "*",
                "ext-phar": "*",
                "ext-xmlwriter": "*",
                "phar-io/version": "^3.0.1",
                "php": "^7.2 || ^8.0"
            },
            "type": "library",
            "extra": {
                "branch-alias": {
                    "dev-master": "2.0.x-dev"
                }
            },
            "autoload": {
                "classmap": [
                    "src/"
                ]
            },
            "notification-url": "https://packagist.org/downloads/",
            "license": [
                "BSD-3-Clause"
            ],
            "authors": [
                {
                    "name": "Arne Blankerts",
                    "email": "arne@blankerts.de",
                    "role": "Developer"
                },
                {
                    "name": "Sebastian Heuer",
                    "email": "sebastian@phpeople.de",
                    "role": "Developer"
                },
                {
                    "name": "Sebastian Bergmann",
                    "email": "sebastian@phpunit.de",
                    "role": "Developer"
                }
            ],
            "description": "Component for reading phar.io manifest information from a PHP Archive (PHAR)",
            "support": {
                "issues": "https://github.com/phar-io/manifest/issues",
                "source": "https://github.com/phar-io/manifest/tree/2.0.3"
            },
            "time": "2021-07-20T11:28:43+00:00"
        },
        {
            "name": "phar-io/version",
            "version": "3.2.1",
            "source": {
                "type": "git",
                "url": "https://github.com/phar-io/version.git",
                "reference": "4f7fd7836c6f332bb2933569e566a0d6c4cbed74"
            },
            "dist": {
                "type": "zip",
                "url": "https://api.github.com/repos/phar-io/version/zipball/4f7fd7836c6f332bb2933569e566a0d6c4cbed74",
                "reference": "4f7fd7836c6f332bb2933569e566a0d6c4cbed74",
                "shasum": ""
            },
            "require": {
                "php": "^7.2 || ^8.0"
            },
            "type": "library",
            "autoload": {
                "classmap": [
                    "src/"
                ]
            },
            "notification-url": "https://packagist.org/downloads/",
            "license": [
                "BSD-3-Clause"
            ],
            "authors": [
                {
                    "name": "Arne Blankerts",
                    "email": "arne@blankerts.de",
                    "role": "Developer"
                },
                {
                    "name": "Sebastian Heuer",
                    "email": "sebastian@phpeople.de",
                    "role": "Developer"
                },
                {
                    "name": "Sebastian Bergmann",
                    "email": "sebastian@phpunit.de",
                    "role": "Developer"
                }
            ],
            "description": "Library for handling version information and constraints",
            "support": {
                "issues": "https://github.com/phar-io/version/issues",
                "source": "https://github.com/phar-io/version/tree/3.2.1"
            },
            "time": "2022-02-21T01:04:05+00:00"
        },
        {
            "name": "php-parallel-lint/php-parallel-lint",
            "version": "v1.3.2",
            "source": {
                "type": "git",
                "url": "https://github.com/php-parallel-lint/PHP-Parallel-Lint.git",
                "reference": "6483c9832e71973ed29cf71bd6b3f4fde438a9de"
            },
            "dist": {
                "type": "zip",
                "url": "https://api.github.com/repos/php-parallel-lint/PHP-Parallel-Lint/zipball/6483c9832e71973ed29cf71bd6b3f4fde438a9de",
                "reference": "6483c9832e71973ed29cf71bd6b3f4fde438a9de",
                "shasum": ""
            },
            "require": {
                "ext-json": "*",
                "php": ">=5.3.0"
            },
            "replace": {
                "grogy/php-parallel-lint": "*",
                "jakub-onderka/php-parallel-lint": "*"
            },
            "require-dev": {
                "nette/tester": "^1.3 || ^2.0",
                "php-parallel-lint/php-console-highlighter": "0.* || ^1.0",
                "squizlabs/php_codesniffer": "^3.6"
            },
            "suggest": {
                "php-parallel-lint/php-console-highlighter": "Highlight syntax in code snippet"
            },
            "bin": [
                "parallel-lint"
            ],
            "type": "library",
            "autoload": {
                "classmap": [
                    "./src/"
                ]
            },
            "notification-url": "https://packagist.org/downloads/",
            "license": [
                "BSD-2-Clause"
            ],
            "authors": [
                {
                    "name": "Jakub Onderka",
                    "email": "ahoj@jakubonderka.cz"
                }
            ],
            "description": "This tool check syntax of PHP files about 20x faster than serial check.",
            "homepage": "https://github.com/php-parallel-lint/PHP-Parallel-Lint",
            "support": {
                "issues": "https://github.com/php-parallel-lint/PHP-Parallel-Lint/issues",
                "source": "https://github.com/php-parallel-lint/PHP-Parallel-Lint/tree/v1.3.2"
            },
            "time": "2022-02-21T12:50:22+00:00"
        },
        {
            "name": "phpstan/phpstan-deprecation-rules",
            "version": "1.2.x-dev",
            "source": {
                "type": "git",
                "url": "https://github.com/phpstan/phpstan-deprecation-rules.git",
                "reference": "f1cacde9aaf049973db8ca94c926e89a1c59333d"
            },
            "dist": {
                "type": "zip",
                "url": "https://api.github.com/repos/phpstan/phpstan-deprecation-rules/zipball/f1cacde9aaf049973db8ca94c926e89a1c59333d",
                "reference": "f1cacde9aaf049973db8ca94c926e89a1c59333d",
                "shasum": ""
            },
            "require": {
                "php": "^7.2 || ^8.0",
                "phpstan/phpstan": "^1.11"
            },
            "require-dev": {
                "php-parallel-lint/php-parallel-lint": "^1.2",
                "phpstan/phpstan-php-parser": "^1.1",
                "phpstan/phpstan-phpunit": "^1.0",
                "phpunit/phpunit": "^9.5"
            },
            "default-branch": true,
            "type": "phpstan-extension",
            "extra": {
                "phpstan": {
                    "includes": [
                        "rules.neon"
                    ]
                }
            },
            "autoload": {
                "psr-4": {
                    "PHPStan\\": "src/"
                }
            },
            "notification-url": "https://packagist.org/downloads/",
            "license": [
                "MIT"
            ],
            "description": "PHPStan rules for detecting usage of deprecated classes, methods, properties, constants and traits.",
            "support": {
                "issues": "https://github.com/phpstan/phpstan-deprecation-rules/issues",
                "source": "https://github.com/phpstan/phpstan-deprecation-rules/tree/1.2.x"
            },
            "time": "2023-08-06T10:05:15+00:00"
        },
        {
            "name": "phpstan/phpstan-nette",
            "version": "1.2.9",
            "source": {
                "type": "git",
                "url": "https://github.com/phpstan/phpstan-nette.git",
                "reference": "0e3a6805917811d685e59bb83c2286315f2f6d78"
            },
            "dist": {
                "type": "zip",
                "url": "https://api.github.com/repos/phpstan/phpstan-nette/zipball/0e3a6805917811d685e59bb83c2286315f2f6d78",
                "reference": "0e3a6805917811d685e59bb83c2286315f2f6d78",
                "shasum": ""
            },
            "require": {
                "php": "^7.2 || ^8.0",
                "phpstan/phpstan": "^1.10"
            },
            "conflict": {
                "nette/application": "<2.3.0",
                "nette/component-model": "<2.3.0",
                "nette/di": "<2.3.0",
                "nette/forms": "<2.3.0",
                "nette/http": "<2.3.0",
                "nette/utils": "<2.3.0"
            },
            "require-dev": {
                "nette/application": "^3.0",
                "nette/forms": "^3.0",
                "nette/utils": "^2.3.0 || ^3.0.0",
                "nikic/php-parser": "^4.13.2",
                "php-parallel-lint/php-parallel-lint": "^1.2",
                "phpstan/phpstan-php-parser": "^1.1",
                "phpstan/phpstan-phpunit": "^1.0",
                "phpstan/phpstan-strict-rules": "^1.0",
                "phpunit/phpunit": "^9.5"
            },
            "type": "phpstan-extension",
            "extra": {
                "phpstan": {
                    "includes": [
                        "extension.neon",
                        "rules.neon"
                    ]
                }
            },
            "autoload": {
                "psr-4": {
                    "PHPStan\\": "src/"
                }
            },
            "notification-url": "https://packagist.org/downloads/",
            "license": [
                "MIT"
            ],
            "description": "Nette Framework class reflection extension for PHPStan",
            "support": {
                "issues": "https://github.com/phpstan/phpstan-nette/issues",
                "source": "https://github.com/phpstan/phpstan-nette/tree/1.2.9"
            },
            "time": "2023-04-12T14:11:53+00:00"
        },
        {
            "name": "phpstan/phpstan-php-parser",
            "version": "1.1.0",
            "source": {
                "type": "git",
                "url": "https://github.com/phpstan/phpstan-php-parser.git",
                "reference": "1c7670dd92da864b5d019f22d9f512a6ae18b78e"
            },
            "dist": {
                "type": "zip",
                "url": "https://api.github.com/repos/phpstan/phpstan-php-parser/zipball/1c7670dd92da864b5d019f22d9f512a6ae18b78e",
                "reference": "1c7670dd92da864b5d019f22d9f512a6ae18b78e",
                "shasum": ""
            },
            "require": {
                "php": "^7.1 || ^8.0",
                "phpstan/phpstan": "^1.3"
            },
            "require-dev": {
                "php-parallel-lint/php-parallel-lint": "^1.2",
                "phpstan/phpstan-phpunit": "^1.0",
                "phpstan/phpstan-strict-rules": "^1.0",
                "phpunit/phpunit": "^9.5"
            },
            "type": "phpstan-extension",
            "extra": {
                "branch-alias": {
                    "dev-master": "1.1-dev"
                },
                "phpstan": {
                    "includes": [
                        "extension.neon"
                    ]
                }
            },
            "autoload": {
                "psr-4": {
                    "PHPStan\\": "src/"
                }
            },
            "notification-url": "https://packagist.org/downloads/",
            "license": [
                "MIT"
            ],
            "description": "PHP-Parser extensions for PHPStan",
            "support": {
                "issues": "https://github.com/phpstan/phpstan-php-parser/issues",
                "source": "https://github.com/phpstan/phpstan-php-parser/tree/1.1.0"
            },
            "time": "2021-12-16T19:43:32+00:00"
        },
        {
            "name": "phpstan/phpstan-phpunit",
            "version": "1.3.13",
            "source": {
                "type": "git",
                "url": "https://github.com/phpstan/phpstan-phpunit.git",
                "reference": "d8bdab0218c5eb0964338d24a8511b65e9c94fa5"
            },
            "dist": {
                "type": "zip",
                "url": "https://api.github.com/repos/phpstan/phpstan-phpunit/zipball/d8bdab0218c5eb0964338d24a8511b65e9c94fa5",
                "reference": "d8bdab0218c5eb0964338d24a8511b65e9c94fa5",
                "shasum": ""
            },
            "require": {
                "php": "^7.2 || ^8.0",
                "phpstan/phpstan": "^1.10"
            },
            "conflict": {
                "phpunit/phpunit": "<7.0"
            },
            "require-dev": {
                "nikic/php-parser": "^4.13.0",
                "php-parallel-lint/php-parallel-lint": "^1.2",
                "phpstan/phpstan-strict-rules": "^1.0",
                "phpunit/phpunit": "^9.5"
            },
            "type": "phpstan-extension",
            "extra": {
                "phpstan": {
                    "includes": [
                        "extension.neon",
                        "rules.neon"
                    ]
                }
            },
            "autoload": {
                "psr-4": {
                    "PHPStan\\": "src/"
                }
            },
            "notification-url": "https://packagist.org/downloads/",
            "license": [
                "MIT"
            ],
            "description": "PHPUnit extensions and rules for PHPStan",
            "support": {
                "issues": "https://github.com/phpstan/phpstan-phpunit/issues",
                "source": "https://github.com/phpstan/phpstan-phpunit/tree/1.3.13"
            },
            "time": "2023-05-26T11:05:59+00:00"
        },
        {
            "name": "phpstan/phpstan-strict-rules",
            "version": "1.5.x-dev",
            "source": {
                "type": "git",
                "url": "https://github.com/phpstan/phpstan-strict-rules.git",
                "reference": "b7edb14296bae350401afef889c0243958174975"
            },
            "dist": {
                "type": "zip",
                "url": "https://api.github.com/repos/phpstan/phpstan-strict-rules/zipball/b7edb14296bae350401afef889c0243958174975",
                "reference": "b7edb14296bae350401afef889c0243958174975",
                "shasum": ""
            },
            "require": {
                "php": "^7.2 || ^8.0",
                "phpstan/phpstan": "^1.11"
            },
            "require-dev": {
                "nikic/php-parser": "^4.13.0",
                "php-parallel-lint/php-parallel-lint": "^1.2",
                "phpstan/phpstan-deprecation-rules": "^1.1",
                "phpstan/phpstan-phpunit": "^1.0",
                "phpunit/phpunit": "^9.5"
            },
            "default-branch": true,
            "type": "phpstan-extension",
            "extra": {
                "phpstan": {
                    "includes": [
                        "rules.neon"
                    ]
                }
            },
            "autoload": {
                "psr-4": {
                    "PHPStan\\": "src/"
                }
            },
            "notification-url": "https://packagist.org/downloads/",
            "license": [
                "MIT"
            ],
            "description": "Extra strict and opinionated rules for PHPStan",
            "support": {
                "issues": "https://github.com/phpstan/phpstan-strict-rules/issues",
                "source": "https://github.com/phpstan/phpstan-strict-rules/tree/1.5.x"
            },
            "time": "2023-06-09T16:01:59+00:00"
        },
        {
            "name": "phpunit/php-code-coverage",
            "version": "9.2.26",
            "source": {
                "type": "git",
                "url": "https://github.com/sebastianbergmann/php-code-coverage.git",
                "reference": "443bc6912c9bd5b409254a40f4b0f4ced7c80ea1"
            },
            "dist": {
                "type": "zip",
                "url": "https://api.github.com/repos/sebastianbergmann/php-code-coverage/zipball/443bc6912c9bd5b409254a40f4b0f4ced7c80ea1",
                "reference": "443bc6912c9bd5b409254a40f4b0f4ced7c80ea1",
                "shasum": ""
            },
            "require": {
                "ext-dom": "*",
                "ext-libxml": "*",
                "ext-xmlwriter": "*",
                "nikic/php-parser": "^4.15",
                "php": ">=7.3",
                "phpunit/php-file-iterator": "^3.0.3",
                "phpunit/php-text-template": "^2.0.2",
                "sebastian/code-unit-reverse-lookup": "^2.0.2",
                "sebastian/complexity": "^2.0",
                "sebastian/environment": "^5.1.2",
                "sebastian/lines-of-code": "^1.0.3",
                "sebastian/version": "^3.0.1",
                "theseer/tokenizer": "^1.2.0"
            },
            "require-dev": {
                "phpunit/phpunit": "^9.3"
            },
            "suggest": {
                "ext-pcov": "PHP extension that provides line coverage",
                "ext-xdebug": "PHP extension that provides line coverage as well as branch and path coverage"
            },
            "type": "library",
            "extra": {
                "branch-alias": {
                    "dev-master": "9.2-dev"
                }
            },
            "autoload": {
                "classmap": [
                    "src/"
                ]
            },
            "notification-url": "https://packagist.org/downloads/",
            "license": [
                "BSD-3-Clause"
            ],
            "authors": [
                {
                    "name": "Sebastian Bergmann",
                    "email": "sebastian@phpunit.de",
                    "role": "lead"
                }
            ],
            "description": "Library that provides collection, processing, and rendering functionality for PHP code coverage information.",
            "homepage": "https://github.com/sebastianbergmann/php-code-coverage",
            "keywords": [
                "coverage",
                "testing",
                "xunit"
            ],
            "support": {
                "issues": "https://github.com/sebastianbergmann/php-code-coverage/issues",
                "source": "https://github.com/sebastianbergmann/php-code-coverage/tree/9.2.26"
            },
            "funding": [
                {
                    "url": "https://github.com/sebastianbergmann",
                    "type": "github"
                }
            ],
            "time": "2023-03-06T12:58:08+00:00"
        },
        {
            "name": "phpunit/php-file-iterator",
            "version": "3.0.6",
            "source": {
                "type": "git",
                "url": "https://github.com/sebastianbergmann/php-file-iterator.git",
                "reference": "cf1c2e7c203ac650e352f4cc675a7021e7d1b3cf"
            },
            "dist": {
                "type": "zip",
                "url": "https://api.github.com/repos/sebastianbergmann/php-file-iterator/zipball/cf1c2e7c203ac650e352f4cc675a7021e7d1b3cf",
                "reference": "cf1c2e7c203ac650e352f4cc675a7021e7d1b3cf",
                "shasum": ""
            },
            "require": {
                "php": ">=7.3"
            },
            "require-dev": {
                "phpunit/phpunit": "^9.3"
            },
            "type": "library",
            "extra": {
                "branch-alias": {
                    "dev-master": "3.0-dev"
                }
            },
            "autoload": {
                "classmap": [
                    "src/"
                ]
            },
            "notification-url": "https://packagist.org/downloads/",
            "license": [
                "BSD-3-Clause"
            ],
            "authors": [
                {
                    "name": "Sebastian Bergmann",
                    "email": "sebastian@phpunit.de",
                    "role": "lead"
                }
            ],
            "description": "FilterIterator implementation that filters files based on a list of suffixes.",
            "homepage": "https://github.com/sebastianbergmann/php-file-iterator/",
            "keywords": [
                "filesystem",
                "iterator"
            ],
            "support": {
                "issues": "https://github.com/sebastianbergmann/php-file-iterator/issues",
                "source": "https://github.com/sebastianbergmann/php-file-iterator/tree/3.0.6"
            },
            "funding": [
                {
                    "url": "https://github.com/sebastianbergmann",
                    "type": "github"
                }
            ],
            "time": "2021-12-02T12:48:52+00:00"
        },
        {
            "name": "phpunit/php-invoker",
            "version": "3.1.1",
            "source": {
                "type": "git",
                "url": "https://github.com/sebastianbergmann/php-invoker.git",
                "reference": "5a10147d0aaf65b58940a0b72f71c9ac0423cc67"
            },
            "dist": {
                "type": "zip",
                "url": "https://api.github.com/repos/sebastianbergmann/php-invoker/zipball/5a10147d0aaf65b58940a0b72f71c9ac0423cc67",
                "reference": "5a10147d0aaf65b58940a0b72f71c9ac0423cc67",
                "shasum": ""
            },
            "require": {
                "php": ">=7.3"
            },
            "require-dev": {
                "ext-pcntl": "*",
                "phpunit/phpunit": "^9.3"
            },
            "suggest": {
                "ext-pcntl": "*"
            },
            "type": "library",
            "extra": {
                "branch-alias": {
                    "dev-master": "3.1-dev"
                }
            },
            "autoload": {
                "classmap": [
                    "src/"
                ]
            },
            "notification-url": "https://packagist.org/downloads/",
            "license": [
                "BSD-3-Clause"
            ],
            "authors": [
                {
                    "name": "Sebastian Bergmann",
                    "email": "sebastian@phpunit.de",
                    "role": "lead"
                }
            ],
            "description": "Invoke callables with a timeout",
            "homepage": "https://github.com/sebastianbergmann/php-invoker/",
            "keywords": [
                "process"
            ],
            "support": {
                "issues": "https://github.com/sebastianbergmann/php-invoker/issues",
                "source": "https://github.com/sebastianbergmann/php-invoker/tree/3.1.1"
            },
            "funding": [
                {
                    "url": "https://github.com/sebastianbergmann",
                    "type": "github"
                }
            ],
            "time": "2020-09-28T05:58:55+00:00"
        },
        {
            "name": "phpunit/php-text-template",
            "version": "2.0.4",
            "source": {
                "type": "git",
                "url": "https://github.com/sebastianbergmann/php-text-template.git",
                "reference": "5da5f67fc95621df9ff4c4e5a84d6a8a2acf7c28"
            },
            "dist": {
                "type": "zip",
                "url": "https://api.github.com/repos/sebastianbergmann/php-text-template/zipball/5da5f67fc95621df9ff4c4e5a84d6a8a2acf7c28",
                "reference": "5da5f67fc95621df9ff4c4e5a84d6a8a2acf7c28",
                "shasum": ""
            },
            "require": {
                "php": ">=7.3"
            },
            "require-dev": {
                "phpunit/phpunit": "^9.3"
            },
            "type": "library",
            "extra": {
                "branch-alias": {
                    "dev-master": "2.0-dev"
                }
            },
            "autoload": {
                "classmap": [
                    "src/"
                ]
            },
            "notification-url": "https://packagist.org/downloads/",
            "license": [
                "BSD-3-Clause"
            ],
            "authors": [
                {
                    "name": "Sebastian Bergmann",
                    "email": "sebastian@phpunit.de",
                    "role": "lead"
                }
            ],
            "description": "Simple template engine.",
            "homepage": "https://github.com/sebastianbergmann/php-text-template/",
            "keywords": [
                "template"
            ],
            "support": {
                "issues": "https://github.com/sebastianbergmann/php-text-template/issues",
                "source": "https://github.com/sebastianbergmann/php-text-template/tree/2.0.4"
            },
            "funding": [
                {
                    "url": "https://github.com/sebastianbergmann",
                    "type": "github"
                }
            ],
            "time": "2020-10-26T05:33:50+00:00"
        },
        {
            "name": "phpunit/php-timer",
            "version": "5.0.3",
            "source": {
                "type": "git",
                "url": "https://github.com/sebastianbergmann/php-timer.git",
                "reference": "5a63ce20ed1b5bf577850e2c4e87f4aa902afbd2"
            },
            "dist": {
                "type": "zip",
                "url": "https://api.github.com/repos/sebastianbergmann/php-timer/zipball/5a63ce20ed1b5bf577850e2c4e87f4aa902afbd2",
                "reference": "5a63ce20ed1b5bf577850e2c4e87f4aa902afbd2",
                "shasum": ""
            },
            "require": {
                "php": ">=7.3"
            },
            "require-dev": {
                "phpunit/phpunit": "^9.3"
            },
            "type": "library",
            "extra": {
                "branch-alias": {
                    "dev-master": "5.0-dev"
                }
            },
            "autoload": {
                "classmap": [
                    "src/"
                ]
            },
            "notification-url": "https://packagist.org/downloads/",
            "license": [
                "BSD-3-Clause"
            ],
            "authors": [
                {
                    "name": "Sebastian Bergmann",
                    "email": "sebastian@phpunit.de",
                    "role": "lead"
                }
            ],
            "description": "Utility class for timing",
            "homepage": "https://github.com/sebastianbergmann/php-timer/",
            "keywords": [
                "timer"
            ],
            "support": {
                "issues": "https://github.com/sebastianbergmann/php-timer/issues",
                "source": "https://github.com/sebastianbergmann/php-timer/tree/5.0.3"
            },
            "funding": [
                {
                    "url": "https://github.com/sebastianbergmann",
                    "type": "github"
                }
            ],
            "time": "2020-10-26T13:16:10+00:00"
        },
        {
            "name": "phpunit/phpunit",
            "version": "9.5.23",
            "source": {
                "type": "git",
                "url": "https://github.com/sebastianbergmann/phpunit.git",
                "reference": "888556852e7e9bbeeedb9656afe46118765ade34"
            },
            "dist": {
                "type": "zip",
                "url": "https://api.github.com/repos/sebastianbergmann/phpunit/zipball/888556852e7e9bbeeedb9656afe46118765ade34",
                "reference": "888556852e7e9bbeeedb9656afe46118765ade34",
                "shasum": ""
            },
            "require": {
                "doctrine/instantiator": "^1.3.1",
                "ext-dom": "*",
                "ext-json": "*",
                "ext-libxml": "*",
                "ext-mbstring": "*",
                "ext-xml": "*",
                "ext-xmlwriter": "*",
                "myclabs/deep-copy": "^1.10.1",
                "phar-io/manifest": "^2.0.3",
                "phar-io/version": "^3.0.2",
                "php": ">=7.3",
                "phpunit/php-code-coverage": "^9.2.13",
                "phpunit/php-file-iterator": "^3.0.5",
                "phpunit/php-invoker": "^3.1.1",
                "phpunit/php-text-template": "^2.0.3",
                "phpunit/php-timer": "^5.0.2",
                "sebastian/cli-parser": "^1.0.1",
                "sebastian/code-unit": "^1.0.6",
                "sebastian/comparator": "^4.0.5",
                "sebastian/diff": "^4.0.3",
                "sebastian/environment": "^5.1.3",
                "sebastian/exporter": "^4.0.3",
                "sebastian/global-state": "^5.0.1",
                "sebastian/object-enumerator": "^4.0.3",
                "sebastian/resource-operations": "^3.0.3",
                "sebastian/type": "^3.0",
                "sebastian/version": "^3.0.2"
            },
            "suggest": {
                "ext-soap": "*",
                "ext-xdebug": "*"
            },
            "bin": [
                "phpunit"
            ],
            "type": "library",
            "extra": {
                "branch-alias": {
                    "dev-master": "9.5-dev"
                }
            },
            "autoload": {
                "files": [
                    "src/Framework/Assert/Functions.php"
                ],
                "classmap": [
                    "src/"
                ]
            },
            "notification-url": "https://packagist.org/downloads/",
            "license": [
                "BSD-3-Clause"
            ],
            "authors": [
                {
                    "name": "Sebastian Bergmann",
                    "email": "sebastian@phpunit.de",
                    "role": "lead"
                }
            ],
            "description": "The PHP Unit Testing framework.",
            "homepage": "https://phpunit.de/",
            "keywords": [
                "phpunit",
                "testing",
                "xunit"
            ],
            "support": {
                "issues": "https://github.com/sebastianbergmann/phpunit/issues",
                "source": "https://github.com/sebastianbergmann/phpunit/tree/9.5.23"
            },
            "funding": [
                {
                    "url": "https://phpunit.de/sponsors.html",
                    "type": "custom"
                },
                {
                    "url": "https://github.com/sebastianbergmann",
                    "type": "github"
                }
            ],
            "time": "2022-08-22T14:01:36+00:00"
        },
        {
            "name": "rector/rector",
            "version": "0.17.7",
            "source": {
                "type": "git",
                "url": "https://github.com/rectorphp/rector.git",
                "reference": "0e76101aa329911b7fec43106aac5843a978b209"
            },
            "dist": {
                "type": "zip",
                "url": "https://api.github.com/repos/rectorphp/rector/zipball/0e76101aa329911b7fec43106aac5843a978b209",
                "reference": "0e76101aa329911b7fec43106aac5843a978b209",
                "shasum": ""
            },
            "require": {
                "php": "^7.2|^8.0",
                "phpstan/phpstan": "^1.10.26"
            },
            "conflict": {
                "rector/rector-doctrine": "*",
                "rector/rector-downgrade-php": "*",
                "rector/rector-phpunit": "*",
                "rector/rector-symfony": "*"
            },
            "bin": [
                "bin/rector"
            ],
            "type": "library",
            "extra": {
                "branch-alias": {
                    "dev-main": "0.15-dev"
                }
            },
            "autoload": {
                "files": [
                    "bootstrap.php"
                ]
            },
            "notification-url": "https://packagist.org/downloads/",
            "license": [
                "MIT"
            ],
            "description": "Instant Upgrade and Automated Refactoring of any PHP code",
            "keywords": [
                "automation",
                "dev",
                "migration",
                "refactoring"
            ],
            "support": {
                "issues": "https://github.com/rectorphp/rector/issues",
                "source": "https://github.com/rectorphp/rector/tree/0.17.7"
            },
            "funding": [
                {
                    "url": "https://github.com/tomasvotruba",
                    "type": "github"
                }
            ],
            "time": "2023-07-23T20:44:23+00:00"
        },
        {
            "name": "sebastian/cli-parser",
            "version": "1.0.1",
            "source": {
                "type": "git",
                "url": "https://github.com/sebastianbergmann/cli-parser.git",
                "reference": "442e7c7e687e42adc03470c7b668bc4b2402c0b2"
            },
            "dist": {
                "type": "zip",
                "url": "https://api.github.com/repos/sebastianbergmann/cli-parser/zipball/442e7c7e687e42adc03470c7b668bc4b2402c0b2",
                "reference": "442e7c7e687e42adc03470c7b668bc4b2402c0b2",
                "shasum": ""
            },
            "require": {
                "php": ">=7.3"
            },
            "require-dev": {
                "phpunit/phpunit": "^9.3"
            },
            "type": "library",
            "extra": {
                "branch-alias": {
                    "dev-master": "1.0-dev"
                }
            },
            "autoload": {
                "classmap": [
                    "src/"
                ]
            },
            "notification-url": "https://packagist.org/downloads/",
            "license": [
                "BSD-3-Clause"
            ],
            "authors": [
                {
                    "name": "Sebastian Bergmann",
                    "email": "sebastian@phpunit.de",
                    "role": "lead"
                }
            ],
            "description": "Library for parsing CLI options",
            "homepage": "https://github.com/sebastianbergmann/cli-parser",
            "support": {
                "issues": "https://github.com/sebastianbergmann/cli-parser/issues",
                "source": "https://github.com/sebastianbergmann/cli-parser/tree/1.0.1"
            },
            "funding": [
                {
                    "url": "https://github.com/sebastianbergmann",
                    "type": "github"
                }
            ],
            "time": "2020-09-28T06:08:49+00:00"
        },
        {
            "name": "sebastian/code-unit",
            "version": "1.0.8",
            "source": {
                "type": "git",
                "url": "https://github.com/sebastianbergmann/code-unit.git",
                "reference": "1fc9f64c0927627ef78ba436c9b17d967e68e120"
            },
            "dist": {
                "type": "zip",
                "url": "https://api.github.com/repos/sebastianbergmann/code-unit/zipball/1fc9f64c0927627ef78ba436c9b17d967e68e120",
                "reference": "1fc9f64c0927627ef78ba436c9b17d967e68e120",
                "shasum": ""
            },
            "require": {
                "php": ">=7.3"
            },
            "require-dev": {
                "phpunit/phpunit": "^9.3"
            },
            "type": "library",
            "extra": {
                "branch-alias": {
                    "dev-master": "1.0-dev"
                }
            },
            "autoload": {
                "classmap": [
                    "src/"
                ]
            },
            "notification-url": "https://packagist.org/downloads/",
            "license": [
                "BSD-3-Clause"
            ],
            "authors": [
                {
                    "name": "Sebastian Bergmann",
                    "email": "sebastian@phpunit.de",
                    "role": "lead"
                }
            ],
            "description": "Collection of value objects that represent the PHP code units",
            "homepage": "https://github.com/sebastianbergmann/code-unit",
            "support": {
                "issues": "https://github.com/sebastianbergmann/code-unit/issues",
                "source": "https://github.com/sebastianbergmann/code-unit/tree/1.0.8"
            },
            "funding": [
                {
                    "url": "https://github.com/sebastianbergmann",
                    "type": "github"
                }
            ],
            "time": "2020-10-26T13:08:54+00:00"
        },
        {
            "name": "sebastian/code-unit-reverse-lookup",
            "version": "2.0.3",
            "source": {
                "type": "git",
                "url": "https://github.com/sebastianbergmann/code-unit-reverse-lookup.git",
                "reference": "ac91f01ccec49fb77bdc6fd1e548bc70f7faa3e5"
            },
            "dist": {
                "type": "zip",
                "url": "https://api.github.com/repos/sebastianbergmann/code-unit-reverse-lookup/zipball/ac91f01ccec49fb77bdc6fd1e548bc70f7faa3e5",
                "reference": "ac91f01ccec49fb77bdc6fd1e548bc70f7faa3e5",
                "shasum": ""
            },
            "require": {
                "php": ">=7.3"
            },
            "require-dev": {
                "phpunit/phpunit": "^9.3"
            },
            "type": "library",
            "extra": {
                "branch-alias": {
                    "dev-master": "2.0-dev"
                }
            },
            "autoload": {
                "classmap": [
                    "src/"
                ]
            },
            "notification-url": "https://packagist.org/downloads/",
            "license": [
                "BSD-3-Clause"
            ],
            "authors": [
                {
                    "name": "Sebastian Bergmann",
                    "email": "sebastian@phpunit.de"
                }
            ],
            "description": "Looks up which function or method a line of code belongs to",
            "homepage": "https://github.com/sebastianbergmann/code-unit-reverse-lookup/",
            "support": {
                "issues": "https://github.com/sebastianbergmann/code-unit-reverse-lookup/issues",
                "source": "https://github.com/sebastianbergmann/code-unit-reverse-lookup/tree/2.0.3"
            },
            "funding": [
                {
                    "url": "https://github.com/sebastianbergmann",
                    "type": "github"
                }
            ],
            "time": "2020-09-28T05:30:19+00:00"
        },
        {
            "name": "sebastian/comparator",
            "version": "4.0.6",
            "source": {
                "type": "git",
                "url": "https://github.com/sebastianbergmann/comparator.git",
                "reference": "55f4261989e546dc112258c7a75935a81a7ce382"
            },
            "dist": {
                "type": "zip",
                "url": "https://api.github.com/repos/sebastianbergmann/comparator/zipball/55f4261989e546dc112258c7a75935a81a7ce382",
                "reference": "55f4261989e546dc112258c7a75935a81a7ce382",
                "shasum": ""
            },
            "require": {
                "php": ">=7.3",
                "sebastian/diff": "^4.0",
                "sebastian/exporter": "^4.0"
            },
            "require-dev": {
                "phpunit/phpunit": "^9.3"
            },
            "type": "library",
            "extra": {
                "branch-alias": {
                    "dev-master": "4.0-dev"
                }
            },
            "autoload": {
                "classmap": [
                    "src/"
                ]
            },
            "notification-url": "https://packagist.org/downloads/",
            "license": [
                "BSD-3-Clause"
            ],
            "authors": [
                {
                    "name": "Sebastian Bergmann",
                    "email": "sebastian@phpunit.de"
                },
                {
                    "name": "Jeff Welch",
                    "email": "whatthejeff@gmail.com"
                },
                {
                    "name": "Volker Dusch",
                    "email": "github@wallbash.com"
                },
                {
                    "name": "Bernhard Schussek",
                    "email": "bschussek@2bepublished.at"
                }
            ],
            "description": "Provides the functionality to compare PHP values for equality",
            "homepage": "https://github.com/sebastianbergmann/comparator",
            "keywords": [
                "comparator",
                "compare",
                "equality"
            ],
            "support": {
                "issues": "https://github.com/sebastianbergmann/comparator/issues",
                "source": "https://github.com/sebastianbergmann/comparator/tree/4.0.6"
            },
            "funding": [
                {
                    "url": "https://github.com/sebastianbergmann",
                    "type": "github"
                }
            ],
            "time": "2020-10-26T15:49:45+00:00"
        },
        {
            "name": "sebastian/complexity",
            "version": "2.0.2",
            "source": {
                "type": "git",
                "url": "https://github.com/sebastianbergmann/complexity.git",
                "reference": "739b35e53379900cc9ac327b2147867b8b6efd88"
            },
            "dist": {
                "type": "zip",
                "url": "https://api.github.com/repos/sebastianbergmann/complexity/zipball/739b35e53379900cc9ac327b2147867b8b6efd88",
                "reference": "739b35e53379900cc9ac327b2147867b8b6efd88",
                "shasum": ""
            },
            "require": {
                "nikic/php-parser": "^4.7",
                "php": ">=7.3"
            },
            "require-dev": {
                "phpunit/phpunit": "^9.3"
            },
            "type": "library",
            "extra": {
                "branch-alias": {
                    "dev-master": "2.0-dev"
                }
            },
            "autoload": {
                "classmap": [
                    "src/"
                ]
            },
            "notification-url": "https://packagist.org/downloads/",
            "license": [
                "BSD-3-Clause"
            ],
            "authors": [
                {
                    "name": "Sebastian Bergmann",
                    "email": "sebastian@phpunit.de",
                    "role": "lead"
                }
            ],
            "description": "Library for calculating the complexity of PHP code units",
            "homepage": "https://github.com/sebastianbergmann/complexity",
            "support": {
                "issues": "https://github.com/sebastianbergmann/complexity/issues",
                "source": "https://github.com/sebastianbergmann/complexity/tree/2.0.2"
            },
            "funding": [
                {
                    "url": "https://github.com/sebastianbergmann",
                    "type": "github"
                }
            ],
            "time": "2020-10-26T15:52:27+00:00"
        },
        {
            "name": "sebastian/diff",
            "version": "4.0.4",
            "source": {
                "type": "git",
                "url": "https://github.com/sebastianbergmann/diff.git",
                "reference": "3461e3fccc7cfdfc2720be910d3bd73c69be590d"
            },
            "dist": {
                "type": "zip",
                "url": "https://api.github.com/repos/sebastianbergmann/diff/zipball/3461e3fccc7cfdfc2720be910d3bd73c69be590d",
                "reference": "3461e3fccc7cfdfc2720be910d3bd73c69be590d",
                "shasum": ""
            },
            "require": {
                "php": ">=7.3"
            },
            "require-dev": {
                "phpunit/phpunit": "^9.3",
                "symfony/process": "^4.2 || ^5"
            },
            "type": "library",
            "extra": {
                "branch-alias": {
                    "dev-master": "4.0-dev"
                }
            },
            "autoload": {
                "classmap": [
                    "src/"
                ]
            },
            "notification-url": "https://packagist.org/downloads/",
            "license": [
                "BSD-3-Clause"
            ],
            "authors": [
                {
                    "name": "Sebastian Bergmann",
                    "email": "sebastian@phpunit.de"
                },
                {
                    "name": "Kore Nordmann",
                    "email": "mail@kore-nordmann.de"
                }
            ],
            "description": "Diff implementation",
            "homepage": "https://github.com/sebastianbergmann/diff",
            "keywords": [
                "diff",
                "udiff",
                "unidiff",
                "unified diff"
            ],
            "support": {
                "issues": "https://github.com/sebastianbergmann/diff/issues",
                "source": "https://github.com/sebastianbergmann/diff/tree/4.0.4"
            },
            "funding": [
                {
                    "url": "https://github.com/sebastianbergmann",
                    "type": "github"
                }
            ],
            "time": "2020-10-26T13:10:38+00:00"
        },
        {
            "name": "sebastian/environment",
            "version": "5.1.5",
            "source": {
                "type": "git",
                "url": "https://github.com/sebastianbergmann/environment.git",
                "reference": "830c43a844f1f8d5b7a1f6d6076b784454d8b7ed"
            },
            "dist": {
                "type": "zip",
                "url": "https://api.github.com/repos/sebastianbergmann/environment/zipball/830c43a844f1f8d5b7a1f6d6076b784454d8b7ed",
                "reference": "830c43a844f1f8d5b7a1f6d6076b784454d8b7ed",
                "shasum": ""
            },
            "require": {
                "php": ">=7.3"
            },
            "require-dev": {
                "phpunit/phpunit": "^9.3"
            },
            "suggest": {
                "ext-posix": "*"
            },
            "type": "library",
            "extra": {
                "branch-alias": {
                    "dev-master": "5.1-dev"
                }
            },
            "autoload": {
                "classmap": [
                    "src/"
                ]
            },
            "notification-url": "https://packagist.org/downloads/",
            "license": [
                "BSD-3-Clause"
            ],
            "authors": [
                {
                    "name": "Sebastian Bergmann",
                    "email": "sebastian@phpunit.de"
                }
            ],
            "description": "Provides functionality to handle HHVM/PHP environments",
            "homepage": "http://www.github.com/sebastianbergmann/environment",
            "keywords": [
                "Xdebug",
                "environment",
                "hhvm"
            ],
            "support": {
                "issues": "https://github.com/sebastianbergmann/environment/issues",
                "source": "https://github.com/sebastianbergmann/environment/tree/5.1.5"
            },
            "funding": [
                {
                    "url": "https://github.com/sebastianbergmann",
                    "type": "github"
                }
            ],
            "time": "2023-02-03T06:03:51+00:00"
        },
        {
            "name": "sebastian/exporter",
            "version": "4.0.4",
            "source": {
                "type": "git",
                "url": "https://github.com/sebastianbergmann/exporter.git",
                "reference": "65e8b7db476c5dd267e65eea9cab77584d3cfff9"
            },
            "dist": {
                "type": "zip",
                "url": "https://api.github.com/repos/sebastianbergmann/exporter/zipball/65e8b7db476c5dd267e65eea9cab77584d3cfff9",
                "reference": "65e8b7db476c5dd267e65eea9cab77584d3cfff9",
                "shasum": ""
            },
            "require": {
                "php": ">=7.3",
                "sebastian/recursion-context": "^4.0"
            },
            "require-dev": {
                "ext-mbstring": "*",
                "phpunit/phpunit": "^9.3"
            },
            "type": "library",
            "extra": {
                "branch-alias": {
                    "dev-master": "4.0-dev"
                }
            },
            "autoload": {
                "classmap": [
                    "src/"
                ]
            },
            "notification-url": "https://packagist.org/downloads/",
            "license": [
                "BSD-3-Clause"
            ],
            "authors": [
                {
                    "name": "Sebastian Bergmann",
                    "email": "sebastian@phpunit.de"
                },
                {
                    "name": "Jeff Welch",
                    "email": "whatthejeff@gmail.com"
                },
                {
                    "name": "Volker Dusch",
                    "email": "github@wallbash.com"
                },
                {
                    "name": "Adam Harvey",
                    "email": "aharvey@php.net"
                },
                {
                    "name": "Bernhard Schussek",
                    "email": "bschussek@gmail.com"
                }
            ],
            "description": "Provides the functionality to export PHP variables for visualization",
            "homepage": "https://www.github.com/sebastianbergmann/exporter",
            "keywords": [
                "export",
                "exporter"
            ],
            "support": {
                "issues": "https://github.com/sebastianbergmann/exporter/issues",
                "source": "https://github.com/sebastianbergmann/exporter/tree/4.0.4"
            },
            "funding": [
                {
                    "url": "https://github.com/sebastianbergmann",
                    "type": "github"
                }
            ],
            "time": "2021-11-11T14:18:36+00:00"
        },
        {
            "name": "sebastian/global-state",
            "version": "5.0.5",
            "source": {
                "type": "git",
                "url": "https://github.com/sebastianbergmann/global-state.git",
                "reference": "0ca8db5a5fc9c8646244e629625ac486fa286bf2"
            },
            "dist": {
                "type": "zip",
                "url": "https://api.github.com/repos/sebastianbergmann/global-state/zipball/0ca8db5a5fc9c8646244e629625ac486fa286bf2",
                "reference": "0ca8db5a5fc9c8646244e629625ac486fa286bf2",
                "shasum": ""
            },
            "require": {
                "php": ">=7.3",
                "sebastian/object-reflector": "^2.0",
                "sebastian/recursion-context": "^4.0"
            },
            "require-dev": {
                "ext-dom": "*",
                "phpunit/phpunit": "^9.3"
            },
            "suggest": {
                "ext-uopz": "*"
            },
            "type": "library",
            "extra": {
                "branch-alias": {
                    "dev-master": "5.0-dev"
                }
            },
            "autoload": {
                "classmap": [
                    "src/"
                ]
            },
            "notification-url": "https://packagist.org/downloads/",
            "license": [
                "BSD-3-Clause"
            ],
            "authors": [
                {
                    "name": "Sebastian Bergmann",
                    "email": "sebastian@phpunit.de"
                }
            ],
            "description": "Snapshotting of global state",
            "homepage": "http://www.github.com/sebastianbergmann/global-state",
            "keywords": [
                "global state"
            ],
            "support": {
                "issues": "https://github.com/sebastianbergmann/global-state/issues",
                "source": "https://github.com/sebastianbergmann/global-state/tree/5.0.5"
            },
            "funding": [
                {
                    "url": "https://github.com/sebastianbergmann",
                    "type": "github"
                }
            ],
            "time": "2022-02-14T08:28:10+00:00"
        },
        {
            "name": "sebastian/lines-of-code",
            "version": "1.0.3",
            "source": {
                "type": "git",
                "url": "https://github.com/sebastianbergmann/lines-of-code.git",
                "reference": "c1c2e997aa3146983ed888ad08b15470a2e22ecc"
            },
            "dist": {
                "type": "zip",
                "url": "https://api.github.com/repos/sebastianbergmann/lines-of-code/zipball/c1c2e997aa3146983ed888ad08b15470a2e22ecc",
                "reference": "c1c2e997aa3146983ed888ad08b15470a2e22ecc",
                "shasum": ""
            },
            "require": {
                "nikic/php-parser": "^4.6",
                "php": ">=7.3"
            },
            "require-dev": {
                "phpunit/phpunit": "^9.3"
            },
            "type": "library",
            "extra": {
                "branch-alias": {
                    "dev-master": "1.0-dev"
                }
            },
            "autoload": {
                "classmap": [
                    "src/"
                ]
            },
            "notification-url": "https://packagist.org/downloads/",
            "license": [
                "BSD-3-Clause"
            ],
            "authors": [
                {
                    "name": "Sebastian Bergmann",
                    "email": "sebastian@phpunit.de",
                    "role": "lead"
                }
            ],
            "description": "Library for counting the lines of code in PHP source code",
            "homepage": "https://github.com/sebastianbergmann/lines-of-code",
            "support": {
                "issues": "https://github.com/sebastianbergmann/lines-of-code/issues",
                "source": "https://github.com/sebastianbergmann/lines-of-code/tree/1.0.3"
            },
            "funding": [
                {
                    "url": "https://github.com/sebastianbergmann",
                    "type": "github"
                }
            ],
            "time": "2020-11-28T06:42:11+00:00"
        },
        {
            "name": "sebastian/object-enumerator",
            "version": "4.0.4",
            "source": {
                "type": "git",
                "url": "https://github.com/sebastianbergmann/object-enumerator.git",
                "reference": "5c9eeac41b290a3712d88851518825ad78f45c71"
            },
            "dist": {
                "type": "zip",
                "url": "https://api.github.com/repos/sebastianbergmann/object-enumerator/zipball/5c9eeac41b290a3712d88851518825ad78f45c71",
                "reference": "5c9eeac41b290a3712d88851518825ad78f45c71",
                "shasum": ""
            },
            "require": {
                "php": ">=7.3",
                "sebastian/object-reflector": "^2.0",
                "sebastian/recursion-context": "^4.0"
            },
            "require-dev": {
                "phpunit/phpunit": "^9.3"
            },
            "type": "library",
            "extra": {
                "branch-alias": {
                    "dev-master": "4.0-dev"
                }
            },
            "autoload": {
                "classmap": [
                    "src/"
                ]
            },
            "notification-url": "https://packagist.org/downloads/",
            "license": [
                "BSD-3-Clause"
            ],
            "authors": [
                {
                    "name": "Sebastian Bergmann",
                    "email": "sebastian@phpunit.de"
                }
            ],
            "description": "Traverses array structures and object graphs to enumerate all referenced objects",
            "homepage": "https://github.com/sebastianbergmann/object-enumerator/",
            "support": {
                "issues": "https://github.com/sebastianbergmann/object-enumerator/issues",
                "source": "https://github.com/sebastianbergmann/object-enumerator/tree/4.0.4"
            },
            "funding": [
                {
                    "url": "https://github.com/sebastianbergmann",
                    "type": "github"
                }
            ],
            "time": "2020-10-26T13:12:34+00:00"
        },
        {
            "name": "sebastian/object-reflector",
            "version": "2.0.4",
            "source": {
                "type": "git",
                "url": "https://github.com/sebastianbergmann/object-reflector.git",
                "reference": "b4f479ebdbf63ac605d183ece17d8d7fe49c15c7"
            },
            "dist": {
                "type": "zip",
                "url": "https://api.github.com/repos/sebastianbergmann/object-reflector/zipball/b4f479ebdbf63ac605d183ece17d8d7fe49c15c7",
                "reference": "b4f479ebdbf63ac605d183ece17d8d7fe49c15c7",
                "shasum": ""
            },
            "require": {
                "php": ">=7.3"
            },
            "require-dev": {
                "phpunit/phpunit": "^9.3"
            },
            "type": "library",
            "extra": {
                "branch-alias": {
                    "dev-master": "2.0-dev"
                }
            },
            "autoload": {
                "classmap": [
                    "src/"
                ]
            },
            "notification-url": "https://packagist.org/downloads/",
            "license": [
                "BSD-3-Clause"
            ],
            "authors": [
                {
                    "name": "Sebastian Bergmann",
                    "email": "sebastian@phpunit.de"
                }
            ],
            "description": "Allows reflection of object attributes, including inherited and non-public ones",
            "homepage": "https://github.com/sebastianbergmann/object-reflector/",
            "support": {
                "issues": "https://github.com/sebastianbergmann/object-reflector/issues",
                "source": "https://github.com/sebastianbergmann/object-reflector/tree/2.0.4"
            },
            "funding": [
                {
                    "url": "https://github.com/sebastianbergmann",
                    "type": "github"
                }
            ],
            "time": "2020-10-26T13:14:26+00:00"
        },
        {
            "name": "sebastian/recursion-context",
            "version": "4.0.4",
            "source": {
                "type": "git",
                "url": "https://github.com/sebastianbergmann/recursion-context.git",
                "reference": "cd9d8cf3c5804de4341c283ed787f099f5506172"
            },
            "dist": {
                "type": "zip",
                "url": "https://api.github.com/repos/sebastianbergmann/recursion-context/zipball/cd9d8cf3c5804de4341c283ed787f099f5506172",
                "reference": "cd9d8cf3c5804de4341c283ed787f099f5506172",
                "shasum": ""
            },
            "require": {
                "php": ">=7.3"
            },
            "require-dev": {
                "phpunit/phpunit": "^9.3"
            },
            "type": "library",
            "extra": {
                "branch-alias": {
                    "dev-master": "4.0-dev"
                }
            },
            "autoload": {
                "classmap": [
                    "src/"
                ]
            },
            "notification-url": "https://packagist.org/downloads/",
            "license": [
                "BSD-3-Clause"
            ],
            "authors": [
                {
                    "name": "Sebastian Bergmann",
                    "email": "sebastian@phpunit.de"
                },
                {
                    "name": "Jeff Welch",
                    "email": "whatthejeff@gmail.com"
                },
                {
                    "name": "Adam Harvey",
                    "email": "aharvey@php.net"
                }
            ],
            "description": "Provides functionality to recursively process PHP variables",
            "homepage": "http://www.github.com/sebastianbergmann/recursion-context",
            "support": {
                "issues": "https://github.com/sebastianbergmann/recursion-context/issues",
                "source": "https://github.com/sebastianbergmann/recursion-context/tree/4.0.4"
            },
            "funding": [
                {
                    "url": "https://github.com/sebastianbergmann",
                    "type": "github"
                }
            ],
            "time": "2020-10-26T13:17:30+00:00"
        },
        {
            "name": "sebastian/resource-operations",
            "version": "3.0.3",
            "source": {
                "type": "git",
                "url": "https://github.com/sebastianbergmann/resource-operations.git",
                "reference": "0f4443cb3a1d92ce809899753bc0d5d5a8dd19a8"
            },
            "dist": {
                "type": "zip",
                "url": "https://api.github.com/repos/sebastianbergmann/resource-operations/zipball/0f4443cb3a1d92ce809899753bc0d5d5a8dd19a8",
                "reference": "0f4443cb3a1d92ce809899753bc0d5d5a8dd19a8",
                "shasum": ""
            },
            "require": {
                "php": ">=7.3"
            },
            "require-dev": {
                "phpunit/phpunit": "^9.0"
            },
            "type": "library",
            "extra": {
                "branch-alias": {
                    "dev-master": "3.0-dev"
                }
            },
            "autoload": {
                "classmap": [
                    "src/"
                ]
            },
            "notification-url": "https://packagist.org/downloads/",
            "license": [
                "BSD-3-Clause"
            ],
            "authors": [
                {
                    "name": "Sebastian Bergmann",
                    "email": "sebastian@phpunit.de"
                }
            ],
            "description": "Provides a list of PHP built-in functions that operate on resources",
            "homepage": "https://www.github.com/sebastianbergmann/resource-operations",
            "support": {
                "issues": "https://github.com/sebastianbergmann/resource-operations/issues",
                "source": "https://github.com/sebastianbergmann/resource-operations/tree/3.0.3"
            },
            "funding": [
                {
                    "url": "https://github.com/sebastianbergmann",
                    "type": "github"
                }
            ],
            "time": "2020-09-28T06:45:17+00:00"
        },
        {
            "name": "sebastian/type",
            "version": "3.0.0",
            "source": {
                "type": "git",
                "url": "https://github.com/sebastianbergmann/type.git",
                "reference": "b233b84bc4465aff7b57cf1c4bc75c86d00d6dad"
            },
            "dist": {
                "type": "zip",
                "url": "https://api.github.com/repos/sebastianbergmann/type/zipball/b233b84bc4465aff7b57cf1c4bc75c86d00d6dad",
                "reference": "b233b84bc4465aff7b57cf1c4bc75c86d00d6dad",
                "shasum": ""
            },
            "require": {
                "php": ">=7.3"
            },
            "require-dev": {
                "phpunit/phpunit": "^9.5"
            },
            "type": "library",
            "extra": {
                "branch-alias": {
                    "dev-master": "3.0-dev"
                }
            },
            "autoload": {
                "classmap": [
                    "src/"
                ]
            },
            "notification-url": "https://packagist.org/downloads/",
            "license": [
                "BSD-3-Clause"
            ],
            "authors": [
                {
                    "name": "Sebastian Bergmann",
                    "email": "sebastian@phpunit.de",
                    "role": "lead"
                }
            ],
            "description": "Collection of value objects that represent the types of the PHP type system",
            "homepage": "https://github.com/sebastianbergmann/type",
            "support": {
                "issues": "https://github.com/sebastianbergmann/type/issues",
                "source": "https://github.com/sebastianbergmann/type/tree/3.0.0"
            },
            "funding": [
                {
                    "url": "https://github.com/sebastianbergmann",
                    "type": "github"
                }
            ],
            "time": "2022-03-15T09:54:48+00:00"
        },
        {
            "name": "sebastian/version",
            "version": "3.0.2",
            "source": {
                "type": "git",
                "url": "https://github.com/sebastianbergmann/version.git",
                "reference": "c6c1022351a901512170118436c764e473f6de8c"
            },
            "dist": {
                "type": "zip",
                "url": "https://api.github.com/repos/sebastianbergmann/version/zipball/c6c1022351a901512170118436c764e473f6de8c",
                "reference": "c6c1022351a901512170118436c764e473f6de8c",
                "shasum": ""
            },
            "require": {
                "php": ">=7.3"
            },
            "type": "library",
            "extra": {
                "branch-alias": {
                    "dev-master": "3.0-dev"
                }
            },
            "autoload": {
                "classmap": [
                    "src/"
                ]
            },
            "notification-url": "https://packagist.org/downloads/",
            "license": [
                "BSD-3-Clause"
            ],
            "authors": [
                {
                    "name": "Sebastian Bergmann",
                    "email": "sebastian@phpunit.de",
                    "role": "lead"
                }
            ],
            "description": "Library that helps with managing the version number of Git-hosted PHP projects",
            "homepage": "https://github.com/sebastianbergmann/version",
            "support": {
                "issues": "https://github.com/sebastianbergmann/version/issues",
                "source": "https://github.com/sebastianbergmann/version/tree/3.0.2"
            },
            "funding": [
                {
                    "url": "https://github.com/sebastianbergmann",
                    "type": "github"
                }
            ],
            "time": "2020-09-28T06:39:44+00:00"
        },
        {
            "name": "theseer/tokenizer",
            "version": "1.2.1",
            "source": {
                "type": "git",
                "url": "https://github.com/theseer/tokenizer.git",
                "reference": "34a41e998c2183e22995f158c581e7b5e755ab9e"
            },
            "dist": {
                "type": "zip",
                "url": "https://api.github.com/repos/theseer/tokenizer/zipball/34a41e998c2183e22995f158c581e7b5e755ab9e",
                "reference": "34a41e998c2183e22995f158c581e7b5e755ab9e",
                "shasum": ""
            },
            "require": {
                "ext-dom": "*",
                "ext-tokenizer": "*",
                "ext-xmlwriter": "*",
                "php": "^7.2 || ^8.0"
            },
            "type": "library",
            "autoload": {
                "classmap": [
                    "src/"
                ]
            },
            "notification-url": "https://packagist.org/downloads/",
            "license": [
                "BSD-3-Clause"
            ],
            "authors": [
                {
                    "name": "Arne Blankerts",
                    "email": "arne@blankerts.de",
                    "role": "Developer"
                }
            ],
            "description": "A small library for converting tokenized PHP source code into XML and potentially other formats",
            "support": {
                "issues": "https://github.com/theseer/tokenizer/issues",
                "source": "https://github.com/theseer/tokenizer/tree/1.2.1"
            },
            "funding": [
                {
                    "url": "https://github.com/theseer",
                    "type": "github"
                }
            ],
            "time": "2021-07-28T10:34:58+00:00"
        }
    ],
    "aliases": [],
    "minimum-stability": "dev",
    "stability-flags": {
        "jetbrains/phpstorm-stubs": 20,
<<<<<<< HEAD
        "phpstan/phpstan-deprecation-rules": 20,
        "phpstan/phpstan-strict-rules": 20
=======
        "nette/di": 20
>>>>>>> 9f93828b
    },
    "prefer-stable": true,
    "prefer-lowest": false,
    "platform": {
        "php": "^8.1",
        "composer-runtime-api": "^2.0"
    },
    "platform-dev": [],
    "platform-overrides": {
        "php": "8.1.99"
    },
    "plugin-api-version": "2.3.0"
}<|MERGE_RESOLUTION|>--- conflicted
+++ resolved
@@ -4,11 +4,7 @@
         "Read more about it at https://getcomposer.org/doc/01-basic-usage.md#installing-dependencies",
         "This file is @generated automatically"
     ],
-<<<<<<< HEAD
-    "content-hash": "f633504931c4379c9e4f1ae5bac9b988",
-=======
-    "content-hash": "e7e36df79eec6a1b29f01f91b6274f09",
->>>>>>> 9f93828b
+    "content-hash": "81408ddfde4e2c1e6c3f66eacaaa02a8",
     "packages": [
         {
             "name": "clue/ndjson-react",
@@ -6622,12 +6618,9 @@
     "minimum-stability": "dev",
     "stability-flags": {
         "jetbrains/phpstorm-stubs": 20,
-<<<<<<< HEAD
+        "nette/di": 20,
         "phpstan/phpstan-deprecation-rules": 20,
         "phpstan/phpstan-strict-rules": 20
-=======
-        "nette/di": 20
->>>>>>> 9f93828b
     },
     "prefer-stable": true,
     "prefer-lowest": false,
