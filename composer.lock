--- conflicted
+++ resolved
@@ -4,11 +4,7 @@
         "Read more about it at https://getcomposer.org/doc/01-basic-usage.md#installing-dependencies",
         "This file is @generated automatically"
     ],
-<<<<<<< HEAD
-    "content-hash": "6cd407e49ed62252f3b5e476830cfc48",
-=======
-    "content-hash": "b2f8385a651cd0fe998fe163193db4e3",
->>>>>>> 9858c486
+    "content-hash": "69422797f6adf258404a1681f2c77234",
     "packages": [
         {
             "name": "clue/ndjson-react",
