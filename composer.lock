--- conflicted
+++ resolved
@@ -4,11 +4,7 @@
         "Read more about it at https://getcomposer.org/doc/01-basic-usage.md#installing-dependencies",
         "This file is @generated automatically"
     ],
-<<<<<<< HEAD
-    "content-hash": "c1b1b4ca4ad32ff4a352436ded25a115",
-=======
-    "content-hash": "3d3082c5ffdbcf9f81708ce44baa59e7",
->>>>>>> 2b3fd787
+    "content-hash": "98c2e17e3bd7dd38b9314b7a321f55be",
     "packages": [
         {
             "name": "clue/ndjson-react",
