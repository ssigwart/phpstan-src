--- conflicted
+++ resolved
@@ -217,7 +217,6 @@
 			return str_replace(sprintf('use %s\\PhpParser;', $prefix), 'use PhpParser;', $content);
 		},
 		function (string $filePath, string $prefix, string $content): string {
-<<<<<<< HEAD
 			if (!str_starts_with($filePath, 'vendor/nikic/php-parser/lib')) {
 				return $content;
 			}
@@ -236,12 +235,12 @@
 			}
 
 			return str_replace('#[\\JetBrains\\PhpStorm\\Language(\'RegExp\')] ', '', $content);
-=======
+		},
+		function (string $filePath, string $prefix, string $content): string {
 			if ($filePath !== 'vendor/fidry/cpu-core-counter/src/Finder/WindowsRegistryLogicalFinder.php') {
 				return $content;
 			}
 			return str_replace(sprintf('%s\\\\reg query', $prefix), 'reg query', $content);
->>>>>>> f61d3247
 		},
 	],
 	'exclude-namespaces' => [
